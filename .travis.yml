--- conflicted
+++ resolved
@@ -6,10 +6,6 @@
     - 10
 before_install:
     - yarn
-<<<<<<< HEAD
-=======
-    # - cd publish/samplesite/instrumentation-tests && yarn && cd ../../..
->>>>>>> cb657c7d
 install:
     - npm run build:ci
 script:

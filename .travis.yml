language: node_js
sudo: required
addons:
    chrome: stable
    firefox: latest
node_js:
    - 10
before_install:
    - yarn
install:
    - npm run build:ci
script:
    - xvfb-run npm run test:coverage
    - xvfb-run npm run test:chrome
cache:
    yarn: true
deploy:
    # Deploy demo site to gh-pages
    - provider: pages
      skip-cleanup: true
      github-token: $GITHUB_TOKEN
      keep-history: true
      on:
          branch: master
<<<<<<< HEAD
      local-dir: ./dist/roosterjs
=======
      local-dir: ./dist/deploy
>>>>>>> b6571e18
    # Auto publish if version is changed
    - provider: script
      script: node tools/build.js publish --token $NPM_TOKEN
      skip-cleanup: true
      on:
<<<<<<< HEAD
          branch: master
=======
          branch:
              - master
>>>>>>> b6571e18
<|MERGE_RESOLUTION|>--- conflicted
+++ resolved
@@ -22,19 +22,11 @@
       keep-history: true
       on:
           branch: master
-<<<<<<< HEAD
-      local-dir: ./dist/roosterjs
-=======
       local-dir: ./dist/deploy
->>>>>>> b6571e18
     # Auto publish if version is changed
     - provider: script
       script: node tools/build.js publish --token $NPM_TOKEN
       skip-cleanup: true
       on:
-<<<<<<< HEAD
-          branch: master
-=======
           branch:
-              - master
->>>>>>> b6571e18
+              - master
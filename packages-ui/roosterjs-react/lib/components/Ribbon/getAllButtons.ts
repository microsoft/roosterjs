--- conflicted
+++ resolved
@@ -65,10 +65,6 @@
     | SuperscriptButtonStringKey
     | TextColorButtonStringKey
     | UnderlineButtonStringKey
-<<<<<<< HEAD
-    | InsertTableButtonStringKey
-=======
->>>>>>> a083c890
     | UndoButtonStringKey;
 
 /**

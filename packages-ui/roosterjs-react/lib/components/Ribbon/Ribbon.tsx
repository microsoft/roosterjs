import * as React from 'react';
import RibbonButton from '../../plugins/RibbonPlugin/RibbonButton';
import RibbonProps from './RibbonProps';
import { CommandBar, ICommandBarItemProps } from '@fluentui/react/lib/CommandBar';
import { FocusZoneDirection } from '@fluentui/react/lib/FocusZone';
import { FormatState } from 'roosterjs-editor-types';
import { IContextualMenuItem } from '@fluentui/react/lib/ContextualMenu';
import { mergeStyles } from '@fluentui/react/lib/Styling';

const ribbonClassName = mergeStyles({
    '& .ms-CommandBar': {
        padding: '0px',
    },
});

/**
 * The format ribbon component of roosterjs-react
 * @param props Properties of format ribbon component
 * @returns The format ribbon component
 */
export default function Ribbon(props: RibbonProps) {
<<<<<<< HEAD
    const { plugin, buttons, strings, dir } = props;
    const isRtl = dir == 'rtl';
=======
    const { plugin, buttons, strings, isRtl, domAttributes } = props;
>>>>>>> 56da105f
    const [formatState, setFormatState] = React.useState<FormatState>(null);

    const onClick = React.useCallback(
        (_, item: IContextualMenuItem) => {
            plugin?.onButtonClick(item.data as RibbonButton, item.key);
        },
        [plugin]
    );

    const onHover = React.useCallback(
        (button: RibbonButton, key: string) => {
            plugin.startLivePreview(button, key);
        },
        [plugin]
    );

    const onDismiss = React.useCallback(() => {
        plugin.stopLivePreview();
    }, [plugin]);

    const commandBarItems = React.useMemo((): ICommandBarItemProps[] => {
        return buttons.map(
            (button): ICommandBarItemProps => {
                const selectedItem = formatState && button.selectedItem?.(formatState);
                const dropDownItems = button.dropDownItems;

                const result: ICommandBarItemProps = {
                    key: button.key,
                    data: button,
                    iconProps: {
                        iconName:
                            isRtl && button.rtlIconName ? button.rtlIconName : button.iconName,
                    },
                    iconOnly: true,
                    text: getButtonText(button.key, button.unlocalizedText, strings),
                    canCheck: true,
                    checked: (formatState && button.checked?.(formatState)) || false,
                    disabled: (formatState && button.disabled?.(formatState)) || false,
                };

                if (dropDownItems) {
                    result.subMenuProps = {
                        className: button.dropDownClassName,
                        shouldFocusOnMount: true,
                        focusZoneProps: { direction: FocusZoneDirection.bidirectional },
                        onDismiss: onDismiss,
                        onItemClick: onClick,
                        onRenderContextualMenuItem: button.allowLivePreview
                            ? (props, defaultRenderer) => (
                                  <div onMouseOver={e => onHover(button, props.key)}>
                                      {defaultRenderer(props)}
                                  </div>
                              )
                            : undefined,
                        items: Object.keys(button.dropDownItems).map(key => ({
                            key: key,
                            text: getButtonText(key, dropDownItems[key], strings),
                            data: button,
                            canCheck: !!button.selectedItem,
                            checked: selectedItem == key || false,
                            className: button.itemClassName,
                            onRender: button.dropDownItemRender
                                ? item => button.dropDownItemRender(item, onClick)
                                : undefined,
                        })),
                    };
                } else {
                    result.onClick = onClick;
                }

                return result;
            }
        );
    }, [buttons, formatState, isRtl, strings, onClick, onDismiss, onHover]);

    React.useEffect(() => {
        const disposer = plugin?.registerFormatChangedCallback(setFormatState);

        return () => {
            disposer?.();
        };
    }, [plugin]);

<<<<<<< HEAD
    return <CommandBar items={commandBarItems} {...props} />;
}

function LivePreviewItem(props: {
    menuItemProps: IContextualMenuItemProps;
    defaultRenderers: IContextualMenuItemRenderFunctions;
    onHover: (button: RibbonButton, key: string) => void;
}) {
    const { menuItemProps, defaultRenderers, onHover } = props;
=======
>>>>>>> 56da105f
    return (
        <CommandBar
            items={commandBarItems}
            dir={isRtl ? 'rtl' : 'ltr'}
            {...(domAttributes || {})}
            className={ribbonClassName + ' ' + (domAttributes?.className || '')}
        />
    );
}

function getButtonText(
    key: string,
    unlocalizedText: string,
    strings?: Record<string, string | (() => string)>
) {
    const str = strings?.[key];

    if (typeof str == 'function') {
        return str();
    } else if (typeof str == 'string') {
        return str;
    } else {
        return unlocalizedText;
    }
}<|MERGE_RESOLUTION|>--- conflicted
+++ resolved
@@ -1,4 +1,5 @@
 import * as React from 'react';
+import getLocalizedString from '../../utils/getLocalizedString';
 import RibbonButton from '../../plugins/RibbonPlugin/RibbonButton';
 import RibbonProps from './RibbonProps';
 import { CommandBar, ICommandBarItemProps } from '@fluentui/react/lib/CommandBar';
@@ -18,27 +19,23 @@
  * @param props Properties of format ribbon component
  * @returns The format ribbon component
  */
-export default function Ribbon(props: RibbonProps) {
-<<<<<<< HEAD
+export default function Ribbon<T extends string>(props: RibbonProps<T>) {
     const { plugin, buttons, strings, dir } = props;
+    const [formatState, setFormatState] = React.useState<FormatState>(null);
     const isRtl = dir == 'rtl';
-=======
-    const { plugin, buttons, strings, isRtl, domAttributes } = props;
->>>>>>> 56da105f
-    const [formatState, setFormatState] = React.useState<FormatState>(null);
 
     const onClick = React.useCallback(
         (_, item: IContextualMenuItem) => {
-            plugin?.onButtonClick(item.data as RibbonButton, item.key);
+            plugin?.onButtonClick(item.data as RibbonButton<T>, item.key, strings);
         },
-        [plugin]
+        [plugin, strings]
     );
 
     const onHover = React.useCallback(
-        (button: RibbonButton, key: string) => {
-            plugin.startLivePreview(button, key);
+        (button: RibbonButton<T>, key: string) => {
+            plugin.startLivePreview(button, key, strings);
         },
-        [plugin]
+        [plugin, strings]
     );
 
     const onDismiss = React.useCallback(() => {
@@ -59,7 +56,7 @@
                             isRtl && button.rtlIconName ? button.rtlIconName : button.iconName,
                     },
                     iconOnly: true,
-                    text: getButtonText(button.key, button.unlocalizedText, strings),
+                    text: getLocalizedString(strings, button.key, button.unlocalizedText),
                     canCheck: true,
                     checked: (formatState && button.checked?.(formatState)) || false,
                     disabled: (formatState && button.disabled?.(formatState)) || false,
@@ -81,7 +78,7 @@
                             : undefined,
                         items: Object.keys(button.dropDownItems).map(key => ({
                             key: key,
-                            text: getButtonText(key, dropDownItems[key], strings),
+                            text: getLocalizedString(strings, key, dropDownItems[key]),
                             data: button,
                             canCheck: !!button.selectedItem,
                             checked: selectedItem == key || false,
@@ -108,40 +105,11 @@
         };
     }, [plugin]);
 
-<<<<<<< HEAD
-    return <CommandBar items={commandBarItems} {...props} />;
-}
-
-function LivePreviewItem(props: {
-    menuItemProps: IContextualMenuItemProps;
-    defaultRenderers: IContextualMenuItemRenderFunctions;
-    onHover: (button: RibbonButton, key: string) => void;
-}) {
-    const { menuItemProps, defaultRenderers, onHover } = props;
-=======
->>>>>>> 56da105f
     return (
         <CommandBar
             items={commandBarItems}
-            dir={isRtl ? 'rtl' : 'ltr'}
-            {...(domAttributes || {})}
-            className={ribbonClassName + ' ' + (domAttributes?.className || '')}
+            {...props}
+            className={ribbonClassName + ' ' + (props?.className || '')}
         />
     );
-}
-
-function getButtonText(
-    key: string,
-    unlocalizedText: string,
-    strings?: Record<string, string | (() => string)>
-) {
-    const str = strings?.[key];
-
-    if (typeof str == 'function') {
-        return str();
-    } else if (typeof str == 'string') {
-        return str;
-    } else {
-        return unlocalizedText;
-    }
 }
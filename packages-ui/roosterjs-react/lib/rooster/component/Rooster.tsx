--- conflicted
+++ resolved
@@ -21,21 +21,13 @@
     React.useEffect(() => {
         if (plugins) {
             const uiUtilities = createUIUtilities(editorDiv.current, theme);
-<<<<<<< HEAD
-=======
-
->>>>>>> 8bb904e5
             plugins.forEach(plugin => {
                 if (isReactEditorPlugin(plugin)) {
                     plugin.setUIUtilities(uiUtilities);
                 }
             });
         }
-<<<<<<< HEAD
-    }, [theme]);
-=======
     }, [theme, editorCreator]);
->>>>>>> 8bb904e5
 
     React.useEffect(() => {
         editor.current = (editorCreator || defaultEditorCreator)(editorDiv.current, props);

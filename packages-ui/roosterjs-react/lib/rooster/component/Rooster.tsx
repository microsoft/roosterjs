--- conflicted
+++ resolved
@@ -1,44 +1,10 @@
 import * as React from 'react';
 import RoosterProps from '../type/RoosterProps';
+import { createUIUtilities, ReactEditorPlugin } from '../../common/index';
 import { divProperties, getNativeProps } from '@fluentui/react/lib/Utilities';
 import { Editor } from 'roosterjs-editor-core';
 import { EditorOptions, EditorPlugin, IEditor } from 'roosterjs-editor-types';
-<<<<<<< HEAD
-import { getComputedStyles } from 'roosterjs-editor-dom';
-import { PartialTheme, ThemeProvider, useTheme } from '@fluentui/react/lib/Theme';
-import { ReactEditorPlugin, UIUtilities } from '../../common/index';
-import { WindowProvider } from '@fluentui/react/lib/WindowProvider';
-=======
 import { useTheme } from '@fluentui/react/lib/Theme';
-import { createUIUtilities, ReactEditorPlugin } from '../../common/index';
->>>>>>> ef703634
-
-function createUIUtilities(editorDiv: HTMLDivElement, theme: PartialTheme): UIUtilities {
-    return {
-        renderComponent: e => {
-            const doc = editorDiv.ownerDocument;
-            const div = doc.createElement('div');
-            doc.body.appendChild(div);
-
-            ReactDOM.render(
-                <WindowProvider window={doc.defaultView}>
-                    <ThemeProvider theme={theme}>{e}</ThemeProvider>
-                </WindowProvider>,
-                div
-            );
-
-            return () => {
-                ReactDOM.unmountComponentAtNode(div);
-                doc.body.removeChild(div);
-            };
-        },
-        isRightToLeft: () => {
-            const dir = editorDiv && getComputedStyles(editorDiv, 'direction')[0];
-
-            return dir == 'rtl';
-        },
-    };
-}
 
 /**
  * Main component of react wrapper for roosterjs
@@ -55,10 +21,6 @@
     React.useEffect(() => {
         if (plugins) {
             const uiUtilities = createUIUtilities(editorDiv.current, theme);
-<<<<<<< HEAD
-=======
-
->>>>>>> ef703634
             plugins.forEach(plugin => {
                 if (isReactEditorPlugin(plugin)) {
                     plugin.setUIUtilities(uiUtilities);

export * from './common/index';
export * from './rooster/index';
export * from './ribbon/index';
<<<<<<< HEAD
export * from './contextMenu/index';
=======
export * from './pasteOptions/index';
>>>>>>> 06e39597
<|MERGE_RESOLUTION|>--- conflicted
+++ resolved
@@ -1,8 +1,5 @@
 export * from './common/index';
 export * from './rooster/index';
 export * from './ribbon/index';
-<<<<<<< HEAD
 export * from './contextMenu/index';
-=======
-export * from './pasteOptions/index';
->>>>>>> 06e39597
+export * from './pasteOptions/index';
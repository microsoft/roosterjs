--- conflicted
+++ resolved
@@ -30,11 +30,8 @@
     [PluginEventType.MouseUp]: 'MouseUp',
     [PluginEventType.Input]: 'Input',
     [PluginEventType.PendingFormatStateChanged]: 'PendingFormatStateChanged',
-<<<<<<< HEAD
     [PluginEventType.DarkModeChanged]: 'DarkModeChanged',
-=======
     [PluginEventType.Scroll]: 'Scroll',
->>>>>>> 17c45b19
 };
 
 export default class EventViewPane extends React.Component<

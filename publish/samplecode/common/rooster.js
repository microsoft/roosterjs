/*
<<<<<<< HEAD
    VERSION: 7.0.0
=======
    VERSION: 6.9.4
>>>>>>> 7e44bd4d

    RoosterJS
    Copyright (c) Microsoft Corporation
    All rights reserved.

    MIT License

    Copyright (c) Microsoft Corporation. All rights reserved.

    Permission is hereby granted, free of charge, to any person obtaining a copy
    of this software and associated documentation files (the "Software"), to deal
    in the Software without restriction, including without limitation the rights
    to use, copy, modify, merge, publish, distribute, sublicense, and/or sell
    copies of the Software, and to permit persons to whom the Software is
    furnished to do so, subject to the following conditions:

    The above copyright notice and this permission notice shall be included in all
    copies or substantial portions of the Software.

    THE SOFTWARE IS PROVIDED "AS IS", WITHOUT WARRANTY OF ANY KIND, EXPRESS OR
    IMPLIED, INCLUDING BUT NOT LIMITED TO THE WARRANTIES OF MERCHANTABILITY,
    FITNESS FOR A PARTICULAR PURPOSE AND NONINFRINGEMENT. IN NO EVENT SHALL THE
    AUTHORS OR COPYRIGHT HOLDERS BE LIABLE FOR ANY CLAIM, DAMAGES OR OTHER
    LIABILITY, WHETHER IN AN ACTION OF CONTRACT, TORT OR OTHERWISE, ARISING FROM,
    OUT OF OR IN CONNECTION WITH THE SOFTWARE OR THE USE OR OTHER DEALINGS IN THE
    SOFTWARE

*/
var roosterjs =
/******/ (function(modules) { // webpackBootstrap
/******/ 	// The module cache
/******/ 	var installedModules = {};
/******/
/******/ 	// The require function
/******/ 	function __webpack_require__(moduleId) {
/******/
/******/ 		// Check if module is in cache
/******/ 		if(installedModules[moduleId]) {
/******/ 			return installedModules[moduleId].exports;
/******/ 		}
/******/ 		// Create a new module (and put it into the cache)
/******/ 		var module = installedModules[moduleId] = {
/******/ 			i: moduleId,
/******/ 			l: false,
/******/ 			exports: {}
/******/ 		};
/******/
/******/ 		// Execute the module function
/******/ 		modules[moduleId].call(module.exports, module, module.exports, __webpack_require__);
/******/
/******/ 		// Flag the module as loaded
/******/ 		module.l = true;
/******/
/******/ 		// Return the exports of the module
/******/ 		return module.exports;
/******/ 	}
/******/
/******/
/******/ 	// expose the modules object (__webpack_modules__)
/******/ 	__webpack_require__.m = modules;
/******/
/******/ 	// expose the module cache
/******/ 	__webpack_require__.c = installedModules;
/******/
/******/ 	// define getter function for harmony exports
/******/ 	__webpack_require__.d = function(exports, name, getter) {
/******/ 		if(!__webpack_require__.o(exports, name)) {
/******/ 			Object.defineProperty(exports, name, {
/******/ 				configurable: false,
/******/ 				enumerable: true,
/******/ 				get: getter
/******/ 			});
/******/ 		}
/******/ 	};
/******/
/******/ 	// define __esModule on exports
/******/ 	__webpack_require__.r = function(exports) {
/******/ 		Object.defineProperty(exports, '__esModule', { value: true });
/******/ 	};
/******/
/******/ 	// getDefaultExport function for compatibility with non-harmony modules
/******/ 	__webpack_require__.n = function(module) {
/******/ 		var getter = module && module.__esModule ?
/******/ 			function getDefault() { return module['default']; } :
/******/ 			function getModuleExports() { return module; };
/******/ 		__webpack_require__.d(getter, 'a', getter);
/******/ 		return getter;
/******/ 	};
/******/
/******/ 	// Object.prototype.hasOwnProperty.call
/******/ 	__webpack_require__.o = function(object, property) { return Object.prototype.hasOwnProperty.call(object, property); };
/******/
/******/ 	// __webpack_public_path__
/******/ 	__webpack_require__.p = "";
/******/
/******/
/******/ 	// Load entry module and return exports
/******/ 	return __webpack_require__(__webpack_require__.s = "./packages/roosterjs/lib/index.ts");
/******/ })
/************************************************************************/
/******/ ({

/***/ "./packages/roosterjs-editor-api/lib/cursor/cacheGetCursorEventData.ts":
/*!*****************************************************************************!*\
  !*** ./packages/roosterjs-editor-api/lib/cursor/cacheGetCursorEventData.ts ***!
  \*****************************************************************************/
/*! no static exports found */
/***/ (function(module, exports, __webpack_require__) {

"use strict";

Object.defineProperty(exports, "__esModule", { value: true });
var roosterjs_editor_core_1 = __webpack_require__(/*! roosterjs-editor-core */ "./packages/roosterjs-editor-core/lib/index.ts");
var EVENTDATACACHE_CURSORDATA = 'CURSORDATA';
/**
 * Read CursorData from plugin event cache. If not, create one
 * @param event The plugin event, it stores the event cached data for looking up.
 * If passed as null, we will create a new cursor data
 * @param editor The editor instance
 * @returns The cursor data
 */
function cacheGetCursorEventData(event, editor) {
    return roosterjs_editor_core_1.cacheGetEventData(event, EVENTDATACACHE_CURSORDATA, function () {
        return editor.getTextBeforePositionTraverser();
    });
}
exports.default = cacheGetCursorEventData;
/**
 * Clear the cursor data in a plugin event.
 * This is called when the cursor data is changed, e.g, the text is replace with HyperLink
 * @param event The plugin event
 */
function clearCursorEventDataCache(event) {
    roosterjs_editor_core_1.clearEventDataCache(event, EVENTDATACACHE_CURSORDATA);
}
exports.clearCursorEventDataCache = clearCursorEventDataCache;


/***/ }),

/***/ "./packages/roosterjs-editor-api/lib/cursor/getFormatState.ts":
/*!********************************************************************!*\
  !*** ./packages/roosterjs-editor-api/lib/cursor/getFormatState.ts ***!
  \********************************************************************/
/*! no static exports found */
/***/ (function(module, exports, __webpack_require__) {

"use strict";

Object.defineProperty(exports, "__esModule", { value: true });
var getNodeAtCursor_1 = __webpack_require__(/*! ../cursor/getNodeAtCursor */ "./packages/roosterjs-editor-api/lib/cursor/getNodeAtCursor.ts");
var queryNodesWithSelection_1 = __webpack_require__(/*! ../cursor/queryNodesWithSelection */ "./packages/roosterjs-editor-api/lib/cursor/queryNodesWithSelection.ts");
var roosterjs_editor_core_1 = __webpack_require__(/*! roosterjs-editor-core */ "./packages/roosterjs-editor-core/lib/index.ts");
var roosterjs_editor_dom_1 = __webpack_require__(/*! roosterjs-editor-dom */ "./packages/roosterjs-editor-dom/lib/index.ts");
/**
 * Get the header level in current selection. The header level refers to the HTML <H1> to <H6> elements,
 * level 1 indicates <H1>, level 2 indicates <H2>, etc
 * @param editor The editor instance
 * @param event (Optional) The plugin event, it stores the event cached data for looking up.
 * If not passed, we will query the node within selection
 * @returns The header level, 0 if there is no HTML heading elements
 */
function cacheGetHeaderLevel(editor, event) {
    return roosterjs_editor_core_1.cacheGetEventData(event, 'HeaderLevel', function () {
        for (var i = 1; i <= 6; i++) {
            if (queryNodesWithSelection_1.default(editor, 'H' + i).length > 0) {
                return i;
            }
        }
        return 0;
    });
}
/**
 * Query command state, used for query Bold, Italic, Underline state
 * @param editor The editor instance
 * @param command The command to query
 */
function queryCommandState(editor, command) {
    return editor.getDocument().queryCommandState(command);
}
/**
 * Get format state at cursor
 * A format state is a collection of all format related states, e.g.,
 * bold, italic, underline, font name, font size, etc.
 * @param editor The editor
 * @param (Optional) The plugin event, it stores the event cached data for looking up.
 * In this function the event cache is used to get list state and header level. If not passed,
 * it will query the node within selection to get the info
 * @returns The format state at cursor
 */
function getFormatState(editor, event) {
    var nodeAtCursor = getNodeAtCursor_1.default(editor);
    if (!nodeAtCursor) {
        return null;
    }
    var styles = roosterjs_editor_dom_1.getComputedStyles(nodeAtCursor);
    var listNode = getNodeAtCursor_1.cacheGetNodeAtCursor(editor, event, 'LI');
    var tag = listNode ? roosterjs_editor_dom_1.getTagOfNode(listNode.parentNode) : null;
    return {
        fontName: styles[0],
        fontSize: styles[1],
        textColor: styles[2],
        backgroundColor: styles[3],
        isBullet: tag == 'UL',
        isNumbering: tag == 'OL',
        isBold: queryCommandState(editor, 'bold'),
        isItalic: queryCommandState(editor, 'italic'),
        isUnderline: queryCommandState(editor, 'underline'),
        isStrikeThrough: queryCommandState(editor, 'strikeThrough'),
        isSubscript: queryCommandState(editor, 'subscript'),
        isSuperscript: queryCommandState(editor, 'superscript'),
        canUnlink: queryNodesWithSelection_1.default(editor, 'a[href]').length > 0,
        canAddImageAltText: queryNodesWithSelection_1.default(editor, 'img').length > 0,
        isBlockQuote: queryNodesWithSelection_1.default(editor, 'blockquote').length > 0,
        canUndo: editor.canUndo(),
        canRedo: editor.canRedo(),
        headerLevel: cacheGetHeaderLevel(editor, event),
    };
}
exports.default = getFormatState;


/***/ }),

/***/ "./packages/roosterjs-editor-api/lib/cursor/getNodeAtCursor.ts":
/*!*********************************************************************!*\
  !*** ./packages/roosterjs-editor-api/lib/cursor/getNodeAtCursor.ts ***!
  \*********************************************************************/
/*! no static exports found */
/***/ (function(module, exports, __webpack_require__) {

"use strict";

Object.defineProperty(exports, "__esModule", { value: true });
var roosterjs_editor_core_1 = __webpack_require__(/*! roosterjs-editor-core */ "./packages/roosterjs-editor-core/lib/index.ts");
var roosterjs_editor_dom_1 = __webpack_require__(/*! roosterjs-editor-dom */ "./packages/roosterjs-editor-dom/lib/index.ts");
/**
 * Get the node at selection. If an expectedTag is specified, return the nearest ancestor of current node
 * which matches the tag name, or null if no match found in editor.
 * @param editor The editor instance
 * @param expectedTag The expected tag name. If null, return the element at cursor
 * @param startNode If specified, use this node as start node to search instead of current node
 * @returns The node at cursor or the nearest ancestor with the tag name is specified
 */
function getNodeAtCursor(editor, expectedTag, startNode) {
    var node = roosterjs_editor_dom_1.getElementOrParentElement(startNode) ||
        editor.getSelectionRange().start.normalize().element;
    if (expectedTag) {
        while (editor.contains(node)) {
            if (roosterjs_editor_dom_1.getTagOfNode(node) == expectedTag.toUpperCase()) {
                return node;
            }
            node = node.parentNode;
        }
    }
    return editor.contains(node) ? node : null;
}
exports.default = getNodeAtCursor;
/**
 * Get the node at selection from event cache if it exists.
 * If an expectedTag is specified, return the nearest ancestor of current node
 * which matches the tag name, or null if no match found in editor.
 * @param editor The editor instance
 * @param event Event object to get cached object from
 * @param expectedTag The expected tag name. If null, return the element at cursor
 * @returns The element at cursor or the nearest ancestor with the tag name is specified
 */
function cacheGetNodeAtCursor(editor, event, expectedTag) {
    return roosterjs_editor_core_1.cacheGetEventData(event, 'GET_NODE_AT_CURSOR_' + expectedTag, function () {
        return getNodeAtCursor(editor, expectedTag);
    });
}
exports.cacheGetNodeAtCursor = cacheGetNodeAtCursor;


/***/ }),

/***/ "./packages/roosterjs-editor-api/lib/cursor/queryNodesWithSelection.ts":
/*!*****************************************************************************!*\
  !*** ./packages/roosterjs-editor-api/lib/cursor/queryNodesWithSelection.ts ***!
  \*****************************************************************************/
/*! no static exports found */
/***/ (function(module, exports, __webpack_require__) {

"use strict";

Object.defineProperty(exports, "__esModule", { value: true });
var roosterjs_editor_dom_1 = __webpack_require__(/*! roosterjs-editor-dom */ "./packages/roosterjs-editor-dom/lib/index.ts");
/**
 * Query nodes intersected with current selection using a selector
 * @param editor The editor
 * @param selector The selector to query
 * @param nodeContainedByRangeOnly When set to true, only return the nodes contained by current selection. Default value is false
 * @param forEachCallback An optional callback to be invoked on each node in query result
 * @returns The nodes intersected with current selection, returns an empty array if no result is found
 */
function queryNodesWithSelection(editor, selector, nodeContainedByRangeOnly, forEachCallback) {
    var nodes = editor.queryNodes(selector);
    var range = editor.getSelectionRange();
    nodes = nodes.filter(function (node) {
        return roosterjs_editor_dom_1.intersectWithNodeRange(node, range.start.node, range.end.node, nodeContainedByRangeOnly);
    });
    if (forEachCallback) {
        nodes.forEach(forEachCallback);
    }
    return nodes;
}
exports.default = queryNodesWithSelection;


/***/ }),

/***/ "./packages/roosterjs-editor-api/lib/format/applyInlineStyle.ts":
/*!**********************************************************************!*\
  !*** ./packages/roosterjs-editor-api/lib/format/applyInlineStyle.ts ***!
  \**********************************************************************/
/*! no static exports found */
/***/ (function(module, exports, __webpack_require__) {

"use strict";

Object.defineProperty(exports, "__esModule", { value: true });
var roosterjs_editor_dom_1 = __webpack_require__(/*! roosterjs-editor-dom */ "./packages/roosterjs-editor-dom/lib/index.ts");
var ZERO_WIDTH_SPACE = '\u200B';
/**
 * Apply inline style to current selection
 * @param editor The editor instance
 * @param styler The callback function to apply style to each element inside selection
 */
function applyInlineStyle(editor, styler) {
    editor.focus();
    var collapsed = editor.getSelectionRange().collapsed;
    editor.formatWithUndo(function () {
        if (collapsed) {
            // Create a new span to hold the style.
            // Some content is needed to position selection into the span
            // for here, we inject ZWS - zero width space
            var element = roosterjs_editor_dom_1.fromHtml("<SPAN>" + ZERO_WIDTH_SPACE + "</SPAN>", editor.getDocument())[0];
            styler(element);
            editor.insertNode(element);
            // reset selection to be after the ZWS (rather than selecting it)
            // This is needed so that the cursor still looks blinking inside editor
            // This also means an extra ZWS will be in editor
            editor.select(element, "e" /* End */);
        }
        else {
            // This is start and end node that get the style. The start and end needs to be recorded so that selection
            // can be re-applied post-applying style
            var firstNode_1;
            var lastNode_1;
            var contentTraverser = editor.getSelectionTraverser();
            // Just loop through all inline elements in the selection and apply style for each
            var inlineElement = contentTraverser.currentInlineElement;
            while (inlineElement) {
                // Need to obtain next inline first. Applying styles changes DOM which may mess up with the navigation
                var nextInline = contentTraverser.getNextInlineElement();
                inlineElement.applyStyle(function (element) {
                    styler(element);
                    firstNode_1 = firstNode_1 || element;
                    lastNode_1 = element;
                });
                inlineElement = nextInline;
            }
            // When selectionStartNode/EndNode is set, it means there is DOM change. Re-create the selection
            if (firstNode_1 && lastNode_1) {
                editor.select(firstNode_1, "b" /* Before */, lastNode_1, "a" /* After */);
            }
        }
    }, false /*preserveSelection*/, "Format" /* Format */, null /*dataCallback*/, collapsed /*skipAddingUndoAfterFormat*/);
}
exports.default = applyInlineStyle;


/***/ }),

/***/ "./packages/roosterjs-editor-api/lib/format/clearFormat.ts":
/*!*****************************************************************!*\
  !*** ./packages/roosterjs-editor-api/lib/format/clearFormat.ts ***!
  \*****************************************************************/
/*! no static exports found */
/***/ (function(module, exports, __webpack_require__) {

"use strict";

Object.defineProperty(exports, "__esModule", { value: true });
var setBackgroundColor_1 = __webpack_require__(/*! ./setBackgroundColor */ "./packages/roosterjs-editor-api/lib/format/setBackgroundColor.ts");
var setFontName_1 = __webpack_require__(/*! ./setFontName */ "./packages/roosterjs-editor-api/lib/format/setFontName.ts");
var setFontSize_1 = __webpack_require__(/*! ./setFontSize */ "./packages/roosterjs-editor-api/lib/format/setFontSize.ts");
var setTextColor_1 = __webpack_require__(/*! ./setTextColor */ "./packages/roosterjs-editor-api/lib/format/setTextColor.ts");
var queryNodesWithSelection_1 = __webpack_require__(/*! ../cursor/queryNodesWithSelection */ "./packages/roosterjs-editor-api/lib/cursor/queryNodesWithSelection.ts");
var STYLES_TO_REMOVE = ['font', 'text-decoration', 'color', 'background'];
/**
 * Clear the format in current selection, after cleaning, the format will be
 * changed to default format. The format that get cleaned include B/I/U/font name/
 * font size/text color/background color/align left/align right/align center/superscript/subscript
 * @param editor The editor instance
 */
function clearFormat(editor) {
    editor.focus();
    editor.formatWithUndo(function () {
        editor.getDocument().execCommand('removeFormat', false, null);
        queryNodesWithSelection_1.default(editor, '[class]', false /*containsOnly*/, function (node) {
            return node.removeAttribute('class');
        });
        queryNodesWithSelection_1.default(editor, '[style]', true /*nodeContainedByRangeOnly*/, function (node) { return STYLES_TO_REMOVE.forEach(function (style) { return node.style.removeProperty(style); }); });
        var defaultFormat = editor.getDefaultFormat();
        setFontName_1.default(editor, defaultFormat.fontFamily);
        setFontSize_1.default(editor, defaultFormat.fontSize);
        setTextColor_1.default(editor, defaultFormat.textColor);
        setBackgroundColor_1.default(editor, defaultFormat.backgroundColor);
    });
}
exports.default = clearFormat;


/***/ }),

/***/ "./packages/roosterjs-editor-api/lib/format/createLink.ts":
/*!****************************************************************!*\
  !*** ./packages/roosterjs-editor-api/lib/format/createLink.ts ***!
  \****************************************************************/
/*! no static exports found */
/***/ (function(module, exports, __webpack_require__) {

"use strict";

Object.defineProperty(exports, "__esModule", { value: true });
var queryNodesWithSelection_1 = __webpack_require__(/*! ../cursor/queryNodesWithSelection */ "./packages/roosterjs-editor-api/lib/cursor/queryNodesWithSelection.ts");
var roosterjs_editor_dom_1 = __webpack_require__(/*! roosterjs-editor-dom */ "./packages/roosterjs-editor-dom/lib/index.ts");
// Regex matching Uri scheme
var URI_REGEX = /^[a-zA-Z]+:/i;
// Regex matching begin of email address
var MAILTO_REGEX = /^[\w.%+-]+@/i;
// Regex matching begin of ftp, i.e. ftp.microsoft.com
var FTP_REGEX = /^ftp\./i;
var TEMP_TITLE = 'istemptitle';
/**
 * Insert a hyperlink at cursor.
 * When there is a selection, hyperlink will be applied to the selection,
 * otherwise a hyperlink will be inserted to the cursor position.
 * @param editor Editor object
 * @param link Link address, can be http(s), mailto, notes, file, unc, ftp, news, telnet, gopher, wais.
 * When protocol is not specified, a best matched protocol will be predicted.
 * @param altText Optional alt text of the link, will be shown when hover on the link
 * @param displayText Optional display text for the link.
 * If there is a selection, this parameter will be ignored.
 * If not specified, will use link instead
 */
function createLink(editor, link, altText, displayText) {
    editor.focus();
    var url = link ? link.trim() : '';
    if (url) {
        var linkData = roosterjs_editor_dom_1.matchLink(url);
        // matchLink can match most links, but not all, i.e. if you pass link a link as "abc", it won't match
        // we know in that case, users will want to insert a link like http://abc
        // so we have separate logic in applyLinkPrefix to add link prefix depending on the format of the link
        // i.e. if the link starts with something like abc@xxx, we will add mailto: prefix
        // if the link starts with ftp.xxx, we will add ftp:// link. For more, see applyLinkPrefix
        var normalizedUrl_1 = linkData ? linkData.normalizedUrl : applyLinkPrefix(url);
        var originalUrl_1 = linkData ? linkData.originalUrl : url;
        var anchor_1 = null;
        editor.formatWithUndo(function () {
            if (editor.getSelectionRange().collapsed) {
                anchor_1 = getAnchorNodeAtCursor(editor);
                // If there is already a link, just change its href
                if (anchor_1) {
                    anchor_1.href = normalizedUrl_1;
                }
                else {
                    anchor_1 = editor.getDocument().createElement('A');
                    anchor_1.textContent = displayText || originalUrl_1;
                    anchor_1.href = normalizedUrl_1;
                    editor.insertNode(anchor_1);
                }
            }
            else {
                /* the selection is not collapsed, use browser execCommand */
                editor.getDocument().execCommand('createLink', false, normalizedUrl_1);
                anchor_1 = getAnchorNodeAtCursor(editor);
            }
            if (altText && anchor_1) {
                // Hack: Ideally this should be done by HyperLink plugin.
                // We make a hack here since we don't have an event to notify HyperLink plugin
                // before we apply the link.
                anchor_1.removeAttribute(TEMP_TITLE);
                anchor_1.title = altText;
            }
        }, false /*preserveSelection*/, "CreateLink" /* CreateLink */, function () { return anchor_1; });
    }
}
exports.default = createLink;
function getAnchorNodeAtCursor(editor) {
    return queryNodesWithSelection_1.default(editor, 'a[href]')[0];
}
function applyLinkPrefix(url) {
    if (!url) {
        return url;
    }
    // Add link prefix per rule:
    // (a) if the url always starts with a URI scheme, leave it as it is
    // (b) if the url is an email address, xxx@... add mailto: prefix
    // (c) if the url starts with ftp., add ftp:// prefix
    // (d) rest, add http:// prefix
    var prefix = '';
    if (url.search(URI_REGEX) < 0) {
        if (url.search(MAILTO_REGEX) == 0) {
            prefix = 'mailto:';
        }
        else if (url.search(FTP_REGEX) == 0) {
            prefix = 'ftp://';
        }
        else {
            // fallback to http://
            prefix = 'http://';
        }
    }
    return prefix + url;
}


/***/ }),

/***/ "./packages/roosterjs-editor-api/lib/format/insertImage.ts":
/*!*****************************************************************!*\
  !*** ./packages/roosterjs-editor-api/lib/format/insertImage.ts ***!
  \*****************************************************************/
/*! no static exports found */
/***/ (function(module, exports, __webpack_require__) {

"use strict";

Object.defineProperty(exports, "__esModule", { value: true });
/**
 * Insert an image to editor at current selection
 * @param editor The editor instance
 * @param imageFile The image file. There are at least 3 ways to obtain the file object:
 * From local file, from clipboard data, from drag-and-drop
 */
function insertImage(editor, imageFile) {
    var reader = new FileReader();
    reader.onload = function (event) {
        if (!editor.isDisposed()) {
            editor.formatWithUndo(function () {
                var image = editor.getDocument().createElement('img');
                image.src = event.target.result;
                image.style.maxWidth = '100%';
                editor.insertNode(image);
            });
        }
    };
    reader.readAsDataURL(imageFile);
}
exports.default = insertImage;


/***/ }),

/***/ "./packages/roosterjs-editor-api/lib/format/removeLink.ts":
/*!****************************************************************!*\
  !*** ./packages/roosterjs-editor-api/lib/format/removeLink.ts ***!
  \****************************************************************/
/*! no static exports found */
/***/ (function(module, exports, __webpack_require__) {

"use strict";

Object.defineProperty(exports, "__esModule", { value: true });
var queryNodesWithSelection_1 = __webpack_require__(/*! ../cursor/queryNodesWithSelection */ "./packages/roosterjs-editor-api/lib/cursor/queryNodesWithSelection.ts");
var roosterjs_editor_dom_1 = __webpack_require__(/*! roosterjs-editor-dom */ "./packages/roosterjs-editor-dom/lib/index.ts");
/**
 * Remove link at selection. If no links at selection, do nothing.
 * If selection contains multiple links, all of the link styles will be removed.
 * If only part of a link is selected, the whole link style will be removed.
 * @param editor The editor instance
 */
function removeLink(editor) {
    editor.focus();
    var nodes = queryNodesWithSelection_1.default(editor, 'a[href]');
    if (nodes.length) {
        editor.formatWithUndo(function () {
            for (var _i = 0, nodes_1 = nodes; _i < nodes_1.length; _i++) {
                var node = nodes_1[_i];
                roosterjs_editor_dom_1.unwrap(node);
            }
        }, true /*preserveSelection*/);
    }
}
exports.default = removeLink;


/***/ }),

/***/ "./packages/roosterjs-editor-api/lib/format/setAlignment.ts":
/*!******************************************************************!*\
  !*** ./packages/roosterjs-editor-api/lib/format/setAlignment.ts ***!
  \******************************************************************/
/*! no static exports found */
/***/ (function(module, exports, __webpack_require__) {

"use strict";

Object.defineProperty(exports, "__esModule", { value: true });
/**
 * Set content alignment
 * @param editor The editor instance
 * @param alignment The alignment option:
 * Alignment.Center, Alignment.Left, Alignment.Right
 */
function setAlignment(editor, alignment) {
    editor.focus();
    editor.formatWithUndo(function () {
        editor
            .getDocument()
            .execCommand(alignment == 1 /* Center */
            ? 'justifyCenter'
            : alignment == 2 /* Right */ ? 'justifyRight' : 'justifyLeft', false, null);
    });
}
exports.default = setAlignment;


/***/ }),

/***/ "./packages/roosterjs-editor-api/lib/format/setBackgroundColor.ts":
/*!************************************************************************!*\
  !*** ./packages/roosterjs-editor-api/lib/format/setBackgroundColor.ts ***!
  \************************************************************************/
/*! no static exports found */
/***/ (function(module, exports, __webpack_require__) {

"use strict";

Object.defineProperty(exports, "__esModule", { value: true });
var applyInlineStyle_1 = __webpack_require__(/*! ./applyInlineStyle */ "./packages/roosterjs-editor-api/lib/format/applyInlineStyle.ts");
/**
 * Set background color at current selection
 * @param editor The editor instance
 * @param color The color string, can be any of the predefined color names (e.g, 'red')
 * or hexadecimal color string (e.g, '#FF0000') or rgb value (e.g, 'rgb(255, 0, 0)') supported by browser.
 * Currently there's no validation to the string, if the passed string is invalid, it won't take affect
 */
function setBackgroundColor(editor, color) {
    applyInlineStyle_1.default(editor, function (element) { return (element.style.backgroundColor = color); });
}
exports.default = setBackgroundColor;


/***/ }),

/***/ "./packages/roosterjs-editor-api/lib/format/setDirection.ts":
/*!******************************************************************!*\
  !*** ./packages/roosterjs-editor-api/lib/format/setDirection.ts ***!
  \******************************************************************/
/*! no static exports found */
/***/ (function(module, exports, __webpack_require__) {

"use strict";

Object.defineProperty(exports, "__esModule", { value: true });
var roosterjs_editor_dom_1 = __webpack_require__(/*! roosterjs-editor-dom */ "./packages/roosterjs-editor-dom/lib/index.ts");
/**
 * Change direction for the blocks/paragraph at selection
 * @param editor The editor instance
 * @param dir The direction option:
 * Direction.LeftToRight refers to 'ltr', Direction.RightToLeft refers to 'rtl'
 */
function setDirection(editor, dir) {
    editor.focus();
    var dirValue = dir == 0 /* LeftToRight */ ? 'ltr' : 'rtl';
    var styleValue = dir == 0 /* LeftToRight */ ? 'left' : 'right';
    // Loop through all blocks in the selection
    // For NodeBlockElement (which normally represents a P or DIV etc.), apply dir & text-align directly on the blocks
    // For StartEndBlockElement (which mostly represents text segment broken down through a <BR> in the middle), if start and end
    // are under same parent, add a DIV wrap and then apply dir and text-align.
    // Otherwise (i.e. <ced><div>abc<span>12<br>34</span><div></ced>, abc<span>12<br> is a block) do nothing since there isn't
    // really a way to change direction for such blocks (some HTML shuffling is needed)
    var blockElements = [];
    var contentTraverser = editor.getSelectionTraverser();
    var startBlock = contentTraverser.currentBlockElement;
    while (startBlock) {
        blockElements.push(startBlock);
        startBlock = contentTraverser.getNextBlockElement();
    }
    if (blockElements.length > 0) {
        editor.formatWithUndo(function () {
            for (var _i = 0, blockElements_1 = blockElements; _i < blockElements_1.length; _i++) {
                var block = blockElements_1[_i];
                // Any DOM change in the loop might interfere with the traversing so we should try to
                // get the next block first before running any logic that may change DOM
                if (block instanceof roosterjs_editor_dom_1.NodeBlockElement) {
                    // Apply dir and text-align right on the block
                    var containerNode = block.getStartNode();
                    containerNode.setAttribute('dir', dirValue);
                    containerNode.style.textAlign = styleValue;
                }
                else if (block instanceof roosterjs_editor_dom_1.StartEndBlockElement &&
                    block.getStartNode().parentNode == block.getEndNode().parentNode) {
                    // TODO: do this only for balanced start-end block
                    // Add support for un-balanced start-end block later on
                    // example for un-balanced start-end: <div>abc<span>123<br>456</span></div>
                    // in this case, the first block abc<span>123<br> is not a balanced node where
                    // the start node "abc" is not in same level as the end node <br> (the <br> is in a span)
                    // Some html suffling is required to properly wrap the content before applying dir
                    var allNodes = block.getContentNodes();
                    roosterjs_editor_dom_1.wrap(allNodes, "<div dir='" + dirValue + "', style='text-align:" + styleValue + ";'></div>");
                }
            }
        });
    }
}
exports.default = setDirection;


/***/ }),

/***/ "./packages/roosterjs-editor-api/lib/format/setFontName.ts":
/*!*****************************************************************!*\
  !*** ./packages/roosterjs-editor-api/lib/format/setFontName.ts ***!
  \*****************************************************************/
/*! no static exports found */
/***/ (function(module, exports, __webpack_require__) {

"use strict";

Object.defineProperty(exports, "__esModule", { value: true });
var applyInlineStyle_1 = __webpack_require__(/*! ./applyInlineStyle */ "./packages/roosterjs-editor-api/lib/format/applyInlineStyle.ts");
/**
 * Set font name at selection
 * @param editor The editor instance
 * @param fontName The fontName string, should be a valid CSS font-family style.
 * Currently there's no validation to the string, if the passed string is invalid, it won't take affect
 */
function setFontName(editor, fontName) {
    // The browser provided execCommand creates a HTML <font> tag with face attribute. <font> is not HTML5 standard
    // (http://www.w3schools.com/tags/tag_font.asp). Use editor.applyInlineStyle which gives flexibility on applying inline style
    // for here, we use CSS font-family style
    applyInlineStyle_1.default(editor, function (element) { return (element.style.fontFamily = fontName); });
}
exports.default = setFontName;


/***/ }),

/***/ "./packages/roosterjs-editor-api/lib/format/setFontSize.ts":
/*!*****************************************************************!*\
  !*** ./packages/roosterjs-editor-api/lib/format/setFontSize.ts ***!
  \*****************************************************************/
/*! no static exports found */
/***/ (function(module, exports, __webpack_require__) {

"use strict";

Object.defineProperty(exports, "__esModule", { value: true });
var applyInlineStyle_1 = __webpack_require__(/*! ./applyInlineStyle */ "./packages/roosterjs-editor-api/lib/format/applyInlineStyle.ts");
/**
 * Set font size at selection
 * @param editor The editor instance
 * @param fontSize The fontSize string, should be a valid CSS font-size style.
 * Currently there's no validation to the string, if the passed string is invalid, it won't take affect
 */
function setFontSize(editor, fontSize) {
    // The browser provided execCommand only accepts 1-7 point value. In addition, it uses HTML <font> tag with size attribute.
    // <font> is not HTML5 standard (http://www.w3schools.com/tags/tag_font.asp). Use editor.applyInlineStyle which gives flexibility on applying inline style
    // for here, we use CSS font-size style
    applyInlineStyle_1.default(editor, function (element) { return (element.style.fontSize = fontSize); });
}
exports.default = setFontSize;


/***/ }),

/***/ "./packages/roosterjs-editor-api/lib/format/setImageAltText.ts":
/*!*********************************************************************!*\
  !*** ./packages/roosterjs-editor-api/lib/format/setImageAltText.ts ***!
  \*********************************************************************/
/*! no static exports found */
/***/ (function(module, exports, __webpack_require__) {

"use strict";

Object.defineProperty(exports, "__esModule", { value: true });
var queryNodesWithSelection_1 = __webpack_require__(/*! ../cursor/queryNodesWithSelection */ "./packages/roosterjs-editor-api/lib/cursor/queryNodesWithSelection.ts");
/**
 * Set image alt text for all selected images at selection. If no images is contained
 * in selection, do nothing.
 * The alt attribute provides alternative information for an image if a user for some reason
 * cannot view it (because of slow connection, an error in the src attribute, or if the user
 * uses a screen reader). See https://www.w3schools.com/tags/att_img_alt.asp
 * @param editor The editor instance
 * @param altText The image alt text
 */
function setImageAltText(editor, altText) {
    editor.focus();
    var imageNodes = queryNodesWithSelection_1.default(editor, 'img');
    if (imageNodes.length > 0) {
        editor.formatWithUndo(function () {
            for (var _i = 0, imageNodes_1 = imageNodes; _i < imageNodes_1.length; _i++) {
                var node = imageNodes_1[_i];
                node.setAttribute('alt', altText);
            }
        });
    }
}
exports.default = setImageAltText;


/***/ }),

/***/ "./packages/roosterjs-editor-api/lib/format/setIndentation.ts":
/*!********************************************************************!*\
  !*** ./packages/roosterjs-editor-api/lib/format/setIndentation.ts ***!
  \********************************************************************/
/*! no static exports found */
/***/ (function(module, exports, __webpack_require__) {

"use strict";

Object.defineProperty(exports, "__esModule", { value: true });
var getFormatState_1 = __webpack_require__(/*! ../cursor/getFormatState */ "./packages/roosterjs-editor-api/lib/cursor/getFormatState.ts");
var queryNodesWithSelection_1 = __webpack_require__(/*! ../cursor/queryNodesWithSelection */ "./packages/roosterjs-editor-api/lib/cursor/queryNodesWithSelection.ts");
/**
 * Set indentation at selection
 * If selection contains bullet/numbering list, increase/decrease indentation will
 * increase/decrease the list level by one.
 * @param editor The editor instance
 * @param indentation The indentation option:
 * Indentation.Increase to increase indentation or Indentation.Decrease to decrease indentation
 */
function setIndentation(editor, indentation) {
    editor.focus();
    var command = indentation == 0 /* Increase */ ? 'indent' : 'outdent';
    editor.formatWithUndo(function () {
        var format = getFormatState_1.default(editor);
        editor.getDocument().execCommand(command, false, null);
        if (!format.isBullet && !format.isNumbering) {
            queryNodesWithSelection_1.default(editor, 'blockquote', false /*containsOnly*/, function (node) {
                node.style.marginTop = '0px';
                node.style.marginBottom = '0px';
            });
        }
    });
}
exports.default = setIndentation;


/***/ }),

/***/ "./packages/roosterjs-editor-api/lib/format/setTextColor.ts":
/*!******************************************************************!*\
  !*** ./packages/roosterjs-editor-api/lib/format/setTextColor.ts ***!
  \******************************************************************/
/*! no static exports found */
/***/ (function(module, exports, __webpack_require__) {

"use strict";

Object.defineProperty(exports, "__esModule", { value: true });
var applyInlineStyle_1 = __webpack_require__(/*! ./applyInlineStyle */ "./packages/roosterjs-editor-api/lib/format/applyInlineStyle.ts");
/**
 * Set text color at selection
 * @param editor The editor instance
 * @param color The color string, can be any of the predefined color names (e.g, 'red')
 * or hexadecimal color string (e.g, '#FF0000') or rgb value (e.g, 'rgb(255, 0, 0)') supported by browser.
 * Currently there's no validation to the string, if the passed string is invalid, it won't take affect
 */
function setTextColor(editor, color) {
    applyInlineStyle_1.default(editor, function (element) { return (element.style.color = color); });
}
exports.default = setTextColor;


/***/ }),

/***/ "./packages/roosterjs-editor-api/lib/format/toggle.ts":
/*!************************************************************!*\
  !*** ./packages/roosterjs-editor-api/lib/format/toggle.ts ***!
  \************************************************************/
/*! no static exports found */
/***/ (function(module, exports, __webpack_require__) {

"use strict";

Object.defineProperty(exports, "__esModule", { value: true });
/**
 * Toggle state using execCommand function
 * @param editor The editor instance
 * @param command The command to execute
 */
function toggle(editor, command) {
    editor.focus();
    editor.formatWithUndo(function () {
        editor.getDocument().execCommand(command, false, null);
    });
}
exports.default = toggle;


/***/ }),

/***/ "./packages/roosterjs-editor-api/lib/format/toggleBlockQuote.ts":
/*!**********************************************************************!*\
  !*** ./packages/roosterjs-editor-api/lib/format/toggleBlockQuote.ts ***!
  \**********************************************************************/
/*! no static exports found */
/***/ (function(module, exports, __webpack_require__) {

"use strict";

Object.defineProperty(exports, "__esModule", { value: true });
var queryNodesWithSelection_1 = __webpack_require__(/*! ../cursor/queryNodesWithSelection */ "./packages/roosterjs-editor-api/lib/cursor/queryNodesWithSelection.ts");
var getNodeAtCursor_1 = __webpack_require__(/*! ../cursor/getNodeAtCursor */ "./packages/roosterjs-editor-api/lib/cursor/getNodeAtCursor.ts");
var roosterjs_editor_dom_1 = __webpack_require__(/*! roosterjs-editor-dom */ "./packages/roosterjs-editor-dom/lib/index.ts");
var ZERO_WIDTH_SPACE = '\u200b';
var defaultStyler = function (element) {
    element.style.borderLeft = '3px solid';
    element.style.borderColor = '#C8C8C8';
    element.style.paddingLeft = '10px';
    element.style.color = '#666666';
};
/**
 * Toggle blockquote at selection, if selection already contains any blockquoted elements,
 * the blockquoted elements will be unblockquoted and other elements will take no affect
 * @param editor The editor instance
 * @param styler (Optional) The custom styler for setting the style for the
 * blockquote element
 */
function toggleBlockQuote(editor, styler) {
    editor.focus();
    editor.formatWithUndo(function () {
        // There are already blockquote nodes, unwrap them
        if (queryNodesWithSelection_1.default(editor, 'blockquote', false /*containsOnly*/, roosterjs_editor_dom_1.unwrap).length ==
            0) {
            // Step 1: Find all block elements and their content nodes
            var nodes = getContentNodes(editor);
            // Step 2: Split existing list container if necessary
            nodes = getSplittedListNodes(nodes);
            // Step 3: Handle some special cases
            nodes = getNodesWithSpecialCaseHandled(editor, nodes);
            var quoteElement = roosterjs_editor_dom_1.wrap(nodes, '<blockquote></blockqupte>');
            (styler || defaultStyler)(quoteElement);
            // Return a fallback to select in case original selection is not valid any more
            return nodes[0];
        }
    }, true /*preserveSelection*/);
}
exports.default = toggleBlockQuote;
function getContentNodes(editor) {
    var result = [];
    var contentTraverser = editor.getSelectionTraverser();
    var blockElement = contentTraverser ? contentTraverser.currentBlockElement : null;
    while (blockElement) {
        var nodes = blockElement.getContentNodes();
        for (var _i = 0, nodes_1 = nodes; _i < nodes_1.length; _i++) {
            var node = nodes_1[_i];
            var listElement = getNodeAtCursor_1.default(editor, 'LI', node);
            if (!listElement) {
                result.push(node);
            }
            else if (listElement != result[result.length - 1]) {
                result.push(listElement);
            }
        }
        blockElement = contentTraverser.getNextBlockElement();
    }
    return result;
}
function getSplittedListNodes(nodes) {
    for (var changed = true, currentListNode = null; changed;) {
        changed = false;
        for (var i = 0; i < nodes.length; i++) {
            // When we are in list, check if the whole list is in selection.
            // If so, use the list element instead of each item
            var node = nodes[i];
            if (isListElement(node)) {
                var parentNode = node.parentNode;
                var firstIndex = nodes.indexOf(parentNode.firstChild);
                var nodeCount = parentNode.childNodes.length;
                // If all children are in the list, remove these nodes and use parent node instead
                if (firstIndex >= 0 && nodes[firstIndex + nodeCount - 1] == parentNode.lastChild) {
                    nodes.splice(firstIndex, nodeCount, parentNode);
                    i = firstIndex - 1;
                }
            }
        }
        // Use "i <= nodes.length" to do one more round of loop to perform a fianl round of parent node splitting
        for (var i = 0; i <= nodes.length; i++) {
            var node = nodes[i];
            if (isListElement(node)) {
                if (!currentListNode || node.parentNode != currentListNode.parentNode) {
                    changed = !!roosterjs_editor_dom_1.splitParentNode(node, true /*splitBefore*/) || changed;
                }
                currentListNode = node;
            }
            else if (currentListNode) {
                changed = !!roosterjs_editor_dom_1.splitParentNode(currentListNode, false /*splitBefore*/) || changed;
                currentListNode = null;
            }
        }
    }
    return nodes;
}
function getNodesWithSpecialCaseHandled(editor, nodes) {
    if (nodes.length == 1 && nodes[0].nodeName == 'BR') {
        nodes[0] = roosterjs_editor_dom_1.wrap(nodes[0], '<div></div>');
    }
    else if (nodes.length == 0) {
        var document_1 = editor.getDocument();
        // Selection is collapsed and blockElement is null, we need to create an empty div.
        // In case of IE and Edge, we insert ZWS to put cursor in the div, otherwise insert BR node.
        var div = document_1.createElement('div');
        div.appendChild(roosterjs_editor_dom_1.Browser.isEdge || roosterjs_editor_dom_1.Browser.isIE
            ? document_1.createTextNode(ZERO_WIDTH_SPACE)
            : document_1.createElement('BR'));
        editor.insertNode(div);
        nodes.push(div);
    }
    return nodes;
}
function isListElement(node) {
    var parentTag = node ? roosterjs_editor_dom_1.getTagOfNode(node.parentNode) : '';
    return parentTag == 'OL' || parentTag == 'UL';
}


/***/ }),

/***/ "./packages/roosterjs-editor-api/lib/format/toggleBold.ts":
/*!****************************************************************!*\
  !*** ./packages/roosterjs-editor-api/lib/format/toggleBold.ts ***!
  \****************************************************************/
/*! no static exports found */
/***/ (function(module, exports, __webpack_require__) {

"use strict";

Object.defineProperty(exports, "__esModule", { value: true });
var toggle_1 = __webpack_require__(/*! ./toggle */ "./packages/roosterjs-editor-api/lib/format/toggle.ts");
/**
 * Toggle bold at selection
 * If selection is collapsed, it will only affect the following input after caret
 * If selection contains only bold text, the bold style will be removed
 * If selection contains only normal text, bold style will be added to the whole selected text
 * If selection contains both bold and normal text, bold stle will be added to the whole selected text
 * @param editor The editor instance
 */
function toggleBold(editor) {
    toggle_1.default(editor, 'bold');
}
exports.default = toggleBold;


/***/ }),

/***/ "./packages/roosterjs-editor-api/lib/format/toggleBullet.ts":
/*!******************************************************************!*\
  !*** ./packages/roosterjs-editor-api/lib/format/toggleBullet.ts ***!
  \******************************************************************/
/*! no static exports found */
/***/ (function(module, exports, __webpack_require__) {

"use strict";

Object.defineProperty(exports, "__esModule", { value: true });
var getNodeAtCursor_1 = __webpack_require__(/*! ../cursor/getNodeAtCursor */ "./packages/roosterjs-editor-api/lib/cursor/getNodeAtCursor.ts");
var roosterjs_editor_dom_1 = __webpack_require__(/*! roosterjs-editor-dom */ "./packages/roosterjs-editor-dom/lib/index.ts");
var ZERO_WIDTH_SPACE = '&#8203;';
/**
 * Edge may incorrectly put cursor after toggle bullet, workaround it by adding a space.
 * The space will be removed by Edge after toggle bullet
 * @param editor The editor instance
 * @param callback The real callback function
 */
function workaroundForEdge(editor, callback) {
    var node = roosterjs_editor_dom_1.Browser.isEdge ? getNodeAtCursor_1.default(editor) : null;
    if (node && node.nodeType == 1 /* Element */ && node.textContent == '') {
        var span = editor.getDocument().createElement('span');
        node.insertBefore(span, node.firstChild);
        span.innerHTML = ZERO_WIDTH_SPACE;
        callback();
        if (span.parentNode) {
            span.parentNode.removeChild(span);
        }
    }
    else {
        callback();
    }
}
exports.workaroundForEdge = workaroundForEdge;
/**
 * Toggle bullet at selection
 * If selection contains bullet in deep level, toggle bullet will decrease the bullet level by one
 * If selection contains number list, toggle bullet will convert the number list into bullet list
 * If selection contains both bullet/numbering and normal text, the behavior is decided by corresponding
 * browser execCommand API
 * @param editor The editor instance
 */
function toggleBullet(editor) {
    editor.focus();
    editor.formatWithUndo(function () {
        workaroundForEdge(editor, function () {
            editor.getDocument().execCommand('insertUnorderedList', false, null);
        });
    });
}
exports.default = toggleBullet;


/***/ }),

/***/ "./packages/roosterjs-editor-api/lib/format/toggleHeader.ts":
/*!******************************************************************!*\
  !*** ./packages/roosterjs-editor-api/lib/format/toggleHeader.ts ***!
  \******************************************************************/
/*! no static exports found */
/***/ (function(module, exports, __webpack_require__) {

"use strict";

Object.defineProperty(exports, "__esModule", { value: true });
var queryNodesWithSelection_1 = __webpack_require__(/*! ../cursor/queryNodesWithSelection */ "./packages/roosterjs-editor-api/lib/cursor/queryNodesWithSelection.ts");
var roosterjs_editor_dom_1 = __webpack_require__(/*! roosterjs-editor-dom */ "./packages/roosterjs-editor-dom/lib/index.ts");
/**
 * Toggle header at selection
 * @param editor The editor instance
 * @param level The header level, can be a number from 0 to 6, in which 1 ~ 6 refers to
 * the HTML header element <H1> to <H6>, 0 means no header
 * if passed in param is outside the range, will be rounded to nearest number in the range
 */
function toggleHeader(editor, level) {
    level = Math.min(Math.max(Math.round(level), 0), 6);
    editor.formatWithUndo(function () {
        editor.focus();
        if (level > 0) {
            var traverser = editor.getSelectionTraverser();
            var inlineElement = traverser ? traverser.currentInlineElement : null;
            while (inlineElement) {
                var node = roosterjs_editor_dom_1.getElementOrParentElement(inlineElement.getContainerNode());
                if (node.nodeType == 1 /* Element */) {
                    node.style.fontSize = '';
                }
                inlineElement = traverser.getNextInlineElement();
            }
            editor.getDocument().execCommand('formatBlock', false, "<H" + level + ">");
        }
        else {
            editor.getDocument().execCommand('formatBlock', false, '<DIV>');
            for (var i = 1; i <= 6; i++) {
                queryNodesWithSelection_1.default(editor, 'H' + i, false /*containsOnly*/, function (header) {
                    var div = editor.getDocument().createElement('div');
                    while (header.firstChild) {
                        div.appendChild(header.firstChild);
                    }
                    editor.replaceNode(header, div);
                });
            }
        }
    });
}
exports.default = toggleHeader;


/***/ }),

/***/ "./packages/roosterjs-editor-api/lib/format/toggleItalic.ts":
/*!******************************************************************!*\
  !*** ./packages/roosterjs-editor-api/lib/format/toggleItalic.ts ***!
  \******************************************************************/
/*! no static exports found */
/***/ (function(module, exports, __webpack_require__) {

"use strict";

Object.defineProperty(exports, "__esModule", { value: true });
var toggle_1 = __webpack_require__(/*! ./toggle */ "./packages/roosterjs-editor-api/lib/format/toggle.ts");
/**
 * Toggle italic at selection
 * If selection is collapsed, it will only affect the input after caret
 * If selection contains only italic text, the italic style will be removed
 * If selection contains only normal text, italic style will be added to the whole selected text
 * If selection contains both italic and normal text, italic stlye will be added to the whole selected text
 * @param editor The editor instance
 */
function toggleItalic(editor) {
    toggle_1.default(editor, 'italic');
}
exports.default = toggleItalic;


/***/ }),

/***/ "./packages/roosterjs-editor-api/lib/format/toggleNumbering.ts":
/*!*********************************************************************!*\
  !*** ./packages/roosterjs-editor-api/lib/format/toggleNumbering.ts ***!
  \*********************************************************************/
/*! no static exports found */
/***/ (function(module, exports, __webpack_require__) {

"use strict";

Object.defineProperty(exports, "__esModule", { value: true });
var toggleBullet_1 = __webpack_require__(/*! ./toggleBullet */ "./packages/roosterjs-editor-api/lib/format/toggleBullet.ts");
/**
 * Toggle numbering at selection
 * If selection contains numbering in deep level, toggle numbering will decrease the numbering level by one
 * If selection contains bullet list, toggle numbering will convert the bullet list into number list
 * If selection contains both bullet/numbering and normal text, the behavior is decided by corresponding
 * realization of browser execCommand API
 * @param editor The editor instance
 */
function toggleNumbering(editor) {
    editor.focus();
    editor.formatWithUndo(function () {
        toggleBullet_1.workaroundForEdge(editor, function () {
            editor.getDocument().execCommand('insertOrderedList', false, null);
        });
    });
}
exports.default = toggleNumbering;


/***/ }),

/***/ "./packages/roosterjs-editor-api/lib/format/toggleStrikethrough.ts":
/*!*************************************************************************!*\
  !*** ./packages/roosterjs-editor-api/lib/format/toggleStrikethrough.ts ***!
  \*************************************************************************/
/*! no static exports found */
/***/ (function(module, exports, __webpack_require__) {

"use strict";

Object.defineProperty(exports, "__esModule", { value: true });
var toggle_1 = __webpack_require__(/*! ./toggle */ "./packages/roosterjs-editor-api/lib/format/toggle.ts");
/**
 * Toggle strikethrough at selection
 * If selection is collapsed, it will only affect the input after caret
 * If selection contains only strikethrough text, the strikethrough style will be removed
 * If selection contains only normal text, strikethrough style will be added to the whole selected text
 * If selection contains both strikethrough and normal text, strikethrough stlye will be added to the whole selected text
 * @param editor The editor instance
 */
function toggleStrikethrough(editor) {
    toggle_1.default(editor, 'strikeThrough');
}
exports.default = toggleStrikethrough;


/***/ }),

/***/ "./packages/roosterjs-editor-api/lib/format/toggleSubscript.ts":
/*!*********************************************************************!*\
  !*** ./packages/roosterjs-editor-api/lib/format/toggleSubscript.ts ***!
  \*********************************************************************/
/*! no static exports found */
/***/ (function(module, exports, __webpack_require__) {

"use strict";

Object.defineProperty(exports, "__esModule", { value: true });
var toggle_1 = __webpack_require__(/*! ./toggle */ "./packages/roosterjs-editor-api/lib/format/toggle.ts");
/**
 * Toggle subscript at selection
 * If selection is collapsed, it will only affect the input after caret
 * If selection contains only subscript text, the subscript style will be removed
 * If selection contains only normal text, subscript style will be added to the whole selected text
 * If selection contains both subscript and normal text, the subscript style will be removed from whole selected text
 * If selection contains any superscript text, the behavior is determined by corresponding realization of browser
 * execCommand API
 * @param editor The editor instance
 */
function toggleSubscript(editor) {
    toggle_1.default(editor, 'subscript');
}
exports.default = toggleSubscript;


/***/ }),

/***/ "./packages/roosterjs-editor-api/lib/format/toggleSuperscript.ts":
/*!***********************************************************************!*\
  !*** ./packages/roosterjs-editor-api/lib/format/toggleSuperscript.ts ***!
  \***********************************************************************/
/*! no static exports found */
/***/ (function(module, exports, __webpack_require__) {

"use strict";

Object.defineProperty(exports, "__esModule", { value: true });
var toggle_1 = __webpack_require__(/*! ./toggle */ "./packages/roosterjs-editor-api/lib/format/toggle.ts");
/**
 * Toggle superscript at selection
 * If selection is collapsed, it will only affect the input after caret
 * If selection contains only superscript text, the superscript style will be removed
 * If selection contains only normal text, superscript style will be added to the whole selected text
 * If selection contains both superscript and normal text, the superscript style will be removed from whole selected text
 * If selection contains any subscript text, the behavior is determined by corresponding realization of browser
 * execCommand API
 * @param editor The editor instance
 */
function toggleSuperscript(editor) {
    toggle_1.default(editor, 'superscript');
}
exports.default = toggleSuperscript;


/***/ }),

/***/ "./packages/roosterjs-editor-api/lib/format/toggleUnderline.ts":
/*!*********************************************************************!*\
  !*** ./packages/roosterjs-editor-api/lib/format/toggleUnderline.ts ***!
  \*********************************************************************/
/*! no static exports found */
/***/ (function(module, exports, __webpack_require__) {

"use strict";

Object.defineProperty(exports, "__esModule", { value: true });
var toggle_1 = __webpack_require__(/*! ./toggle */ "./packages/roosterjs-editor-api/lib/format/toggle.ts");
/**
 * Toggle underline at selection
 * If selection is collapsed, it will only affect the input after caret
 * If selection contains only underlined text, the underline style will be removed
 * If selection contains only normal text, underline style will be added to the whole selected text
 * If selection contains both underlined and normal text, the underline style will be added to the whole selected text
 * @param editor The editor instance
 */
function toggleUnderline(editor) {
    toggle_1.default(editor, 'underline');
}
exports.default = toggleUnderline;


/***/ }),

/***/ "./packages/roosterjs-editor-api/lib/index.ts":
/*!****************************************************!*\
  !*** ./packages/roosterjs-editor-api/lib/index.ts ***!
  \****************************************************/
/*! no static exports found */
/***/ (function(module, exports, __webpack_require__) {

"use strict";

Object.defineProperty(exports, "__esModule", { value: true });
var getNodeAtCursor_1 = __webpack_require__(/*! ./cursor/getNodeAtCursor */ "./packages/roosterjs-editor-api/lib/cursor/getNodeAtCursor.ts");
exports.getNodeAtCursor = getNodeAtCursor_1.default;
exports.cacheGetNodeAtCursor = getNodeAtCursor_1.cacheGetNodeAtCursor;
var queryNodesWithSelection_1 = __webpack_require__(/*! ./cursor/queryNodesWithSelection */ "./packages/roosterjs-editor-api/lib/cursor/queryNodesWithSelection.ts");
exports.queryNodesWithSelection = queryNodesWithSelection_1.default;
var getFormatState_1 = __webpack_require__(/*! ./cursor/getFormatState */ "./packages/roosterjs-editor-api/lib/cursor/getFormatState.ts");
exports.getFormatState = getFormatState_1.default;
var cacheGetCursorEventData_1 = __webpack_require__(/*! ./cursor/cacheGetCursorEventData */ "./packages/roosterjs-editor-api/lib/cursor/cacheGetCursorEventData.ts");
exports.cacheGetCursorEventData = cacheGetCursorEventData_1.default;
exports.clearCursorEventDataCache = cacheGetCursorEventData_1.clearCursorEventDataCache;
var clearFormat_1 = __webpack_require__(/*! ./format/clearFormat */ "./packages/roosterjs-editor-api/lib/format/clearFormat.ts");
exports.clearFormat = clearFormat_1.default;
var createLink_1 = __webpack_require__(/*! ./format/createLink */ "./packages/roosterjs-editor-api/lib/format/createLink.ts");
exports.createLink = createLink_1.default;
var insertImage_1 = __webpack_require__(/*! ./format/insertImage */ "./packages/roosterjs-editor-api/lib/format/insertImage.ts");
exports.insertImage = insertImage_1.default;
var removeLink_1 = __webpack_require__(/*! ./format/removeLink */ "./packages/roosterjs-editor-api/lib/format/removeLink.ts");
exports.removeLink = removeLink_1.default;
var setAlignment_1 = __webpack_require__(/*! ./format/setAlignment */ "./packages/roosterjs-editor-api/lib/format/setAlignment.ts");
exports.setAlignment = setAlignment_1.default;
var setBackgroundColor_1 = __webpack_require__(/*! ./format/setBackgroundColor */ "./packages/roosterjs-editor-api/lib/format/setBackgroundColor.ts");
exports.setBackgroundColor = setBackgroundColor_1.default;
var setTextColor_1 = __webpack_require__(/*! ./format/setTextColor */ "./packages/roosterjs-editor-api/lib/format/setTextColor.ts");
exports.setTextColor = setTextColor_1.default;
var setDirection_1 = __webpack_require__(/*! ./format/setDirection */ "./packages/roosterjs-editor-api/lib/format/setDirection.ts");
exports.setDirection = setDirection_1.default;
var setFontName_1 = __webpack_require__(/*! ./format/setFontName */ "./packages/roosterjs-editor-api/lib/format/setFontName.ts");
exports.setFontName = setFontName_1.default;
var setFontSize_1 = __webpack_require__(/*! ./format/setFontSize */ "./packages/roosterjs-editor-api/lib/format/setFontSize.ts");
exports.setFontSize = setFontSize_1.default;
var setImageAltText_1 = __webpack_require__(/*! ./format/setImageAltText */ "./packages/roosterjs-editor-api/lib/format/setImageAltText.ts");
exports.setImageAltText = setImageAltText_1.default;
var setIndentation_1 = __webpack_require__(/*! ./format/setIndentation */ "./packages/roosterjs-editor-api/lib/format/setIndentation.ts");
exports.setIndentation = setIndentation_1.default;
var toggleBold_1 = __webpack_require__(/*! ./format/toggleBold */ "./packages/roosterjs-editor-api/lib/format/toggleBold.ts");
exports.toggleBold = toggleBold_1.default;
var toggleBullet_1 = __webpack_require__(/*! ./format/toggleBullet */ "./packages/roosterjs-editor-api/lib/format/toggleBullet.ts");
exports.toggleBullet = toggleBullet_1.default;
var toggleItalic_1 = __webpack_require__(/*! ./format/toggleItalic */ "./packages/roosterjs-editor-api/lib/format/toggleItalic.ts");
exports.toggleItalic = toggleItalic_1.default;
var toggleNumbering_1 = __webpack_require__(/*! ./format/toggleNumbering */ "./packages/roosterjs-editor-api/lib/format/toggleNumbering.ts");
exports.toggleNumbering = toggleNumbering_1.default;
var toggleBlockQuote_1 = __webpack_require__(/*! ./format/toggleBlockQuote */ "./packages/roosterjs-editor-api/lib/format/toggleBlockQuote.ts");
exports.toggleBlockQuote = toggleBlockQuote_1.default;
var toggleStrikethrough_1 = __webpack_require__(/*! ./format/toggleStrikethrough */ "./packages/roosterjs-editor-api/lib/format/toggleStrikethrough.ts");
exports.toggleStrikethrough = toggleStrikethrough_1.default;
var toggleSubscript_1 = __webpack_require__(/*! ./format/toggleSubscript */ "./packages/roosterjs-editor-api/lib/format/toggleSubscript.ts");
exports.toggleSubscript = toggleSubscript_1.default;
var toggleSuperscript_1 = __webpack_require__(/*! ./format/toggleSuperscript */ "./packages/roosterjs-editor-api/lib/format/toggleSuperscript.ts");
exports.toggleSuperscript = toggleSuperscript_1.default;
var toggleUnderline_1 = __webpack_require__(/*! ./format/toggleUnderline */ "./packages/roosterjs-editor-api/lib/format/toggleUnderline.ts");
exports.toggleUnderline = toggleUnderline_1.default;
var toggleHeader_1 = __webpack_require__(/*! ./format/toggleHeader */ "./packages/roosterjs-editor-api/lib/format/toggleHeader.ts");
exports.toggleHeader = toggleHeader_1.default;
var VTable_1 = __webpack_require__(/*! ./table/VTable */ "./packages/roosterjs-editor-api/lib/table/VTable.ts");
exports.VTable = VTable_1.default;
var insertTable_1 = __webpack_require__(/*! ./table/insertTable */ "./packages/roosterjs-editor-api/lib/table/insertTable.ts");
exports.insertTable = insertTable_1.default;
var editTable_1 = __webpack_require__(/*! ./table/editTable */ "./packages/roosterjs-editor-api/lib/table/editTable.ts");
exports.editTable = editTable_1.default;
var formatTable_1 = __webpack_require__(/*! ./table/formatTable */ "./packages/roosterjs-editor-api/lib/table/formatTable.ts");
exports.formatTable = formatTable_1.default;


/***/ }),

/***/ "./packages/roosterjs-editor-api/lib/table/VTable.ts":
/*!***********************************************************!*\
  !*** ./packages/roosterjs-editor-api/lib/table/VTable.ts ***!
  \***********************************************************/
/*! no static exports found */
/***/ (function(module, exports, __webpack_require__) {

"use strict";

Object.defineProperty(exports, "__esModule", { value: true });
/**
 * A virtual table class, represent an HTML table, by expand all merged cells to each separated cells
 */
<<<<<<< HEAD
var VTable = /** @class */ (function () {
    function VTable(node) {
        var _this = this;
        this.trs = [];
        this.table = node instanceof HTMLTableElement ? node : getTableFromTd(node);
        if (this.table) {
            var currentTd_1 = node instanceof HTMLTableElement ? null : node;
            var trs = [].slice.call(this.table.rows);
            this.cells = trs.map(function (row) { return []; });
            trs.forEach(function (tr, rowIndex) {
                _this.trs[rowIndex % 2] = tr;
                for (var sourceCol = 0, targetCol = 0; sourceCol < tr.cells.length; sourceCol++) {
                    // Skip the cells which already initialized
                    for (; _this.cells[rowIndex][targetCol]; targetCol++) { }
                    var td = tr.cells[sourceCol];
                    if (td == currentTd_1) {
                        _this.col = targetCol;
                        _this.row = rowIndex;
                    }
                    for (var colSpan = 0; colSpan < td.colSpan; colSpan++, targetCol++) {
                        for (var rowSpan = 0; rowSpan < td.rowSpan; rowSpan++) {
                            _this.cells[rowIndex + rowSpan][targetCol] = {
                                td: colSpan + rowSpan == 0 ? td : null,
                                spanLeft: colSpan > 0,
                                spanAbove: rowSpan > 0,
                            };
                        }
                    }
                }
            });
        }
=======
var Undo = /** @class */ (function () {
    /**
     * Create an instance of Undo
     * @param preserveSnapshots True to preserve the snapshots after dispose, this allows
     * this object to be reused when editor is disposed and created again
     * @param maxBufferSize The max buffer size for snapshots. Default value is 10MB
     */
    function Undo(preserveSnapshots, maxBufferSize) {
        if (maxBufferSize === void 0) { maxBufferSize = 1e7; }
        var _this = this;
        this.preserveSnapshots = preserveSnapshots;
        this.maxBufferSize = maxBufferSize;
        this.onNativeEvent = function () {
            _this.addUndoSnapshot();
            _this.hasNewContent = true;
        };
>>>>>>> 7e44bd4d
    }
    /**
     * Write the virtual table back to DOM tree to represent the change of VTable
     */
<<<<<<< HEAD
    VTable.prototype.writeBack = function () {
        var _this = this;
        if (this.cells) {
            VTable.moveChildren(this.table);
            this.table.style.borderCollapse = 'collapse';
            this.cells.forEach(function (row, r) {
                var tr = VTable.cloneNode(_this.trs[r % 2] || _this.trs[0]);
                _this.table.appendChild(tr);
                row.forEach(function (cell, c) {
                    if (cell.td) {
                        _this.recalcSpans(r, c);
                        tr.appendChild(cell.td);
                    }
                });
            });
        }
        else {
            this.table.parentNode.removeChild(this.table);
=======
    Undo.prototype.initialize = function (editor) {
        this.editor = editor;
        this.onDropDisposer = this.editor.addDomEventHandler('drop', this.onNativeEvent);
        this.onCutDisposer = this.editor.addDomEventHandler('cut', this.onNativeEvent);
        // Add an initial snapshot if snapshotsManager isn't created yet
        if (!this.undoSnapshots) {
            this.addUndoSnapshot();
>>>>>>> 7e44bd4d
        }
    };
    /**
     * Apply the given table format to this virtual table
     * @param format Table format to apply
     */
<<<<<<< HEAD
    VTable.prototype.applyFormat = function (format) {
        this.trs[0].style.backgroundColor = format.bgColorOdd || 'transparent';
        if (this.trs[1]) {
            this.trs[1].style.backgroundColor = format.bgColorEven || 'transparent';
=======
    Undo.prototype.dispose = function () {
        this.onDropDisposer();
        this.onCutDisposer();
        this.onDropDisposer = null;
        this.onCutDisposer = null;
        this.editor = null;
        if (!this.preserveSnapshots) {
            this.clear();
>>>>>>> 7e44bd4d
        }
        this.cells.forEach(function (row) {
            return row.filter(function (cell) { return cell.td; }).forEach(function (cell) {
                cell.td.style.borderTop = getBorderStyle(format.topBorderColor);
                cell.td.style.borderBottom = getBorderStyle(format.bottomBorderColor);
                cell.td.style.borderLeft = getBorderStyle(format.verticalBorderColor);
                cell.td.style.borderRight = getBorderStyle(format.verticalBorderColor);
            });
        });
    };
    /**
     * Loop each cell of current column and invoke a callback function
     * @param callback The callback function to invoke
     */
    VTable.prototype.forEachCellOfCurrentColumn = function (callback) {
        for (var i = 0; i < this.cells.length; i++) {
            callback(this.getCell(i, this.col), this.cells[i], i);
        }
    };
    /**
     * Loop each cell of current row and invoke a callback function
     * @param callback The callback function to invoke
     */
    VTable.prototype.forEachCellOfCurrentRow = function (callback) {
        for (var i = 0; i < this.cells[this.row].length; i++) {
            callback(this.getCell(this.row, i), i);
        }
    };
    /**
     * Get a table cell using its row and column index. This function will always return an object
     * even if the given indexes don't exist in table.
     * @param row The row index
     * @param col The column index
     */
    VTable.prototype.getCell = function (row, col) {
        return (this.cells && this.cells[row] && this.cells[row][col]) || {};
    };
    /**
     * Get current HTML table cell object. If the current table cell is a virtual expanded cell, return its root cell
     */
    VTable.prototype.getCurrentTd = function () {
        if (this.cells) {
            var row = Math.min(this.cells.length - 1, this.row);
            var col = Math.min(this.cells[row].length - 1, this.col);
            while (row >= 0 && col >= 0) {
                var cell = this.getCell(row, col);
                if (cell.td) {
                    return cell.td;
                }
                else if (cell.spanLeft) {
                    col--;
                }
                else if (cell.spanAbove) {
                    row--;
                }
                else {
                    break;
                }
            }
        }
        return null;
    };
    /**
     * Move all children from one node to another
     * @param fromNode The source node to move children from
     * @param toNode Target node. If not passed, children nodes of source node will be removed
     */
    VTable.moveChildren = function (fromNode, toNode) {
        while (fromNode.firstChild) {
            if (toNode) {
                toNode.appendChild(fromNode.firstChild);
            }
            else {
                fromNode.removeChild(fromNode.firstChild);
            }
        }
    };
    /**
     * Clone a node without its children.
     * @param node The node to clone
     */
    VTable.cloneNode = function (node) {
        var newNode = node ? node.cloneNode(false /*deep*/) : null;
        if (newNode && newNode instanceof HTMLTableCellElement && !newNode.firstChild) {
            newNode.appendChild(node.ownerDocument.createElement('br'));
        }
        return newNode;
    };
    /**
     * Clone a table cell
     * @param cell The cell to clone
     */
    VTable.cloneCell = function (cell) {
        return {
            td: VTable.cloneNode(cell.td),
            spanAbove: cell.spanAbove,
            spanLeft: cell.spanLeft,
        };
    };
    VTable.prototype.recalcSpans = function (row, col) {
        var td = this.getCell(row, col).td;
        if (td) {
            td.colSpan = 1;
            td.rowSpan = 1;
            for (var i = col + 1; i < this.cells[row].length; i++) {
                var cell = this.getCell(row, i);
                if (cell.td || !cell.spanLeft) {
                    break;
                }
                td.colSpan = i + 1 - col;
            }
            for (var i = row + 1; i < this.cells.length; i++) {
                var cell = this.getCell(i, col);
                if (cell.td || !cell.spanAbove) {
                    break;
                }
                td.rowSpan = i + 1 - row;
            }
<<<<<<< HEAD
=======
            this.lastKeyPress = 0;
        }
    };
    Undo.prototype.onKeyPress = function (pluginEvent) {
        var evt = pluginEvent.rawEvent;
        if (evt.metaKey) {
            // if metaKey is pressed, simply return since no actual effect will be taken on the editor.
            // this is to prevent changing hasNewContent to true when meta + v to paste on Safari.
            return;
        }
        var shouldTakeUndo = false;
        var selectionRange = this.editor.getSelectionRange();
        if (selectionRange && !selectionRange.collapsed) {
            // The selection will be removed, should take undo
            shouldTakeUndo = true;
        }
        else if ((evt.which == KEY_SPACE && this.lastKeyPress != KEY_SPACE) ||
            evt.which == KEY_ENTER) {
            shouldTakeUndo = true;
        }
        if (shouldTakeUndo) {
            this.addUndoSnapshot();
        }
        else {
            this.clearRedoForInput();
        }
        this.lastKeyPress = evt.which;
    };
    Undo.prototype.clearRedoForInput = function () {
        this.getSnapshotsManager().clearRedo();
        this.lastKeyPress = 0;
        this.hasNewContent = true;
    };
    Undo.prototype.getSnapshotsManager = function () {
        if (!this.undoSnapshots) {
            this.undoSnapshots = new UndoSnapshots_1.default(this.maxBufferSize);
>>>>>>> 7e44bd4d
        }
    };
    return VTable;
}());
<<<<<<< HEAD
exports.default = VTable;
function getTableFromTd(td) {
    var result = td;
    for (; result && result.tagName != 'TABLE'; result = result.parentElement) { }
    return result;
=======
exports.default = Undo;


/***/ }),
/* 32 */
/***/ (function(module, exports, __webpack_require__) {

"use strict";

Object.defineProperty(exports, "__esModule", { value: true });
var BrowserData_1 = __webpack_require__(12);
var roosterjs_editor_dom_1 = __webpack_require__(0);
// Undo cursor marker
var CURSOR_START = 'cursor-start';
var CURSOR_END = 'cursor-end';
// Build undo snapshot
function buildSnapshot(editor) {
    // Build the snapshot in-between adding and removing cursor marker
    var selectionRange = editor.getSelectionRange();
    if (selectionRange) {
        addCursorMarkersToSelection(editor, selectionRange);
    }
    var htmlContent = editor.getContent(false /*triggerExtractContentEvent*/) || '';
    // This extra update selection to cursor marker post building snapshot is added for Mac safari
    // We temporarily inject a cursor marker to current selection prior to build snapshot and remove it afterwards
    // The insertion of cursor marker for some reasons has caused the selection maintained in browser to be lost.
    // This restores the selection prior to removing the cursor marker.
    // The code may throw error for Firefox and IE, hence keep it only for Mac Safari
    if (BrowserData_1.default.isSafari) {
        updateSelectionToCursorMarkers(editor);
    }
    removeCursorMarkers(editor);
    return htmlContent;
}
exports.buildSnapshot = buildSnapshot;
// Restore a snapshot
function restoreSnapshot(editor, snapshot) {
    editor.setContent(snapshot);
    // Restore the selection and delete the cursor marker afterwards
    updateSelectionToCursorMarkers(editor);
    removeCursorMarkers(editor);
}
exports.restoreSnapshot = restoreSnapshot;
// Remove the temporarily added cursor markers
function removeCursorMarkers(editor) {
    removeCursorMarkerById(editor, CURSOR_START);
    removeCursorMarkerById(editor, CURSOR_END);
}
// Temporarily inject a SPAN marker to the selection which is used to remember where the selection is
// The marker is used on restore selection on undo
function addCursorMarkersToSelection(editor, selectionRange) {
    // First to insert the start marker
    var startMarker = createCursorMarker(editor, CURSOR_START);
    var startPoint = roosterjs_editor_dom_1.normalizeEditorPoint(selectionRange.startContainer, selectionRange.startOffset);
    insertCursorMarkerToEditorPoint(editor, startPoint, startMarker);
    // Then the end marker
    // For collapsed selection, use the start marker as the editor so that
    // the end marker is always placed after the start marker
    var endMarker = createCursorMarker(editor, CURSOR_END);
    var endPoint = selectionRange.collapsed
        ? { containerNode: startMarker, offset: 1 /* End */ }
        : roosterjs_editor_dom_1.normalizeEditorPoint(selectionRange.endContainer, selectionRange.endOffset);
    insertCursorMarkerToEditorPoint(editor, endPoint, endMarker);
}
// Update selection to where cursor marker is
// This is used in post building snapshot to restore selection
function updateSelectionToCursorMarkers(editor) {
    var startMarker = getCursorMarkerByUniqueId(editor, CURSOR_START);
    var endMarker = getCursorMarkerByUniqueId(editor, CURSOR_END);
    if (startMarker && endMarker) {
        var selectionRange = editor.getDocument().createRange();
        selectionRange.setEndBefore(endMarker);
        selectionRange.setStartAfter(startMarker);
        editor.updateSelection(selectionRange);
    }
}
// Insert cursor marker to an editor point
// The original code uses range.insertNode which "damages" some browser node & selection state
// i.e. on chrome, when the cursor is right at begin of a list, range.insertNode will cause some
// extra "empty" text node to be created as cursor marker is inserted. That extra "empty" text node
// will cause indentation to behave really weirdly
// This revised version uses DOM parentNode.insertBefore when it sees the insertion point is in node boundary_begin
// which gives precise control over DOM structure and solves the chrome issue
function insertCursorMarkerToEditorPoint(editor, editorPoint, cursorMaker) {
    if (editor.contains(editorPoint.containerNode)) {
        var containerNode = editorPoint.containerNode;
        var offset = editorPoint.offset;
        var parentNode = containerNode.parentNode;
        if (editorPoint.offset == 0 /* Begin */) {
            // For boundary_begin, insert the marker before the node
            parentNode.insertBefore(cursorMaker, containerNode);
        }
        else if (containerNode.nodeType == 1 /* Element */ ||
            (containerNode.nodeType == 3 /* Text */ &&
                editorPoint.offset == containerNode.nodeValue.length)) {
            // otherwise, insert after
            parentNode.insertBefore(cursorMaker, containerNode.nextSibling);
        }
        else {
            // This is for insertion in-between a text node
            var insertionRange = editor.getDocument().createRange();
            insertionRange.setStart(containerNode, offset);
            insertionRange.collapse(true /* toStart */);
            insertionRange.insertNode(cursorMaker);
        }
    }
}
// Remove an element from editor by Id
function removeCursorMarkerById(editor, id) {
    var nodes = getCursorMarkNodes(editor, id);
    if (nodes) {
        for (var i = 0; i < nodes.length; i++) {
            nodes[i].parentNode.removeChild(nodes[i]);
        }
    }
}
// Get an element by unique id. If there is more than one element by the id, it should return null
function getCursorMarkerByUniqueId(editor, id) {
    var nodes = getCursorMarkNodes(editor, id);
    return nodes && nodes.length == 1 ? nodes[0] : null;
}
function getCursorMarkNodes(editor, id) {
    return editor.queryContent("span[id=\"" + id + "\"]:empty");
}
// Create a cursor marker by id
function createCursorMarker(editor, id) {
    var editorDocument = editor.getDocument();
    var cursorMarker = editorDocument.createElement('SPAN');
    cursorMarker.id = id;
    return cursorMarker;
>>>>>>> 7e44bd4d
}
function getBorderStyle(style) {
    return 'solid 1px ' + (style || 'transparent');
}


/***/ }),

/***/ "./packages/roosterjs-editor-api/lib/table/editTable.ts":
/*!**************************************************************!*\
  !*** ./packages/roosterjs-editor-api/lib/table/editTable.ts ***!
  \**************************************************************/
/*! no static exports found */
/***/ (function(module, exports, __webpack_require__) {

"use strict";

Object.defineProperty(exports, "__esModule", { value: true });
var VTable_1 = __webpack_require__(/*! ./VTable */ "./packages/roosterjs-editor-api/lib/table/VTable.ts");
var getNodeAtCursor_1 = __webpack_require__(/*! ../cursor/getNodeAtCursor */ "./packages/roosterjs-editor-api/lib/cursor/getNodeAtCursor.ts");
/**
 * Edit table with given operation. If there is no table at cursor then no op.
 * @param editor The editor instance
 * @param operation Table operation
 */
function editTable(editor, operation) {
    var td = getNodeAtCursor_1.default(editor, 'TD');
    if (td) {
        editor.formatWithUndo(function () {
            var vtable = new VTable_1.default(td);
            var currentRow = vtable.cells[vtable.row];
            var currentCell = currentRow[vtable.col];
            switch (operation) {
                case 0 /* InsertAbove */:
                case 1 /* InsertBelow */:
                    var newRow = vtable.row + (operation == 0 /* InsertAbove */ ? 0 : 1);
                    vtable.cells.splice(newRow, 0, currentRow.map(function (cell) { return VTable_1.default.cloneCell(cell); }));
                    break;
                case 2 /* InsertLeft */:
                case 3 /* InsertRight */:
                    var newCol_1 = vtable.col + (operation == 2 /* InsertLeft */ ? 0 : 1);
                    vtable.forEachCellOfCurrentColumn(function (cell, row) {
                        row.splice(newCol_1, 0, VTable_1.default.cloneCell(cell));
                    });
                    break;
                case 6 /* DeleteRow */:
                    vtable.forEachCellOfCurrentRow(function (cell, i) {
                        var nextCell = vtable.getCell(vtable.row + 1, i);
                        if (cell.td && cell.td.rowSpan > 1 && nextCell.spanAbove) {
                            nextCell.td = cell.td;
                        }
                    });
                    vtable.cells.splice(vtable.row, 1);
                    break;
                case 5 /* DeleteColumn */:
                    vtable.forEachCellOfCurrentColumn(function (cell, row, i) {
                        var nextCell = vtable.getCell(i, vtable.col + 1);
                        if (cell.td && cell.td.colSpan > 1 && nextCell.spanLeft) {
                            nextCell.td = cell.td;
                        }
                        row.splice(vtable.col, 1);
                    });
                    break;
                case 7 /* MergeAbove */:
                case 8 /* MergeBelow */:
                    var rowStep = operation == 7 /* MergeAbove */ ? -1 : 1;
                    for (var rowIndex = vtable.row + rowStep; rowIndex >= 0 && rowIndex < vtable.cells.length; rowIndex += rowStep) {
                        var cell = vtable.getCell(rowIndex, vtable.col);
                        if (cell.td && !cell.spanAbove) {
                            var aboveCell = rowIndex < vtable.row ? cell : currentCell;
                            var belowCell = rowIndex < vtable.row ? currentCell : cell;
                            if (aboveCell.td.colSpan == belowCell.td.colSpan) {
                                VTable_1.default.moveChildren(belowCell.td, aboveCell.td);
                                belowCell.td = null;
                                belowCell.spanAbove = true;
                            }
                            break;
                        }
                    }
                    break;
                case 9 /* MergeLeft */:
                case 10 /* MergeRight */:
                    var colStep = operation == 9 /* MergeLeft */ ? -1 : 1;
                    for (var colIndex = vtable.col + colStep; colIndex >= 0 && colIndex < vtable.cells[vtable.row].length; colIndex += colStep) {
                        var cell = vtable.getCell(vtable.row, colIndex);
                        if (cell.td && !cell.spanLeft) {
                            var leftCell = colIndex < vtable.col ? cell : currentCell;
                            var rightCell = colIndex < vtable.col ? currentCell : cell;
                            if (leftCell.td.rowSpan == rightCell.td.rowSpan) {
                                VTable_1.default.moveChildren(rightCell.td, leftCell.td);
                                rightCell.td = null;
                                rightCell.spanLeft = true;
                            }
                            break;
                        }
                    }
                    break;
                case 4 /* DeleteTable */:
                    vtable.cells = null;
                    break;
                case 12 /* SplitVertically */:
                    if (currentCell.td.rowSpan > 1) {
                        vtable.getCell(vtable.row + 1, vtable.col).td = VTable_1.default.cloneNode(currentCell.td);
                    }
                    else {
                        var splitRow = currentRow.map(function (cell) {
                            return {
                                td: cell == currentCell ? VTable_1.default.cloneNode(cell.td) : null,
                                spanAbove: cell != currentCell,
                                spanLeft: cell.spanLeft,
                            };
                        });
                        vtable.cells.splice(vtable.row + 1, 0, splitRow);
                    }
                    break;
                case 11 /* SplitHorizontally */:
                    if (currentCell.td.colSpan > 1) {
                        vtable.getCell(vtable.row, vtable.col + 1).td = VTable_1.default.cloneNode(currentCell.td);
                    }
                    else {
                        vtable.forEachCellOfCurrentColumn(function (cell, row) {
                            row.splice(vtable.col + 1, 0, {
                                td: row == currentRow ? VTable_1.default.cloneNode(cell.td) : null,
                                spanAbove: cell.spanAbove,
                                spanLeft: row != currentRow,
                            });
                        });
                    }
                    break;
            }
            vtable.writeBack();
            td = editor.contains(td) ? td : vtable.getCurrentTd();
            editor.focus();
            return td;
        }, true /*preserveSelection*/);
    }
}
exports.default = editTable;


/***/ }),

/***/ "./packages/roosterjs-editor-api/lib/table/formatTable.ts":
/*!****************************************************************!*\
  !*** ./packages/roosterjs-editor-api/lib/table/formatTable.ts ***!
  \****************************************************************/
/*! no static exports found */
/***/ (function(module, exports, __webpack_require__) {

"use strict";

Object.defineProperty(exports, "__esModule", { value: true });
var VTable_1 = __webpack_require__(/*! ./VTable */ "./packages/roosterjs-editor-api/lib/table/VTable.ts");
var getNodeAtCursor_1 = __webpack_require__(/*! ../cursor/getNodeAtCursor */ "./packages/roosterjs-editor-api/lib/cursor/getNodeAtCursor.ts");
/**
 * Format table
 * @param table The table to format
 * @param formatName Name of the format to use
 */
function formatTable(editor, format, table) {
    var td = table
        ? table.rows[0].cells[0]
        : getNodeAtCursor_1.default(editor, 'TD');
    if (td) {
        editor.formatWithUndo(function () {
            var vtable = new VTable_1.default(td);
            vtable.applyFormat(format);
            vtable.writeBack();
            td = editor.contains(td) ? td : vtable.getCurrentTd();
            editor.focus();
            return td;
        }, true /*preserveSelection*/);
    }
}
exports.default = formatTable;


/***/ }),

/***/ "./packages/roosterjs-editor-api/lib/table/insertTable.ts":
/*!****************************************************************!*\
  !*** ./packages/roosterjs-editor-api/lib/table/insertTable.ts ***!
  \****************************************************************/
/*! no static exports found */
/***/ (function(module, exports, __webpack_require__) {

"use strict";

Object.defineProperty(exports, "__esModule", { value: true });
var formatTable_1 = __webpack_require__(/*! ./formatTable */ "./packages/roosterjs-editor-api/lib/table/formatTable.ts");
/**
 * Insert table into editor at current selection
 * @param editor The editor instance
 * @param columns Number of columns in table, it also controls the default table cell width:
 * if columns <= 4, width = 120px; if columns <= 6, width = 100px; else width = 70px
 * @param rows Number of rows in table
 * @param format (Optional) The table format. If not passed, the default format will be applied:
 * background color: #FFF; border color: #ABABAB
 */
function insertTable(editor, columns, rows, format) {
    var document = editor.getDocument();
    var fragment = document.createDocumentFragment();
    var table = document.createElement('table');
    fragment.appendChild(table);
    table.cellSpacing = '0';
    table.cellPadding = '1';
    for (var i = 0; i < rows; i++) {
        var tr = document.createElement('tr');
        table.appendChild(tr);
        for (var j = 0; j < columns; j++) {
            var td = document.createElement('td');
            tr.appendChild(td);
            td.appendChild(document.createElement('br'));
            td.style.width = getTableCellWidth(columns);
        }
    }
    editor.formatWithUndo(function () {
        editor.insertNode(fragment);
        formatTable_1.default(editor, format || {
            bgColorEven: '#FFF',
            bgColorOdd: '#FFF',
            topBorderColor: '#ABABAB',
            bottomBorderColor: '#ABABAB',
            verticalBorderColor: '#ABABAB',
        }, table);
    });
}
exports.default = insertTable;
function getTableCellWidth(columns) {
    if (columns <= 4) {
        return '120px';
    }
    else if (columns <= 6) {
        return '100px';
    }
    else {
        return '70px';
    }
}


/***/ }),

/***/ "./packages/roosterjs-editor-core/lib/coreAPI/attachDomEvent.ts":
/*!**********************************************************************!*\
  !*** ./packages/roosterjs-editor-core/lib/coreAPI/attachDomEvent.ts ***!
  \**********************************************************************/
/*! no static exports found */
/***/ (function(module, exports, __webpack_require__) {

"use strict";

Object.defineProperty(exports, "__esModule", { value: true });
var triggerEvent_1 = __webpack_require__(/*! ./triggerEvent */ "./packages/roosterjs-editor-core/lib/coreAPI/triggerEvent.ts");
function attachDomEvent(core, eventName, pluginEventType, beforeDispatch) {
    var onEvent = function (event) {
        if (beforeDispatch) {
            beforeDispatch(event);
        }
        if (pluginEventType != null) {
            triggerEvent_1.default(core, {
                eventType: pluginEventType,
                rawEvent: event,
            }, false /*broadcast*/);
        }
        // Ignore idle event since there is DOM event happened
        core.ignoreIdleEvent = true;
    };
    core.contentDiv.addEventListener(eventName, onEvent);
    return function () {
        core.contentDiv.removeEventListener(eventName, onEvent);
    };
}
exports.default = attachDomEvent;


/***/ }),

/***/ "./packages/roosterjs-editor-core/lib/coreAPI/focus.ts":
/*!*************************************************************!*\
  !*** ./packages/roosterjs-editor-core/lib/coreAPI/focus.ts ***!
  \*************************************************************/
/*! no static exports found */
/***/ (function(module, exports, __webpack_require__) {

"use strict";

Object.defineProperty(exports, "__esModule", { value: true });
var getLiveRange_1 = __webpack_require__(/*! ./getLiveRange */ "./packages/roosterjs-editor-core/lib/coreAPI/getLiveRange.ts");
var hasFocus_1 = __webpack_require__(/*! ./hasFocus */ "./packages/roosterjs-editor-core/lib/coreAPI/hasFocus.ts");
var select_1 = __webpack_require__(/*! ./select */ "./packages/roosterjs-editor-core/lib/coreAPI/select.ts");
var roosterjs_editor_dom_1 = __webpack_require__(/*! roosterjs-editor-dom */ "./packages/roosterjs-editor-dom/lib/index.ts");
function focus(core) {
    if (!hasFocus_1.default(core) || !getLiveRange_1.default(core)) {
        // Focus (document.activeElement indicates) and selection are mostly in sync, but could be out of sync in some extreme cases.
        // i.e. if you programmatically change window selection to point to a non-focusable DOM element (i.e. tabindex=-1 etc.).
        // On Chrome/Firefox, it does not change document.activeElement. On Edge/IE, it change document.activeElement to be body
        // Although on Chrome/Firefox, document.activeElement points to editor, you cannot really type which we don't want (no cursor).
        // So here we always do a live selection pull on DOM and make it point in Editor. The pitfall is, the cursor could be reset
        // to very begin to of editor since we don't really have last saved selection (created on blur which does not fire in this case).
        // It should be better than the case you cannot type
        if (!(core.cachedRange && select_1.default(core, core.cachedRange))) {
            setSelectionToBegin(core);
        }
    }
    // remember to clear cachedRange
    core.cachedRange = null;
    // This is more a fallback to ensure editor gets focus if it didn't manage to move focus to editor
    if (!hasFocus_1.default(core)) {
        core.contentDiv.focus();
    }
}
exports.default = focus;
function setSelectionToBegin(core) {
    var firstNode = roosterjs_editor_dom_1.getFirstLeafNode(core.contentDiv);
    var nodeType = firstNode ? firstNode.nodeType : null;
    if (nodeType == 3 /* Text */) {
        // First node is text, move selection to the begin
        select_1.default(core, firstNode, 0);
    }
    else if (nodeType == 1 /* Element */) {
        // If first node is a html void element (void elements cannot have child nodes),
        // move selection before it, otherwise move selection inside it
        select_1.default(core, firstNode, roosterjs_editor_dom_1.isVoidHtmlElement(firstNode) ? "b" /* Before */ : 0);
    }
    else {
        // No first node, likely we have an empty content DIV, move selection inside it
        select_1.default(core, core.contentDiv, 0);
    }
}


/***/ }),

/***/ "./packages/roosterjs-editor-core/lib/coreAPI/formatWithUndo.ts":
/*!**********************************************************************!*\
  !*** ./packages/roosterjs-editor-core/lib/coreAPI/formatWithUndo.ts ***!
  \**********************************************************************/
/*! no static exports found */
/***/ (function(module, exports, __webpack_require__) {

"use strict";

Object.defineProperty(exports, "__esModule", { value: true });
var getLiveRange_1 = __webpack_require__(/*! ../coreAPI/getLiveRange */ "./packages/roosterjs-editor-core/lib/coreAPI/getLiveRange.ts");
var select_1 = __webpack_require__(/*! ../coreAPI/select */ "./packages/roosterjs-editor-core/lib/coreAPI/select.ts");
var lib_1 = __webpack_require__(/*! roosterjs-editor-dom/lib */ "./packages/roosterjs-editor-dom/lib/index.ts");
var triggerEvent_1 = __webpack_require__(/*! ./triggerEvent */ "./packages/roosterjs-editor-core/lib/coreAPI/triggerEvent.ts");
function formatWithUndo(core, callback, preserveSelection, changeSource, dataCallback, skipAddingUndoAfterFormat) {
    var isNested = core.suspendAddingUndoSnapshot;
    if (!isNested) {
        core.undo.addUndoSnapshot();
        core.suspendAddingUndoSnapshot = true;
    }
    try {
        if (callback) {
            if (preserveSelection) {
                var range = getLiveRange_1.default(core) || core.cachedRange;
                range = range && new lib_1.SelectionRange(range).normalize().getRange();
                var fallbackNode = callback();
                if (!select_1.default(core, range) && fallbackNode) {
                    select_1.default(core, fallbackNode);
                }
            }
            else {
                callback();
            }
            if (!isNested && changeSource) {
                var event_1 = {
                    eventType: 6 /* ContentChanged */,
                    source: changeSource,
                    data: dataCallback ? dataCallback() : null,
                };
                triggerEvent_1.default(core, event_1, true /*broadcast*/);
            }
            if (!isNested && !skipAddingUndoAfterFormat) {
                core.undo.addUndoSnapshot();
            }
        }
    }
    finally {
        if (!isNested) {
            core.suspendAddingUndoSnapshot = false;
        }
    }
}
exports.default = formatWithUndo;


/***/ }),

/***/ "./packages/roosterjs-editor-core/lib/coreAPI/getFocusPosition.ts":
/*!************************************************************************!*\
  !*** ./packages/roosterjs-editor-core/lib/coreAPI/getFocusPosition.ts ***!
  \************************************************************************/
/*! no static exports found */
/***/ (function(module, exports, __webpack_require__) {

"use strict";

Object.defineProperty(exports, "__esModule", { value: true });
var roosterjs_editor_dom_1 = __webpack_require__(/*! roosterjs-editor-dom */ "./packages/roosterjs-editor-dom/lib/index.ts");
function getFocusPosition(core) {
    var selection = core.document.defaultView.getSelection();
    return selection && roosterjs_editor_dom_1.contains(core.contentDiv, selection.focusNode)
        ? new roosterjs_editor_dom_1.Position(selection.focusNode, selection.focusOffset)
        : null;
}
exports.default = getFocusPosition;


/***/ }),

/***/ "./packages/roosterjs-editor-core/lib/coreAPI/getLiveRange.ts":
/*!********************************************************************!*\
  !*** ./packages/roosterjs-editor-core/lib/coreAPI/getLiveRange.ts ***!
  \********************************************************************/
/*! no static exports found */
/***/ (function(module, exports, __webpack_require__) {

"use strict";

Object.defineProperty(exports, "__esModule", { value: true });
var roosterjs_editor_dom_1 = __webpack_require__(/*! roosterjs-editor-dom */ "./packages/roosterjs-editor-dom/lib/index.ts");
function getLiveRange(core) {
    var selection = core.document.defaultView.getSelection();
    if (selection && selection.rangeCount > 0) {
        var range = selection.getRangeAt(0);
        if (roosterjs_editor_dom_1.contains(core.contentDiv, range)) {
            return range;
        }
    }
    return null;
}
exports.default = getLiveRange;


/***/ }),

/***/ "./packages/roosterjs-editor-core/lib/coreAPI/hasFocus.ts":
/*!****************************************************************!*\
  !*** ./packages/roosterjs-editor-core/lib/coreAPI/hasFocus.ts ***!
  \****************************************************************/
/*! no static exports found */
/***/ (function(module, exports, __webpack_require__) {

"use strict";

Object.defineProperty(exports, "__esModule", { value: true });
<<<<<<< HEAD
var roosterjs_editor_dom_1 = __webpack_require__(/*! roosterjs-editor-dom */ "./packages/roosterjs-editor-dom/lib/index.ts");
function hasFocus(core) {
    return roosterjs_editor_dom_1.contains(core.contentDiv, core.document.activeElement, true /*treatSameNodeAsContain*/);
=======
/**
 * Replace the specified range with a node
 * @param editor The editor instance
 * @param range The range in which content needs to be replaced
 * @param node The node to be inserted
 * @param exactMatch exactMatch is to match exactly
 * @returns True if we complete the replacement, false otherwise
 */
function replaceRangeWithNode(editor, range, node, exactMatch) {
    // Make sure the range and node is valid
    if (!range || !node) {
        return false;
    }
    var backupRange = editor.getSelectionRange();
    range.deleteContents();
    range.insertNode(node);
    if (exactMatch) {
        range.setEndAfter(node);
        range.collapse(false /*toStart*/);
        editor.updateSelection(range);
    }
    else if (backupRange && editor.contains(backupRange.startContainer)) {
        editor.updateSelection(backupRange);
    }
    return true;
>>>>>>> 7e44bd4d
}
exports.default = hasFocus;


/***/ }),

/***/ "./packages/roosterjs-editor-core/lib/coreAPI/insertNode.ts":
/*!******************************************************************!*\
  !*** ./packages/roosterjs-editor-core/lib/coreAPI/insertNode.ts ***!
  \******************************************************************/
/*! no static exports found */
/***/ (function(module, exports, __webpack_require__) {

"use strict";

Object.defineProperty(exports, "__esModule", { value: true });
var focus_1 = __webpack_require__(/*! ./focus */ "./packages/roosterjs-editor-core/lib/coreAPI/focus.ts");
var getLiveRange_1 = __webpack_require__(/*! ./getLiveRange */ "./packages/roosterjs-editor-core/lib/coreAPI/getLiveRange.ts");
var select_1 = __webpack_require__(/*! ./select */ "./packages/roosterjs-editor-core/lib/coreAPI/select.ts");
var roosterjs_editor_dom_1 = __webpack_require__(/*! roosterjs-editor-dom */ "./packages/roosterjs-editor-dom/lib/index.ts");
var HTML_EMPTY_DIV = '<div></div>';
function insertNode(core, node, option) {
    var position = option ? option.position : 2 /* SelectionStart */;
    var updateCursor = option ? option.updateCursor : true;
    var replaceSelection = option ? option.replaceSelection : true;
    var insertOnNewLine = option ? option.insertOnNewLine : false;
    if (updateCursor) {
        focus_1.default(core);
    }
    switch (position) {
        case 0 /* Begin */:
        case 1 /* End */:
            var isBegin = position == 0 /* Begin */;
            var contentDiv = core.contentDiv;
            var block = roosterjs_editor_dom_1.getBlockElementAtNode(contentDiv, roosterjs_editor_dom_1.getLeafNode(contentDiv, isBegin));
            var insertedNode = void 0;
            if (block) {
                var refNode = isBegin ? block.getStartNode() : block.getEndNode();
                var refParentNode = refNode.parentNode;
                if (insertOnNewLine ||
                    refNode.nodeType == 3 /* Text */ ||
                    roosterjs_editor_dom_1.isVoidHtmlElement(refNode)) {
                    // For insert on new line, or refNode is text or void html element (HR, BR etc.)
                    // which cannot have children, i.e. <div>hello<br>world</div>. 'hello', 'world' are the
                    // first and last node. Insert before 'hello' or after 'world', but still inside DIV
                    insertedNode = refParentNode.insertBefore(node, isBegin ? refNode : refNode.nextSibling);
                }
                else {
                    // if the refNode can have child, use appendChild (which is like to insert as first/last child)
                    // i.e. <div>hello</div>, the content will be inserted before/after hello
                    insertedNode = refNode.insertBefore(node, isBegin ? refNode.firstChild : null);
                }
            }
            else {
                // No last block, editor is likely empty, use appendChild
                insertedNode = core.contentDiv.appendChild(node);
            }
            // Final check to see if the inserted node is a block. If not block and the ask is to insert on new line,
            // add a DIV wrapping
            if (insertedNode && insertOnNewLine && !roosterjs_editor_dom_1.isBlockElement(insertedNode)) {
                roosterjs_editor_dom_1.wrap(insertedNode, HTML_EMPTY_DIV);
            }
            break;
        case 2 /* SelectionStart */:
            var rawRange = getLiveRange_1.default(core) || core.cachedRange;
            if (rawRange) {
                // if to replace the selection and the selection is not collapsed, remove the the content at selection first
                if (replaceSelection && !rawRange.collapsed) {
                    rawRange.deleteContents();
                }
                // Create a clone (backup) for the selection first as we may need to restore to it later
                var clonedRange = new roosterjs_editor_dom_1.SelectionRange(rawRange);
                var blockElement = roosterjs_editor_dom_1.getBlockElementAtNode(core.contentDiv, rawRange.startContainer);
                if (blockElement) {
                    var endNode = blockElement.getEndNode();
                    if (insertOnNewLine) {
                        // Adjust the insertion point
                        // insertOnNewLine means to insert on a block after the selection, not really right at the selection
                        // This is commonly used when users want to insert signature. They could place cursor somewhere mid of a line
                        // and insert signature, they actually want signature to be inserted the line after the selection
                        rawRange.setEndAfter(endNode);
                        rawRange.collapse(false /*toStart*/);
                    }
                    else {
                        if (roosterjs_editor_dom_1.getTagOfNode(endNode) == 'P') {
                            // Insert into a P tag may cause issues when the inserted content contains any block element.
                            // Change P tag to DIV to make sure it works well
                            var rangeCache = new roosterjs_editor_dom_1.SelectionRange(rawRange).normalize();
                            var div = roosterjs_editor_dom_1.changeElementTag(endNode, 'div');
                            if (rangeCache.start.node != div &&
                                rangeCache.end.node != div &&
                                roosterjs_editor_dom_1.contains(core.contentDiv, rangeCache)) {
                                rawRange = rangeCache.getRange();
                            }
                        }
                        if (roosterjs_editor_dom_1.isVoidHtmlElement(rawRange.endContainer)) {
                            rawRange.setEndBefore(rawRange.endContainer);
                        }
                    }
                }
                var nodeForCursor = node.nodeType == 11 /* DocumentFragment */ ? node.lastChild : node;
                rawRange.insertNode(node);
                if (updateCursor && nodeForCursor) {
                    select_1.default(core, nodeForCursor, "a" /* After */);
                }
                else {
                    select_1.default(core, clonedRange);
                }
            }
            break;
        case 3 /* Outside */:
            core.contentDiv.parentNode.insertBefore(node, core.contentDiv.nextSibling);
            break;
    }
    return true;
}
exports.default = insertNode;


/***/ }),

/***/ "./packages/roosterjs-editor-core/lib/coreAPI/select.ts":
/*!**************************************************************!*\
  !*** ./packages/roosterjs-editor-core/lib/coreAPI/select.ts ***!
  \**************************************************************/
/*! no static exports found */
/***/ (function(module, exports, __webpack_require__) {

"use strict";

Object.defineProperty(exports, "__esModule", { value: true });
var hasFocus_1 = __webpack_require__(/*! ./hasFocus */ "./packages/roosterjs-editor-core/lib/coreAPI/hasFocus.ts");
var roosterjs_editor_dom_1 = __webpack_require__(/*! roosterjs-editor-dom */ "./packages/roosterjs-editor-dom/lib/index.ts");
function select(core, arg1, arg2, arg3, arg4) {
    var rawRange;
    if (!arg1) {
        return false;
    }
    else if (arg1 instanceof Range) {
        rawRange = arg1;
    }
    else {
        var range = void 0;
        if (arg1.start && arg1.end) {
            range = arg1;
        }
        else if (arg1.node) {
            range = new roosterjs_editor_dom_1.SelectionRange(new roosterjs_editor_dom_1.Position(arg1), arg2 && arg2.node ? new roosterjs_editor_dom_1.Position(arg2) : null);
        }
        else if (arg1 instanceof Node) {
            var start = void 0;
            var end = void 0;
            if (arg2 == undefined) {
                start = new roosterjs_editor_dom_1.Position(arg1, "b" /* Before */);
                end = new roosterjs_editor_dom_1.Position(arg1, "a" /* After */);
            }
            else {
                start = new roosterjs_editor_dom_1.Position(arg1, arg2);
                end =
                    arg3 instanceof Node
                        ? new roosterjs_editor_dom_1.Position(arg3, arg4)
                        : null;
            }
            range = new roosterjs_editor_dom_1.SelectionRange(start, end);
        }
        rawRange = range.getRange();
    }
    if (roosterjs_editor_dom_1.contains(core.contentDiv, rawRange)) {
        var selection = core.document.defaultView.getSelection();
        if (selection) {
            if (selection.rangeCount > 0) {
                selection.removeAllRanges();
            }
            selection.addRange(rawRange);
            if (!hasFocus_1.default(core)) {
                core.cachedRange = rawRange;
            }
            return true;
        }
    }
    return false;
}
exports.default = select;


/***/ }),

/***/ "./packages/roosterjs-editor-core/lib/coreAPI/startIdleLoop.ts":
/*!*********************************************************************!*\
  !*** ./packages/roosterjs-editor-core/lib/coreAPI/startIdleLoop.ts ***!
  \*********************************************************************/
/*! no static exports found */
/***/ (function(module, exports, __webpack_require__) {

"use strict";

Object.defineProperty(exports, "__esModule", { value: true });
var triggerEvent_1 = __webpack_require__(/*! ./triggerEvent */ "./packages/roosterjs-editor-core/lib/coreAPI/triggerEvent.ts");
/**
 * Start a loop to trigger Idle event
 * @param core EditorCore object
 * @param interval Interval of idle event
 */
function startIdleLoop(core, interval) {
    var win = core.contentDiv.ownerDocument.defaultView || window;
    core.idleLoopHandle = win.setInterval(function () {
        if (core.ignoreIdleEvent) {
            core.ignoreIdleEvent = false;
        }
        else {
            triggerEvent_1.default(core, {
                eventType: 9 /* Idle */,
            }, true /*broadcast*/);
        }
    }, interval);
}
exports.default = startIdleLoop;


/***/ }),

/***/ "./packages/roosterjs-editor-core/lib/coreAPI/triggerEvent.ts":
/*!********************************************************************!*\
  !*** ./packages/roosterjs-editor-core/lib/coreAPI/triggerEvent.ts ***!
  \********************************************************************/
/*! no static exports found */
/***/ (function(module, exports, __webpack_require__) {

"use strict";

Object.defineProperty(exports, "__esModule", { value: true });
function triggerEvent(core, pluginEvent, broadcast) {
    var isHandledExclusively = false;
    if (!broadcast) {
        for (var i = 0; i < core.plugins.length; i++) {
            var plugin = core.plugins[i];
            if (plugin.willHandleEventExclusively &&
                plugin.onPluginEvent &&
                plugin.willHandleEventExclusively(pluginEvent)) {
                plugin.onPluginEvent(pluginEvent);
                isHandledExclusively = true;
                break;
            }
        }
    }
    if (!isHandledExclusively) {
        core.plugins.forEach(function (plugin) {
            if (plugin.onPluginEvent) {
                plugin.onPluginEvent(pluginEvent);
            }
        });
    }
}
exports.default = triggerEvent;


/***/ }),

/***/ "./packages/roosterjs-editor-core/lib/editor/Editor.ts":
/*!*************************************************************!*\
  !*** ./packages/roosterjs-editor-core/lib/editor/Editor.ts ***!
  \*************************************************************/
/*! no static exports found */
/***/ (function(module, exports, __webpack_require__) {

"use strict";

Object.defineProperty(exports, "__esModule", { value: true });
var EditorCore_1 = __webpack_require__(/*! ./EditorCore */ "./packages/roosterjs-editor-core/lib/editor/EditorCore.ts");
var formatWithUndo_1 = __webpack_require__(/*! ../coreAPI/formatWithUndo */ "./packages/roosterjs-editor-core/lib/coreAPI/formatWithUndo.ts");
var attachDomEvent_1 = __webpack_require__(/*! ../coreAPI/attachDomEvent */ "./packages/roosterjs-editor-core/lib/coreAPI/attachDomEvent.ts");
var focus_1 = __webpack_require__(/*! ../coreAPI/focus */ "./packages/roosterjs-editor-core/lib/coreAPI/focus.ts");
var getFocusPosition_1 = __webpack_require__(/*! ../coreAPI/getFocusPosition */ "./packages/roosterjs-editor-core/lib/coreAPI/getFocusPosition.ts");
var getLiveRange_1 = __webpack_require__(/*! ../coreAPI/getLiveRange */ "./packages/roosterjs-editor-core/lib/coreAPI/getLiveRange.ts");
var hasFocus_1 = __webpack_require__(/*! ../coreAPI/hasFocus */ "./packages/roosterjs-editor-core/lib/coreAPI/hasFocus.ts");
var insertNode_1 = __webpack_require__(/*! ../coreAPI/insertNode */ "./packages/roosterjs-editor-core/lib/coreAPI/insertNode.ts");
var select_1 = __webpack_require__(/*! ../coreAPI/select */ "./packages/roosterjs-editor-core/lib/coreAPI/select.ts");
var startIdleLoop_1 = __webpack_require__(/*! ../coreAPI/startIdleLoop */ "./packages/roosterjs-editor-core/lib/coreAPI/startIdleLoop.ts");
var triggerEvent_1 = __webpack_require__(/*! ../coreAPI/triggerEvent */ "./packages/roosterjs-editor-core/lib/coreAPI/triggerEvent.ts");
var roosterjs_editor_dom_1 = __webpack_require__(/*! roosterjs-editor-dom */ "./packages/roosterjs-editor-dom/lib/index.ts");
var IS_IE_OR_EDGE = roosterjs_editor_dom_1.Browser.isIE || roosterjs_editor_dom_1.Browser.isEdge;
/**
 * RoosterJs core editor class
 */
var Editor = /** @class */ (function () {
    //#region Editor Lifecycle
    /**
     * Creates an instance of Editor
     * @param contentDiv The DIV HTML element which will be the container element of editor
     * @param options An optional options object to customize the editor
     */
    function Editor(contentDiv, options) {
        if (options === void 0) { options = {}; }
        var _this = this;
        /**
         * Check if user is typing right under the content div
         * When typing goes directly under content div, many things can go wrong
         * We fix it by wrapping it with a div and reposition cursor within the div
         */
        this.onKeyPress = function () {
            var range = getLiveRange_1.default(_this.core);
            if (range &&
                range.collapsed &&
                roosterjs_editor_dom_1.getElementOrParentElement(range.startContainer) == _this.core.contentDiv &&
                !_this.select(_this.fixContentStructure(range.startContainer), 0)) {
                _this.select(range);
            }
        };
        // 1. Make sure all parameters are valid
        if (roosterjs_editor_dom_1.getTagOfNode(contentDiv) != 'DIV') {
            throw new Error('contentDiv must be an HTML DIV element');
        }
        // 2. Store options values to local variables
        this.core = EditorCore_1.default.create(contentDiv, options);
        this.disableRestoreSelectionOnFocus = options.disableRestoreSelectionOnFocus;
        this.omitContentEditable = options.omitContentEditableAttributeChanges;
        this.defaultRange = this.getDocument().createRange();
        this.defaultRange.setStart(this.core.contentDiv, 0);
        // 3. Initialize plugins
        this.core.plugins.forEach(function (plugin) { return plugin.initialize(_this); });
        // 4. Ensure initial content and its format
        this.setContent(options.initialContent || this.core.contentDiv.innerHTML);
        this.fixContentStructure(roosterjs_editor_dom_1.getFirstLeafNode(contentDiv));
        // 5. Initialize undo service
        this.core.undo.initialize(this);
        this.core.plugins.push(this.core.undo);
        // 6. Create event handler to bind DOM events
        this.createEventHandlers();
        // 7. Finally make the container editable and set its selection styles
        if (!this.omitContentEditable) {
            contentDiv.setAttribute('contenteditable', 'true');
            var styles = contentDiv.style;
            styles.userSelect = styles.msUserSelect = styles.webkitUserSelect = 'text';
        }
        // 8. Disable these operations for firefox since its behavior is usually wrong
        // Catch any possible exception since this should not block the initialization of editor
        try {
            var document_1 = this.core.document;
            document_1.execCommand('enableObjectResizing', false, false);
            document_1.execCommand('enableInlineTableEditing', false, false);
        }
        catch (e) { }
        // 9. Start a timer loop if required
        if (options.idleEventTimeSpanInSecond > 0) {
            startIdleLoop_1.default(this.core, options.idleEventTimeSpanInSecond * 1000);
        }
    }
    /**
     * Dispose this editor, dispose all plugins and custom data
     */
    Editor.prototype.dispose = function () {
        if (this.core.idleLoopHandle > 0) {
            var win = this.core.contentDiv.ownerDocument.defaultView || window;
            win.clearInterval(this.core.idleLoopHandle);
            this.core.idleLoopHandle = 0;
        }
        this.core.plugins.forEach(function (plugin) {
            plugin.dispose();
        });
        this.eventDisposers.forEach(function (disposer) { return disposer(); });
        this.eventDisposers = null;
        for (var _i = 0, _a = Object.keys(this.core.customData); _i < _a.length; _i++) {
            var key = _a[_i];
            var data = this.core.customData[key];
            if (data && data.disposer) {
                data.disposer(data.value);
            }
            delete this.core.customData[key];
        }
        if (!this.omitContentEditable) {
            var styles = this.core.contentDiv.style;
            styles.userSelect = styles.msUserSelect = styles.webkitUserSelect = '';
            this.core.contentDiv.removeAttribute('contenteditable');
        }
        this.core = null;
    };
    /**
     * Get whether this editor is disposed
     * @returns True if editor is disposed, otherwise false
     */
    Editor.prototype.isDisposed = function () {
        return !this.core;
    };
    //#endregion
    //#region Node API
    /**
     * Insert node into editor
     * @param node The node to insert
     * @param option Insert options. Default value is:
     *  position: ContentPosition.SelectionStart
     *  updateCursor: true
     *  replaceSelection: true
     *  insertOnNewLine: false
     * @returns true if node is inserted. Otherwise false
     */
    Editor.prototype.insertNode = function (node, option) {
        return node ? insertNode_1.default(this.core, node, option) : false;
    };
    /**
     * Delete a node from editor content
     * @param node The node to delete
     * @returns true if node is deleted. Otherwise false
     */
    Editor.prototype.deleteNode = function (node) {
        // Only remove the node when it falls within editor
        if (this.contains(node)) {
            node.parentNode.removeChild(node);
            return true;
        }
        return false;
    };
    /**
     * Replace a node in editor content with another node
     * @param existingNode The existing node to be replaced
     * @param new node to replace to
     * @returns true if node is replaced. Otherwise false
     */
    Editor.prototype.replaceNode = function (existingNode, toNode) {
        // Only replace the node when it falls within editor
        if (toNode && this.contains(existingNode)) {
            existingNode.parentNode.replaceChild(toNode, existingNode);
            return true;
        }
        return false;
    };
    /**
     * Get BlockElement at given node
     * @param node The node to create InlineElement
     * @requires The BlockElement result
     */
    Editor.prototype.getBlockElementAtNode = function (node) {
        return this.contains(node) ? roosterjs_editor_dom_1.getBlockElementAtNode(this.core.contentDiv, node) : null;
    };
    Editor.prototype.contains = function (arg) {
        return roosterjs_editor_dom_1.contains(this.core.contentDiv, arg);
    };
    //#endregion
    //#region Content API
    /**
     * Check whether the editor contains any visible content
     * @param trim Whether trime the content string before check. Default is false
     * @returns True if there's no visible content, otherwise false
     */
    Editor.prototype.isEmpty = function (trim) {
        return roosterjs_editor_dom_1.isNodeEmpty(this.core.contentDiv, trim);
    };
    /**
     * Get current editor content as HTML string
     * @param triggerExtractContentEvent Whether trigger ExtractContent event to all plugins
     * before return. Use this parameter to remove any temporary content added by plugins.
     * @returns HTML string representing current editor content
     */
    Editor.prototype.getContent = function (triggerExtractContentEvent) {
        if (triggerExtractContentEvent === void 0) { triggerExtractContentEvent = true; }
        var content = this.core.contentDiv.innerHTML;
        if (triggerExtractContentEvent) {
            var extractContentEvent = {
                eventType: 7 /* ExtractContent */,
                content: content,
            };
            this.triggerEvent(extractContentEvent, true /*broadcast*/);
            content = extractContentEvent.content;
        }
        return content;
    };
    /**
     * Get plain text content inside editor
     * @returns The text content inside editor
     */
    Editor.prototype.getTextContent = function () {
        return this.core.contentDiv.innerText;
    };
    /**
     * Set HTML content to this editor. All existing content will be replaced. A ContentChanged event will be triggered
     * @param content HTML content to set in
     * @param callbackBeforeTriggerContentChangedEvent An optional callback function, will be called before ContentChangedEvent is triggered
     */
    Editor.prototype.setContent = function (content, callbackBeforeTriggerContentChangedEvent) {
        this.core.contentDiv.innerHTML = content || '';
        if (callbackBeforeTriggerContentChangedEvent) {
            callbackBeforeTriggerContentChangedEvent();
        }
        this.triggerContentChangedEvent();
    };
    /**
     * Insert HTML content into editor
     * @param HTML content to insert
     * @param option Insert options. Default value is:
     *  position: ContentPosition.SelectionStart
     *  updateCursor: true
     *  replaceSelection: true
     *  insertOnNewLine: false
     * @param sanitize True to do sanitizeHtml before insert, otherwise false
     */
    Editor.prototype.insertContent = function (content, option, sanitize) {
        if (content) {
            var allNodes = roosterjs_editor_dom_1.fromHtml(content, this.getDocument(), sanitize);
            // If it is to insert on new line, and there are more than one node in the collection, wrap all nodes with
            // a parent DIV before calling insertNode on each top level sub node. Otherwise, every sub node may get wrapped
            // separately to show up on its own line
            if (option && option.insertOnNewLine && allNodes.length > 0) {
                allNodes = [roosterjs_editor_dom_1.wrap(allNodes)];
            }
            for (var i = 0; i < allNodes.length; i++) {
                this.insertNode(allNodes[i], option);
            }
        }
    };
    /**
     * DOM query nodes in editor
     * @param selector Selector string to query
     * @param forEachCallback An optional callback to be invoked on each node in query result
     * @returns Node list of the query result
     */
    Editor.prototype.queryNodes = function (selector, forEachCallback) {
        var nodes = [].slice.call(this.core.contentDiv.querySelectorAll(selector));
        if (forEachCallback) {
            nodes.forEach(forEachCallback);
        }
        return nodes;
    };
    //#endregion
    //#region Focus and Selection
    /**
     * Get a SelectionRange object represents current selection in editor.
     * When editor has a live selection, this will return the selection.
     * When editor doesn't have a live selection, but it has a cached selection, this will return the cached selection.
     * Otherwise, return a selection of beginning of editor
     */
    Editor.prototype.getSelectionRange = function () {
        return new roosterjs_editor_dom_1.SelectionRange(getLiveRange_1.default(this.core) || this.core.cachedRange || this.defaultRange);
    };
    /**
     * Get a Rect object represents the bounding rect of current focus point in editor.
     * If the editor doesn't have a live focus point, returns null
     */
    Editor.prototype.getCursorRect = function () {
        var position = getFocusPosition_1.default(this.core);
        return position ? position.getRect() : null;
    };
    /**
     * Check if focus is in editor now
     * @returns true if focus is in editor, otherwise false
     */
    Editor.prototype.hasFocus = function () {
        return hasFocus_1.default(this.core);
    };
    /**
     * Focus to this editor, the selection was restored to where it was before, no unexpected scroll.
     */
    Editor.prototype.focus = function () {
        focus_1.default(this.core);
    };
    Editor.prototype.select = function (arg1, arg2, arg3, arg4) {
        return select_1.default(this.core, arg1, arg2, arg3, arg4);
    };
    //#endregion
    //#region EVENT API
    /**
     * Add a custom DOM event handler to handle events not handled by roosterjs.
     * Caller need to take the responsibility to dispose the handler properly
     * @param eventName DOM event name to handle
     * @param handler Handler callback
     * @returns A dispose function. Call the function to dispose this event handler
     */
    Editor.prototype.addDomEventHandler = function (eventName, handler) {
        return attachDomEvent_1.default(this.core, eventName, null /*pluginEventType*/, handler);
    };
    /**
     * Trigger an event to be dispatched to all plugins
     * @param pluginEvent The event object to trigger
     * @param broadcast indicates if the event needs to be dispatched to all plugins
     * True means to all, false means to allow exclusive handling from one plugin unless no one wants that
     */
    Editor.prototype.triggerEvent = function (pluginEvent, broadcast) {
        if (broadcast === void 0) { broadcast = true; }
        triggerEvent_1.default(this.core, pluginEvent, broadcast);
    };
    /**
     * Trigger a ContentChangedEvent
     * @param source Source of this event, by default is 'SetContent'
     * @param data additional data for this event
     */
    Editor.prototype.triggerContentChangedEvent = function (source, data) {
        if (source === void 0) { source = "SetContent" /* SetContent */; }
        this.triggerEvent({
            eventType: 6 /* ContentChanged */,
            source: source,
            data: data,
        });
    };
    //#endregion
    //#region Undo API
    /**
     * Undo last edit operation
     */
    Editor.prototype.undo = function () {
        this.focus();
        this.core.undo.undo();
    };
    /**
     * Redo next edit operation
     */
    Editor.prototype.redo = function () {
        this.focus();
        this.core.undo.redo();
    };
    /**
     * Add undo snapshot, and execute a format callback function, then add another undo snapshot if
     * addsnapshotAfterFormat is set to true, finally trigger ContentChangedEvent with given change source.
     * If this function is called nested, undo snapshot will only be added in the outside one
     * @param callback The callback function to perform formatting
     * @param preserveSelection Set to true to try preserve the selection after format
     * @param addsnapshotAfterFormat Whether should add an undo snapshot after format callback is called
     * @param changeSource The change source to use when fire ContentChangedEvent. Default value is 'Format'
     * If pass null, the event will not be fired.
     * @param dataCallback A callback function to retrieve the data for ContentChangedEvent
     * @param skipAddingUndoAfterFormat Set to true to only add undo snapshot before format. Default value is false
     */
    Editor.prototype.formatWithUndo = function (callback, preserveSelection, changeSource, dataCallback, skipAddingUndoAfterFormat) {
        if (preserveSelection === void 0) { preserveSelection = false; }
        if (changeSource === void 0) { changeSource = "Format" /* Format */; }
        if (skipAddingUndoAfterFormat === void 0) { skipAddingUndoAfterFormat = false; }
        formatWithUndo_1.default(this.core, callback, preserveSelection, changeSource, dataCallback, skipAddingUndoAfterFormat);
    };
    /**
     * Whether there is an available undo snapshot
     */
    Editor.prototype.canUndo = function () {
        return this.core.undo.canUndo();
    };
    /**
     * Whether there is an available redo snapshot
     */
    Editor.prototype.canRedo = function () {
        return this.core.undo.canRedo();
    };
    //#endregion
    //#region Misc
    /**
     * Get document which contains this editor
     * @returns The HTML document which contains this editor
     */
    Editor.prototype.getDocument = function () {
        return this.core.document;
    };
    /**
     * Get custom data related to this editor
     * @param key Key of the custom data
     * @param getter Getter function. If custom data for the given key doesn't exist,
     * call this function to get one and store it.
     * @param disposer An optional disposer function to dispose this custom data when
     * dispose editor.
     */
    Editor.prototype.getCustomData = function (key, getter, disposer) {
        var customData = this.core.customData;
        return (customData[key] = customData[key] || {
            value: getter(),
            disposer: disposer,
        }).value;
    };
    /**
     * Check if editor is in IME input sequence
     * @returns True if editor is in IME input sequence, otherwise false
     */
    Editor.prototype.isInIME = function () {
        return this.inIME;
    };
    /**
     * Get default format of this editor
     * @returns Default format object of this editor
     */
    Editor.prototype.getDefaultFormat = function () {
        return this.core.defaultFormat;
    };
    /**
     * Get a content traverser for the whole editor
     */
    Editor.prototype.getBodyTraverser = function () {
        return new roosterjs_editor_dom_1.ContentTraverser(this.core.contentDiv);
    };
    /**
     * Get a content traverser for current selection
     */
    Editor.prototype.getSelectionTraverser = function () {
        return new roosterjs_editor_dom_1.ContentTraverser(this.core.contentDiv, this.getSelectionRange());
    };
    /**
     * Get a content traverser for current block element start from specified position
     * @param startFrom Start position of the traverser
     */
    Editor.prototype.getBlockTraverser = function (startFrom) {
        if (startFrom === void 0) { startFrom = 2 /* SelectionStart */; }
        return new roosterjs_editor_dom_1.ContentTraverser(this.core.contentDiv, getFocusPosition_1.default(this.core), startFrom);
    };
    /**
     * Get a text traverser to help get text before current focused position
     */
    Editor.prototype.getTextBeforePositionTraverser = function () {
        return new roosterjs_editor_dom_1.TextBeforePositionTraverser(this.getBlockTraverser());
    };
    /**
     * Run a callback function asynchronously
     * @param callback The callback function to run
     */
    Editor.prototype.runAsync = function (callback) {
        var _this = this;
        var win = this.core.contentDiv.ownerDocument.defaultView || window;
        win.requestAnimationFrame(function () {
            if (!_this.isDisposed() && callback) {
                callback();
            }
        });
    };
    //#endregion
    //#region Private functions
    Editor.prototype.createEventHandlers = function () {
        var _this = this;
        this.eventDisposers = [
            attachDomEvent_1.default(this.core, 'keypress', 1 /* KeyPress */, this.onKeyPress),
            attachDomEvent_1.default(this.core, 'keydown', 0 /* KeyDown */),
            attachDomEvent_1.default(this.core, 'keyup', 2 /* KeyUp */),
            attachDomEvent_1.default(this.core, 'mousedown', 4 /* MouseDown */),
            attachDomEvent_1.default(this.core, 'mouseup', 5 /* MouseUp */),
            attachDomEvent_1.default(this.core, 'compositionstart', null, function () { return (_this.inIME = true); }),
            attachDomEvent_1.default(this.core, 'compositionend', 3 /* CompositionEnd */, function () {
                _this.inIME = false;
                _this.onKeyPress();
            }),
            attachDomEvent_1.default(this.core, 'focus', null, function () {
                // Restore the last saved selection first
                if (_this.core.cachedRange && !_this.disableRestoreSelectionOnFocus) {
                    _this.select(_this.core.cachedRange);
                }
                _this.core.cachedRange = null;
            }),
            attachDomEvent_1.default(this.core, IS_IE_OR_EDGE ? 'beforedeactivate' : 'blur', null, function () {
                _this.core.cachedRange = getLiveRange_1.default(_this.core);
            }),
        ];
    };
    /**
     * Check if user will type right under the content div
     * When typing goes directly under content div, many things can go wrong
     * We fix it by wrapping it with a div and reposition cursor within the div
     */
    Editor.prototype.fixContentStructure = function (node) {
        var block = this.getBlockElementAtNode(node);
        var startNode = block ? block.getStartNode() : null;
        var formatElement;
        var nodeToSelect;
        if (!block) {
            // Only reason we can't get the selection block is that we have an empty content div
            // which can happen when nothing is set to initial content, or user removes everything
            // (i.e. select all and DEL, or backspace from very end to begin).
            // The fix is to add a DIV wrapping, apply default format and move cursor over
            formatElement = roosterjs_editor_dom_1.fromHtml('<div><br></div>', this.getDocument())[0];
            this.core.contentDiv.appendChild(formatElement);
            // element points to a wrapping node we added "<div><br></div>". We should move the selection left to <br>
            nodeToSelect = formatElement.firstChild;
        }
        else if (block instanceof roosterjs_editor_dom_1.NodeBlockElement) {
            // if the block is empty, apply default format
            // Otherwise, leave it as it is as we don't want to change the style for existing data
            formatElement = roosterjs_editor_dom_1.isNodeEmpty(startNode) ? startNode : null;
        }
        else if (startNode.parentNode == block.getEndNode().parentNode) {
            // Only fix the balanced start-end block where start and end node is under same parent
            // The focus node could be pointing to the content div, normalize it to have it point to a child first
            formatElement = roosterjs_editor_dom_1.wrap(block.getContentNodes());
        }
        if (formatElement) {
            roosterjs_editor_dom_1.applyFormat(formatElement, this.core.defaultFormat);
        }
        return nodeToSelect;
    };
    return Editor;
}());
exports.default = Editor;


/***/ }),

/***/ "./packages/roosterjs-editor-core/lib/editor/EditorCore.ts":
/*!*****************************************************************!*\
  !*** ./packages/roosterjs-editor-core/lib/editor/EditorCore.ts ***!
  \*****************************************************************/
/*! no static exports found */
/***/ (function(module, exports, __webpack_require__) {

"use strict";

Object.defineProperty(exports, "__esModule", { value: true });
var Undo_1 = __webpack_require__(/*! ../undo/Undo */ "./packages/roosterjs-editor-core/lib/undo/Undo.ts");
var roosterjs_editor_dom_1 = __webpack_require__(/*! roosterjs-editor-dom */ "./packages/roosterjs-editor-dom/lib/index.ts");
var EditorCore = {
    create: function (contentDiv, options) {
        return {
            contentDiv: contentDiv,
            document: contentDiv.ownerDocument,
            defaultFormat: calcDefaultFormat(contentDiv, options.defaultFormat),
            customData: {},
            cachedRange: null,
            undo: options.undo || new Undo_1.default(),
            suspendAddingUndoSnapshot: false,
            plugins: (options.plugins || []).filter(function (plugin) { return !!plugin; }),
            idleLoopHandle: 0,
            ignoreIdleEvent: false,
        };
    },
};
exports.default = EditorCore;
function calcDefaultFormat(node, baseFormat) {
    baseFormat = baseFormat || {};
    var computedStyle = roosterjs_editor_dom_1.getComputedStyles(node);
    return {
        fontFamily: baseFormat.fontFamily || computedStyle[0],
        fontSize: baseFormat.fontSize || computedStyle[1],
        textColor: baseFormat.textColor || computedStyle[2],
        backgroundColor: baseFormat.backgroundColor || computedStyle[3],
        bold: baseFormat.bold,
        italic: baseFormat.italic,
        underline: baseFormat.underline,
    };
}


/***/ }),

/***/ "./packages/roosterjs-editor-core/lib/editor/eventDataCacheUtils.ts":
/*!**************************************************************************!*\
  !*** ./packages/roosterjs-editor-core/lib/editor/eventDataCacheUtils.ts ***!
  \**************************************************************************/
/*! no static exports found */
/***/ (function(module, exports, __webpack_require__) {

"use strict";

Object.defineProperty(exports, "__esModule", { value: true });
/**
 * Clear a cached object by its key from an event object
 * @param event The event object
 * @param key The cache key
 */
function clearEventDataCache(event, key) {
    if (event && event.eventDataCache && event.eventDataCache.hasOwnProperty(key)) {
        delete event.eventDataCache[key];
    }
}
exports.clearEventDataCache = clearEventDataCache;
/**
 * Gets the cached event data by cache key from event object if there is already one.
 * Otherwise, call getter function to create one, and cache it.
 * @param event The event object
 * @param key Cache key string, need to be unique
 * @param getter Getter function to get the object when it is not in cache yet
 */
function cacheGetEventData(event, key, getter) {
    var result = event && event.eventDataCache && event.eventDataCache.hasOwnProperty(key)
        ? event.eventDataCache[key]
        : getter();
    if (event) {
        event.eventDataCache = event.eventDataCache || {};
        event.eventDataCache[key] = result;
    }
    return result;
}
exports.cacheGetEventData = cacheGetEventData;


/***/ }),

/***/ "./packages/roosterjs-editor-core/lib/index.ts":
/*!*****************************************************!*\
  !*** ./packages/roosterjs-editor-core/lib/index.ts ***!
  \*****************************************************/
/*! no static exports found */
/***/ (function(module, exports, __webpack_require__) {

"use strict";

Object.defineProperty(exports, "__esModule", { value: true });
var Editor_1 = __webpack_require__(/*! ./editor/Editor */ "./packages/roosterjs-editor-core/lib/editor/Editor.ts");
exports.Editor = Editor_1.default;
var Undo_1 = __webpack_require__(/*! ./undo/Undo */ "./packages/roosterjs-editor-core/lib/undo/Undo.ts");
exports.Undo = Undo_1.default;
var eventDataCacheUtils_1 = __webpack_require__(/*! ./editor/eventDataCacheUtils */ "./packages/roosterjs-editor-core/lib/editor/eventDataCacheUtils.ts");
exports.clearEventDataCache = eventDataCacheUtils_1.clearEventDataCache;
exports.cacheGetEventData = eventDataCacheUtils_1.cacheGetEventData;
var snapshotUtils_1 = __webpack_require__(/*! ./undo/snapshotUtils */ "./packages/roosterjs-editor-core/lib/undo/snapshotUtils.ts");
exports.buildSnapshot = snapshotUtils_1.buildSnapshot;
exports.restoreSnapshot = snapshotUtils_1.restoreSnapshot;


/***/ }),

/***/ "./packages/roosterjs-editor-core/lib/undo/Undo.ts":
/*!*********************************************************!*\
  !*** ./packages/roosterjs-editor-core/lib/undo/Undo.ts ***!
  \*********************************************************/
/*! no static exports found */
/***/ (function(module, exports, __webpack_require__) {

"use strict";

Object.defineProperty(exports, "__esModule", { value: true });
var UndoSnapshots_1 = __webpack_require__(/*! ./UndoSnapshots */ "./packages/roosterjs-editor-core/lib/undo/UndoSnapshots.ts");
var snapshotUtils_1 = __webpack_require__(/*! ./snapshotUtils */ "./packages/roosterjs-editor-core/lib/undo/snapshotUtils.ts");
var KEY_BACKSPACE = 8;
var KEY_DELETE = 46;
var KEY_SPACE = 32;
var KEY_ENTER = 13;
var KEY_PAGEUP = 33;
var KEY_DOWN = 40;
/**
 * Provides snapshot based undo service for Editor
 */
var Undo = /** @class */ (function () {
    /**
     * Create an instance of Undo
     * @param preserveSnapshots True to preserve the snapshots after dispose, this allows
     * this object to be reused when editor is disposed and created again
     * @param maxBufferSize The max buffer size for snapshots. Default value is 10MB
     */
    function Undo(preserveSnapshots, maxBufferSize) {
        if (maxBufferSize === void 0) { maxBufferSize = 1e7; }
        var _this = this;
        this.preserveSnapshots = preserveSnapshots;
        this.maxBufferSize = maxBufferSize;
        this.onNativeEvent = function (e) {
            _this.addUndoSnapshot();
            _this.hasNewContent = true;
            _this.editor.runAsync(function () {
                return _this.editor.triggerContentChangedEvent(e.type == 'cut' ? "Cut" /* Cut */ : "Drop" /* Drop */);
            });
        };
    }
    /**
     * Initialize this plugin. This should only be called from Editor
     * @param editor Editor instance
     */
    Undo.prototype.initialize = function (editor) {
        this.editor = editor;
        this.onDropDisposer = this.editor.addDomEventHandler('drop', this.onNativeEvent);
        this.onCutDisposer = this.editor.addDomEventHandler('cut', this.onNativeEvent);
        // Add an initial snapshot if snapshotsManager isn't created yet
        if (!this.getSnapshotsManager().canMove(0)) {
            this.addUndoSnapshot();
        }
    };
    /**
     * Dispose this plugin
     */
    Undo.prototype.dispose = function () {
        this.onDropDisposer();
        this.onCutDisposer();
        this.onDropDisposer = null;
        this.onCutDisposer = null;
        this.editor = null;
        if (!this.preserveSnapshots) {
            this.clear();
        }
    };
    /**
     * Handle events triggered from editor
     * @param event PluginEvent object
     */
    Undo.prototype.onPluginEvent = function (event) {
        // if editor is in IME, don't do anything
        if (this.editor.isInIME()) {
            return;
        }
        switch (event.eventType) {
            case 0 /* KeyDown */:
                this.onKeyDown(event);
                break;
            case 1 /* KeyPress */:
                this.onKeyPress(event);
                break;
            case 3 /* CompositionEnd */:
                this.clearRedoForInput();
                break;
            case 6 /* ContentChanged */:
                if (!this.isRestoring) {
                    this.clearRedoForInput();
                }
                break;
        }
    };
    /**
     * Clear all existing undo snapshots
     */
    Undo.prototype.clear = function () {
        this.undoSnapshots = null;
        this.hasNewContent = false;
    };
    /**
     * Restore an undo snapshot to editor
     */
    Undo.prototype.undo = function () {
        if (this.hasNewContent) {
            this.addUndoSnapshot();
        }
        this.restoreSnapshot(-1 /*previousSnapshot*/);
    };
    /**
     * Restore a redo snapshot to editor
     */
    Undo.prototype.redo = function () {
        this.restoreSnapshot(1 /*nextSnapshot*/);
    };
    /**
     * Whether there is a snapshot for undo
     */
    Undo.prototype.canUndo = function () {
        return this.hasNewContent || this.getSnapshotsManager().canMove(-1 /*previousSnapshot*/);
    };
    /**
     * Whether there is a snapshot for redo
     */
    Undo.prototype.canRedo = function () {
        return this.getSnapshotsManager().canMove(1 /*nextSnapshot*/);
    };
    /**
     * Add an undo snapshot
     */
    Undo.prototype.addUndoSnapshot = function () {
        var snapshot = snapshotUtils_1.buildSnapshot(this.editor);
        this.getSnapshotsManager().addSnapshot(snapshot);
        this.hasNewContent = false;
    };
    Undo.prototype.restoreSnapshot = function (delta) {
        var snapshot = this.getSnapshotsManager().move(delta);
        if (snapshot != null) {
            try {
                this.isRestoring = true;
                snapshotUtils_1.restoreSnapshot(this.editor, snapshot);
            }
            finally {
                this.isRestoring = false;
            }
        }
    };
    Undo.prototype.onKeyDown = function (pluginEvent) {
        // Handle backspace/delete when there is a selection to take a snapshot
        // since we want the state prior to deletion restorable
        var evt = pluginEvent.rawEvent;
        if (evt.which == KEY_BACKSPACE || evt.which == KEY_DELETE) {
            var selectionRange = this.editor.getSelectionRange();
            // Add snapshot when
            // 1. Something has been selected (not collapsed), or
            // 2. It has a different key code from the last keyDown event (to prevent adding too many snapshot when keeping press the same key), or
            // 3. Ctrl/Meta key is pressed so that a whole word will be deleted
            if (!selectionRange.collapsed ||
                this.lastKeyPress != evt.which ||
                evt.ctrlKey ||
                evt.metaKey) {
                this.addUndoSnapshot();
            }
            // Since some content is deleted, always set hasNewContent to true so that we will take undo snapshot next time
            this.hasNewContent = true;
            this.lastKeyPress = evt.which;
        }
        else if (evt.which >= KEY_PAGEUP && evt.which <= KEY_DOWN) {
            // PageUp, PageDown, Home, End, Left, Right, Up, Down
            if (this.hasNewContent) {
                this.addUndoSnapshot();
            }
            this.lastKeyPress = 0;
        }
    };
    Undo.prototype.onKeyPress = function (pluginEvent) {
        var evt = pluginEvent.rawEvent;
        if (evt.metaKey) {
            // if metaKey is pressed, simply return since no actual effect will be taken on the editor.
            // this is to prevent changing hasNewContent to true when meta + v to paste on Safari.
            return;
        }
        var shouldTakeUndo = false;
        if (!this.editor.getSelectionRange().collapsed) {
            // The selection will be removed, should take undo
            shouldTakeUndo = true;
        }
        else if ((evt.which == KEY_SPACE && this.lastKeyPress != KEY_SPACE) ||
            evt.which == KEY_ENTER) {
            shouldTakeUndo = true;
        }
        if (shouldTakeUndo) {
            this.addUndoSnapshot();
        }
        else {
            this.clearRedoForInput();
        }
        this.lastKeyPress = evt.which;
    };
    Undo.prototype.clearRedoForInput = function () {
        this.getSnapshotsManager().clearRedo();
        this.lastKeyPress = 0;
        this.hasNewContent = true;
    };
    Undo.prototype.getSnapshotsManager = function () {
        if (!this.undoSnapshots) {
            this.undoSnapshots = new UndoSnapshots_1.default(this.maxBufferSize);
        }
        return this.undoSnapshots;
    };
    return Undo;
}());
exports.default = Undo;


/***/ }),

/***/ "./packages/roosterjs-editor-core/lib/undo/UndoSnapshots.ts":
/*!******************************************************************!*\
  !*** ./packages/roosterjs-editor-core/lib/undo/UndoSnapshots.ts ***!
  \******************************************************************/
/*! no static exports found */
/***/ (function(module, exports, __webpack_require__) {

"use strict";

Object.defineProperty(exports, "__esModule", { value: true });
// Max stack size that cannot be exceeded. When exceeded, old undo history will be dropped
// to keep size under limit. This is kept at 10MB
var MAXSIZELIMIT = 10000000;
var UndoSnapshots = /** @class */ (function () {
    function UndoSnapshots(maxSize) {
        if (maxSize === void 0) { maxSize = MAXSIZELIMIT; }
        this.maxSize = maxSize;
        this.snapshots = [];
        this.totalSize = 0;
        this.currentIndex = -1;
    }
    UndoSnapshots.prototype.canMove = function (delta) {
        var newIndex = this.currentIndex + delta;
        return newIndex >= 0 && newIndex < this.snapshots.length;
    };
    UndoSnapshots.prototype.move = function (delta) {
        if (this.canMove(delta)) {
            this.currentIndex += delta;
            return this.snapshots[this.currentIndex];
        }
        else {
            return null;
        }
    };
    UndoSnapshots.prototype.addSnapshot = function (snapshot) {
        if (this.currentIndex < 0 || snapshot != this.snapshots[this.currentIndex]) {
            this.clearRedo();
            this.snapshots.push(snapshot);
            this.currentIndex++;
            this.totalSize += snapshot.length;
            var removeCount = 0;
            while (removeCount < this.snapshots.length && this.totalSize > this.maxSize) {
                this.totalSize -= this.snapshots[removeCount].length;
                removeCount++;
            }
            if (removeCount > 0) {
                this.snapshots.splice(0, removeCount);
                this.currentIndex -= removeCount;
            }
        }
    };
    UndoSnapshots.prototype.clearRedo = function () {
        if (this.canMove(1)) {
            var removedSize = 0;
            for (var i = this.currentIndex + 1; i < this.snapshots.length; i++) {
                removedSize += this.snapshots[i].length;
            }
            this.snapshots.splice(this.currentIndex + 1);
            this.totalSize -= removedSize;
        }
    };
    return UndoSnapshots;
}());
exports.default = UndoSnapshots;


/***/ }),

/***/ "./packages/roosterjs-editor-core/lib/undo/snapshotUtils.ts":
/*!******************************************************************!*\
  !*** ./packages/roosterjs-editor-core/lib/undo/snapshotUtils.ts ***!
  \******************************************************************/
/*! no static exports found */
/***/ (function(module, exports, __webpack_require__) {

"use strict";

Object.defineProperty(exports, "__esModule", { value: true });
var roosterjs_editor_dom_1 = __webpack_require__(/*! roosterjs-editor-dom */ "./packages/roosterjs-editor-dom/lib/index.ts");
// Undo cursor marker
var CURSOR_START = 'cursor-start';
var CURSOR_END = 'cursor-end';
var CURSOR_MARKER_HTML = "<span id='" + CURSOR_START + "'></span><span id='" + CURSOR_END + "'></span>";
/**
 * Build undo snapshot, remember current cursor position by inserting start and end cursor mark SPANs
 * @param editor The editor instance
 * @returns The snapshot HTML string
 */
function buildSnapshot(editor) {
    // Build the snapshot in-between adding and removing cursor marker
    addCursorMarkersToSelection(editor);
    var htmlContent = editor.getContent(false /*triggerExtractContentEvent*/) || '';
    // This extra update selection to cursor marker post building snapshot is added for Mac safari
    // We temporarily inject a cursor marker to current selection prior to build snapshot and remove it afterwards
    // The insertion of cursor marker for some reasons has caused the selection maintained in browser to be lost.
    // This restores the selection prior to removing the cursor marker.
    // The code may throw error for Firefox and IE, hence keep it only for Mac Safari
    if (roosterjs_editor_dom_1.Browser.isSafari) {
        updateSelectionToCursorMarkers(editor);
    }
    removeCursorMarkers(editor);
    return htmlContent;
}
exports.buildSnapshot = buildSnapshot;
/**
 * Restore a snapshot, set the cursor selection back to the position stored in the snapshot
 * @param editor The editor instance
 */
function restoreSnapshot(editor, snapshot) {
    editor.setContent(snapshot, function () {
        // Restore the selection and delete the cursor marker afterwards
        updateSelectionToCursorMarkers(editor);
        removeCursorMarkers(editor);
    });
}
exports.restoreSnapshot = restoreSnapshot;
// Remove the temporarily added cursor markers
function removeCursorMarkers(editor) {
    [CURSOR_START, CURSOR_END].forEach(function (id) {
        var nodes = getCursorMarkNodes(editor, id);
        if (nodes) {
            for (var i = 0; i < nodes.length; i++) {
                nodes[i].parentNode.removeChild(nodes[i]);
            }
        }
    });
}
// Temporarily inject a SPAN marker to the selection which is used to remember where the selection is
// The marker is used on restore selection on undo
function addCursorMarkersToSelection(editor) {
    var range = editor.getSelectionRange();
    var markers = roosterjs_editor_dom_1.fromHtml(CURSOR_MARKER_HTML, editor.getDocument());
    insertCursorMarker(editor, range.start, markers[0]);
    // Then the end marker
    // For collapsed selection, use the start marker as the editor so that
    // the end marker is always placed after the start marker
    var rawRange = range.getRange();
    var endPosition = range.collapsed
        ? new roosterjs_editor_dom_1.Position(markers[0], "a" /* After */)
        : new roosterjs_editor_dom_1.Position(rawRange.endContainer, rawRange.endOffset);
    insertCursorMarker(editor, endPosition, markers[1]);
}
// Update selection to where cursor marker is
// This is used in post building snapshot to restore selection
function updateSelectionToCursorMarkers(editor) {
    var startMarker = getCursorMarkerByUniqueId(editor, CURSOR_START);
    var endMarker = getCursorMarkerByUniqueId(editor, CURSOR_END);
    if (startMarker && endMarker) {
        editor.select(startMarker, "a" /* After */, endMarker, "b" /* Before */);
    }
}
// Insert cursor marker to an editor point
// The original code uses range.insertNode which "damages" some browser node & selection state
// i.e. on chrome, when the cursor is right at begin of a list, range.insertNode will cause some
// extra "empty" text node to be created as cursor marker is inserted. That extra "empty" text node
// will cause indentation to behave really weirdly
// This revised version uses DOM parentNode.insertBefore when it sees the insertion point is in node boundary_begin
// which gives precise control over DOM structure and solves the chrome issue
function insertCursorMarker(editor, position, cursorMaker) {
    position = position.normalize();
    var parentNode = position.node.parentNode;
    if (position.offset == 0) {
        parentNode.insertBefore(cursorMaker, position.node);
    }
    else if (position.isAtEnd) {
        // otherwise, insert after
        parentNode.insertBefore(cursorMaker, position.node.nextSibling);
    }
    else {
        // This is for insertion in-between a text node
        var insertionRange = editor.getDocument().createRange();
        insertionRange.setStart(position.node, position.offset);
        insertionRange.insertNode(cursorMaker);
    }
}
// Get an element by unique id. If there is more than one element by the id, it should return null
function getCursorMarkerByUniqueId(editor, id) {
    var nodes = getCursorMarkNodes(editor, id);
    return nodes && nodes.length == 1 ? nodes[0] : null;
}
function getCursorMarkNodes(editor, id) {
    return editor.queryNodes("span[id=\"" + id + "\"]:empty");
}


/***/ }),

/***/ "./packages/roosterjs-editor-dom/lib/blockElements/NodeBlockElement.ts":
/*!*****************************************************************************!*\
  !*** ./packages/roosterjs-editor-dom/lib/blockElements/NodeBlockElement.ts ***!
  \*****************************************************************************/
/*! no static exports found */
/***/ (function(module, exports, __webpack_require__) {

"use strict";

var __extends = (this && this.__extends) || (function () {
    var extendStatics = Object.setPrototypeOf ||
        ({ __proto__: [] } instanceof Array && function (d, b) { d.__proto__ = b; }) ||
        function (d, b) { for (var p in b) if (b.hasOwnProperty(p)) d[p] = b[p]; };
    return function (d, b) {
        extendStatics(d, b);
        function __() { this.constructor = d; }
        d.prototype = b === null ? Object.create(b) : (__.prototype = b.prototype, new __());
    };
})();
Object.defineProperty(exports, "__esModule", { value: true });
var StartEndBlockElement_1 = __webpack_require__(/*! ./StartEndBlockElement */ "./packages/roosterjs-editor-dom/lib/blockElements/StartEndBlockElement.ts");
var contains_1 = __webpack_require__(/*! ../utils/contains */ "./packages/roosterjs-editor-dom/lib/utils/contains.ts");
var getInlineElementAtNode_1 = __webpack_require__(/*! ../inlineElements/getInlineElementAtNode */ "./packages/roosterjs-editor-dom/lib/inlineElements/getInlineElementAtNode.ts");
var getLeafNode_1 = __webpack_require__(/*! ../domWalker/getLeafNode */ "./packages/roosterjs-editor-dom/lib/domWalker/getLeafNode.ts");
/**
 * This presents a content block that can be reprented by a single html block type element.
 * In most cases, it corresponds to an HTML block level element, i.e. P, DIV, LI, TD etc.
 */
var NodeBlockElement = /** @class */ (function (_super) {
    __extends(NodeBlockElement, _super);
    /**
     * Create a new instance of NodeBlockElement class
     * @param containerNode The container DOM Node of this NodeBlockElement
     */
    function NodeBlockElement(containerNode) {
        return _super.call(this, containerNode, containerNode) || this;
    }
    /**
     * Gets first inline
     */
    NodeBlockElement.prototype.getFirstInlineElement = function () {
        if (!this.firstInline) {
            var node = getLeafNode_1.getFirstLeafNode(this.startNode);
            this.firstInline = getInlineElementAtNode_1.default(node);
        }
        return this.firstInline;
    };
    /**
     * Gets last inline
     */
    NodeBlockElement.prototype.getLastInlineElement = function () {
        if (!this.lastInline) {
            var node = getLeafNode_1.getLastLeafNode(this.endNode);
            this.lastInline = getInlineElementAtNode_1.default(node);
        }
        return this.lastInline;
    };
    NodeBlockElement.prototype.contains = function (arg) {
        var node = arg instanceof Node ? arg : arg.getContainerNode();
        return contains_1.default(this.getStartNode(), node, true /*treatSameNodeAsContain*/);
    };
    return NodeBlockElement;
}(StartEndBlockElement_1.default));
exports.default = NodeBlockElement;


/***/ }),

/***/ "./packages/roosterjs-editor-dom/lib/blockElements/StartEndBlockElement.ts":
/*!*********************************************************************************!*\
  !*** ./packages/roosterjs-editor-dom/lib/blockElements/StartEndBlockElement.ts ***!
  \*********************************************************************************/
/*! no static exports found */
/***/ (function(module, exports, __webpack_require__) {

"use strict";

Object.defineProperty(exports, "__esModule", { value: true });
var getInlineElementAtNode_1 = __webpack_require__(/*! ../inlineElements/getInlineElementAtNode */ "./packages/roosterjs-editor-dom/lib/inlineElements/getInlineElementAtNode.ts");
var intersectWithNodeRange_1 = __webpack_require__(/*! ../utils/intersectWithNodeRange */ "./packages/roosterjs-editor-dom/lib/utils/intersectWithNodeRange.ts");
var isNodeAfter_1 = __webpack_require__(/*! ../utils/isNodeAfter */ "./packages/roosterjs-editor-dom/lib/utils/isNodeAfter.ts");
/**
 * This reprents a block that is identified by a start and end node
 * This is for cases like <ced>Hello<BR>World</ced>
 * in that case, Hello<BR> is a block, World is another block
 * Such block cannot be represented by a NodeBlockElement since they don't chained up
 * to a single parent node, instead they have a start and end
 * This start and end must be in same sibling level and have same parent in DOM tree
 */
var StartEndBlockElement = /** @class */ (function () {
    /**
     * Create a new instance of StartEndBlockElement class
     * @param rootNode rootNode of current scope
     * @param startNode startNode of this block element
     * @param endNode end nod of this block element
     */
    function StartEndBlockElement(startNode, endNode) {
        this.startNode = startNode;
        this.endNode = endNode;
    }
    /**
     * Gets the text content
     */
    StartEndBlockElement.prototype.getTextContent = function () {
        var range = this.startNode.ownerDocument.createRange();
        range.setStartBefore(this.startNode);
        range.setEndAfter(this.endNode);
        return range.toString();
    };
    /**
     * Get all nodes represented in a Node array
     * This only works for balanced node -- start and end is at same level
     */
    StartEndBlockElement.prototype.getContentNodes = function () {
        var allNodes = [];
        if (this.startNode.parentNode == this.endNode.parentNode) {
            for (var node = this.startNode; node && node != this.endNode; node = node.nextSibling) {
                allNodes.push(node);
            }
            allNodes.push(this.endNode);
        }
        return allNodes;
    };
    /**
     * Gets the start node
     */
    StartEndBlockElement.prototype.getStartNode = function () {
        return this.startNode;
    };
    /**
     * Gets the end node
     */
    StartEndBlockElement.prototype.getEndNode = function () {
        return this.endNode;
    };
    /**
     * Gets first inline
     */
    StartEndBlockElement.prototype.getFirstInlineElement = function () {
        if (!this.firstInline) {
            this.firstInline = getInlineElementAtNode_1.default(this.startNode);
        }
        return this.firstInline;
    };
    /**
     * Gets last inline
     */
    StartEndBlockElement.prototype.getLastInlineElement = function () {
        if (!this.lastInline) {
            this.lastInline = getInlineElementAtNode_1.default(this.endNode);
        }
        return this.lastInline;
    };
    /**
     * Checks equals of two blocks
     */
    StartEndBlockElement.prototype.equals = function (blockElement) {
        return (this.startNode == blockElement.getStartNode() &&
            this.endNode == blockElement.getEndNode());
    };
    /**
     * Checks if this block element is after another block element
     */
    StartEndBlockElement.prototype.isAfter = function (blockElement) {
        return isNodeAfter_1.default(this.getStartNode(), blockElement.getEndNode());
    };
    StartEndBlockElement.prototype.contains = function (arg) {
        var node = arg instanceof Node ? arg : arg.getContainerNode();
        return intersectWithNodeRange_1.default(node, this.startNode, this.endNode, true /*containOnly*/);
    };
    return StartEndBlockElement;
}());
exports.default = StartEndBlockElement;


/***/ }),

/***/ "./packages/roosterjs-editor-dom/lib/blockElements/getBlockElementAtNode.ts":
/*!**********************************************************************************!*\
  !*** ./packages/roosterjs-editor-dom/lib/blockElements/getBlockElementAtNode.ts ***!
  \**********************************************************************************/
/*! no static exports found */
/***/ (function(module, exports, __webpack_require__) {

"use strict";

Object.defineProperty(exports, "__esModule", { value: true });
var contains_1 = __webpack_require__(/*! ../utils/contains */ "./packages/roosterjs-editor-dom/lib/utils/contains.ts");
var isBlockElement_1 = __webpack_require__(/*! ../utils/isBlockElement */ "./packages/roosterjs-editor-dom/lib/utils/isBlockElement.ts");
var NodeBlockElement_1 = __webpack_require__(/*! ./NodeBlockElement */ "./packages/roosterjs-editor-dom/lib/blockElements/NodeBlockElement.ts");
var StartEndBlockElement_1 = __webpack_require__(/*! ./StartEndBlockElement */ "./packages/roosterjs-editor-dom/lib/blockElements/StartEndBlockElement.ts");
var getLeafSibling_1 = __webpack_require__(/*! ../domWalker/getLeafSibling */ "./packages/roosterjs-editor-dom/lib/domWalker/getLeafSibling.ts");
var getTagOfNode_1 = __webpack_require__(/*! ../utils/getTagOfNode */ "./packages/roosterjs-editor-dom/lib/utils/getTagOfNode.ts");
/**
 * This produces a block element from a a node
 * It needs to account for various HTML structure. Examples:
 * 1) <ced><div>abc</div></ced>
 *   This is most common the case, user passes in a node pointing to abc, and get back a block representing <div>abc</div>
 * 2) <ced><p><br></p></ced>
 *   Common content for empty block, user passes node pointing to <br>, and get back a block representing <p><br></p>
 * 3) <ced>abc</ced>
 *   Not common, but does happen. It is still a block in user's view. User passes in abc, and get back a start-end block representing abc
 *   NOTE: abc could be just one node. However, since it is not a html block, it is more appropriate to use start-end block although they point to same node
 * 4) <ced><div>abc<br>123</div></ced>
 *   A bit tricky, but can happen when user use Ctrl+Enter which simply inserts a <BR> to create a link break. There're two blocks:
 *   block1: 1) abc<br> block2: 123
 * 5) <ced><div>abc<div>123</div></div></ced>
 *   Nesting div and there is text node in same level as a DIV. Two blocks: 1) abc 2) <div>123</div>
 * 6) <ced><div>abc<span>123<br>456</span></div></ced>
 *   This is really tricky. Essentially there is a <BR> in middle of a span breaking the span into two blocks;
 *   block1: abc<span>123<br> block2: 456
 * In summary, given any arbitary node (leaf), to identify the head and tail of the block, following rules need to be followed:
 * 1) to identify the head, it needs to crawl DOM tre left/up till a block node or BR is encountered
 * 2) same for identifying tail
 * 3) should also apply a block ceiling, meaning as it crawls up, it should stop at a block node
 */
function getBlockElementAtNode(rootNode, node) {
    if (!node || !contains_1.default(rootNode, node)) {
        return null;
    }
    else if (isBlockElement_1.default(node)) {
        return new NodeBlockElement_1.default(node);
    }
    else {
        // Identify the containing block. This serves as ceiling for traversing down below
        // NOTE: this container block could be just the rootNode,
        // which cannot be used to create block element. We will special case handle it later on
        var containerBlockNode = node.parentNode;
        while (contains_1.default(rootNode, containerBlockNode) && !isBlockElement_1.default(containerBlockNode)) {
            containerBlockNode = containerBlockNode.parentNode;
        }
        // Find the head and leaf node in the block
        var headNode = findHeadTailLeafNodeInBlock(node, containerBlockNode, false /*isTail*/);
        var tailNode = findHeadTailLeafNodeInBlock(node, containerBlockNode, true /*isTail*/);
        // At this point, we have the head and tail of a block, here are some examples and where head and tail point to
        // 1) <ced><div>hello<br></div></ced>, head: hello, tail: <br>
        // 2) <ced><div>hello<span style="font-family: Arial">world</span></div></ced>, head: hello, tail: world
        // Both are actually completely and exclusively wrapped in a parent div, and can be represented with a Node block
        // So we shall try to collapse as much as we can to the nearest common ancester
        headNode = getParentNearCommonAncestor(containerBlockNode, headNode, tailNode, true);
        tailNode = getParentNearCommonAncestor(containerBlockNode, tailNode, headNode, false);
        if (headNode.parentNode != tailNode.parentNode) {
            // Un-balanced start and end, create a start-end block
            return new StartEndBlockElement_1.default(headNode, tailNode);
        }
        else {
            // Balanced start and end (point to same parent), need to see if further collapsing can be done
            var parentNode = headNode.parentNode;
            while (parentNode.firstChild == headNode && parentNode.lastChild == tailNode) {
                if (parentNode == containerBlockNode) {
                    // Has reached the container block
                    if (containerBlockNode != rootNode) {
                        // If the container block is not the root, use the container block
                        headNode = tailNode = parentNode;
                    }
                    break;
                }
                else {
                    // Continue collapsing to parent
                    headNode = tailNode = parentNode;
                    parentNode = parentNode.parentNode;
                }
            }
            // If head and tail are same and it is a block element, create NodeBlock, otherwise start-end block
            return headNode == tailNode && isBlockElement_1.default(headNode)
                ? new NodeBlockElement_1.default(headNode)
                : new StartEndBlockElement_1.default(headNode, tailNode);
        }
    }
}
exports.default = getBlockElementAtNode;
/**
 * Given a node and container block, identify the first leaf (head) node
 * A leaf node is defined as deepest first node in a block
 * i.e. <div><span style="font-family: Arial">abc</span></div>, abc is the head leaf of the block
 * Often <br> or a child <div> is used to create a block. In that case, the leaf after the sibling div or br should be the head leaf
 * i.e. <div>123<br>abc</div>, abc is the head of a block because of a previous sibling <br>
 * i.e. <div><div>123</div>abc</div>, abc is also the head of a block because of a previous sibling <div>
 * To identify the head leaf of a block, we basically start from a node, go all the way towards left till a sibling <div> or <br>
 * in DOM tree traversal, it is three traversal:
 * 1) previous sibling traversal
 * 2) parent traversal looking for a previous sibling from parent
 * 3) last child traversal, repeat from 1-3
 */
function findHeadTailLeafNodeInBlock(node, container, isTail) {
    var sibling = node;
    var isBr = false;
    do {
        node = sibling;
        sibling = getLeafSibling_1.getLeafSibling(container, node, isTail, isBlockElement_1.default);
        isBr = getTagOfNode_1.default(sibling) == 'BR';
    } while (sibling && !isBlockElement_1.default(sibling) && !isBr);
    return isBr && isTail ? sibling : node;
}
function getParentNearCommonAncestor(containerBlockNode, thisNode, otherNode, checkFirstNode) {
    var parentNode = thisNode.parentNode;
    while ((checkFirstNode ? parentNode.firstChild : parentNode.lastChild) == thisNode &&
        parentNode != containerBlockNode &&
        !contains_1.default(parentNode, otherNode)) {
        thisNode = parentNode;
        parentNode = parentNode.parentNode;
    }
    return thisNode;
}


/***/ }),

/***/ "./packages/roosterjs-editor-dom/lib/contentTraverser/BlockScoper.ts":
/*!***************************************************************************!*\
  !*** ./packages/roosterjs-editor-dom/lib/contentTraverser/BlockScoper.ts ***!
  \***************************************************************************/
/*! no static exports found */
/***/ (function(module, exports, __webpack_require__) {

"use strict";

Object.defineProperty(exports, "__esModule", { value: true });
var NodeInlineElement_1 = __webpack_require__(/*! ../inlineElements/NodeInlineElement */ "./packages/roosterjs-editor-dom/lib/inlineElements/NodeInlineElement.ts");
var PartialInlineElement_1 = __webpack_require__(/*! ../inlineElements/PartialInlineElement */ "./packages/roosterjs-editor-dom/lib/inlineElements/PartialInlineElement.ts");
var getBlockElementAtNode_1 = __webpack_require__(/*! ../blockElements/getBlockElementAtNode */ "./packages/roosterjs-editor-dom/lib/blockElements/getBlockElementAtNode.ts");
var getInlineElementBeforeAfter_1 = __webpack_require__(/*! ../inlineElements/getInlineElementBeforeAfter */ "./packages/roosterjs-editor-dom/lib/inlineElements/getInlineElementBeforeAfter.ts");
/**
 * This provides traversing content in a selection start block
 * This is commonly used for those cursor context sensitive plugin,
 * they want to know text being typed at cursor
 * This provides a scope for parsing from cursor position up to begin of the selection block
 */
var BlockScoper = /** @class */ (function () {
    function BlockScoper(rootNode, position, startPosition) {
        this.rootNode = rootNode;
        this.position = position;
        this.startPosition = startPosition;
        this.position = this.position.normalize();
        this.block = getBlockElementAtNode_1.default(rootNode, this.position.node);
    }
    /**
     * Get the start block element
     */
    BlockScoper.prototype.getStartBlockElement = function () {
        return this.block;
    };
    /**
     * Get the start inline element
     * The start inline refers to inline before the selection start
     *  The reason why we choose the one before rather after is, when cursor is at the end of a paragragh,
     * the one after likely will point to inline in next paragragh which may be null if the cursor is at bottom of editor
     */
    BlockScoper.prototype.getStartInlineElement = function () {
        if (this.block) {
            switch (this.startPosition) {
                case 0 /* Begin */:
                    return this.block.getFirstInlineElement();
                case 1 /* End */:
                    return this.block.getLastInlineElement();
                case 2 /* SelectionStart */:
                    // Get the inline before selection start point, and ensure it falls in the selection block
                    var startInline = getInlineElementBeforeAfter_1.getInlineElementAfter(this.rootNode, this.position);
                    return startInline && this.block.contains(startInline)
                        ? startInline
                        : new PartialInlineElement_1.default(new NodeInlineElement_1.default(this.position.node), this.position, this.position);
            }
        }
        return null;
    };
    /**
     * Check if the given block element is in current scope
     * @param blockElement The block element to check
     */
    BlockScoper.prototype.isBlockInScope = function (blockElement) {
        return this.block && blockElement ? this.block.equals(blockElement) : false;
    };
    /**
     * Trim the incoming inline element, and return an inline element
     * This just tests and return the inline element if it is in block
     * This is a block scoper, which is not like selection scoper where it may cut an inline element in half
     * A block scoper does not cut an inline in half
     */
    BlockScoper.prototype.trimInlineElement = function (inlineElement) {
        return this.block && inlineElement && this.block.contains(inlineElement)
            ? inlineElement
            : null;
    };
    return BlockScoper;
}());
exports.default = BlockScoper;


/***/ }),

/***/ "./packages/roosterjs-editor-dom/lib/contentTraverser/BodyScoper.ts":
/*!**************************************************************************!*\
  !*** ./packages/roosterjs-editor-dom/lib/contentTraverser/BodyScoper.ts ***!
  \**************************************************************************/
/*! no static exports found */
/***/ (function(module, exports, __webpack_require__) {

"use strict";

Object.defineProperty(exports, "__esModule", { value: true });
var getLeafNode_1 = __webpack_require__(/*! ../domWalker/getLeafNode */ "./packages/roosterjs-editor-dom/lib/domWalker/getLeafNode.ts");
var getBlockElementAtNode_1 = __webpack_require__(/*! ../blockElements/getBlockElementAtNode */ "./packages/roosterjs-editor-dom/lib/blockElements/getBlockElementAtNode.ts");
var contains_1 = __webpack_require__(/*! ../utils/contains */ "./packages/roosterjs-editor-dom/lib/utils/contains.ts");
var getInlineElementAtNode_1 = __webpack_require__(/*! ../inlineElements/getInlineElementAtNode */ "./packages/roosterjs-editor-dom/lib/inlineElements/getInlineElementAtNode.ts");
// This provides scoper for traversing the entire editor body starting from the beginning
var BodyScoper = /** @class */ (function () {
    function BodyScoper(rootNode) {
        this.rootNode = rootNode;
    }
    // Get the start block element
    BodyScoper.prototype.getStartBlockElement = function () {
        return getBlockElementAtNode_1.default(this.rootNode, getLeafNode_1.getFirstLeafNode(this.rootNode));
    };
    // Get the first inline element in the editor
    BodyScoper.prototype.getStartInlineElement = function () {
        var node = getLeafNode_1.getFirstLeafNode(this.rootNode);
        return getInlineElementAtNode_1.default(node);
    };
    // Since the scope is global, all blocks under the root node are in scope
    BodyScoper.prototype.isBlockInScope = function (blockElement) {
        return contains_1.default(this.rootNode, blockElement.getStartNode());
    };
    // Since we're at body scope, inline elements never need to be trimmed
    BodyScoper.prototype.trimInlineElement = function (inlineElement) {
        return inlineElement;
    };
    return BodyScoper;
}());
exports.default = BodyScoper;


/***/ }),

/***/ "./packages/roosterjs-editor-dom/lib/contentTraverser/ContentTraverser.ts":
/*!********************************************************************************!*\
  !*** ./packages/roosterjs-editor-dom/lib/contentTraverser/ContentTraverser.ts ***!
  \********************************************************************************/
/*! no static exports found */
/***/ (function(module, exports, __webpack_require__) {

"use strict";

Object.defineProperty(exports, "__esModule", { value: true });
var BlockScoper_1 = __webpack_require__(/*! ./BlockScoper */ "./packages/roosterjs-editor-dom/lib/contentTraverser/BlockScoper.ts");
var PartialInlineElement_1 = __webpack_require__(/*! ../inlineElements/PartialInlineElement */ "./packages/roosterjs-editor-dom/lib/inlineElements/PartialInlineElement.ts");
var SelectionScoper_1 = __webpack_require__(/*! ./SelectionScoper */ "./packages/roosterjs-editor-dom/lib/contentTraverser/SelectionScoper.ts");
var BodyScoper_1 = __webpack_require__(/*! ./BodyScoper */ "./packages/roosterjs-editor-dom/lib/contentTraverser/BodyScoper.ts");
var getBlockElementAtNode_1 = __webpack_require__(/*! ../blockElements/getBlockElementAtNode */ "./packages/roosterjs-editor-dom/lib/blockElements/getBlockElementAtNode.ts");
var getInlineElementAtNode_1 = __webpack_require__(/*! ../inlineElements/getInlineElementAtNode */ "./packages/roosterjs-editor-dom/lib/inlineElements/getInlineElementAtNode.ts");
var getLeafSibling_1 = __webpack_require__(/*! ../domWalker/getLeafSibling */ "./packages/roosterjs-editor-dom/lib/domWalker/getLeafSibling.ts");
var getLeafSibling_2 = __webpack_require__(/*! ../domWalker/getLeafSibling */ "./packages/roosterjs-editor-dom/lib/domWalker/getLeafSibling.ts");
/**
 * The provides traversing of content inside editor.
 * There are two ways to traverse, block by block, or inline element by inline element
 * Block and inline traversing is independent from each other, meanning if you traverse block by block, it does not change
 * the current inline element position
 */
var ContentTraverser = /** @class */ (function () {
    function ContentTraverser(rootNode, rangeOrPos, startFrom) {
        this.rootNode = rootNode;
        if (typeof startFrom != 'undefined') {
            this.scoper = new BlockScoper_1.default(rootNode, rangeOrPos, startFrom);
        }
        else if (rangeOrPos) {
            this.scoper = new SelectionScoper_1.default(rootNode, rangeOrPos);
        }
        else {
            this.scoper = new BodyScoper_1.default(rootNode);
        }
    }
    Object.defineProperty(ContentTraverser.prototype, "currentBlockElement", {
        /**
         * Get current block
         */
        get: function () {
            // Prepare currentBlock from the scoper
            if (!this.currentBlock) {
                this.currentBlock = this.scoper.getStartBlockElement();
            }
            return this.currentBlock;
        },
        enumerable: true,
        configurable: true
    });
    /**
     * Get next block element
     */
    ContentTraverser.prototype.getNextBlockElement = function () {
        var current = this.currentBlockElement;
        var next = current && this.getNextPreviousBlockElement(current, true /*isNext*/);
        // Make sure this is right block:
        // 1) the block is in scope per scoper
        // 2) the block is after the current block
        // Then:
        // 1) Re-position current block to newly found block
        if (next && this.scoper.isBlockInScope(next) && next.isAfter(current)) {
            this.currentBlock = next;
            return this.currentBlock;
        }
        return null;
    };
    /**
     * Get previous block element
     */
    ContentTraverser.prototype.getPreviousBlockElement = function () {
        var current = this.currentBlockElement;
        var previous = current && this.getNextPreviousBlockElement(current, false /*isNext*/);
        // Make sure this is right block:
        // 1) the block is in scope per scoper
        // 2) the block is before the current block
        // Then:
        // 1) Re-position current block to newly found block
        if (previous &&
            this.scoper.isBlockInScope(previous) &&
            current.isAfter(previous)) {
            this.currentBlock = previous;
            return this.currentBlock;
        }
        return null;
    };
    Object.defineProperty(ContentTraverser.prototype, "currentInlineElement", {
        /**
         * Current inline element getter
         */
        get: function () {
            // Retrieve a start inline from scoper
            if (!this.currentInline) {
                this.currentInline = this.scoper.getStartInlineElement();
            }
            return this.currentInline;
        },
        enumerable: true,
        configurable: true
    });
    /**
     * Get next inline element
     */
    ContentTraverser.prototype.getNextInlineElement = function () {
        if (!this.currentInlineElement) {
            return null;
        }
        var thisInline = this.currentInlineElement;
        var position = thisInline.getEndPosition();
        var candidate = position.isAtEnd
            ? getInlineElementAtNode_1.default(getLeafSibling_2.getNextLeafSibling(this.rootNode, thisInline.getContainerNode()))
            : new PartialInlineElement_1.default(thisInline, position, null);
        var nextInline = candidate && (!thisInline || candidate.isAfter(thisInline))
            ? this.scoper.trimInlineElement(candidate)
            : null;
        this.currentInline = nextInline || this.currentInline;
        return nextInline;
    };
    /**
     * Get previous inline element
     */
    ContentTraverser.prototype.getPreviousInlineElement = function () {
        if (!this.currentInlineElement) {
            return null;
        }
        var thisInline = this.currentInlineElement;
        var position = thisInline.getStartPosition();
        var candidate = position.offset == 0
            ? getInlineElementAtNode_1.default(getLeafSibling_2.getPreviousLeafSibling(this.rootNode, thisInline.getContainerNode()))
            : new PartialInlineElement_1.default(thisInline, null, position);
        var previousInline = candidate && (!thisInline || thisInline.isAfter(candidate))
            ? this.scoper.trimInlineElement(candidate)
            : null;
        this.currentInline = previousInline || this.currentInline;
        return previousInline;
    };
    ContentTraverser.prototype.getNextPreviousBlockElement = function (current, isNext) {
        if (!current) {
            return null;
        }
        // Get a leaf node after block's end element and use that base to find next block
        // TODO: this code is used to identify block, maybe we shouldn't exclude those empty nodes
        // We can improve this later on
        var leaf = getLeafSibling_1.getLeafSibling(this.rootNode, isNext ? current.getEndNode() : current.getStartNode(), isNext);
        return getBlockElementAtNode_1.default(this.rootNode, leaf);
    };
    return ContentTraverser;
}());
exports.default = ContentTraverser;


/***/ }),

/***/ "./packages/roosterjs-editor-dom/lib/contentTraverser/SelectionScoper.ts":
/*!*******************************************************************************!*\
  !*** ./packages/roosterjs-editor-dom/lib/contentTraverser/SelectionScoper.ts ***!
  \*******************************************************************************/
/*! no static exports found */
/***/ (function(module, exports, __webpack_require__) {

"use strict";

Object.defineProperty(exports, "__esModule", { value: true });
var PartialInlineElement_1 = __webpack_require__(/*! ../inlineElements/PartialInlineElement */ "./packages/roosterjs-editor-dom/lib/inlineElements/PartialInlineElement.ts");
var getBlockElementAtNode_1 = __webpack_require__(/*! ../blockElements/getBlockElementAtNode */ "./packages/roosterjs-editor-dom/lib/blockElements/getBlockElementAtNode.ts");
var getInlineElementBeforeAfter_1 = __webpack_require__(/*! ../inlineElements/getInlineElementBeforeAfter */ "./packages/roosterjs-editor-dom/lib/inlineElements/getInlineElementBeforeAfter.ts");
/**
 * This is selection scoper that provide a start inline as the start of the selection
 * and checks if a block falls in the selection (isBlockInScope)
 * last trimInlineElement to trim any inline element to return a partial that falls in the selection
 */
var SelectionScoper = /** @class */ (function () {
    /**
     * Create a new instance of SelectionScoper class
     * @param rootNode The root node of the content
     * @param range The selection range to scope to
     */
    function SelectionScoper(rootNode, range) {
        this.rootNode = rootNode;
        this.range = range.normalize();
    }
    /**
     * Provide a start block as the first block after the cursor
     */
    SelectionScoper.prototype.getStartBlockElement = function () {
        if (!this.startBlock) {
            this.startBlock = getBlockElementAtNode_1.default(this.rootNode, this.range.start.node);
        }
        return this.startBlock;
    };
    /**
     * Provide a start inline as the first inline after the cursor
     */
    SelectionScoper.prototype.getStartInlineElement = function () {
        if (!this.startInline) {
            this.startInline = this.trimInlineElement(getInlineElementBeforeAfter_1.getInlineElementAfter(this.rootNode, this.range.start));
        }
        return this.startInline;
    };
    /**
     * Checks if a block completely falls in the selection
     */
    SelectionScoper.prototype.isBlockInScope = function (blockElement) {
        if (!blockElement) {
            return false;
        }
        var inScope = false;
        var selStartBlock = this.getStartBlockElement();
        if (this.range.collapsed) {
            inScope = selStartBlock && selStartBlock.equals(blockElement);
        }
        else {
            var selEndBlock = getBlockElementAtNode_1.default(this.rootNode, this.range.end.node);
            // There are three cases that are considered as "block in scope"
            // 1) The start of selection falls on the block
            // 2) The end of selection falls on the block
            // 3) the block falls in-between selection start and end
            inScope =
                selStartBlock &&
                    selEndBlock &&
                    (blockElement.equals(selStartBlock) ||
                        blockElement.equals(selEndBlock) ||
                        (blockElement.isAfter(selStartBlock) && selEndBlock.isAfter(blockElement)));
        }
        return inScope;
    };
    /**
     * Trim an incoming inline. If it falls completely outside selection, return null
     * otherwise return a partial that represents the portion that falls in the selection
     */
    SelectionScoper.prototype.trimInlineElement = function (inlineElement) {
        var start = inlineElement.getStartPosition();
        var end = inlineElement.getEndPosition();
        if (start.isAfter(this.range.end) || this.range.start.isAfter(end)) {
            return null;
        }
        if (this.range.start.isAfter(start)) {
            start = this.range.start;
        }
        if (end.isAfter(this.range.end)) {
            end = this.range.end;
        }
        return start.offset > 0 || !end.isAtEnd
            ? new PartialInlineElement_1.default(inlineElement, start, end)
            : inlineElement;
    };
    return SelectionScoper;
}());
exports.default = SelectionScoper;


/***/ }),

/***/ "./packages/roosterjs-editor-dom/lib/contentTraverser/TextBeforePositionTraverser.ts":
/*!*******************************************************************************************!*\
  !*** ./packages/roosterjs-editor-dom/lib/contentTraverser/TextBeforePositionTraverser.ts ***!
  \*******************************************************************************************/
/*! no static exports found */
/***/ (function(module, exports, __webpack_require__) {

"use strict";

Object.defineProperty(exports, "__esModule", { value: true });
var SelectionRange_1 = __webpack_require__(/*! ../selection/SelectionRange */ "./packages/roosterjs-editor-dom/lib/selection/SelectionRange.ts");
// White space matching regex. It matches following chars:
// \s: white space
// \u00A0: no-breaking white space
// \u200B: zero width space
// \u3000: full width space (which can come from JPN IME)
var WHITESPACE_REGEX = /[\s\u00A0\u200B\u3000]+([^\s\u00A0\u200B\u3000]*)$/i;
/**
 * A helper class to traverse text inline elements before a position
 */
var TextBeforePositionTraverser = /** @class */ (function () {
    /**
     * Create a new TextBeforePositionTraverser instance
     * @param traverser The content traverser to help find data before position
     */
    function TextBeforePositionTraverser(traverser) {
        this.traverser = traverser;
        // The cached text before cursor that has been read so far
        this.text = '';
        // All inline elements before cursor that have been read so far
        this.inlineElements = [];
    }
    /**
     * Get the word before cursor. The word is determined by scanning backwards till the first white space, the portion
     * between cursor and the white space is the word before cursor
     * @returns The word before cursor
     */
    TextBeforePositionTraverser.prototype.getWordBeforeCursor = function () {
        var _this = this;
        if (!this.word) {
            this.travel(function () { return !!_this.word; });
        }
        return this.word;
    };
    /**
     * Get the inline element before cursor
     * @returns The inlineElement before cursor
     */
    TextBeforePositionTraverser.prototype.getInlineElementBeforeCursor = function () {
        if (!this.inlineElement) {
            // Just return after it moves the needle by one step
            this.travel(function () { return true; });
        }
        return this.inlineElement;
    };
    /**
     * Get X number of chars before cursor
     * The actual returned chars may be less than what is requested.
     * @param length The length of string user want to get, the string always ends at the cursor,
     * so this length determins the start position of the string
     * @returns The actual string we get as a sub string, or the whole string before cursor when
     * there is not enough chars in the string
     */
    TextBeforePositionTraverser.prototype.getSubStringBeforeCursor = function (length) {
        var _this = this;
        if (this.text.length < length) {
            // The cache is not built yet or not to the point the client asked for
            this.travel(function () { return _this.text.length >= length; });
        }
        return this.text.substr(Math.max(0, this.text.length - length));
    };
    /**
     * Try to get a range matches the given text before the cursor
     * @param text The text to match against
     * @param exactMatch Whether it is an exact match
     * @returns The range for the matched text, null if unable to find a match
     */
    TextBeforePositionTraverser.prototype.getRangeWithForTextBeforeCursor = function (text, exactMatch) {
        if (!text) {
            return null;
        }
        var startPosition;
        var endPosition;
        var textIndex = text.length - 1;
        this.forEachTextInlineElement(function (textInline) {
            var nodeContent = textInline.getTextContent() || '';
            var nodeIndex = nodeContent.length - 1;
            for (; nodeIndex >= 0 && textIndex >= 0; nodeIndex--) {
                if (text.charCodeAt(textIndex) == nodeContent.charCodeAt(nodeIndex)) {
                    textIndex--;
                    // on first time when end is matched, set the end of range
                    if (!endPosition) {
                        endPosition = textInline.getStartPosition().move(nodeIndex + 1);
                    }
                }
                else if (exactMatch || endPosition) {
                    // Mismatch found when exact match or end already match, so return since matching failed
                    return true;
                }
            }
            // when textIndex == -1, we have a successful complete match
            if (textIndex == -1) {
                startPosition = textInline.getStartPosition().move(nodeIndex + 1);
                return true;
            }
            return false;
        });
        return startPosition && endPosition ? new SelectionRange_1.default(startPosition, endPosition) : null;
    };
    /**
     * Get text section before cursor till stop condition is met.
     * This offers consumers to retrieve text section by section
     * The section essentially is just an inline element which has Container element
     * so that the consumer can remember it for anchoring popup or verification purpose
     * when cursor moves out of context etc.
     * @param callback The callback function of each inline element.
     * Return true from this callback to stop the loop
     */
    TextBeforePositionTraverser.prototype.forEachTextInlineElement = function (callback) {
        // We cache all text sections read so far
        // Every time when you ask for textSection, we start with the cached first
        // and resort to further reading once we exhausted with the cache
        if (!this.inlineElements.some(callback)) {
            this.travel(callback);
        }
    };
    /**
     * Get first non textual inline element before cursor
     * @returns First non textutal inline element before cursor or null if no such element exists
     */
    TextBeforePositionTraverser.prototype.getNearestNonTextInlineElement = function () {
        var _this = this;
        if (!this.nearestNonTextInlineElement) {
            this.travel(function () { return !!_this.nearestNonTextInlineElement; });
        }
        return this.nearestNonTextInlineElement;
    };
    /**
     * Continue traversing backward till stop condition is met or begin of block is reached
     */
    TextBeforePositionTraverser.prototype.travel = function (callback) {
        if (this.traversingCompleted || !this.traverser) {
            return;
        }
        var previousInline = this.traverser.getPreviousInlineElement();
        while (!this.traversingCompleted) {
            if (!this.inlineElement) {
                // Make sure the inline before cursor is a non-empty text inline
                this.inlineElement = previousInline;
            }
            if (previousInline && previousInline.isText()) {
                var textContent = previousInline.getTextContent();
                // build the word before cursor if it is not built yet
                if (!this.word) {
                    // Match on the white space, the portion after space is on the index of 1 of the matched result
                    // (index at 0 is whole match result, index at 1 is the word)
                    var matches = WHITESPACE_REGEX.exec(textContent);
                    if (matches && matches.length == 2) {
                        this.word = matches[1] + this.text;
                    }
                }
                this.text = textContent + this.text;
                this.inlineElements.push(previousInline);
                // Check if stop condition is met
                if (callback && callback(previousInline)) {
                    break;
                }
            }
            else {
                /* non-textual inline or null is seen */
                this.nearestNonTextInlineElement = previousInline;
                this.traversingCompleted = true;
                if (!this.word) {
                    // if parsing is done, whatever we get so far in this.cachedText should also be in this.cachedWordBeforeCursor
                    this.word = this.text;
                }
                // When a non-textual inline element, or null is seen, we consider parsing complete
                break;
            }
            previousInline = this.traverser.getPreviousInlineElement();
        }
    };
    return TextBeforePositionTraverser;
}());
exports.default = TextBeforePositionTraverser;


/***/ }),

/***/ "./packages/roosterjs-editor-dom/lib/domWalker/getLeafNode.ts":
/*!********************************************************************!*\
  !*** ./packages/roosterjs-editor-dom/lib/domWalker/getLeafNode.ts ***!
  \********************************************************************/
/*! no static exports found */
/***/ (function(module, exports, __webpack_require__) {

"use strict";

Object.defineProperty(exports, "__esModule", { value: true });
var shouldSkipNode_1 = __webpack_require__(/*! ./shouldSkipNode */ "./packages/roosterjs-editor-dom/lib/domWalker/shouldSkipNode.ts");
var getLeafSibling_1 = __webpack_require__(/*! ./getLeafSibling */ "./packages/roosterjs-editor-dom/lib/domWalker/getLeafSibling.ts");
/**
 * Get the first meaningful leaf node
 * This can return null for empty container or
 * container that does not contain any meaningful node
 * @param rootNode The root node to get leaf node from
 */
function getFirstLeafNode(rootNode) {
    return getLeafNode(rootNode, true /*isFirst*/);
}
exports.getFirstLeafNode = getFirstLeafNode;
/**
 * Get the last meaningful leaf node
 * This can return null for empty container or
 * container that does not contain any meaningful node
 * @param rootNode The root node to get leaf node from
 */
function getLastLeafNode(rootNode) {
    return getLeafNode(rootNode, false /*isFirst*/);
}
exports.getLastLeafNode = getLastLeafNode;
/**
 * Get the first or last meaningful leaf node
 * This can return null for empty container or
 * container that does not contain any meaningful node
 * @param rootNode The root node to get leaf node from
 * @param isFirst True to get first leaf node, false to get last leaf node
 */
function getLeafNode(rootNode, isFirst) {
    var getChild = function (node) { return (isFirst ? node.firstChild : node.lastChild); };
    var result = getChild(rootNode);
    while (result && getChild(result)) {
        result = getChild(result);
    }
    if (result && shouldSkipNode_1.default(result)) {
        result = getLeafSibling_1.getLeafSibling(rootNode, result, isFirst);
    }
    return result;
}
exports.getLeafNode = getLeafNode;


/***/ }),

/***/ "./packages/roosterjs-editor-dom/lib/domWalker/getLeafSibling.ts":
/*!***********************************************************************!*\
  !*** ./packages/roosterjs-editor-dom/lib/domWalker/getLeafSibling.ts ***!
  \***********************************************************************/
/*! no static exports found */
/***/ (function(module, exports, __webpack_require__) {

"use strict";

Object.defineProperty(exports, "__esModule", { value: true });
var contains_1 = __webpack_require__(/*! ../utils/contains */ "./packages/roosterjs-editor-dom/lib/utils/contains.ts");
var shouldSkipNode_1 = __webpack_require__(/*! ./shouldSkipNode */ "./packages/roosterjs-editor-dom/lib/domWalker/shouldSkipNode.ts");
/**
 * This walks forwards (from left to right) DOM tree to get next meaningful node
 * A null is returned when it reaches the very end - beyond the scope as defined by rootNode
 */
function getNextLeafSibling(rootNode, startNode) {
    return getLeafSibling(rootNode, startNode, true /*isNext*/);
}
exports.getNextLeafSibling = getNextLeafSibling;
/**
 * This walks backwards (from right to left) DOM tree to get previous meaningful node
 * A null is returned when it reaches the very first - beyond the scope as defined by rootNode
 */
function getPreviousLeafSibling(rootNode, startNode) {
    return getLeafSibling(rootNode, startNode, false /*isNext*/);
}
exports.getPreviousLeafSibling = getPreviousLeafSibling;
function getLeafSibling(rootNode, startNode, isNext, stop) {
    var getSibling = function (node) { return (isNext ? node.nextSibling : node.previousSibling); };
    var getChild = function (node) { return (isNext ? node.firstChild : node.lastChild); };
    if (!contains_1.default(rootNode, startNode)) {
        return null;
    }
    var curNode;
    for (curNode = startNode; curNode;) {
        // Find next/previous node, starting from next/previous sibling, then one level up to find next/previous sibling from parent
        // till a non-null nextSibling/previousSibling is found or the ceiling is encountered (rootNode)
        var parentNode = curNode.parentNode;
        curNode = getSibling(curNode);
        while (!curNode && parentNode != rootNode) {
            curNode = getSibling(parentNode);
            parentNode = parentNode.parentNode;
        }
        if (stop && stop(curNode)) {
            return curNode;
        }
        // Now traverse down to get first/last child
        while (curNode && curNode.hasChildNodes()) {
            curNode = getChild(curNode);
            if (stop && stop(curNode)) {
                return curNode;
            }
        }
        if (!curNode || !shouldSkipNode_1.default(curNode)) {
            break;
        }
    }
    return curNode;
}
exports.getLeafSibling = getLeafSibling;


/***/ }),

/***/ "./packages/roosterjs-editor-dom/lib/domWalker/shouldSkipNode.ts":
/*!***********************************************************************!*\
  !*** ./packages/roosterjs-editor-dom/lib/domWalker/shouldSkipNode.ts ***!
  \***********************************************************************/
/*! no static exports found */
/***/ (function(module, exports, __webpack_require__) {

"use strict";

Object.defineProperty(exports, "__esModule", { value: true });
var getComputedStyles_1 = __webpack_require__(/*! ../utils/getComputedStyles */ "./packages/roosterjs-editor-dom/lib/utils/getComputedStyles.ts");
/**
 * Skip a node when any of following conditions are true
 * - it is neither Element nor Text
 * - it is a text node but is empty
 * - it is a text node but contains just CRLF (noisy text node that often comes in-between elements)
 * - has a display:none
 */
function shouldSkipNode(node) {
    if (node && node.nodeType == 3 /* Text */) {
        return /^[\r\n]+$/.test(node.nodeValue);
    }
    else if (node && node.nodeType == 1 /* Element */) {
        return getComputedStyles_1.default(node, 'display')[0] == 'none';
    }
    else {
        return true;
    }
}
exports.default = shouldSkipNode;


/***/ }),

/***/ "./packages/roosterjs-editor-dom/lib/index.ts":
/*!****************************************************!*\
  !*** ./packages/roosterjs-editor-dom/lib/index.ts ***!
  \****************************************************/
/*! no static exports found */
/***/ (function(module, exports, __webpack_require__) {

"use strict";

Object.defineProperty(exports, "__esModule", { value: true });
// Selections
var Position_1 = __webpack_require__(/*! ./selection/Position */ "./packages/roosterjs-editor-dom/lib/selection/Position.ts");
exports.Position = Position_1.default;
var SelectionRange_1 = __webpack_require__(/*! ./selection/SelectionRange */ "./packages/roosterjs-editor-dom/lib/selection/SelectionRange.ts");
exports.SelectionRange = SelectionRange_1.default;
// DOM Walker
var getLeafSibling_1 = __webpack_require__(/*! ./domWalker/getLeafSibling */ "./packages/roosterjs-editor-dom/lib/domWalker/getLeafSibling.ts");
exports.getNextLeafSibling = getLeafSibling_1.getNextLeafSibling;
exports.getPreviousLeafSibling = getLeafSibling_1.getPreviousLeafSibling;
var getLeafNode_1 = __webpack_require__(/*! ./domWalker/getLeafNode */ "./packages/roosterjs-editor-dom/lib/domWalker/getLeafNode.ts");
exports.getFirstLeafNode = getLeafNode_1.getFirstLeafNode;
exports.getLastLeafNode = getLeafNode_1.getLastLeafNode;
exports.getLeafNode = getLeafNode_1.getLeafNode;
var NodeInlineElement_1 = __webpack_require__(/*! ./inlineElements/NodeInlineElement */ "./packages/roosterjs-editor-dom/lib/inlineElements/NodeInlineElement.ts");
exports.NodeInlineElement = NodeInlineElement_1.default;
var PartialInlineElement_1 = __webpack_require__(/*! ./inlineElements/PartialInlineElement */ "./packages/roosterjs-editor-dom/lib/inlineElements/PartialInlineElement.ts");
exports.PartialInlineElement = PartialInlineElement_1.default;
var getInlineElementAtNode_1 = __webpack_require__(/*! ./inlineElements/getInlineElementAtNode */ "./packages/roosterjs-editor-dom/lib/inlineElements/getInlineElementAtNode.ts");
exports.getInlineElementAtNode = getInlineElementAtNode_1.default;
var NodeBlockElement_1 = __webpack_require__(/*! ./blockElements/NodeBlockElement */ "./packages/roosterjs-editor-dom/lib/blockElements/NodeBlockElement.ts");
exports.NodeBlockElement = NodeBlockElement_1.default;
var StartEndBlockElement_1 = __webpack_require__(/*! ./blockElements/StartEndBlockElement */ "./packages/roosterjs-editor-dom/lib/blockElements/StartEndBlockElement.ts");
exports.StartEndBlockElement = StartEndBlockElement_1.default;
var getBlockElementAtNode_1 = __webpack_require__(/*! ./blockElements/getBlockElementAtNode */ "./packages/roosterjs-editor-dom/lib/blockElements/getBlockElementAtNode.ts");
exports.getBlockElementAtNode = getBlockElementAtNode_1.default;
// Content Traverser
var ContentTraverser_1 = __webpack_require__(/*! ./contentTraverser/ContentTraverser */ "./packages/roosterjs-editor-dom/lib/contentTraverser/ContentTraverser.ts");
exports.ContentTraverser = ContentTraverser_1.default;
var TextBeforePositionTraverser_1 = __webpack_require__(/*! ./contentTraverser/TextBeforePositionTraverser */ "./packages/roosterjs-editor-dom/lib/contentTraverser/TextBeforePositionTraverser.ts");
exports.TextBeforePositionTraverser = TextBeforePositionTraverser_1.default;
// Utils
var Browser_1 = __webpack_require__(/*! ./utils/Browser */ "./packages/roosterjs-editor-dom/lib/utils/Browser.ts");
exports.Browser = Browser_1.default;
var applyFormat_1 = __webpack_require__(/*! ./utils/applyFormat */ "./packages/roosterjs-editor-dom/lib/utils/applyFormat.ts");
exports.applyFormat = applyFormat_1.default;
var changeElementTag_1 = __webpack_require__(/*! ./utils/changeElementTag */ "./packages/roosterjs-editor-dom/lib/utils/changeElementTag.ts");
exports.changeElementTag = changeElementTag_1.default;
var contains_1 = __webpack_require__(/*! ./utils/contains */ "./packages/roosterjs-editor-dom/lib/utils/contains.ts");
exports.contains = contains_1.default;
var sanitizeHtml_1 = __webpack_require__(/*! ./utils/sanitizeHtml */ "./packages/roosterjs-editor-dom/lib/utils/sanitizeHtml.ts");
exports.sanitizeHtml = sanitizeHtml_1.default;
var fromHtml_1 = __webpack_require__(/*! ./utils/fromHtml */ "./packages/roosterjs-editor-dom/lib/utils/fromHtml.ts");
exports.fromHtml = fromHtml_1.default;
var getComputedStyles_1 = __webpack_require__(/*! ./utils/getComputedStyles */ "./packages/roosterjs-editor-dom/lib/utils/getComputedStyles.ts");
exports.getComputedStyles = getComputedStyles_1.default;
var getElementOrParentElement_1 = __webpack_require__(/*! ./utils/getElementOrParentElement */ "./packages/roosterjs-editor-dom/lib/utils/getElementOrParentElement.ts");
exports.getElementOrParentElement = getElementOrParentElement_1.default;
var getTagOfNode_1 = __webpack_require__(/*! ./utils/getTagOfNode */ "./packages/roosterjs-editor-dom/lib/utils/getTagOfNode.ts");
exports.getTagOfNode = getTagOfNode_1.default;
var intersectWithNodeRange_1 = __webpack_require__(/*! ./utils/intersectWithNodeRange */ "./packages/roosterjs-editor-dom/lib/utils/intersectWithNodeRange.ts");
exports.intersectWithNodeRange = intersectWithNodeRange_1.default;
var isBlockElement_1 = __webpack_require__(/*! ./utils/isBlockElement */ "./packages/roosterjs-editor-dom/lib/utils/isBlockElement.ts");
exports.isBlockElement = isBlockElement_1.default;
var isDocumentPosition_1 = __webpack_require__(/*! ./utils/isDocumentPosition */ "./packages/roosterjs-editor-dom/lib/utils/isDocumentPosition.ts");
exports.isDocumentPosition = isDocumentPosition_1.default;
var isNodeEmpty_1 = __webpack_require__(/*! ./utils/isNodeEmpty */ "./packages/roosterjs-editor-dom/lib/utils/isNodeEmpty.ts");
exports.isNodeEmpty = isNodeEmpty_1.default;
var isVoidHtmlElement_1 = __webpack_require__(/*! ./utils/isVoidHtmlElement */ "./packages/roosterjs-editor-dom/lib/utils/isVoidHtmlElement.ts");
exports.isVoidHtmlElement = isVoidHtmlElement_1.default;
var matchLink_1 = __webpack_require__(/*! ./utils/matchLink */ "./packages/roosterjs-editor-dom/lib/utils/matchLink.ts");
exports.matchLink = matchLink_1.default;
var splitParentNode_1 = __webpack_require__(/*! ./utils/splitParentNode */ "./packages/roosterjs-editor-dom/lib/utils/splitParentNode.ts");
exports.splitParentNode = splitParentNode_1.default;
var unwrap_1 = __webpack_require__(/*! ./utils/unwrap */ "./packages/roosterjs-editor-dom/lib/utils/unwrap.ts");
exports.unwrap = unwrap_1.default;
var wrap_1 = __webpack_require__(/*! ./utils/wrap */ "./packages/roosterjs-editor-dom/lib/utils/wrap.ts");
exports.wrap = wrap_1.default;


/***/ }),

/***/ "./packages/roosterjs-editor-dom/lib/inlineElements/NodeInlineElement.ts":
/*!*******************************************************************************!*\
  !*** ./packages/roosterjs-editor-dom/lib/inlineElements/NodeInlineElement.ts ***!
  \*******************************************************************************/
/*! no static exports found */
/***/ (function(module, exports, __webpack_require__) {

"use strict";

Object.defineProperty(exports, "__esModule", { value: true });
var Position_1 = __webpack_require__(/*! ../selection/Position */ "./packages/roosterjs-editor-dom/lib/selection/Position.ts");
var SelectionRange_1 = __webpack_require__(/*! ../selection/SelectionRange */ "./packages/roosterjs-editor-dom/lib/selection/SelectionRange.ts");
var getTagOfNode_1 = __webpack_require__(/*! ../utils/getTagOfNode */ "./packages/roosterjs-editor-dom/lib/utils/getTagOfNode.ts");
var isNodeAfter_1 = __webpack_require__(/*! ../utils/isNodeAfter */ "./packages/roosterjs-editor-dom/lib/utils/isNodeAfter.ts");
/**
 * This presents an inline element that can be reprented by a single html node.
 * This serves as base for most inline element as it contains most implentation
 * of all operations that can happen on an inline element. Other sub inline elements mostly
 * just identify themself for a certain type
 */
var NodeInlineElement = /** @class */ (function () {
    function NodeInlineElement(containerNode) {
        this.containerNode = containerNode;
    }
    /**
     * The text content for this inline element
     */
    NodeInlineElement.prototype.getTextContent = function () {
        // nodeValue is better way to retrieve content for a text. Others, just use textContent
        return this.containerNode.nodeType == 3 /* Text */
            ? this.containerNode.nodeValue
            : this.containerNode.textContent;
    };
    /**
     * Get the container node
     */
    NodeInlineElement.prototype.getContainerNode = function () {
        return this.containerNode;
    };
    /**
     * Get the start point of the inline element
     */
    NodeInlineElement.prototype.getStartPosition = function () {
        // For an editor point, we always want it to point to a leaf node
        // We should try to go get the lowest first child node from the container
        return new Position_1.default(this.containerNode, 0).normalize();
    };
    /**
     * Get the end point of the inline element
     */
    NodeInlineElement.prototype.getEndPosition = function () {
        // For an editor point, we always want it to point to a leaf node
        // We should try to go get the lowest last child node from the container
        return new Position_1.default(this.containerNode, "e" /* End */).normalize();
    };
    /**
     * Get a value to indicate whether this element contains text only
     */
    NodeInlineElement.prototype.isText = function () {
        return this.containerNode.nodeType == 3 /* Text */;
    };
    /**
     * Checks if an inline element is after the current inline element
     */
    NodeInlineElement.prototype.isAfter = function (inlineElement) {
        return isNodeAfter_1.default(this.containerNode, inlineElement.getContainerNode());
    };
    /**
     * Checks if an editor point is contained in the inline element
     */
    NodeInlineElement.prototype.contains = function (position) {
        var start = this.getStartPosition();
        var end = this.getEndPosition();
        return position.isAfter(start) && end.isAfter(position);
    };
    /**
     * Apply inline style to an inline element
     */
    NodeInlineElement.prototype.applyStyle = function (styler) {
        var node = this.containerNode;
        if (node.nodeType == 3 /* Text */) {
            applyStyleToTextNode(node, 0, node.nodeValue.length, styler);
        }
        else if (node.nodeType == 1 /* Element */) {
            styler(node);
        }
    };
    return NodeInlineElement;
}());
exports.default = NodeInlineElement;
/**
 * Apply style to a text node with start and end offsets
 * @param node Text node
 * @param start Start offset
 * @param end end offset
 * @param styler Style function
 */
function applyStyleToTextNode(textNode, start, end, styler) {
    var parentNode = textNode.parentNode;
    // Ignore text node direct under TR/TABLE or empty range
    var parentTag = getTagOfNode_1.default(parentNode);
    if (parentTag == 'TR' || parentTag == 'TABLE' || end <= start) {
        return;
    }
    if (parentNode.textContent.length == end - start) {
        // If the element is in a span and this element is everything of the parent
        // apply the style on parent span
        styler(parentNode);
    }
    else if (end > start) {
        // It is partial of a text node
        var newNode = textNode.ownerDocument.createElement('SPAN');
        newNode.textContent = textNode.nodeValue.substring(start, end);
        var range = new SelectionRange_1.default(new Position_1.default(textNode, start), new Position_1.default(textNode, end)).getRange();
        range.deleteContents();
        range.insertNode(newNode);
        styler(newNode);
    }
}
exports.applyStyleToTextNode = applyStyleToTextNode;


/***/ }),

/***/ "./packages/roosterjs-editor-dom/lib/inlineElements/PartialInlineElement.ts":
/*!**********************************************************************************!*\
  !*** ./packages/roosterjs-editor-dom/lib/inlineElements/PartialInlineElement.ts ***!
  \**********************************************************************************/
/*! no static exports found */
/***/ (function(module, exports, __webpack_require__) {

"use strict";

Object.defineProperty(exports, "__esModule", { value: true });
var NodeInlineElement_1 = __webpack_require__(/*! ./NodeInlineElement */ "./packages/roosterjs-editor-dom/lib/inlineElements/NodeInlineElement.ts");
var Position_1 = __webpack_require__(/*! ../selection/Position */ "./packages/roosterjs-editor-dom/lib/selection/Position.ts");
var SelectionRange_1 = __webpack_require__(/*! ../selection/SelectionRange */ "./packages/roosterjs-editor-dom/lib/selection/SelectionRange.ts");
var contains_1 = __webpack_require__(/*! ../utils/contains */ "./packages/roosterjs-editor-dom/lib/utils/contains.ts");
var isDocumentPosition_1 = __webpack_require__(/*! ../utils/isDocumentPosition */ "./packages/roosterjs-editor-dom/lib/utils/isDocumentPosition.ts");
var getLeafSibling_1 = __webpack_require__(/*! ../domWalker/getLeafSibling */ "./packages/roosterjs-editor-dom/lib/domWalker/getLeafSibling.ts");
/**
 * This is a special version of inline element that identifies a section of an inline element
 * We often have the need to cut an inline element in half and perform some operation only on half of an inline element
 * i.e. users select only some text of a text node and apply format, in that case, format has to happen on partial of an inline element
 * PartialInlineElement is implemented in a way that decorate another full inline element with its own override on methods like isAfter
 * It also offers some special methods that others don't have, i.e. nextInlineElement etc.
 */
var PartialInlineElement = /** @class */ (function () {
    function PartialInlineElement(decoratedInline, start, end) {
        this.decoratedInline =
            decoratedInline instanceof NodeInlineElement_1.default
                ? decoratedInline
                : decoratedInline.getDecoratedInline();
        var node = this.decoratedInline.getContainerNode();
        this.start = (start || new Position_1.default(node, 0 /* Begin */)).normalize();
        this.end = (end || new Position_1.default(node, "e" /* End */)).normalize();
    }
    /**
     * Get the full inline element that this partial inline decorates
     */
    PartialInlineElement.prototype.getDecoratedInline = function () {
        return this.decoratedInline;
    };
    /**
     * Gets the container node
     */
    PartialInlineElement.prototype.getContainerNode = function () {
        return this.decoratedInline.getContainerNode();
    };
    /**
     * Gets the text content
     */
    PartialInlineElement.prototype.getTextContent = function () {
        return new SelectionRange_1.default(this.start, this.end).getRange().toString();
    };
    /**
     * Gets the start position
     */
    PartialInlineElement.prototype.getStartPosition = function () {
        return this.start;
    };
    /**
     * Gets the end position
     */
    PartialInlineElement.prototype.getEndPosition = function () {
        return this.end;
    };
    /**
     * Checks if it contains a position
     */
    PartialInlineElement.prototype.contains = function (p) {
        return p.isAfter(this.start) && this.end.isAfter(p);
    };
    /**
     * Get a value to indicate whether this element contains text only
     */
    PartialInlineElement.prototype.isText = function () {
        return this.decoratedInline.isText();
    };
    /**
     * Check if this inline element is after the other inline element
     */
    PartialInlineElement.prototype.isAfter = function (inlineElement) {
        var end = inlineElement.getEndPosition();
        return this.start.equalTo(end) || this.start.isAfter(end);
    };
    /**
     * Apply style to the content between start and end position
     * @param styler A callback function to do styling change to an html element
     */
    PartialInlineElement.prototype.applyStyle = function (styler) {
        if (this.start.equalTo(this.end)) {
            return;
        }
        var containerNode = this.getContainerNode();
        var currentNode = this.start.node;
        var offset = this.start.offset;
        while (contains_1.default(containerNode, currentNode, true /*treatSameNodeAsContain*/) &&
            (currentNode == this.end.node ||
                isDocumentPosition_1.default(currentNode.compareDocumentPosition(this.end.node), 4 /* Following */))) {
            // The code below modifies DOM. Need to get the next sibling first otherwise
            // you won't be able to reliably get a good next sibling node
            var nextLeafNode = getLeafSibling_1.getNextLeafSibling(containerNode, currentNode);
            if (currentNode.nodeType == 3 /* Text */) {
                NodeInlineElement_1.applyStyleToTextNode(currentNode, offset, currentNode == this.end.node ? this.end.offset : currentNode.nodeValue.length, styler);
            }
            currentNode = nextLeafNode;
            offset = 0;
        }
    };
    return PartialInlineElement;
}());
exports.default = PartialInlineElement;


/***/ }),

/***/ "./packages/roosterjs-editor-dom/lib/inlineElements/getInlineElementAtNode.ts":
/*!************************************************************************************!*\
  !*** ./packages/roosterjs-editor-dom/lib/inlineElements/getInlineElementAtNode.ts ***!
  \************************************************************************************/
/*! no static exports found */
/***/ (function(module, exports, __webpack_require__) {

"use strict";

Object.defineProperty(exports, "__esModule", { value: true });
var NodeInlineElement_1 = __webpack_require__(/*! ./NodeInlineElement */ "./packages/roosterjs-editor-dom/lib/inlineElements/NodeInlineElement.ts");
/**
 * Get the inline element at a node
 * @param node The node to get InlineElement froms
 */
function getInlineElementAtNode(node) {
    return node ? new NodeInlineElement_1.default(node) : null;
}
exports.default = getInlineElementAtNode;


/***/ }),

/***/ "./packages/roosterjs-editor-dom/lib/inlineElements/getInlineElementBeforeAfter.ts":
/*!*****************************************************************************************!*\
  !*** ./packages/roosterjs-editor-dom/lib/inlineElements/getInlineElementBeforeAfter.ts ***!
  \*****************************************************************************************/
/*! no static exports found */
/***/ (function(module, exports, __webpack_require__) {

"use strict";

Object.defineProperty(exports, "__esModule", { value: true });
var PartialInlineElement_1 = __webpack_require__(/*! ./PartialInlineElement */ "./packages/roosterjs-editor-dom/lib/inlineElements/PartialInlineElement.ts");
var getInlineElementAtNode_1 = __webpack_require__(/*! ./getInlineElementAtNode */ "./packages/roosterjs-editor-dom/lib/inlineElements/getInlineElementAtNode.ts");
var shouldSkipNode_1 = __webpack_require__(/*! ../domWalker/shouldSkipNode */ "./packages/roosterjs-editor-dom/lib/domWalker/shouldSkipNode.ts");
var getLeafSibling_1 = __webpack_require__(/*! ../domWalker/getLeafSibling */ "./packages/roosterjs-editor-dom/lib/domWalker/getLeafSibling.ts");
/**
 * Get inline element before a position
 * This is mostly used when we want to get the inline element before selection/cursor
 * There is a possible that the cursor is in middle of an inline element (i.e. mid of a text node)
 * in this case, we only want to return what is before cursor (a partial of an inline) to indicate
 * that we're in middle.
 * @param rootNode Root node of current scope, use for create InlineElement
 * @param position The position to get InlineElement before
 */
function getInlineElementBefore(rootNode, position) {
    return getInlineElementBeforeAfterPoint(rootNode, position, false /*isAfter*/);
}
exports.getInlineElementBefore = getInlineElementBefore;
/**
 * Get inline element after a position
 * This is mostly used when we want to get the inline element after selection/cursor
 * There is a possible that the cursor is in middle of an inline element (i.e. mid of a text node)
 * in this case, we only want to return what is before cursor (a partial of an inline) to indicate
 * that we're in middle.
 * @param rootNode Root node of current scope, use for create InlineElement
 * @param position The position to get InlineElement after
 */
function getInlineElementAfter(rootNode, position) {
    return getInlineElementBeforeAfterPoint(rootNode, position, true /*isAfter*/);
}
exports.getInlineElementAfter = getInlineElementAfter;
function getInlineElementBeforeAfterPoint(rootNode, position, isAfter) {
    if (!position || !position.node) {
        return null;
    }
    position = position.normalize();
    var node = position.node;
    var isPartial = false;
    var traverseFunc = isAfter ? getLeafSibling_1.getNextLeafSibling : getLeafSibling_1.getPreviousLeafSibling;
    if ((!isAfter && position.offset == 0 && !position.isAtEnd) || (isAfter && position.isAtEnd)) {
        node = traverseFunc(rootNode, node);
    }
    else if (node.nodeType == 3 /* Text */ &&
        ((!isAfter && !position.isAtEnd) || (isAfter && position.offset > 0))) {
        isPartial = true;
    }
    while (node && shouldSkipNode_1.default(node)) {
        node = traverseFunc(rootNode, node);
    }
    var inlineElement = getInlineElementAtNode_1.default(node);
    if (inlineElement && (inlineElement.contains(position) || isPartial)) {
        inlineElement = isAfter
            ? new PartialInlineElement_1.default(inlineElement, position, null)
            : new PartialInlineElement_1.default(inlineElement, null, position);
    }
    return inlineElement;
}


/***/ }),

/***/ "./packages/roosterjs-editor-dom/lib/selection/Position.ts":
/*!*****************************************************************!*\
  !*** ./packages/roosterjs-editor-dom/lib/selection/Position.ts ***!
  \*****************************************************************/
/*! no static exports found */
/***/ (function(module, exports, __webpack_require__) {

"use strict";

Object.defineProperty(exports, "__esModule", { value: true });
var Browser_1 = __webpack_require__(/*! ../utils/Browser */ "./packages/roosterjs-editor-dom/lib/utils/Browser.ts");
var getElementOrParentElement_1 = __webpack_require__(/*! ../utils/getElementOrParentElement */ "./packages/roosterjs-editor-dom/lib/utils/getElementOrParentElement.ts");
var isNodeAfter_1 = __webpack_require__(/*! ../utils/isNodeAfter */ "./packages/roosterjs-editor-dom/lib/utils/isNodeAfter.ts");
/**
 * Represent a position in DOM tree by the node and its offset index
 */
var Position = /** @class */ (function () {
    function Position(nodeOrPosition, offsetOrPosType) {
        if (nodeOrPosition.node) {
            this.node = nodeOrPosition.node;
            offsetOrPosType = nodeOrPosition.offset;
        }
        else {
            this.node = nodeOrPosition;
        }
        switch (offsetOrPosType) {
            case "b" /* Before */:
                this.offset = getIndexOfNode(this.node);
                this.node = this.node.parentNode;
                this.isAtEnd = false;
                break;
            case "a" /* After */:
                this.offset = getIndexOfNode(this.node) + 1;
                this.isAtEnd = !this.node.nextSibling;
                this.node = this.node.parentNode;
                break;
            case "e" /* End */:
                this.offset = getEndOffset(this.node);
                this.isAtEnd = true;
                break;
            default:
                var endOffset = getEndOffset(this.node);
                this.offset = Math.max(0, Math.min(offsetOrPosType, endOffset));
                this.isAtEnd =
                    offsetOrPosType == "e" /* End */ ||
                        (this.offset > 0 && this.offset == endOffset);
                break;
        }
        this.element = getElementOrParentElement_1.default(this.node);
    }
    /**
     * Normalize this position the leaf node, return the normalize result.
     * If current position is already using leaf node, return this position object itself
     */
    Position.prototype.normalize = function () {
        if (this.node.nodeType == 3 /* Text */ || !this.node.firstChild) {
            return this;
        }
        var node = this.node;
        var newOffset = this.isAtEnd
            ? "e" /* End */
            : this.offset;
        while (node.nodeType == 1 /* Element */ && node.firstChild) {
            node =
                newOffset == 0 /* Begin */
                    ? node.firstChild
                    : newOffset == "e" /* End */
                        ? node.lastChild
                        : node.childNodes[newOffset];
            newOffset = this.isAtEnd ? "e" /* End */ : 0 /* Begin */;
        }
        return new Position(node, newOffset);
    };
    /**
     * Check if this position is equal to the given position
     * @param p The position to check
     */
    Position.prototype.equalTo = function (p) {
        return (this == p ||
            (this.node == p.node && this.offset == p.offset && this.isAtEnd == p.isAtEnd));
    };
    /**
     * Checks if position 1 is after position 2
     */
    Position.prototype.isAfter = function (p) {
        return this.node == p.node
            ? (this.isAtEnd && !p.isAtEnd) || this.offset > p.offset
            : isNodeAfter_1.default(this.node, p.node);
    };
    /**
     * Get bounding rect of this position
     */
    Position.prototype.getRect = function () {
        var document = this.node && this.node.ownerDocument;
        if (!document) {
            return null;
        }
        var range = document.createRange();
        range.setStart(this.node, this.offset);
        // 1) try to get rect using range.getBoundingClientRect()
        var rect = normalizeRect(range.getBoundingClientRect());
        if (!rect) {
            var _a = this.normalize(), node = _a.node, element = _a.element, offset = _a.offset;
            // 2) if current cursor is inside text node, use range.getClientRects() for safari
            // or insert a SPAN and get the rect of SPAN for others
            if (Browser_1.default.isSafari) {
                var rects = range.getClientRects();
                if (rects && rects.length == 1) {
                    rect = normalizeRect(rects[0]);
                }
            }
            else {
                if (node.nodeType == 3 /* Text */) {
                    var span = document.createElement('SPAN');
                    range.setStart(node, offset);
                    range.collapse(true /*toStart*/);
                    range.insertNode(span);
                    rect = normalizeRect(span.getBoundingClientRect());
                    span.parentNode.removeChild(span);
                }
            }
            // 4) fallback to element.getBoundingClientRect()
            if (!rect && element) {
                rect = normalizeRect(element.getBoundingClientRect());
            }
        }
        return rect;
    };
    /**
     * Move this position with offset, returns a new position with a valid offset in the same node
     * @param offset Offset to move with
     */
    Position.prototype.move = function (offset) {
        return new Position(this.node, this.offset + offset);
    };
    return Position;
}());
exports.default = Position;
function getIndexOfNode(node) {
    var i = 0;
    while ((node = node.previousSibling)) {
        i++;
    }
    return i;
}
function getEndOffset(node) {
    if (node.nodeType == 3 /* Text */) {
        return node.nodeValue.length;
    }
    else if (node.nodeType == 1 /* Element */) {
        return node.childNodes.length;
    }
    else {
        return 1;
    }
}
function normalizeRect(clientRect) {
    // A ClientRect of all 0 is possible. i.e. chrome returns a ClientRect of 0 when the cursor is on an empty p
    // We validate that and only return a rect when the passed in ClientRect is valid
    var _a = clientRect || {}, left = _a.left, right = _a.right, top = _a.top, bottom = _a.bottom;
    return left + right + top + bottom > 0
        ? {
            left: Math.round(left),
            right: Math.round(right),
            top: Math.round(top),
            bottom: Math.round(bottom),
        }
        : null;
}


/***/ }),

/***/ "./packages/roosterjs-editor-dom/lib/selection/SelectionRange.ts":
/*!***********************************************************************!*\
  !*** ./packages/roosterjs-editor-dom/lib/selection/SelectionRange.ts ***!
  \***********************************************************************/
/*! no static exports found */
/***/ (function(module, exports, __webpack_require__) {

"use strict";

Object.defineProperty(exports, "__esModule", { value: true });
<<<<<<< HEAD
var Position_1 = __webpack_require__(/*! ./Position */ "./packages/roosterjs-editor-dom/lib/selection/Position.ts");
/**
 * Represent a selection range in DOM tree
 */
var SelectionRange = /** @class */ (function () {
    function SelectionRange(startOrRawRange, end) {
        if (startOrRawRange instanceof Range) {
            this.rawRange = startOrRawRange;
            this.start = new Position_1.default(startOrRawRange.startContainer, startOrRawRange.startOffset);
            this.end = new Position_1.default(startOrRawRange.endContainer, startOrRawRange.endOffset);
        }
        else {
            this.start = startOrRawRange;
            this.end = end || this.start;
        }
        this.collapsed = this.start.node == this.end.node && this.start.offset == this.end.offset;
    }
    /**
     * Retrieve the browser range object
     */
    SelectionRange.prototype.getRange = function () {
        if (!this.rawRange) {
            var document_1 = this.start.node.ownerDocument;
            this.rawRange = document_1.createRange();
            this.rawRange.setStart(this.start.node, this.start.offset);
            this.rawRange.setEnd(this.end.node, this.end.offset);
        }
        return this.rawRange;
=======
var roosterjs_editor_dom_1 = __webpack_require__(0);
function calcDefaultFormat(node, baseFormat) {
    baseFormat = baseFormat || {};
    return {
        fontFamily: baseFormat.fontFamily || roosterjs_editor_dom_1.getComputedStyle(node, 'font-family'),
        fontSize: baseFormat.fontSize || roosterjs_editor_dom_1.getComputedStyle(node, 'font-size'),
        textColor: baseFormat.textColor || roosterjs_editor_dom_1.getComputedStyle(node, 'color'),
        backgroundColor: baseFormat.backgroundColor || '',
        bold: baseFormat.bold,
        italic: baseFormat.italic,
        underline: baseFormat.underline,
>>>>>>> 7e44bd4d
    };
    /**
     * Normal this selction range by normalizing its start and end position
     */
    SelectionRange.prototype.normalize = function () {
        return new SelectionRange(this.start.normalize(), this.end.normalize());
    };
    /**
     * Replace this range with a node
     * @param node The node to be inserted
     * @returns True if we complete the replacement, false otherwise
     */
    SelectionRange.prototype.replaceWithNode = function (node) {
        // Make sure the range and node is valid
        if (!node) {
            return false;
        }
        var range = this.getRange();
        range.deleteContents();
        range.insertNode(node);
        return true;
    };
    return SelectionRange;
}());
exports.default = SelectionRange;


/***/ }),

/***/ "./packages/roosterjs-editor-dom/lib/utils/Browser.ts":
/*!************************************************************!*\
  !*** ./packages/roosterjs-editor-dom/lib/utils/Browser.ts ***!
  \************************************************************/
/*! no static exports found */
/***/ (function(module, exports, __webpack_require__) {

"use strict";

Object.defineProperty(exports, "__esModule", { value: true });
/**
 * Get current browser information from user agent string
 * @param userAgent The userAgent string of a browser
 * @param appVersion The appVersion string of a browser
 * @returns The BrowserInfo object calculated from the given userAgent and appVersion
 */
function getBrowserInfo(userAgent, appVersion) {
    // checks whether the browser is running in IE
    // IE11 will use rv in UA instead of MSIE. Unfortunately Firefox also uses this. We should also look for "Trident" to confirm this.
    // There have been cases where companies using older version of IE and custom UserAgents have broken this logic (e.g. IE 10 and KellyServices)
    // therefore we should check that the Trident/rv combo is not just from an older IE browser
    var isIE11OrGreater = userAgent.indexOf('rv:') != -1 && userAgent.indexOf('Trident') != -1;
    var isIE = userAgent.indexOf('MSIE') != -1 || isIE11OrGreater;
    // IE11+ may also have 'Chrome', 'Firefox' and 'Safari' in user agent. But it will have 'trident' as well
    var isChrome = false;
    var isFirefox = false;
    var isSafari = false;
    var isEdge = false;
    if (!isIE) {
        isChrome = userAgent.indexOf('Chrome') != -1;
        isFirefox = userAgent.indexOf('Firefox') != -1;
        if (userAgent.indexOf('Safari') != -1) {
            // Android and Chrome have Safari in the user string
            isSafari = userAgent.indexOf('Chrome') == -1 && userAgent.indexOf('Android') == -1;
        }
        // Sample Edge UA: Mozilla/5.0 (Windows NT 10.0) AppleWebKit/537.36 (KHTML, like Gecko) Chrome/42.0.2311.135 Safari/537.36 Edge/12.10121
        isEdge = userAgent.indexOf('Edge') != -1;
        // When it is edge, it should not be chrome or firefox. and it is also not webkit
        if (isEdge) {
            isChrome = isFirefox = false;
        }
    }
    var isMac = appVersion.indexOf('Mac') != -1;
    var isWin = appVersion.indexOf('Win') != -1 || appVersion.indexOf('NT') != -1;
    return {
        isMac: isMac,
        isWin: isWin,
        isIE: isIE,
        isSafari: isSafari,
        isChrome: isChrome,
        isFirefox: isFirefox,
        isEdge: isEdge,
    };
}
exports.getBrowserInfo = getBrowserInfo;
var Browser = window
    ? getBrowserInfo(window.navigator.userAgent, window.navigator.appVersion)
    : {};
exports.default = Browser;


/***/ }),

/***/ "./packages/roosterjs-editor-dom/lib/utils/applyFormat.ts":
/*!****************************************************************!*\
  !*** ./packages/roosterjs-editor-dom/lib/utils/applyFormat.ts ***!
  \****************************************************************/
/*! no static exports found */
/***/ (function(module, exports, __webpack_require__) {

"use strict";

Object.defineProperty(exports, "__esModule", { value: true });
/**
 * Apply format to an HTML element
 * @param element The HTML element to apply format to
 * @param format The format to apply
 */
function applyFormat(element, format) {
    if (format) {
        var elementStyle = element.style;
        var fontFamily = format.fontFamily, fontSize = format.fontSize, textColor = format.textColor, backgroundColor = format.backgroundColor, bold = format.bold, italic = format.italic, underline = format.underline;
        if (fontFamily) {
            elementStyle.fontFamily = fontFamily;
        }
        if (fontSize) {
            elementStyle.fontSize = fontSize;
        }
        if (textColor) {
            elementStyle.color = textColor;
        }
        if (backgroundColor) {
            elementStyle.backgroundColor = backgroundColor;
        }
        if (bold) {
            elementStyle.fontWeight = 'bold';
        }
        if (italic) {
            elementStyle.fontStyle = 'italic';
        }
        if (underline) {
            elementStyle.textDecoration = 'underline';
        }
    }
}
exports.default = applyFormat;


/***/ }),

/***/ "./packages/roosterjs-editor-dom/lib/utils/changeElementTag.ts":
/*!*********************************************************************!*\
  !*** ./packages/roosterjs-editor-dom/lib/utils/changeElementTag.ts ***!
  \*********************************************************************/
/*! no static exports found */
/***/ (function(module, exports, __webpack_require__) {

"use strict";

Object.defineProperty(exports, "__esModule", { value: true });
var getComputedStyles_1 = __webpack_require__(/*! ./getComputedStyles */ "./packages/roosterjs-editor-dom/lib/utils/getComputedStyles.ts");
var getTagOfNode_1 = __webpack_require__(/*! ./getTagOfNode */ "./packages/roosterjs-editor-dom/lib/utils/getTagOfNode.ts");
/**
 * Change tag of ab HTML Element to a new one, and replace it from DOM tree
 * @param element The element to change tag
 * @param newTag New tag to change to
 * @returns The new Node with new tag
 */
function changeElementTag(element, newTag) {
    var newElement = element.ownerDocument.createElement(newTag);
    for (var i = 0; i < element.attributes.length; i++) {
        var attr = element.attributes[i];
        newElement.setAttribute(attr.name, attr.value);
    }
    while (element.firstChild) {
        newElement.appendChild(element.firstChild);
    }
    if (getTagOfNode_1.default(element) == 'P') {
        var styles = getComputedStyles_1.default(element, ['margin-top', 'margin-bottom']);
        newElement.style.marginTop = styles[0];
        newElement.style.marginBottom = styles[1];
    }
    if (element.parentNode) {
        element.parentNode.replaceChild(newElement, element);
    }
    return newElement;
}
exports.default = changeElementTag;


/***/ }),

/***/ "./packages/roosterjs-editor-dom/lib/utils/contains.ts":
/*!*************************************************************!*\
  !*** ./packages/roosterjs-editor-dom/lib/utils/contains.ts ***!
  \*************************************************************/
/*! no static exports found */
/***/ (function(module, exports, __webpack_require__) {

"use strict";

Object.defineProperty(exports, "__esModule", { value: true });
function contains(container, contained, treatSameNodeAsContain) {
    if (!container || !contained) {
        return false;
    }
    if (!(contained instanceof Node)) {
        var range = contained instanceof Range ? contained : contained.getRange();
        contained = range ? range.commonAncestorContainer : null;
        treatSameNodeAsContain = true;
    }
    if (contained && contained.nodeType == 3 /* Text */) {
        contained = contained.parentNode;
        treatSameNodeAsContain = true;
    }
    if (container.nodeType != 1 /* Element */) {
        return !!treatSameNodeAsContain && container == contained;
    }
    return !!(treatSameNodeAsContain || container != contained) && container.contains(contained);
}
exports.default = contains;


/***/ }),

/***/ "./packages/roosterjs-editor-dom/lib/utils/fromHtml.ts":
/*!*************************************************************!*\
  !*** ./packages/roosterjs-editor-dom/lib/utils/fromHtml.ts ***!
  \*************************************************************/
/*! no static exports found */
/***/ (function(module, exports, __webpack_require__) {

"use strict";

Object.defineProperty(exports, "__esModule", { value: true });
var sanitizeHtml_1 = __webpack_require__(/*! ./sanitizeHtml */ "./packages/roosterjs-editor-dom/lib/utils/sanitizeHtml.ts");
/**
 * Creates an HTML node array from html
 * @param html the html string to create HTML elements from
 * @param ownerDocument Owner document of the result HTML elements
 * @param sanitize Whether do sanitization before create elements to avoid XSS. Default value is false
 * @returns An HTML node array to represent the given html string
 */
function fromHtml(html, ownerDocument, sanitize) {
    var element = ownerDocument.createElement('DIV');
    element.innerHTML = sanitize ? sanitizeHtml_1.default(html) : html;
    return [].slice.call(element.childNodes);
}
exports.default = fromHtml;


/***/ }),

/***/ "./packages/roosterjs-editor-dom/lib/utils/getComputedStyles.ts":
/*!**********************************************************************!*\
  !*** ./packages/roosterjs-editor-dom/lib/utils/getComputedStyles.ts ***!
  \**********************************************************************/
/*! no static exports found */
/***/ (function(module, exports, __webpack_require__) {

"use strict";

Object.defineProperty(exports, "__esModule", { value: true });
/**
 * Get computed styles of a node
 * @param node The node to get computed styles from
 * @param styleNames Names of style to get, can be a single name or an array.
 * Default value is font-family, font-size, color, background-color
 * @returns An array of the computed styles
 */
function getComputedStyles(node, styleNames) {
    if (styleNames === void 0) { styleNames = ['font-family', 'font-size', 'color', 'background-color']; }
    var result = [];
    styleNames = styleNames instanceof Array ? styleNames : [styleNames];
    if (node && node.nodeType == 1 /* Element */) {
        var win = node.ownerDocument.defaultView || window;
        var styles = win.getComputedStyle(node);
        for (var _i = 0, styleNames_1 = styleNames; _i < styleNames_1.length; _i++) {
            var style = styleNames_1[_i];
            result.push(((styles && styles.getPropertyValue(style)) || '').toLowerCase());
        }
    }
    return result;
}
exports.default = getComputedStyles;


/***/ }),

/***/ "./packages/roosterjs-editor-dom/lib/utils/getElementOrParentElement.ts":
/*!******************************************************************************!*\
  !*** ./packages/roosterjs-editor-dom/lib/utils/getElementOrParentElement.ts ***!
  \******************************************************************************/
/*! no static exports found */
/***/ (function(module, exports, __webpack_require__) {

"use strict";

Object.defineProperty(exports, "__esModule", { value: true });
/**
 * Get element from node or its parent
 * @param node The node to get element from
 * @returns node itself if the node is an element, or its parent node
 */
function getElementOrParentElement(node) {
    node = !node ? null : node.nodeType == 1 /* Element */ ? node : node.parentNode;
    return node && node.nodeType == 1 /* Element */ ? node : null;
}
exports.default = getElementOrParentElement;


/***/ }),

/***/ "./packages/roosterjs-editor-dom/lib/utils/getTagOfNode.ts":
/*!*****************************************************************!*\
  !*** ./packages/roosterjs-editor-dom/lib/utils/getTagOfNode.ts ***!
  \*****************************************************************/
/*! no static exports found */
/***/ (function(module, exports, __webpack_require__) {

"use strict";

Object.defineProperty(exports, "__esModule", { value: true });
/**
 * Get the html tag of a node, or empty if it is not an element
 * @param node The node to get tag of
 * @returns Tag name in upper case if the given node is an Element, or empty string otherwise
 */
function getTagOfNode(node) {
    return node && node.nodeType == 1 /* Element */ ? node.tagName.toUpperCase() : '';
}
exports.default = getTagOfNode;


/***/ }),

/***/ "./packages/roosterjs-editor-dom/lib/utils/intersectWithNodeRange.ts":
/*!***************************************************************************!*\
  !*** ./packages/roosterjs-editor-dom/lib/utils/intersectWithNodeRange.ts ***!
  \***************************************************************************/
/*! no static exports found */
/***/ (function(module, exports, __webpack_require__) {

"use strict";

Object.defineProperty(exports, "__esModule", { value: true });
var isDocumentPosition_1 = __webpack_require__(/*! ./isDocumentPosition */ "./packages/roosterjs-editor-dom/lib/utils/isDocumentPosition.ts");
/**
 * Check if a given node has intersection with the given node range
 * @param node The node to check
 * @param start Start node of the range
 * @param end End node of the range
 * @param nodeContainedByRangeOnly When set to true, will return true only when the node is between
 * start and end nodes or contained by start or end node. When set to false, also return true
 * if the node contains both start and end node
 * @return True if the node has intersection with the range. Otherwise false
 */
function intersectWithNodeRange(node, start, end, nodeContainedByRangeOnly) {
    var startPosition = node.compareDocumentPosition(start);
    var endPosition = node.compareDocumentPosition(end);
    var targetPositions = [0 /* Same */, 8 /* Contains */];
    if (!nodeContainedByRangeOnly) {
        targetPositions.push(16 /* ContainedBy */);
    }
    return (isDocumentPosition_1.default(startPosition, targetPositions) || // intersectStart
        isDocumentPosition_1.default(endPosition, targetPositions) || // intersectEnd
        (isDocumentPosition_1.default(startPosition, 2 /* Preceding */) && // Contains
            isDocumentPosition_1.default(endPosition, 4 /* Following */) &&
            !isDocumentPosition_1.default(endPosition, 16 /* ContainedBy */)));
}
exports.default = intersectWithNodeRange;


/***/ }),

/***/ "./packages/roosterjs-editor-dom/lib/utils/isBlockElement.ts":
/*!*******************************************************************!*\
  !*** ./packages/roosterjs-editor-dom/lib/utils/isBlockElement.ts ***!
  \*******************************************************************/
/*! no static exports found */
/***/ (function(module, exports, __webpack_require__) {

"use strict";

Object.defineProperty(exports, "__esModule", { value: true });
var getTagOfNode_1 = __webpack_require__(/*! ./getTagOfNode */ "./packages/roosterjs-editor-dom/lib/utils/getTagOfNode.ts");
var BLOCK_ELEMENT_TAGS = [
    'ADDRESS',
    'ARTICLE',
    'ASIDE',
    'BLOCKQUOTE',
    'CANVAS',
    'DD',
    'DIV',
    'DL',
    'DT',
    'FIELDSET',
    'FIGCAPTION',
    'FIGURE',
    'FOOTER',
    'FORM',
    'H1',
    'H2',
    'H3',
    'H4',
    'H5',
    'H6',
    'HEADER',
    'HR',
    'LI',
    'MAIN',
    'NAV',
    'NOSCRIPT',
    'OL',
    'OUTPUT',
    'P',
    'PRE',
    'SECTION',
    'TABLE',
    'TD',
    'TFOOT',
    'UL',
    'VIDEO',
];
var BLOCK_DISPLAY_STYLES = ['block', 'list-item', 'table-cell'];
/**
 * Checks if the node is a block like element. Block like element are usually those P, DIV, LI, TD etc.
 * @param node The node to check
 * @returns True if the node is a block element, otherwise false
 */
function isBlockElement(node) {
    var tag = getTagOfNode_1.default(node);
    return !!(tag &&
        (BLOCK_DISPLAY_STYLES.indexOf(node.style.display) >= 0 ||
            BLOCK_ELEMENT_TAGS.indexOf(tag) >= 0));
}
exports.default = isBlockElement;


/***/ }),

/***/ "./packages/roosterjs-editor-dom/lib/utils/isDocumentPosition.ts":
/*!***********************************************************************!*\
  !*** ./packages/roosterjs-editor-dom/lib/utils/isDocumentPosition.ts ***!
  \***********************************************************************/
/*! no static exports found */
/***/ (function(module, exports, __webpack_require__) {

"use strict";

Object.defineProperty(exports, "__esModule", { value: true });
/**
 * Check if position is or encompasses any of targets
 * @param position The doucment position to check
 * @param targets The target position or position array
 */
function isDocumentPosition(position, targets) {
    targets = targets instanceof Array ? targets : [targets];
    return targets.some(function (target) {
        return target == 0 /* Same */
            ? position == 0 /* Same */
            : (position & target) == target;
    });
}
exports.default = isDocumentPosition;


/***/ }),

/***/ "./packages/roosterjs-editor-dom/lib/utils/isNodeAfter.ts":
/*!****************************************************************!*\
  !*** ./packages/roosterjs-editor-dom/lib/utils/isNodeAfter.ts ***!
  \****************************************************************/
/*! no static exports found */
/***/ (function(module, exports, __webpack_require__) {

"use strict";

Object.defineProperty(exports, "__esModule", { value: true });
var isDocumentPosition_1 = __webpack_require__(/*! ./isDocumentPosition */ "./packages/roosterjs-editor-dom/lib/utils/isDocumentPosition.ts");
/**
 * Checks if node1 is after node2
 * @param node1 The node to check if it is after another node
 * @param node2 The node to check if another node is after this one
 * @returns True if node1 is after node2, otherwise false
 */
function isNodeAfter(node1, node2) {
    return !!(node1 &&
        node2 &&
        isDocumentPosition_1.default(node2.compareDocumentPosition(node1), 4 /* Following */));
}
exports.default = isNodeAfter;


/***/ }),

/***/ "./packages/roosterjs-editor-dom/lib/utils/isNodeEmpty.ts":
/*!****************************************************************!*\
  !*** ./packages/roosterjs-editor-dom/lib/utils/isNodeEmpty.ts ***!
  \****************************************************************/
/*! no static exports found */
/***/ (function(module, exports, __webpack_require__) {

"use strict";

Object.defineProperty(exports, "__esModule", { value: true });
var VISIBLE_ELEMENT_SELECTOR = ['table', 'img', 'li'].join(',');
var ZERO_WIDTH_SPACE = /\u200b/g;
/**
 * Check if a given node has no visible content
 * @param node The node to check
 * @param trimContent Whether trim the text content so that spaces will be treated as empty.
 * Default value is false
 * @returns True if there isn't any visible element inside node, otherwise false
 */
<<<<<<< HEAD
function isNodeEmpty(node, trimContent) {
    if (node.nodeType == 3 /* Text */) {
        return trim(node.nodeValue, trimContent) != '';
    }
    else if (node.nodeType == 1 /* Element */) {
        var element = node;
        var textContent = trim(element.textContent, trimContent);
        if (textContent != '' || element.querySelectorAll(VISIBLE_ELEMENT_SELECTOR)[0]) {
            return false;
=======
function insertImage(editor, imageFile) {
    editor.addUndoSnapshot();
    var reader = new FileReader();
    reader.onload = function (event) {
        if (!editor.isDisposed()) {
            var image = editor.getDocument().createElement('img');
            image.src = event.target.result;
            image.style.maxWidth = '100%';
            editor.insertNode(image);
            editor.addUndoSnapshot();
            editor.triggerContentChangedEvent("Format" /* Format */);
>>>>>>> 7e44bd4d
        }
    }
    return true;
}
exports.default = isNodeEmpty;
function trim(s, trim) {
    s = s.replace(ZERO_WIDTH_SPACE, '');
    return trim ? s.trim() : s;
}


/***/ }),

/***/ "./packages/roosterjs-editor-dom/lib/utils/isVoidHtmlElement.ts":
/*!**********************************************************************!*\
  !*** ./packages/roosterjs-editor-dom/lib/utils/isVoidHtmlElement.ts ***!
  \**********************************************************************/
/*! no static exports found */
/***/ (function(module, exports, __webpack_require__) {

"use strict";

Object.defineProperty(exports, "__esModule", { value: true });
var getTagOfNode_1 = __webpack_require__(/*! ./getTagOfNode */ "./packages/roosterjs-editor-dom/lib/utils/getTagOfNode.ts");
/**
 * HTML void elements
 * Per https://www.w3.org/TR/html/syntax.html#syntax-elements, cannot have child nodes
 * This regex is used when we move focus to very begin of editor. We should avoid putting focus inside
 * void elements so users don't accidently create child nodes in them
 */
var HTML_VOID_ELEMENTS = [
    'AREA',
    'BASE',
    'BR',
    'COL',
    'COMMAND',
    'EMBED',
    'HR',
    'IMG',
    'INPUT',
    'KEYGEN',
    'LINK',
    'META',
    'PARAM',
    'SOURCE',
    'TRACK',
    'WBR',
];
/**
 * check if it is html void element. void element cannot have childen
 */
function isVoidHtmlElement(element) {
    return !!element && HTML_VOID_ELEMENTS.indexOf(getTagOfNode_1.default(element)) >= 0;
}
exports.default = isVoidHtmlElement;


/***/ }),

/***/ "./packages/roosterjs-editor-dom/lib/utils/matchLink.ts":
/*!**************************************************************!*\
  !*** ./packages/roosterjs-editor-dom/lib/utils/matchLink.ts ***!
  \**************************************************************/
/*! no static exports found */
/***/ (function(module, exports, __webpack_require__) {

"use strict";

Object.defineProperty(exports, "__esModule", { value: true });
// http exclude matching regex
// invalid URL example (in paricular on IE and Edge):
// - http://www.bing.com%00, %00 before ? (question mark) is considered invalid. IE/Edge throws invalid argument exception
// - http://www.bing.com%1, %1 is invalid
// - http://www.bing.com%g, %g is invalid (IE and Edge expects a two hex value after a %)
// - http://www.bing.com%, % as ending is invalid (IE and Edge expects a two hex value after a %)
// All above % cases if they're after ? (question mark) is then considered valid again
// Similar for @, it needs to be after / (forward slash), or ? (question mark). Otherwise IE/Edge will throw security exception
// - http://www.bing.com@name, @name before ? (question mark) is considered invalid
// - http://www.bing.com/@name, is valid sine it is after / (forward slash)
// - http://www.bing.com?@name, is also valid sinve it is after ? (question mark)
// The regex below is essentially a break down of:
// ^[^?]+%[^0-9a-f]+ => to exclude URL like www.bing.com%%
// ^[^?]+%[0-9a-f][^0-9a-f]+ => to exclude URL like www.bing.com%1
// ^[^?]+%00 => to exclude URL like www.bing.com%00
// ^[^?]+%$ => to exclude URL like www.bing.com%
// ^https?:\/\/[^?\/]+@ => to exclude URL like http://www.bing.com@name
// ^www\.[^?\/]+@ => to exclude URL like www.bing.com@name
var httpExcludeRegEx = /^[^?]+%[^0-9a-f]+|^[^?]+%[0-9a-f][^0-9a-f]+|^[^?]+%00|^[^?]+%$|^https?:\/\/[^?\/]+@|^www\.[^?\/]+@/i;
var linkMatchRules = {
    http: {
        match: /^(microsoft-edge:)?http:\/\/\S+|www\.\S+/i,
        except: httpExcludeRegEx,
        normalizeUrl: function (url) { return (/^(microsoft-edge:)?http:\/\//i.test(url) ? url : 'http://' + url); },
    },
    https: {
        match: /^(microsoft-edge:)?https:\/\/\S+/i,
        except: httpExcludeRegEx,
    },
    mailto: { match: /^mailto:\S+@\S+\.\S+/i },
    notes: { match: /^notes:\/\/\S+/i },
    file: { match: /^file:\/\/\/?\S+/i },
    unc: { match: /^\\\\\S+/i },
    ftp: {
        match: /^ftp:\/\/\S+|ftp\.\S+/i,
        normalizeUrl: function (url) { return (/^ftp:\/\//i.test(url) ? url : 'ftp://' + url); },
    },
    news: { match: /^news:(\/\/)?\S+/i },
    telnet: { match: /^telnet:\S+/i },
    gopher: { match: /^gopher:\/\/\S+/i },
    wais: { match: /^wais:\S+/i },
};
/**
 * Try to match a given string with link match rules, return matched link
 * @param url Input url to match
 * @param option Link match option, exact or partial. If it is exact match, we need
 * to check the length of matched link and url
 * @param rules Optional link match rules, if not passed, only the default link match
 * rules will be applied
 * @returns The matched link data, or null if no match found.
 * The link data includes an original url and a normalized url
 */
function matchLink(url) {
    if (url) {
        for (var _i = 0, _a = Object.keys(linkMatchRules); _i < _a.length; _i++) {
            var schema = _a[_i];
            var rule = linkMatchRules[schema];
            var matches = url.match(rule.match);
            if (matches && matches[0] == url && (!rule.except || !rule.except.test(url))) {
                return {
                    scheme: schema,
                    originalUrl: url,
                    normalizedUrl: rule.normalizeUrl ? rule.normalizeUrl(url) : url,
                };
            }
        }
    }
    return null;
}
exports.default = matchLink;


/***/ }),

/***/ "./packages/roosterjs-editor-dom/lib/utils/sanitizeHtml.ts":
/*!*****************************************************************!*\
  !*** ./packages/roosterjs-editor-dom/lib/utils/sanitizeHtml.ts ***!
  \*****************************************************************/
/*! no static exports found */
/***/ (function(module, exports, __webpack_require__) {

"use strict";

Object.defineProperty(exports, "__esModule", { value: true });
var getTagOfNode_1 = __webpack_require__(/*! ./getTagOfNode */ "./packages/roosterjs-editor-dom/lib/utils/getTagOfNode.ts");
var HTML_REGEX = /<html[^>]*>[\s\S]*<\/html>/i;
var START_FRAGMENT = '<!--StartFragment-->';
var END_FRAGMENT = '<!--EndFragment-->';
var LAST_TD_END_REGEX = /<\/\s*td\s*>((?!<\/\s*tr\s*>)[\s\S])*$/i;
var LAST_TR_END_REGEX = /<\/\s*tr\s*>((?!<\/\s*table\s*>)[\s\S])*$/i;
var LAST_TR_REGEX = /<tr[^>]*>[^<]*/i;
var LAST_TABLE_REGEX = /<table[^>]*>[^<]*/i;
/**
 * Sanitize HTML string
 * This function will do the following work:
 * 1. Convert global CSS into inline CSS
 * 2. Remove dangerous HTML tags and attributes
 * 3. Remove useless CSS properties
 * @param html The input HTML
 * @param additionalStyleNodes additional style nodes for inline css converting
 * @param convertInlineCssOnly Whether only convert inline css and skip html content sanitizing
 * @param propertyCallbacks A callback function map to handle HTML properties
 * @param preserveFragmentOnly If set to true, only preserve the html content between <!--StartFragment--> and <!--Endfragment-->
 */
function sanitizeHtml(html, additionalStyleNodes, convertInlineCssOnly, propertyCallbacks, currentStyle, preserveFragmentOnly) {
    var parser = new DOMParser();
    var matches = HTML_REGEX.exec(html);
    html = matches ? matches[0] : html;
    var doc;
    if (!html ||
        !html.trim() ||
        !(doc = parser.parseFromString(html, 'text/html')) ||
        !doc.body ||
        !doc.body.firstChild) {
        return '';
    }
    // 1. Filter out html code outside of Fragment tags if need
    if (preserveFragmentOnly) {
        html = trimWithFragment(html);
        doc.body.innerHTML = html;
    }
    // 2. Convert global CSS into inline CSS
    convertInlineCss(doc, additionalStyleNodes);
    // 3, 4: Remove dangerous HTML tags and attributes, remove useless CSS properties
    if (!convertInlineCssOnly) {
        var callbackPropertyNames = (propertyCallbacks ? Object.keys(propertyCallbacks) : []).map(function (name) { return name.toLowerCase(); });
        removeUnusedCssAndDangerousContent(doc.body, callbackPropertyNames, propertyCallbacks, currentStyle || {});
    }
    return doc.body.innerHTML;
}
exports.default = sanitizeHtml;
var ALLOWED_HTML_TAGS = 'BODY,H1,H2,H3,H4,H5,H6,FORM,P,BR,NOBR,HR,ACRONYM,ABBR,ADDRESS,B,BDI,BDO,BIG,BLOCKQUOTE,CENTER,CITE,CODE,DEL,DFN,EM,FONT,I,INS,KBD,MARK,METER,PRE,PROGRESS,Q,RP,RT,RUBY,S,SAMP,SMALL,STRIKE,STRONG,SUB,SUP,TEMPLATE,TIME,TT,U,VAR,WBR,XMP,INPUT,TEXTAREA,BUTTON,SELECT,OPTGROUP,OPTION,LABEL,FIELDSET,LEGEND,DATALIST,OUTPUT,IMG,MAP,AREA,CANVAS,FIGCAPTION,FIGURE,PICTURE,A,NAV,UL,OL,LI,DIR,UL,DL,DT,DD,MENU,MENUITEM,TABLE,CAPTION,TH,TR,TD,THEAD,TBODY,TFOOT,COL,COLGROUP,DIV,SPAN,HEADER,FOOTER,MAIN,SECTION,ARTICLE,ASIDE,DETAILS,DIALOG,SUMMARY,DATA'.split(',');
var ALLOWED_HTML_ATTRIBUTES = 'accept,align,alt,checked,cite,cols,colspan,contextmenu,coords,datetime,default,dir,dirname,disabled,download,headers,height,hidden,high,href,hreflang,ismap,kind,label,lang,list,low,max,maxlength,media,min,multiple,open,optimum,pattern,placeholder,readonly,rel,required,reversed,rows,rowspan,scope,selected,shape,size,sizes,span,spellcheck,src,srclang,srcset,start,step,style,tabindex,target,title,translate,type,usemap,value,width,wrap'.split(',');
function convertInlineCss(doc, additionalStyleNodes) {
    var styleNodes = toArray(doc.querySelectorAll('style'));
    var styleSheets = (additionalStyleNodes || [])
        .reverse()
        .map(function (node) { return node.sheet; })
        .concat(styleNodes.map(function (node) { return node.sheet; }).reverse());
    for (var _i = 0, styleSheets_1 = styleSheets; _i < styleSheets_1.length; _i++) {
        var styleSheet = styleSheets_1[_i];
        var _loop_1 = function (j) {
            // Skip any none-style rule, i.e. @page
            var styleRule = styleSheet.cssRules[j];
            var text = styleRule && styleRule.style ? styleRule.style.cssText : null;
            if (styleRule.type != CSSRule.STYLE_RULE || !text || !styleRule.selectorText) {
                return "continue";
            }
            // Make sure the selector is not empty
            for (var _i = 0, _a = styleRule.selectorText.split(','); _i < _a.length; _i++) {
                var selector = _a[_i];
                if (!selector || !selector.trim() || selector.indexOf(':') >= 0) {
                    continue;
                }
                var nodes = toArray(doc.querySelectorAll(selector));
                // Always put existing styles after so that they have higher priority
                // Which means if both global style and inline style apply to the same element,
                // inline style will have higher priority
                nodes.forEach(function (node) {
                    return node.setAttribute('style', text + (node.getAttribute('style') || ''));
                });
            }
        };
        for (var j = styleSheet.cssRules.length - 1; j >= 0; j--) {
            _loop_1(j);
        }
    }
}
function removeUnusedCssAndDangerousContent(node, callbackPropertyNames, propertyCallbacks, currentStyle) {
    var thisStyle = Object.assign ? Object.assign({}, currentStyle) : {};
    var nodeType = node.nodeType;
    var tag = getTagOfNode_1.default(node) || '';
    var isElement = nodeType == 1 /* Element */;
    var isText = nodeType == 3 /* Text */;
    if ((isElement && ALLOWED_HTML_TAGS.indexOf(tag) < 0 && tag.indexOf(':') < 0) ||
        (isText && /^[\r\n]*$/g.test(node.nodeValue)) ||
        (!isElement && !isText)) {
        node.parentNode.removeChild(node);
    }
    else if (nodeType == 1 /* Element */) {
        var element = node;
        if (element.hasAttribute('style')) {
            removeUnusedCss(element, thisStyle);
        }
        removeDisallowedAttributes(element, callbackPropertyNames, propertyCallbacks);
        var child = element.firstChild;
        var next = void 0;
        for (; child; child = next) {
            next = child.nextSibling;
            removeUnusedCssAndDangerousContent(child, callbackPropertyNames, propertyCallbacks, thisStyle);
        }
    }
}
function removeUnusedCss(element, thisStyle) {
    var source = element
        .getAttribute('style')
        .split(';')
        .filter(function (style) { return style && style.trim() != ''; });
    var result = source.filter(function (style) {
        var pair = style.split(':');
        if (pair.length == 2) {
            var name_1 = pair[0].trim().toLowerCase();
            var value = pair[1].trim().toLowerCase();
            var isInheritable = thisStyle[name_1] != undefined;
            var keep = value != 'inherit' &&
                ((isInheritable && value != thisStyle[name_1]) ||
                    (!isInheritable && value != 'initial' && value != 'normal')) &&
                !isDangerousCss(name_1, value);
            if (keep && isInheritable) {
                thisStyle[name_1] = value;
            }
            return keep;
        }
        else {
            return false;
        }
    });
    if (source.length != result.length) {
        if (result.length > 0) {
            element.setAttribute('style', result.join(';'));
        }
        else {
            element.removeAttribute('style');
        }
    }
}
function isDangerousCss(name, value) {
    if (name == 'position') {
        return true;
    }
    if (value.indexOf('expression') >= 0) {
        return true;
    }
    return false;
}
function removeDisallowedAttributes(element, callbackPropertyNames, propertyCallbacks) {
    for (var i = element.attributes.length - 1; i >= 0; i--) {
        var attribute = element.attributes[i];
        var name_2 = attribute.name.toLowerCase().trim();
        var value = attribute.value.trim();
        if (callbackPropertyNames.indexOf(name_2) >= 0) {
            value = propertyCallbacks[name_2](value);
            if (value != null) {
                attribute.value = value;
            }
            else {
                element.removeAttribute(name_2);
            }
        }
        else if (ALLOWED_HTML_ATTRIBUTES.indexOf(name_2) < 0 ||
            value.toLowerCase().indexOf('script:') >= 0) {
            element.removeAttribute(attribute.name);
        }
    }
}
function toArray(list) {
    return [].slice.call(list);
}
function trimWithFragment(html) {
    var startIndex = html.indexOf(START_FRAGMENT);
    var endIndex = html.lastIndexOf(END_FRAGMENT);
    if (startIndex >= 0 && endIndex >= 0 && endIndex >= startIndex + START_FRAGMENT.length) {
        var before = html.substr(0, startIndex);
        html = html.substring(startIndex + START_FRAGMENT.length, endIndex);
        // Fix up table for Excel
        if (html.match(LAST_TD_END_REGEX)) {
            var trMatch = before.match(LAST_TR_REGEX);
            var tr = trMatch ? trMatch[0] : '<TR>';
            html = tr + html + '</TR>';
        }
        if (html.match(LAST_TR_END_REGEX)) {
            var tableMatch = before.match(LAST_TABLE_REGEX);
            var table = tableMatch ? tableMatch[0] : '<TABLE>';
            html = table + html + '</TABLE>';
        }
    }
    return html;
}


/***/ }),

/***/ "./packages/roosterjs-editor-dom/lib/utils/splitParentNode.ts":
/*!********************************************************************!*\
  !*** ./packages/roosterjs-editor-dom/lib/utils/splitParentNode.ts ***!
  \********************************************************************/
/*! no static exports found */
/***/ (function(module, exports, __webpack_require__) {

"use strict";

Object.defineProperty(exports, "__esModule", { value: true });
/**
 * Split parent node of the given node before/after the given node.
 * When a parent node contains [A,B,C] and pass B as the given node,
 * If split before, the new nodes will be [A][B,C] and returns [A];
 * otherwise, it will be [A,B][C] and returns [C].
 * @param node The node to split before/after
 * @param splitBefore Whether split before or after
 * @returns The new parent node
 */
function splitParentNode(node, splitBefore) {
    var parentNode = node.parentNode;
    var newParent = parentNode.cloneNode(false /*deep*/);
    if (splitBefore) {
        while (parentNode.firstChild && parentNode.firstChild != node) {
            newParent.appendChild(parentNode.firstChild);
        }
    }
    else {
        while (node.nextSibling) {
            newParent.appendChild(node.nextSibling);
        }
    }
    if (newParent.firstChild) {
        parentNode.parentNode.insertBefore(newParent, splitBefore ? parentNode : parentNode.nextSibling);
    }
    else {
        newParent = null;
    }
    return newParent;
}
exports.default = splitParentNode;


/***/ }),

/***/ "./packages/roosterjs-editor-dom/lib/utils/unwrap.ts":
/*!***********************************************************!*\
  !*** ./packages/roosterjs-editor-dom/lib/utils/unwrap.ts ***!
  \***********************************************************/
/*! no static exports found */
/***/ (function(module, exports, __webpack_require__) {

"use strict";

Object.defineProperty(exports, "__esModule", { value: true });
/**
 * Removes the node and keep all children in place, return the parentNode where the children are attached
 * @param node the node to remove
 */
function unwrap(node) {
    // Unwrap requires a parentNode
    var parentNode = node ? node.parentNode : null;
    if (!parentNode) {
        return null;
    }
    while (node.firstChild) {
        parentNode.insertBefore(node.firstChild, node);
    }
    parentNode.removeChild(node);
    return parentNode;
}
exports.default = unwrap;


/***/ }),

/***/ "./packages/roosterjs-editor-dom/lib/utils/wrap.ts":
/*!*********************************************************!*\
  !*** ./packages/roosterjs-editor-dom/lib/utils/wrap.ts ***!
  \*********************************************************/
/*! no static exports found */
/***/ (function(module, exports, __webpack_require__) {

"use strict";

Object.defineProperty(exports, "__esModule", { value: true });
var fromHtml_1 = __webpack_require__(/*! ./fromHtml */ "./packages/roosterjs-editor-dom/lib/utils/fromHtml.ts");
/**
 * Wrap all the node with html and return the wrapped node, and put the wrapper node under the parent of the first node
 * @param nodes The node or node array to wrap
 * @param wrapper The wrapper node or HTML string, default value is <div></div>
 * @param sanitize Whether do sanitization of wrapper string before create node to avoid XSS,
 * default value is false
 * @returns The wrapper element
 */
function wrap(nodes, wrapper, sanitize) {
    nodes = !nodes ? [] : nodes instanceof Node ? [nodes] : nodes;
    if (nodes.length == 0 || !nodes[0]) {
        return null;
    }
    wrapper =
        wrapper instanceof Element
            ? wrapper
            : fromHtml_1.default(wrapper || '<div></div>', nodes[0].ownerDocument, sanitize)[0];
    var parentNode = nodes[0].parentNode;
    if (parentNode) {
        parentNode.insertBefore(wrapper, nodes[0]);
    }
    for (var _i = 0, nodes_1 = nodes; _i < nodes_1.length; _i++) {
        var node = nodes_1[_i];
        wrapper.appendChild(node);
    }
    return wrapper;
}
exports.default = wrap;


/***/ }),

/***/ "./packages/roosterjs-editor-plugins/lib/ContentEdit/ContentEdit.ts":
/*!**************************************************************************!*\
  !*** ./packages/roosterjs-editor-plugins/lib/ContentEdit/ContentEdit.ts ***!
  \**************************************************************************/
/*! no static exports found */
/***/ (function(module, exports, __webpack_require__) {

"use strict";

Object.defineProperty(exports, "__esModule", { value: true });
var ContentEditFeatures_1 = __webpack_require__(/*! ./ContentEditFeatures */ "./packages/roosterjs-editor-plugins/lib/ContentEdit/ContentEditFeatures.ts");
var listFeatures_1 = __webpack_require__(/*! ./features/listFeatures */ "./packages/roosterjs-editor-plugins/lib/ContentEdit/features/listFeatures.ts");
var autoLinkFeatures_1 = __webpack_require__(/*! ./features/autoLinkFeatures */ "./packages/roosterjs-editor-plugins/lib/ContentEdit/features/autoLinkFeatures.ts");
var quoteFeatures_1 = __webpack_require__(/*! ./features/quoteFeatures */ "./packages/roosterjs-editor-plugins/lib/ContentEdit/features/quoteFeatures.ts");
var tableFeatures_1 = __webpack_require__(/*! ./features/tableFeatures */ "./packages/roosterjs-editor-plugins/lib/ContentEdit/features/tableFeatures.ts");
var KEY_BACKSPACE = 8;
var BackspaceToUndo = {
    key: KEY_BACKSPACE,
    shouldHandleEvent: function (event, editor, backspaceUndoEventSource) { return backspaceUndoEventSource; },
    handleEvent: function (event, editor) {
        event.rawEvent.preventDefault();
        editor.undo();
    },
};
/**
 * An editor plugin to handle content edit event.
 * The following cases are included:
 * 1. Auto increase/decrease indentation on Tab, Shift+tab
 * 2. Enter, Backspace on empty list item
 * 3. Enter, Backspace on empty blockquote line
 * 4. Auto bullet/numbering
 * 5. Auto link
 * 6. Tab in table
 */
var ContentEdit = /** @class */ (function () {
    /**
     * Create instance of ContentEdit plugin
     * @param features An optional feature set to determine which features the plugin should provide
     */
    function ContentEdit(featureSet) {
        this.features = [BackspaceToUndo];
        this.keys = [];
        featureSet = featureSet || ContentEditFeatures_1.getDefaultContentEditFeatures();
        this.addFeature(featureSet.indentOutdentWhenTab, listFeatures_1.IndentOutdentWhenTab);
        this.addFeature(featureSet.outdentWhenBackspaceOnEmptyFirstLine, listFeatures_1.OutdentBSEmptyLine1);
        this.addFeature(featureSet.outdentWhenEnterOnEmptyLine, listFeatures_1.OutdentWhenEnterOnEmptyLine);
        this.addFeature(featureSet.mergeInNewLineWhenBackspaceOnFirstChar, listFeatures_1.MergeInNewLine);
        this.addFeature(featureSet.unquoteWhenBackspaceOnEmptyFirstLine, quoteFeatures_1.UnquoteBSEmptyLine1);
        this.addFeature(featureSet.unquoteWhenEnterOnEmptyLine, quoteFeatures_1.UnquoteWhenEnterOnEmptyLine);
        this.addFeature(featureSet.tabInTable, tableFeatures_1.TabInTable);
        this.addFeature(featureSet.autoBullet, listFeatures_1.AutoBullet);
        this.addFeature(featureSet.autoLink, autoLinkFeatures_1.AutoLink1);
        this.addFeature(featureSet.autoLink, autoLinkFeatures_1.AutoLink2);
        this.autoLinkEnabled = featureSet.autoLink;
    }
    /**
     * Initialize this plugin
     * @param editor The editor instance
     */
    ContentEdit.prototype.initialize = function (editor) {
        this.editor = editor;
    };
    /**
     * Dispose this plugin
     */
    ContentEdit.prototype.dispose = function () {
        this.editor = null;
    };
    /**
     * Check whether the event should be handled exclusively by this plugin
     */
    ContentEdit.prototype.willHandleEventExclusively = function (event) {
        var keyboardEvent = event.rawEvent;
        if (event.eventType == 0 /* KeyDown */ &&
            this.keys.indexOf(keyboardEvent.which) >= 0 &&
            !keyboardEvent.ctrlKey &&
            !keyboardEvent.altKey &&
            !keyboardEvent.metaKey) {
            for (var _i = 0, _a = this.features; _i < _a.length; _i++) {
                var feature = _a[_i];
                if (feature.key == keyboardEvent.which &&
                    feature.shouldHandleEvent(event, this.editor, this.backspaceUndoEventSource)) {
                    this.currentFeature = feature;
                    return true;
                }
            }
        }
        return false;
    };
    /**
     * Handle the event
     */
    ContentEdit.prototype.onPluginEvent = function (event) {
        var changeSource = event.source;
        if ((event.eventType == 0 /* KeyDown */ && this.backspaceUndoEventSource) ||
            (event.eventType == 6 /* ContentChanged */ &&
                changeSource != this.backspaceUndoEventSource)) {
            this.backspaceUndoEventSource = null;
        }
        if (event.eventType == 0 /* KeyDown */ && this.currentFeature) {
            var feature = this.currentFeature;
            this.currentFeature = null;
            this.backspaceUndoEventSource = feature.handleEvent(event, this.editor);
        }
        else if (event.eventType == 6 /* ContentChanged */ &&
            changeSource == "Paste" /* Paste */ &&
            this.autoLinkEnabled &&
            autoLinkFeatures_1.AutoLink1.shouldHandleEvent(event, this.editor, this.backspaceUndoEventSource)) {
            autoLinkFeatures_1.AutoLink1.handleEvent(event, this.editor);
        }
    };
    ContentEdit.prototype.addFeature = function (add, feature) {
        if (add) {
            this.features.push(feature);
            if (this.keys.indexOf(feature.key) < 0) {
                this.keys.push(feature.key);
            }
        }
    };
    return ContentEdit;
}());
exports.default = ContentEdit;


/***/ }),

/***/ "./packages/roosterjs-editor-plugins/lib/ContentEdit/ContentEditFeatures.ts":
/*!**********************************************************************************!*\
  !*** ./packages/roosterjs-editor-plugins/lib/ContentEdit/ContentEditFeatures.ts ***!
  \**********************************************************************************/
/*! no static exports found */
/***/ (function(module, exports, __webpack_require__) {

"use strict";

Object.defineProperty(exports, "__esModule", { value: true });
/**
 * Get default feature set of ContentEdit plugin
 */
function getDefaultContentEditFeatures() {
    return {
        indentOutdentWhenTab: true,
        outdentWhenBackspaceOnEmptyFirstLine: true,
        outdentWhenEnterOnEmptyLine: true,
        mergeInNewLineWhenBackspaceOnFirstChar: false,
        unquoteWhenBackspaceOnEmptyFirstLine: true,
        unquoteWhenEnterOnEmptyLine: true,
        autoBullet: true,
        autoLink: true,
        tabInTable: true,
    };
}
exports.getDefaultContentEditFeatures = getDefaultContentEditFeatures;


/***/ }),

/***/ "./packages/roosterjs-editor-plugins/lib/ContentEdit/features/autoLinkFeatures.ts":
/*!****************************************************************************************!*\
  !*** ./packages/roosterjs-editor-plugins/lib/ContentEdit/features/autoLinkFeatures.ts ***!
  \****************************************************************************************/
/*! no static exports found */
/***/ (function(module, exports, __webpack_require__) {

"use strict";

Object.defineProperty(exports, "__esModule", { value: true });
var roosterjs_editor_core_1 = __webpack_require__(/*! roosterjs-editor-core */ "./packages/roosterjs-editor-core/lib/index.ts");
var roosterjs_editor_api_1 = __webpack_require__(/*! roosterjs-editor-api */ "./packages/roosterjs-editor-api/lib/index.ts");
var roosterjs_editor_dom_1 = __webpack_require__(/*! roosterjs-editor-dom */ "./packages/roosterjs-editor-dom/lib/index.ts");
// When user type, they may end a link with a puncatuation, i.e. www.bing.com;
// we need to trim off the trailing puncatuation before turning it to link match
var TRAILING_PUNCTUATION_REGEX = /[.()+={}\[\]\s:;"',>]+$/i;
var MINIMUM_LENGTH = 5;
var KEY_ENTER = 13;
var KEY_SPACE = 32;
exports.AutoLink1 = {
    key: KEY_ENTER,
    shouldHandleEvent: cacheGetLinkData,
    handleEvent: autoLink,
};
exports.AutoLink2 = {
    key: KEY_SPACE,
    shouldHandleEvent: cacheGetLinkData,
    handleEvent: autoLink,
};
function cacheGetLinkData(event, editor) {
    return roosterjs_editor_core_1.cacheGetEventData(event, 'LINK_DATA', function () {
        var cursorData = roosterjs_editor_api_1.cacheGetCursorEventData(event, editor);
        var wordBeforeCursor = cursorData ? cursorData.getWordBeforeCursor() : null;
        if (wordBeforeCursor && wordBeforeCursor.length > MINIMUM_LENGTH) {
            // Check for trailing punctuation
            var trailingPunctuations = wordBeforeCursor.match(TRAILING_PUNCTUATION_REGEX);
            var trailingPunctuation = trailingPunctuations && trailingPunctuations.length > 0
                ? trailingPunctuations[0]
                : null;
            // Compute the link candidate
            var linkCandidate = wordBeforeCursor.substring(0, trailingPunctuation
                ? wordBeforeCursor.length - trailingPunctuation.length
                : wordBeforeCursor.length);
            // Match and replace in editor
            return roosterjs_editor_dom_1.matchLink(linkCandidate);
        }
        return null;
    });
}
function autoLink(event, editor) {
    var anchor = editor.getDocument().createElement('a');
    var linkData = cacheGetLinkData(event, editor);
    anchor.textContent = linkData.originalUrl;
    anchor.href = linkData.normalizedUrl;
    editor.runAsync(function () {
        editor.formatWithUndo(function () {
            var cursorData = roosterjs_editor_api_1.cacheGetCursorEventData(event, editor);
            var range = cursorData.getRangeWithForTextBeforeCursor(linkData.originalUrl, false /*exactMatch*/);
            if (range && range.replaceWithNode(anchor)) {
                // The content at cursor has changed. Should also clear the cursor data cache
                roosterjs_editor_api_1.clearCursorEventDataCache(event);
            }
        }, true /*preserveSelection*/, "AutoLink" /* AutoLink */, function () { return anchor; });
    });
    return "AutoLink" /* AutoLink */;
}


/***/ }),

/***/ "./packages/roosterjs-editor-plugins/lib/ContentEdit/features/listFeatures.ts":
/*!************************************************************************************!*\
  !*** ./packages/roosterjs-editor-plugins/lib/ContentEdit/features/listFeatures.ts ***!
  \************************************************************************************/
/*! no static exports found */
/***/ (function(module, exports, __webpack_require__) {

"use strict";

Object.defineProperty(exports, "__esModule", { value: true });
var roosterjs_editor_dom_1 = __webpack_require__(/*! roosterjs-editor-dom */ "./packages/roosterjs-editor-dom/lib/index.ts");
var roosterjs_editor_api_1 = __webpack_require__(/*! roosterjs-editor-api */ "./packages/roosterjs-editor-api/lib/index.ts");
var KEY_BACKSPACE = 8;
var KEY_TAB = 9;
var KEY_ENTER = 13;
var KEY_SPACE = 32;
exports.IndentOutdentWhenTab = {
    key: KEY_TAB,
    shouldHandleEvent: cacheGetListTag,
    handleEvent: function (event, editor) {
        var shift = event.rawEvent.shiftKey;
        roosterjs_editor_api_1.setIndentation(editor, shift ? 1 /* Decrease */ : 0 /* Increase */);
        event.rawEvent.preventDefault();
    },
};
exports.MergeInNewLine = {
    key: KEY_BACKSPACE,
    shouldHandleEvent: function (event, editor) {
        var range;
        var li = roosterjs_editor_api_1.cacheGetNodeAtCursor(editor, event, 'LI');
        return (li &&
            (range = editor.getSelectionRange()) &&
            range.collapsed &&
            range.start.offset == 0 &&
            new roosterjs_editor_dom_1.Position(li, 0).normalize().equalTo(range.start.normalize()));
    },
    handleEvent: function (event, editor) {
        var li = roosterjs_editor_api_1.cacheGetNodeAtCursor(editor, event, 'LI');
        if (li.previousSibling) {
            editor.runAsync(function () {
                var document = editor.getDocument();
                var br = document.createElement('br');
                editor.insertNode(br);
                editor.select(br, "a" /* After */);
            });
        }
        else {
            toggleListAndPreventDefault(event, editor);
        }
    },
};
exports.OutdentBSEmptyLine1 = {
    key: KEY_BACKSPACE,
    shouldHandleEvent: function (event, editor) {
        var li = roosterjs_editor_api_1.cacheGetNodeAtCursor(editor, event, 'LI');
        return li && roosterjs_editor_dom_1.isNodeEmpty(li) && !li.previousSibling;
    },
    handleEvent: toggleListAndPreventDefault,
};
exports.OutdentWhenEnterOnEmptyLine = {
    key: KEY_ENTER,
    shouldHandleEvent: function (event, editor) {
        var li = roosterjs_editor_api_1.cacheGetNodeAtCursor(editor, event, 'LI');
        return li && roosterjs_editor_dom_1.isNodeEmpty(li);
    },
    handleEvent: toggleListAndPreventDefault,
};
exports.AutoBullet = {
    key: KEY_SPACE,
    shouldHandleEvent: function (event, editor) {
        if (!cacheGetListTag(event, editor)) {
            var cursorData = roosterjs_editor_api_1.cacheGetCursorEventData(event, editor);
            var textBeforeCursor = cursorData.getSubStringBeforeCursor(3);
            // Auto list is triggered if:
            // 1. Text before cursor exactly mathces '*', '-' or '1.'
            // 2. There's no non-text inline entities before cursor
            return (['*', '-', '1.'].indexOf(textBeforeCursor) >= 0 &&
                !cursorData.getNearestNonTextInlineElement());
        }
        return false;
    },
    handleEvent: function (event, editor) {
        editor.runAsync(function () {
            var listNode;
            var cursorData = roosterjs_editor_api_1.cacheGetCursorEventData(event, editor);
            var textBeforeCursor = cursorData.getSubStringBeforeCursor(3);
            // editor.insertContent(NBSP);
            editor.formatWithUndo(function () {
                // Remove the user input '*', '-' or '1.'
                var rangeToDelete = cursorData.getRangeWithForTextBeforeCursor(textBeforeCursor + '\u00A0', // Add the &nbsp; we just inputted
                true /*exactMatch*/);
                if (rangeToDelete) {
                    rangeToDelete.getRange().deleteContents();
                }
                // If not explicitly insert br, Chrome will operate on the previous line
                if (roosterjs_editor_dom_1.Browser.isChrome || roosterjs_editor_dom_1.Browser.isChrome) {
                    editor.insertContent('<BR>');
                }
                if (textBeforeCursor == '1.') {
                    roosterjs_editor_api_1.toggleNumbering(editor);
                    listNode = roosterjs_editor_api_1.getNodeAtCursor(editor, 'OL');
                }
                else {
                    roosterjs_editor_api_1.toggleBullet(editor);
                    listNode = roosterjs_editor_api_1.getNodeAtCursor(editor, 'UL');
                }
            }, false /*preserveSelection*/, "AutoBullet" /* AutoBullet */, function () { return listNode; });
        });
        return "AutoBullet" /* AutoBullet */;
    },
};
function toggleListAndPreventDefault(event, editor) {
    var tag = cacheGetListTag(event, editor);
    if (tag == 'UL') {
        roosterjs_editor_api_1.toggleBullet(editor);
    }
    else if (tag == 'OL') {
        roosterjs_editor_api_1.toggleNumbering(editor);
    }
    event.rawEvent.preventDefault();
}
function cacheGetListTag(event, editor) {
    var li = roosterjs_editor_api_1.cacheGetNodeAtCursor(editor, event, 'LI');
    var tag = li && roosterjs_editor_dom_1.getTagOfNode(li.parentNode);
    return tag == 'OL' || tag == 'UL' ? tag : null;
}


/***/ }),

/***/ "./packages/roosterjs-editor-plugins/lib/ContentEdit/features/quoteFeatures.ts":
/*!*************************************************************************************!*\
  !*** ./packages/roosterjs-editor-plugins/lib/ContentEdit/features/quoteFeatures.ts ***!
  \*************************************************************************************/
/*! no static exports found */
/***/ (function(module, exports, __webpack_require__) {

"use strict";

Object.defineProperty(exports, "__esModule", { value: true });
var roosterjs_editor_core_1 = __webpack_require__(/*! roosterjs-editor-core */ "./packages/roosterjs-editor-core/lib/index.ts");
var roosterjs_editor_dom_1 = __webpack_require__(/*! roosterjs-editor-dom */ "./packages/roosterjs-editor-dom/lib/index.ts");
var roosterjs_editor_api_1 = __webpack_require__(/*! roosterjs-editor-api */ "./packages/roosterjs-editor-api/lib/index.ts");
var KEY_BACKSPACE = 8;
var KEY_ENTER = 13;
exports.UnquoteBSEmptyLine1 = {
    key: KEY_BACKSPACE,
    shouldHandleEvent: function (event, editor) {
        var childOfQuote = cacheGetQuoteChild(event, editor);
        return childOfQuote && roosterjs_editor_dom_1.isNodeEmpty(childOfQuote) && !childOfQuote.previousSibling;
    },
    handleEvent: splitQuote,
};
exports.UnquoteWhenEnterOnEmptyLine = {
    key: KEY_ENTER,
    shouldHandleEvent: function (event, editor) {
        var childOfQuote = cacheGetQuoteChild(event, editor);
        return childOfQuote && roosterjs_editor_dom_1.isNodeEmpty(childOfQuote);
    },
    handleEvent: splitQuote,
};
function cacheGetQuoteChild(event, editor) {
    return roosterjs_editor_core_1.cacheGetEventData(event, 'QUOTE_CHILD', function () {
        var node = roosterjs_editor_api_1.getNodeAtCursor(editor);
        while (editor.contains(node) && roosterjs_editor_dom_1.getTagOfNode(node.parentNode) != 'BLOCKQUOTE') {
            node = node.parentNode;
        }
        return node && roosterjs_editor_dom_1.getTagOfNode(node.parentNode) == 'BLOCKQUOTE' ? node : null;
    });
}
function splitQuote(event, editor) {
    editor.formatWithUndo(function () {
        var childOfQuote = cacheGetQuoteChild(event, editor);
        var blockQuoteElement = childOfQuote.parentNode;
        roosterjs_editor_dom_1.splitParentNode(childOfQuote, false /*splitBefore*/);
        blockQuoteElement.parentNode.insertBefore(childOfQuote, blockQuoteElement.nextSibling);
        if (!blockQuoteElement.firstChild) {
            blockQuoteElement.parentNode.removeChild(blockQuoteElement);
        }
        editor.select(childOfQuote, 0 /* Begin */);
    });
    event.rawEvent.preventDefault();
}


/***/ }),

/***/ "./packages/roosterjs-editor-plugins/lib/ContentEdit/features/tableFeatures.ts":
/*!*************************************************************************************!*\
  !*** ./packages/roosterjs-editor-plugins/lib/ContentEdit/features/tableFeatures.ts ***!
  \*************************************************************************************/
/*! no static exports found */
/***/ (function(module, exports, __webpack_require__) {

"use strict";

Object.defineProperty(exports, "__esModule", { value: true });
var roosterjs_editor_api_1 = __webpack_require__(/*! roosterjs-editor-api */ "./packages/roosterjs-editor-api/lib/index.ts");
var KEY_TAB = 9;
exports.TabInTable = {
    key: KEY_TAB,
    shouldHandleEvent: function (event, editor) {
        return roosterjs_editor_api_1.cacheGetNodeAtCursor(editor, event, 'TD');
    },
    handleEvent: function (event, editor) {
        var shift = event.rawEvent.shiftKey;
        var td = roosterjs_editor_api_1.cacheGetNodeAtCursor(editor, event, 'TD');
        for (var vtable = new roosterjs_editor_api_1.VTable(td), step = shift ? -1 : 1, row = vtable.row, col = vtable.col + step;; col += step) {
            if (col < 0 || col >= vtable.cells[row].length) {
                row += step;
                if (row < 0 || row >= vtable.cells.length) {
                    editor.select(vtable.table, shift ? "b" /* Before */ : "a" /* After */);
                    break;
                }
                col = shift ? vtable.cells[row].length - 1 : 0;
            }
            var cell = vtable.getCell(row, col);
            if (cell.td) {
                editor.select(cell.td, 0 /* Begin */);
                break;
            }
        }
        event.rawEvent.preventDefault();
    },
};


/***/ }),

/***/ "./packages/roosterjs-editor-plugins/lib/DefaultShortcut/DefaultShortcut.ts":
/*!**********************************************************************************!*\
  !*** ./packages/roosterjs-editor-plugins/lib/DefaultShortcut/DefaultShortcut.ts ***!
  \**********************************************************************************/
/*! no static exports found */
/***/ (function(module, exports, __webpack_require__) {

"use strict";

Object.defineProperty(exports, "__esModule", { value: true });
var roosterjs_editor_dom_1 = __webpack_require__(/*! roosterjs-editor-dom */ "./packages/roosterjs-editor-dom/lib/index.ts");
var roosterjs_editor_api_1 = __webpack_require__(/*! roosterjs-editor-api */ "./packages/roosterjs-editor-api/lib/index.ts");
var KEY_B = 66;
var KEY_I = 73;
var KEY_U = 85;
var KEY_Y = 89;
var KEY_Z = 90;
var KEY_PERIOD = 190;
var KEY_FORWARDSLASH = 191;
function createShortcutCommand(metaKey, ctrlKey, shiftKey, which, command) {
    return {
        metaKey: metaKey,
        ctrlKey: ctrlKey,
        shiftKey: shiftKey,
        which: which,
        command: command,
    };
}
var macCommands = [
    // Bold for Mac: Command (Meta) + B
    createShortcutCommand(true /*metaKey*/, false /*ctrlKey*/, false /*shiftKey*/, KEY_B, 1 /* Bold */),
    // Italic for Mac: Command (Meta) + I
    createShortcutCommand(true /*metaKey*/, false /*ctrlKey*/, false /*shiftKey*/, KEY_I, 2 /* Italic */),
    // Underline for Mac: Command (Meta) + U
    createShortcutCommand(true /*metaKey*/, false /*ctrlKey*/, false /*shiftKey*/, KEY_U, 3 /* Underline */),
    // Undo for Mac: Command (Meta) + Z
    createShortcutCommand(true /*metaKey*/, false /*ctrlKey*/, false /*shiftKey*/, KEY_Z, 4 /* Undo */),
    // Redo for Mac: Command (meta) + SHIFT + Z
    createShortcutCommand(true /*metaKey*/, false /*ctrlKey*/, true /*shiftKey*/, KEY_Z, 5 /* Redo */),
    // Bullet for Mac: Command (meta) + .
    createShortcutCommand(true /*metaKey*/, false /*ctrlKey*/, false /*shiftKey*/, KEY_PERIOD, 6 /* Bullet */),
    // Numbering for Mac: Command (meta) + /
    createShortcutCommand(true /*metaKey*/, false /*ctrlKey*/, false /*shiftKey*/, KEY_FORWARDSLASH, 7 /* Numbering */),
];
var winCommands = [
    // Bold for Windows: Ctrl + B
    createShortcutCommand(false /*metaKey*/, true /*ctrlKey*/, false /*shiftKey*/, KEY_B, 1 /* Bold */),
    // Italic for Windows: Ctrl + I
    createShortcutCommand(false /*metaKey*/, true /*ctrlKey*/, false /*shiftKey*/, KEY_I, 2 /* Italic */),
    // Underline for Windows: Ctrl + U
    createShortcutCommand(false /*metaKey*/, true /*ctrlKey*/, false /*shiftKey*/, KEY_U, 3 /* Underline */),
    // Undo for Windows: Ctrl + Z
    createShortcutCommand(false /*metaKey*/, true /*ctrlKey*/, false /*shiftKey*/, KEY_Z, 4 /* Undo */),
    // Redo for Windows: Ctrl + Y
    createShortcutCommand(false /*metaKey*/, true /*ctrlKey*/, false /*shiftKey*/, KEY_Y, 5 /* Redo */),
    // Bullet for Windows: Ctrl + .
    createShortcutCommand(false /*metaKey*/, true /*ctrlKey*/, false /*shiftKey*/, KEY_PERIOD, 6 /* Bullet */),
    // Numbering for Windows: Ctrl + /
    createShortcutCommand(false /*metaKey*/, true /*ctrlKey*/, false /*shiftKey*/, KEY_FORWARDSLASH, 7 /* Numbering */),
];
// Try get command from the event
function tryGetCommandFromEvent(event) {
    if (event.eventType == 0 /* KeyDown */) {
        var commands = roosterjs_editor_dom_1.Browser.isMac ? macCommands : winCommands;
        var keyboardEvent = event.rawEvent;
        for (var _i = 0, commands_1 = commands; _i < commands_1.length; _i++) {
            var cmd = commands_1[_i];
            if (!keyboardEvent.altKey &&
                cmd.ctrlKey == keyboardEvent.ctrlKey &&
                cmd.metaKey == keyboardEvent.metaKey &&
                cmd.shiftKey == keyboardEvent.shiftKey &&
                cmd.which == keyboardEvent.which) {
                return cmd.command;
            }
        }
    }
    return 0 /* None */;
}
/**
 * An editor plugin to respond to default common keyboard short
 * i.e. Ctrl+B, Ctrl+I, Ctrl+U, Ctrl+Z, Ctrl+Y
 */
var DefaultShortcut = /** @class */ (function () {
    function DefaultShortcut() {
    }
    /**
     * Initialize this plugin
     * @param editor The editor instance
     */
    DefaultShortcut.prototype.initialize = function (editor) {
        this.editor = editor;
    };
    /**
     * Dispose this plugin
     */
    DefaultShortcut.prototype.dispose = function () {
        this.editor = null;
    };
    /**
     * Handle the event if it is a tab event, and cursor is at begin of a list
     */
    DefaultShortcut.prototype.willHandleEventExclusively = function (event) {
        var command = tryGetCommandFromEvent(event);
        return command != 0 /* None */;
    };
    /**
     * Handle the event
     */
    DefaultShortcut.prototype.onPluginEvent = function (event) {
        var command = tryGetCommandFromEvent(event);
        if (!command) {
            return;
        }
        var commandExecuted = true;
        switch (command) {
            case 1 /* Bold */:
                roosterjs_editor_api_1.toggleBold(this.editor);
                break;
<<<<<<< HEAD
            case 2 /* Italic */:
                roosterjs_editor_api_1.toggleItalic(this.editor);
=======
            case 6 /* ContentChanged */:
                var contentChangedEvent = event;
                if (contentChangedEvent.source == "Paste" /* Paste */) {
                    this.autoLink(event);
                }
                else if (contentChangedEvent.source == "CreateLink" /* CreateLink */) {
                    this.resetAnchor(contentChangedEvent.data);
                }
                if (contentChangedEvent.source != "AutoLink" /* AutoLink */) {
                    this.forEachHyperLink(this.processLink.bind(this));
                }
>>>>>>> 7e44bd4d
                break;
            case 3 /* Underline */:
                roosterjs_editor_api_1.toggleUnderline(this.editor);
                break;
            case 4 /* Undo */:
                this.editor.undo();
                break;
            case 5 /* Redo */:
                this.editor.redo();
                break;
            case 6 /* Bullet */:
                roosterjs_editor_api_1.toggleBullet(this.editor);
                break;
            case 7 /* Numbering */:
                roosterjs_editor_api_1.toggleNumbering(this.editor);
                break;
            default:
                commandExecuted = false;
        }
<<<<<<< HEAD
        if (commandExecuted) {
            event.rawEvent.preventDefault();
            event.rawEvent.stopPropagation();
=======
    };
    HyperLink.prototype.resetAnchor = function (a) {
        try {
            if (a.getAttribute(TEMP_TITLE)) {
                a.removeAttribute(TEMP_TITLE);
                a.removeAttribute('title');
            }
            a.removeEventListener('mouseup', this.onClickLink);
        }
        catch (e) { }
    };
    HyperLink.prototype.autoLink = function (event) {
        var _this = this;
        var cursorData = roosterjs_editor_api_1.cacheGetCursorEventData(event, this.editor);
        var wordBeforeCursor = cursorData ? cursorData.wordBeforeCursor : null;
        if (wordBeforeCursor && wordBeforeCursor.length > MINIMUM_LENGTH) {
            // Check for trailing punctuation
            var trailingPunctuations = wordBeforeCursor.match(TRAILING_PUNCTUATION_REGEX);
            var trailingPunctuation = trailingPunctuations && trailingPunctuations.length > 0
                ? trailingPunctuations[0]
                : null;
            // Compute the link candidate
            var linkCandidate = wordBeforeCursor.substring(0, trailingPunctuation
                ? wordBeforeCursor.length - trailingPunctuation.length
                : wordBeforeCursor.length);
            // Match and replace in editor
            var linkData_1 = roosterjs_editor_api_1.matchLink(linkCandidate);
            if (linkData_1) {
                var anchor_1 = this.editor.getDocument().createElement('A');
                anchor_1.textContent = linkData_1.originalUrl;
                anchor_1.href = linkData_1.normalizedUrl;
                this.editor.runAsync(function () {
                    _this.editor.addUndoSnapshot();
                    var replaced = roosterjs_editor_api_1.replaceTextBeforeCursorWithNode(_this.editor, linkData_1.originalUrl, anchor_1, false /* exactMatch */, cursorData);
                    if (replaced) {
                        // The content at cursor has changed. Should also clear the cursor data cache
                        roosterjs_editor_api_1.clearCursorEventDataCache(event);
                        _this.processLink(anchor_1);
                        _this.editor.addUndoSnapshot();
                        _this.editor.triggerContentChangedEvent("AutoLink" /* AutoLink */, anchor_1);
                        _this.backspaceToUndo = true;
                    }
                });
            }
        }
    };
    HyperLink.prototype.processLink = function (a) {
        if (!a.title && this.getTooltipCallback) {
            a.setAttribute(TEMP_TITLE, 'true');
            a.title = this.getTooltipCallback(this.tryGetHref(a));
        }
        a.addEventListener('mouseup', this.onClickLink);
    };
    HyperLink.prototype.removeTempTooltip = function (content) {
        return content.replace(TEMP_TITLE_REGEX, '<a $1$3$5>');
    };
    // Try get href from an anchor element
    // The reason this is put in a try-catch is that
    // it has been seen that accessing href may throw an exception, in particular on IE/Edge
    HyperLink.prototype.tryGetHref = function (element) {
        var href = null;
        try {
            do {
                if (element.tagName == 'A') {
                    href = element.href;
                    break;
                }
                element = element.parentElement;
            } while (this.editor.contains(element));
        }
        catch (error) {
            // Not do anything for the moment
        }
        return href;
    };
    HyperLink.prototype.forEachHyperLink = function (callback) {
        var anchors = this.editor.queryContent('a[href]');
        for (var i = 0; i < anchors.length; i++) {
            callback(anchors[i]);
>>>>>>> 7e44bd4d
        }
    };
    return DefaultShortcut;
}());
exports.default = DefaultShortcut;


/***/ }),

/***/ "./packages/roosterjs-editor-plugins/lib/HyperLink/HyperLink.ts":
/*!**********************************************************************!*\
  !*** ./packages/roosterjs-editor-plugins/lib/HyperLink/HyperLink.ts ***!
  \**********************************************************************/
/*! no static exports found */
/***/ (function(module, exports, __webpack_require__) {

"use strict";

Object.defineProperty(exports, "__esModule", { value: true });
var roosterjs_editor_dom_1 = __webpack_require__(/*! roosterjs-editor-dom */ "./packages/roosterjs-editor-dom/lib/index.ts");
var TEMP_TITLE_REGEX = /<a\s+([^>]*\s+)?(title|istemptitle)="[^"]*"\s*([^>]*)\s+(title|istemptitle)="[^"]*"(\s+[^>]*)?>/gm;
var TEMP_TITLE = 'istemptitle';
/**
 * An editor plugin to show a tooltip for existing link and handle Ctrl+Click on a link
 */
var HyperLink = /** @class */ (function () {
    /**
     * Create a new instance of HyperLink class
     * @param getTooltipCallback A callback function to get tooltip text for an existing hyperlink.
     * Default value is to return the href itself. If null, there will be no tooltip text.
     * @param target (Optional) Target window name for hyperlink. If null, will use "_blank"
     * @param linkMatchRules (Optional) Rules for matching hyperlink. If null, will use defaultLinkMatchRules
     */
    function HyperLink(getTooltipCallback, target) {
        if (getTooltipCallback === void 0) { getTooltipCallback = function (href) { return href; }; }
        var _this = this;
<<<<<<< HEAD
        this.getTooltipCallback = getTooltipCallback;
        this.target = target;
        this.resetAnchor = function (a) {
            try {
                if (a.getAttribute(TEMP_TITLE)) {
                    a.removeAttribute(TEMP_TITLE);
                    a.removeAttribute('title');
=======
        var cursorData = roosterjs_editor_api_1.cacheGetCursorEventData(event, this.editor);
        // We pick 3 characters before cursor so that if any characters exist before "1." or "*",
        // we do not fire auto list.
        var textBeforeCursor = cursorData.getXCharsBeforeCursor(3);
        // Auto list is triggered if:
        // 1. Text before cursor exactly mathces '*', '-' or '1.'
        // 2. There's no non-text inline entities before cursor
        if (['*', '-', '1.'].indexOf(textBeforeCursor) >= 0 &&
            !cursorData.getFirstNonTextInlineBeforeCursor()) {
            this.editor.runAsync(function () {
                var listNode;
                // editor.insertContent(NBSP);
                _this.editor.addUndoSnapshot();
                _this.editor.runWithoutAddingUndoSnapshot(function () {
                    // Remove the user input '*', '-' or '1.'
                    var rangeToDelete = roosterjs_editor_api_1.validateAndGetRangeForTextBeforeCursor(_this.editor, textBeforeCursor + '\u00A0', // Add the &nbsp; we just inputted
                    true /*exactMatch*/, cursorData);
                    if (rangeToDelete) {
                        rangeToDelete.deleteContents();
                    }
                    // If not explicitly insert br, Chrome will operate on the previous line
                    if (roosterjs_editor_core_1.browserData.isChrome || roosterjs_editor_core_1.browserData.isSafari) {
                        _this.editor.insertContent('<BR>');
                    }
                    if (textBeforeCursor == '1.') {
                        roosterjs_editor_api_1.toggleNumbering(_this.editor);
                        listNode = roosterjs_editor_api_1.getNodeAtCursor(_this.editor, 'OL');
                    }
                    else {
                        roosterjs_editor_api_1.toggleBullet(_this.editor);
                        listNode = roosterjs_editor_api_1.getNodeAtCursor(_this.editor, 'UL');
                    }
                });
                _this.editor.addUndoSnapshot();
                if (listNode) {
                    _this.editor.triggerContentChangedEvent("AutoBullet" /* AutoBullet */, listNode);
                    _this.backspaceToUndo = true;
                }
            });
        }
    };
    // Check if it is a tab or shift+tab / Enter / Backspace event
    // This tests following:
    // 1) is keydown
    // 2) is Tab / Enter / Backspace
    // 3) any of ctrl/meta/alt is not pressed
    ContentEdit.prototype.isListEvent = function (event, interestedKeyCodes) {
        if (event.eventType == 0 /* KeyDown */) {
            var keyboardEvent = event.rawEvent;
            if (interestedKeyCodes.indexOf(keyboardEvent.which) >= 0 &&
                !keyboardEvent.ctrlKey &&
                !keyboardEvent.altKey &&
                !keyboardEvent.metaKey) {
                // Checks if cursor on a list
                var listState = roosterjs_editor_api_1.cacheGetListState(this.editor, event);
                if (listState &&
                    (listState == 1 /* Bullets */ || listState == 2 /* Numbering */)) {
                    return true;
>>>>>>> 7e44bd4d
                }
                a.removeEventListener('mouseup', _this.onClickLink);
            }
            catch (e) { }
        };
        this.processLink = function (a) {
            if (!a.title && _this.getTooltipCallback) {
                a.setAttribute(TEMP_TITLE, 'true');
                a.title = _this.getTooltipCallback(_this.tryGetHref(a));
            }
            a.addEventListener('mouseup', _this.onClickLink);
        };
        this.onClickLink = function (keyboardEvent) {
            var href;
            if (!roosterjs_editor_dom_1.Browser.isFirefox &&
                (href = _this.tryGetHref(keyboardEvent.srcElement)) &&
                (roosterjs_editor_dom_1.Browser.isMac ? keyboardEvent.metaKey : keyboardEvent.ctrlKey)) {
                var target = _this.target || '_blank';
                _this.editor.getDocument().defaultView.window.open(href, target);
            }
        };
    }
    /**
     * Initialize this plugin
     * @param editor The editor instance
     */
    HyperLink.prototype.initialize = function (editor) {
        this.editor = editor;
        if (roosterjs_editor_dom_1.Browser.isIE) {
            this.editor
                .getDocument()
                .execCommand('AutoUrlDetect', false /* shouldDisplayUserInterface */, false /* value */);
        }
    };
    /**
     * Dispose this plugin
     */
    HyperLink.prototype.dispose = function () {
        this.editor.queryNodes('a[href]', this.resetAnchor);
        this.editor = null;
    };
    /**
     * Handle plugin events
     * @param event The event object
     */
    HyperLink.prototype.onPluginEvent = function (event) {
        switch (event.eventType) {
            case 6 /* ContentChanged */:
                var contentChangedEvent = event;
                if (contentChangedEvent.source == "CreateLink" /* CreateLink */) {
                    this.resetAnchor(contentChangedEvent.data);
                }
                this.editor.queryNodes('a[href]', this.processLink);
                break;
            case 7 /* ExtractContent */:
                var extractContentEvent = event;
                extractContentEvent.content = this.removeTempTooltip(extractContentEvent.content);
                break;
        }
    };
    HyperLink.prototype.removeTempTooltip = function (content) {
        return content.replace(TEMP_TITLE_REGEX, '<a $1$3$5>');
    };
    // Try get href from an anchor element
    // The reason this is put in a try-catch is that
    // it has been seen that accessing href may throw an exception, in particular on IE/Edge
    HyperLink.prototype.tryGetHref = function (element) {
        var href = null;
        try {
            do {
                if (element.tagName == 'A') {
                    href = element.href;
                    break;
                }
                element = element.parentElement;
            } while (this.editor.contains(element));
        }
        catch (error) {
            // Not do anything for the moment
        }
        return href;
    };
    return HyperLink;
}());
exports.default = HyperLink;


/***/ }),

/***/ "./packages/roosterjs-editor-plugins/lib/Paste/Paste.ts":
/*!**************************************************************!*\
  !*** ./packages/roosterjs-editor-plugins/lib/Paste/Paste.ts ***!
  \**************************************************************/
/*! no static exports found */
/***/ (function(module, exports, __webpack_require__) {

"use strict";

Object.defineProperty(exports, "__esModule", { value: true });
var roosterjs_editor_dom_1 = __webpack_require__(/*! roosterjs-editor-dom */ "./packages/roosterjs-editor-dom/lib/index.ts");
var roosterjs_editor_core_1 = __webpack_require__(/*! roosterjs-editor-core */ "./packages/roosterjs-editor-core/lib/index.ts");
var roosterjs_editor_api_1 = __webpack_require__(/*! roosterjs-editor-api */ "./packages/roosterjs-editor-api/lib/index.ts");
var getInheritableStyles_1 = __webpack_require__(/*! ./getInheritableStyles */ "./packages/roosterjs-editor-plugins/lib/Paste/getInheritableStyles.ts");
var buildClipboardData_1 = __webpack_require__(/*! ./buildClipboardData */ "./packages/roosterjs-editor-plugins/lib/Paste/buildClipboardData.ts");
var convertPastedContentFromWord_1 = __webpack_require__(/*! ./wordConverter/convertPastedContentFromWord */ "./packages/roosterjs-editor-plugins/lib/Paste/wordConverter/convertPastedContentFromWord.ts");
var textToHtml_1 = __webpack_require__(/*! ./textToHtml */ "./packages/roosterjs-editor-plugins/lib/Paste/textToHtml.ts");
/**
 * Paste plugin, handles onPaste event and paste content into editor
 */
var Paste = /** @class */ (function () {
    /**
     * Create an instance of Paste
     */
    function Paste(htmlPropertyCallbacks) {
        var _this = this;
        this.htmlPropertyCallbacks = htmlPropertyCallbacks;
        this.onPaste = function (event) {
            buildClipboardData_1.default(event, _this.editor, function (clipboardData) {
                if (!_this.editor) {
                    return;
                }
                if (!clipboardData.html && clipboardData.text) {
                    clipboardData.html = textToHtml_1.default(clipboardData.text);
                }
                var currentStyles = getInheritableStyles_1.default(_this.editor);
                clipboardData.html = roosterjs_editor_dom_1.sanitizeHtml(clipboardData.html, null /*additionalStyleNodes*/, false /*convertInlineCssOnly*/, _this.htmlPropertyCallbacks, currentStyles, true /*preserveFragmentOnly*/);
                _this.pasteOriginal(clipboardData);
            });
        };
    }
    /**
     * Initialize this plugin
     * @param editor The editor instance
     */
    Paste.prototype.initialize = function (editor) {
        this.editor = editor;
        this.pasteDisposer = editor.addDomEventHandler('paste', this.onPaste);
    };
    /**
     * Dispose this plugin
     */
    Paste.prototype.dispose = function () {
        this.pasteDisposer();
        this.pasteDisposer = null;
        this.editor = null;
    };
    /**
     * Handle plugin events
     * @param event The event object
     */
    Paste.prototype.onPluginEvent = function (event) {
        if (event.eventType == 8 /* BeforePaste */) {
            var beforePasteEvent = event;
            if (beforePasteEvent.pasteOption == 0 /* PasteHtml */) {
                convertPastedContentFromWord_1.default(beforePasteEvent.fragment);
            }
        }
    };
    /**
     * Paste into editor using passed in clipboardData with original format
     * @param clipboardData The clipboardData to paste
     */
    Paste.prototype.pasteOriginal = function (clipboardData) {
        this.paste(clipboardData, this.detectPasteOption(clipboardData));
    };
    /**
     * Paste plain text into editor using passed in clipboardData
     * @param clipboardData The clipboardData to paste
     */
    Paste.prototype.pasteText = function (clipboardData) {
        this.paste(clipboardData, 1 /* PasteText */);
    };
    /**
     * Paste into editor using passed in clipboardData with curent format
     * @param clipboardData The clipboardData to paste
     */
    Paste.prototype.pasteAndMergeFormat = function (clipboardData) {
        this.paste(clipboardData, this.detectPasteOption(clipboardData), true /*mergeFormat*/);
    };
    Paste.prototype.detectPasteOption = function (clipboardData) {
        return clipboardData.text || !clipboardData.image
            ? 0 /* PasteHtml */
            : 2 /* PasteImage */;
    };
    Paste.prototype.paste = function (clipboardData, pasteOption, mergeCurrentFormat) {
        var document = this.editor.getDocument();
        var fragment = document.createDocumentFragment();
        if (pasteOption == 0 /* PasteHtml */) {
            var html = clipboardData.html;
            var nodes = roosterjs_editor_dom_1.fromHtml(html, document);
            for (var _i = 0, nodes_1 = nodes; _i < nodes_1.length; _i++) {
                var node = nodes_1[_i];
                if (mergeCurrentFormat) {
                    this.applyTextFormat(node, clipboardData.originalFormat);
                }
                fragment.appendChild(node);
            }
        }
        var event = {
            eventType: 8 /* BeforePaste */,
            clipboardData: clipboardData,
            fragment: fragment,
            pasteOption: pasteOption,
        };
        this.editor.triggerEvent(event, true /*broadcast*/);
        this.internalPaste(event);
    };
    Paste.prototype.internalPaste = function (event) {
        var _this = this;
        var clipboardData = event.clipboardData, fragment = event.fragment, pasteOption = event.pasteOption;
        this.editor.focus();
        if (clipboardData.snapshotBeforePaste == null) {
            clipboardData.snapshotBeforePaste = roosterjs_editor_core_1.buildSnapshot(this.editor);
        }
        else {
            roosterjs_editor_core_1.restoreSnapshot(this.editor, clipboardData.snapshotBeforePaste);
        }
<<<<<<< HEAD
        this.editor.formatWithUndo(function () {
            switch (pasteOption) {
                case 0 /* PasteHtml */:
                    _this.editor.insertNode(fragment);
                    break;
                case 1 /* PasteText */:
                    var html = textToHtml_1.default(clipboardData.text);
                    _this.editor.insertContent(html);
                    break;
                case 2 /* PasteImage */:
                    roosterjs_editor_api_1.insertImage(_this.editor, clipboardData.image);
                    break;
            }
        }, false /*preserveSelection*/, "Paste" /* Paste */, function () { return clipboardData; });
=======
        switch (pasteOption) {
            case 0 /* PasteHtml */:
                this.editor.insertNode(fragment);
                break;
            case 1 /* PasteText */:
                var html = textToHtml_1.default(clipboardData.text);
                this.editor.insertContent(html);
                break;
            case 2 /* PasteImage */:
                roosterjs_editor_api_1.insertImage(this.editor, clipboardData.image);
                break;
        }
        this.editor.addUndoSnapshot();
        this.editor.triggerContentChangedEvent("Paste" /* Paste */, clipboardData);
>>>>>>> 7e44bd4d
    };
    Paste.prototype.applyTextFormat = function (node, format) {
        var leaf = roosterjs_editor_dom_1.getFirstLeafNode(node);
        var parents = [];
        while (leaf) {
            if (leaf.nodeType == 3 /* Text */ &&
                leaf.parentNode &&
                parents.indexOf(leaf.parentNode) < 0) {
                parents.push(leaf.parentNode);
            }
            leaf = roosterjs_editor_dom_1.getNextLeafSibling(node, leaf);
        }
        for (var _i = 0, parents_1 = parents; _i < parents_1.length; _i++) {
            var parent_1 = parents_1[_i];
            roosterjs_editor_dom_1.applyFormat(parent_1, format);
        }
    };
    return Paste;
}());
exports.default = Paste;


/***/ }),

/***/ "./packages/roosterjs-editor-plugins/lib/Paste/buildClipboardData.ts":
/*!***************************************************************************!*\
  !*** ./packages/roosterjs-editor-plugins/lib/Paste/buildClipboardData.ts ***!
  \***************************************************************************/
/*! no static exports found */
/***/ (function(module, exports, __webpack_require__) {

"use strict";

Object.defineProperty(exports, "__esModule", { value: true });
var roosterjs_editor_dom_1 = __webpack_require__(/*! roosterjs-editor-dom */ "./packages/roosterjs-editor-dom/lib/index.ts");
var roosterjs_editor_api_1 = __webpack_require__(/*! roosterjs-editor-api */ "./packages/roosterjs-editor-api/lib/index.ts");
var CONTAINER_HTML = '<div contenteditable style="width: 1px; height: 1px; overflow: hidden; position: fixed; top: 0; left; 0; -webkit-user-select: text"></div>';
/**
 * Build ClipboardData from a paste event
 * @param event The paste event
 * @param editor The editor
 * @param callback Callback function when data is ready
 */
function buildClipboardData(event, editor, callback) {
    var dataTransfer = event.clipboardData || editor.getDocument().defaultView.clipboardData;
    var types = dataTransfer.types ? [].slice.call(dataTransfer.types) : [];
    var clipboardData = {
        snapshotBeforePaste: null,
        originalFormat: getCurrentFormat(editor),
        types: types,
        image: getImage(dataTransfer),
        text: dataTransfer.getData('text'),
        html: null,
    };
    var htmlCallback = function (html) {
        clipboardData.html = html;
        callback(clipboardData);
    };
    if (event.clipboardData && event.clipboardData.items) {
        directRetrieveHtml(event, htmlCallback);
    }
    else {
        retrieveHtmlViaTempDiv(editor, htmlCallback);
    }
}
exports.default = buildClipboardData;
function getCurrentFormat(editor) {
    var format = roosterjs_editor_api_1.getFormatState(editor);
    return format
        ? {
            fontFamily: format.fontName,
            fontSize: format.fontSize,
            textColor: format.textColor,
            backgroundColor: format.backgroundColor,
            bold: format.isBold,
            italic: format.isItalic,
            underline: format.isUnderline,
        }
        : {};
}
function getImage(dataTransfer) {
    // Chrome, Firefox, Edge support dataTransfer.items
    var fileCount = dataTransfer.items ? dataTransfer.items.length : 0;
    for (var i = 0; i < fileCount; i++) {
        var item = dataTransfer.items[i];
        if (item.type && item.type.indexOf('image/') == 0) {
            return item.getAsFile();
        }
    }
    // IE, Safari support dataTransfer.files
    fileCount = dataTransfer.files ? dataTransfer.files.length : 0;
    for (var i = 0; i < fileCount; i++) {
        var file = dataTransfer.files.item(i);
        if (file.type && file.type.indexOf('image/') == 0) {
            return file;
        }
    }
    return null;
}
function directRetrieveHtml(event, callback) {
    event.preventDefault();
    var items = event.clipboardData.items;
    for (var i = 0; i < items.length; i++) {
        var item = items[i];
        if (item.type && item.type.indexOf('text/html') == 0) {
            item.getAsString(callback);
            return;
        }
    }
    callback(null);
}
function retrieveHtmlViaTempDiv(editor, callback) {
    // cache original selection range in editor
    var originalSelectionRange = editor.getSelectionRange();
    var tempDiv = getTempDivForPaste(editor);
    tempDiv.focus();
    editor.runAsync(function () {
        // restore original selection range in editor
        editor.select(originalSelectionRange);
        callback(tempDiv.innerHTML);
        tempDiv.style.display = 'none';
        tempDiv.innerHTML = '';
    });
}
function getTempDivForPaste(editor) {
    var tempDiv = editor.getCustomData('PasteDiv', function () {
        var pasteDiv = roosterjs_editor_dom_1.fromHtml(CONTAINER_HTML, editor.getDocument())[0];
        editor.insertNode(pasteDiv, {
            position: 3 /* Outside */,
            updateCursor: false,
            replaceSelection: false,
            insertOnNewLine: false,
        });
        return pasteDiv;
    }, function (pasteDiv) {
        pasteDiv.parentNode.removeChild(pasteDiv);
    });
    tempDiv.style.display = '';
    return tempDiv;
}


/***/ }),

/***/ "./packages/roosterjs-editor-plugins/lib/Paste/getInheritableStyles.ts":
/*!*****************************************************************************!*\
  !*** ./packages/roosterjs-editor-plugins/lib/Paste/getInheritableStyles.ts ***!
  \*****************************************************************************/
/*! no static exports found */
/***/ (function(module, exports, __webpack_require__) {

"use strict";

Object.defineProperty(exports, "__esModule", { value: true });
var roosterjs_editor_api_1 = __webpack_require__(/*! roosterjs-editor-api */ "./packages/roosterjs-editor-api/lib/index.ts");
var roosterjs_editor_dom_1 = __webpack_require__(/*! roosterjs-editor-dom */ "./packages/roosterjs-editor-dom/lib/index.ts");
// Inheritable CSS properties
// Ref: https://www.w3.org/TR/CSS21/propidx.html
var INHERITABLE_PROPERTIES = 'border-collapse,border-spacing,caption-side,color,cursor,direction,empty-cells,font-family,font-size,font-style,font-variant,font-weight,font,letter-spacing,line-height,list-style-image,list-style-position,list-style-type,list-style,orphans,quotes,text-align,text-indent,text-transform,visibility,white-space,widows,word-spacing'.split(',');
function getInheritableStyles(editor) {
    var node = roosterjs_editor_api_1.getNodeAtCursor(editor);
    var styles = node ? roosterjs_editor_dom_1.getComputedStyles(node, INHERITABLE_PROPERTIES) : [];
    var result = {};
    for (var i = 0; i < INHERITABLE_PROPERTIES.length; i++) {
        result[INHERITABLE_PROPERTIES[i]] = styles[i] || '';
    }
    return result;
}
exports.default = getInheritableStyles;


/***/ }),

/***/ "./packages/roosterjs-editor-plugins/lib/Paste/textToHtml.ts":
/*!*******************************************************************!*\
  !*** ./packages/roosterjs-editor-plugins/lib/Paste/textToHtml.ts ***!
  \*******************************************************************/
/*! no static exports found */
/***/ (function(module, exports, __webpack_require__) {

"use strict";

Object.defineProperty(exports, "__esModule", { value: true });
var roosterjs_editor_dom_1 = __webpack_require__(/*! roosterjs-editor-dom */ "./packages/roosterjs-editor-dom/lib/index.ts");
var ZERO_WIDTH_SPACE = '&#8203;';
/**
 * Convert plain to HTML
 * @param text The plain text to convert
 * @returns HTML string to present the input text
 */
function textToHtml(text) {
    text = (text || '')
        .replace(/&/g, '&amp;')
        .replace(/</g, '&lt;')
        .replace(/>/g, '&gt;')
        .replace(/'/g, '&#39;')
        .replace(/"/g, '&quot;')
        .replace(/^ /gm, '&nbsp;')
        .replace(/\r/g, '');
    var lines = text.split('\n');
    if (lines.length == 2) {
        text = "<span>" + lines[0] + "<br></span><span>" + lines[1] + "</span>";
    }
    else if (lines.length > 2) {
        text = '';
        var lineEnd_1 = roosterjs_editor_dom_1.Browser.isEdge || roosterjs_editor_dom_1.Browser.isIE ? ZERO_WIDTH_SPACE : '<br>';
        lines.forEach(function (line, i) {
            if (i == 0) {
                text += "<span>" + line + "<br></span>";
            }
            else if (i == lines.length - 1) {
                text += "<span>" + line + "</span>";
            }
            else {
                text += "<div>" + line + lineEnd_1 + "</div>";
            }
        });
    }
    text = text.replace(/\s\s/g, ' &nbsp;');
    return text;
}
exports.default = textToHtml;


/***/ }),

/***/ "./packages/roosterjs-editor-plugins/lib/Paste/wordConverter/CustomData.ts":
/*!*********************************************************************************!*\
  !*** ./packages/roosterjs-editor-plugins/lib/Paste/wordConverter/CustomData.ts ***!
  \*********************************************************************************/
/*! no static exports found */
/***/ (function(module, exports, __webpack_require__) {

"use strict";

Object.defineProperty(exports, "__esModule", { value: true });
/** NodeId attribute */
var NODE_ID_ATTRIBUTE_NAME = 'NodeId';
;
/** create an empty CustomData */
function createCustomData() {
    return {
        dict: {},
        nextNodeId: 1,
    };
}
exports.createCustomData = createCustomData;
/**
 * Sets the specified object data
 */
function setObject(customData, element, key, value) {
    // Get the id for the element
    if (element.nodeType == 1 /* Element */) {
        var id = getAndSetNodeId(customData, element);
        if (id != '') {
            // Get the values for the element
            if (!customData.dict[id]) {
                // First time dictionary creation
                customData.dict[id] = {};
            }
            customData.dict[id][key] = value;
        }
    }
}
exports.setObject = setObject;
/**
 * Reads the specified object data
 */
function getObject(customData, element, key) {
    if (element.nodeType == 1 /* Element */) {
        var id = getAndSetNodeId(customData, element);
        if (id != '') {
            return customData.dict[id] && customData.dict[id][key];
        }
    }
    return null;
}
exports.getObject = getObject;
/** Get the unique id for the specified node... */
function getAndSetNodeId(customData, element) {
    var id = element.getAttribute(NODE_ID_ATTRIBUTE_NAME);
    if (!id) {
        id = customData.nextNodeId.toString();
        customData.nextNodeId++;
        element.setAttribute(NODE_ID_ATTRIBUTE_NAME, id);
    }
    return id;
}


/***/ }),

/***/ "./packages/roosterjs-editor-plugins/lib/Paste/wordConverter/LevelLists.ts":
/*!*********************************************************************************!*\
  !*** ./packages/roosterjs-editor-plugins/lib/Paste/wordConverter/LevelLists.ts ***!
  \*********************************************************************************/
/*! no static exports found */
/***/ (function(module, exports, __webpack_require__) {

"use strict";

Object.defineProperty(exports, "__esModule", { value: true });
;
/** create an empty LevelLists */
function createLevelLists() {
    return {
        listsMetadata: {},
        currentUniqueListId: -1,
    };
}
exports.createLevelLists = createLevelLists;


/***/ }),

/***/ "./packages/roosterjs-editor-plugins/lib/Paste/wordConverter/WordConverterArguments.ts":
/*!*********************************************************************************************!*\
  !*** ./packages/roosterjs-editor-plugins/lib/Paste/wordConverter/WordConverterArguments.ts ***!
  \*********************************************************************************************/
/*! no static exports found */
/***/ (function(module, exports, __webpack_require__) {

"use strict";

Object.defineProperty(exports, "__esModule", { value: true });
var LevelLists_1 = __webpack_require__(/*! ./LevelLists */ "./packages/roosterjs-editor-plugins/lib/Paste/wordConverter/LevelLists.ts");
;
/** create an empty WordConverterArguments */
function createWordConverterArguments(nodes) {
    return {
        nodes: nodes,
        currentIndex: 0,
        lists: {},
        listItems: [],
        currentListIdsByLevels: [LevelLists_1.createLevelLists()],
        lastProcessedItem: null,
    };
}
exports.createWordConverterArguments = createWordConverterArguments;


/***/ }),

/***/ "./packages/roosterjs-editor-plugins/lib/Paste/wordConverter/convertPastedContentFromWord.ts":
/*!***************************************************************************************************!*\
  !*** ./packages/roosterjs-editor-plugins/lib/Paste/wordConverter/convertPastedContentFromWord.ts ***!
  \***************************************************************************************************/
/*! no static exports found */
/***/ (function(module, exports, __webpack_require__) {

"use strict";

Object.defineProperty(exports, "__esModule", { value: true });
var wordConverter_1 = __webpack_require__(/*! ./wordConverter */ "./packages/roosterjs-editor-plugins/lib/Paste/wordConverter/wordConverter.ts");
var WordConverterArguments_1 = __webpack_require__(/*! ./WordConverterArguments */ "./packages/roosterjs-editor-plugins/lib/Paste/wordConverter/WordConverterArguments.ts");
var converterUtils_1 = __webpack_require__(/*! ./converterUtils */ "./packages/roosterjs-editor-plugins/lib/Paste/wordConverter/converterUtils.ts");
/** Converts all the Word generated list items in the specified node into standard HTML UL and OL tags */
function convertPastedContentFromWord(root) {
    var wordConverter = wordConverter_1.createWordConverter();
    // First find all the nodes that we need to check for list item information
    // This call will return all the p and header elements under the root node.. These are the elements that
    // Word uses a list items, so we'll only process them and avoid walking the whole tree.
    var elements = root.querySelectorAll('p');
    if (elements.length > 0) {
        wordConverter.wordConverterArgs = WordConverterArguments_1.createWordConverterArguments(elements);
        if (converterUtils_1.processNodesDiscovery(wordConverter)) {
            converterUtils_1.processNodeConvert(wordConverter);
        }
    }
}
exports.default = convertPastedContentFromWord;


/***/ }),

/***/ "./packages/roosterjs-editor-plugins/lib/Paste/wordConverter/converterUtils.ts":
/*!*************************************************************************************!*\
  !*** ./packages/roosterjs-editor-plugins/lib/Paste/wordConverter/converterUtils.ts ***!
  \*************************************************************************************/
/*! no static exports found */
/***/ (function(module, exports, __webpack_require__) {

"use strict";

Object.defineProperty(exports, "__esModule", { value: true });
var LevelLists_1 = __webpack_require__(/*! ./LevelLists */ "./packages/roosterjs-editor-plugins/lib/Paste/wordConverter/LevelLists.ts");
var CustomData_1 = __webpack_require__(/*! ./CustomData */ "./packages/roosterjs-editor-plugins/lib/Paste/wordConverter/CustomData.ts");
var roosterjs_editor_dom_1 = __webpack_require__(/*! roosterjs-editor-dom */ "./packages/roosterjs-editor-dom/lib/index.ts");
/** Word list metadata style name */
var LOOKUP_DEPTH = 5;
/** Name for the word list id property in the custom data */
var UNIQUE_LIST_ID_CUSTOM_DATA = 'UniqueListId';
/** Word list metadata style name */
var MSO_LIST_STYLE_NAME = 'mso-list';
/** Regular expression to match line breaks */
var LINE_BREAKS = /[\n|\r]/gi;
/**
 * Handles the pass 1: Discovery
 * During discovery, we'll parse the metadata out of the elements and store it in the list items dictionary.
 * We'll detect cases where the list items for a particular ordered list are not next to each other. Word does these
 * for numbered headers, and we don't want to convert those, because the numbering would be completely wrong.
 */
function processNodesDiscovery(wordConverter) {
    var args = wordConverter.wordConverterArgs;
    while (args.currentIndex < args.nodes.length) {
        var node = args.nodes.item(args.currentIndex);
        // Try to get the list metadata for the specified node
        var itemMetadata = getListItemMetadata(node);
        if (itemMetadata) {
            var levelInfo = args.currentListIdsByLevels[itemMetadata.level - 1] || LevelLists_1.createLevelLists();
            args.currentListIdsByLevels[itemMetadata.level - 1] = levelInfo;
            // We need to drop some list information if this is not an item next to another
            if (args.lastProcessedItem && getRealPreviousSibling(node) != args.lastProcessedItem) {
                // This list item is not next to the previous one. This means that there is some content in between them
                // so we need to reset our list of list ids per level
                resetCurrentLists(args);
            }
            // Get the list metadata for the list that will hold this item
            var listMetadata = levelInfo.listsMetadata[itemMetadata.wordListId];
            if (!listMetadata) {
                // Get the first item fake bullet.. This will be used later to check what is the right type of list
                var firstFakeBullet = getFakeBulletText(node, LOOKUP_DEPTH);
                // This is a the first item of a list.. We'll create the list metadata using the information
                // we already have from this first item
                listMetadata = {
                    numberOfItems: 0,
                    uniqueListId: wordConverter.nextUniqueId++,
                    firstFakeBullet: firstFakeBullet,
                    // If the bullet we got is emtpy or not found, we ignore the list out.. this means
                    // that this is not an item we need to convert of that the format doesn't match what
                    // we are expecting
                    ignore: !firstFakeBullet || firstFakeBullet.length == 0,
                    // We'll use the first fake bullet to try to figure out which type of list we create. If this list has a second
                    // item, we'll perform a better comparasion, but for one item lists, this will be check that will determine the list type
                    tagName: getFakeBulletTagName(firstFakeBullet),
                };
                levelInfo.listsMetadata[itemMetadata.wordListId] = listMetadata;
                args.lists[listMetadata.uniqueListId.toString()] = listMetadata;
            }
            else if (!listMetadata.ignore && listMetadata.numberOfItems == 1) {
                // This is the second item we've seen for this list.. we'll compare the 2 fake bullet
                // items we have an decide if we create ordered or unordered lists based on this.
                // This is the best way we can do this since we cannot read the metadata that Word
                // puts in the head of the HTML...
                var secondFakeBullet = getFakeBulletText(node, LOOKUP_DEPTH);
                listMetadata.tagName =
                    listMetadata.firstFakeBullet == secondFakeBullet ? 'UL' : 'OL';
            }
            // Set the unique id to the list
            itemMetadata.uniqueListId = listMetadata.uniqueListId;
            // Check if we need to ignore this list... we'll either know already that we need to ignore
            // it, or we'll know it because the previous list items are not next to this one
            if (listMetadata.ignore ||
                (listMetadata.tagName == 'OL' &&
                    listMetadata.numberOfItems > 0 &&
                    levelInfo.currentUniqueListId != itemMetadata.uniqueListId)) {
                // We need to ignore this item... and we also need to forget about the lists that
                // are not at the root level
                listMetadata.ignore = true;
                args.currentListIdsByLevels[0].currentUniqueListId = -1;
                args.currentListIdsByLevels = args.currentListIdsByLevels.slice(0, 1);
            }
            else {
                // This is an item we don't need to ignore... If added lists deep under this one before
                // we'll drop their ids from the list of ids per level.. this is because this list item
                // breaks the deeper lists.
                if (args.currentListIdsByLevels.length > itemMetadata.level) {
                    args.currentListIdsByLevels = args.currentListIdsByLevels.slice(0, itemMetadata.level);
                }
                levelInfo.currentUniqueListId = itemMetadata.uniqueListId;
                // Add the list item into the list of items to be processed
                args.listItems.push(itemMetadata);
                listMetadata.numberOfItems++;
            }
            args.lastProcessedItem = node;
        }
        else {
            // Here, we know that this is not a list item, but we'll want to check if it is one "no bullet" list items...
            // these can be created by creating a bullet and hitting delete on it it... The content will continue to be indented, but there will
            // be no bullet and the list will continue correctly after that. Visually, it looks like the previous item has multiple lines, but
            // the HTML generated has multiple paragraphs with the same class. We'll merge these when we find them, so the logic doesn't skips
            // the list conversion thinking that the list items are not together...
            var last = args.lastProcessedItem;
            if (last &&
                getRealPreviousSibling(node) == last &&
                node.tagName == last.tagName &&
                node.className == last.className) {
                // Add 2 line breaks and move all the nodes to the last item
                last.appendChild(last.ownerDocument.createElement('br'));
                last.appendChild(last.ownerDocument.createElement('br'));
                while (node.firstChild != null) {
                    last.appendChild(node.firstChild);
                }
                // Remove the item that we don't need anymore
                node.parentNode.removeChild(node);
            }
        }
        // Move to the next element are return true if more elements need to be processed
        args.currentIndex++;
    }
    return args.listItems.length > 0;
}
exports.processNodesDiscovery = processNodesDiscovery;
/**
 * Handles the pass 2: Conversion
 * During conversion, we'll go over the elements that belong to a list that we've marked as a list to convert, and we'll perform the
 * conversion needed
 */
function processNodeConvert(wordConverter) {
    var args = wordConverter.wordConverterArgs;
    args.currentIndex = 0;
    while (args.currentIndex < args.listItems.length) {
        var metadata = args.listItems[args.currentIndex];
        var node = metadata.originalNode;
        var listMetadata = args.lists[metadata.uniqueListId.toString()];
        if (!listMetadata.ignore) {
            // We have a list item that we need to convert, get or create the list
            // that hold this item out
            var list = getOrCreateListForNode(wordConverter, node, metadata, listMetadata);
            if (list) {
                // Clean the element out.. this call gets rid of the fake bullet and unneeded nodes
                cleanupListIgnore(node, LOOKUP_DEPTH);
                // Create a new list item and transfer the children
                var li = node.ownerDocument.createElement('LI');
                while (node.firstChild) {
                    li.appendChild(node.firstChild);
                }
                // Append the list item into the list
                list.appendChild(li);
                // Remove the node we just converted
                node.parentNode.removeChild(node);
                if (listMetadata.tagName == 'UL') {
                    wordConverter.numBulletsConverted++;
                }
                else {
                    wordConverter.numNumberedConverted++;
                }
            }
        }
        args.currentIndex++;
    }
    return wordConverter.numBulletsConverted > 0 || wordConverter.numNumberedConverted > 0;
}
exports.processNodeConvert = processNodeConvert;
/**
 * Gets or creates the list (UL or OL) that holds this item out based on the
 * items content and the specified metadata
 */
function getOrCreateListForNode(wordConverter, node, metadata, listMetadata) {
    // First get the last list next to this node under the specified level. This code
    // path will return the list or will create lists if needed
    var list = recurringGetOrCreateListAtNode(node, metadata.level, listMetadata);
    // Here use the unique list ID to detect if we have the right list...
    // it is possible to have 2 different lists next to each other with different formats, so
    // we want to detect this an create separate lists for those cases
    var listId = CustomData_1.getObject(wordConverter.customData, list, UNIQUE_LIST_ID_CUSTOM_DATA);
    // If we have a list with and ID, but the ID is different than the ID for this list item, this
    // is a completely new list, so we'll append a new list for that
    if ((listId && listId != metadata.uniqueListId) || (!listId && list.firstChild)) {
        var newList = node.ownerDocument.createElement(listMetadata.tagName);
        list.parentNode.insertBefore(newList, list.nextSibling);
        list = newList;
    }
    // Set the list id into the custom data
    CustomData_1.setObject(wordConverter.customData, list, UNIQUE_LIST_ID_CUSTOM_DATA, metadata.uniqueListId);
    // This call will convert the list if needed to the right type of list required. This can happen
    // on the cases where the first list item for this list is located after a deeper list. for that
    // case, we will have created a UL for it, and we may need to convert it
    return convertListIfNeeded(wordConverter, list, listMetadata);
}
/**
 * Converts the list between UL and OL if needed, by using the fake bullet and
 * information already stored in the list itself
 */
function convertListIfNeeded(wordConverter, list, listMetadata) {
    // Check if we need to convert the list out
    if (listMetadata.tagName != roosterjs_editor_dom_1.getTagOfNode(list)) {
        // We have the wrong list type.. convert it, set the id again and tranfer all the childs
        var newList = list.ownerDocument.createElement(listMetadata.tagName);
        CustomData_1.setObject(wordConverter.customData, newList, UNIQUE_LIST_ID_CUSTOM_DATA, CustomData_1.getObject(wordConverter.customData, list, UNIQUE_LIST_ID_CUSTOM_DATA));
        while (list.firstChild) {
            newList.appendChild(list.firstChild);
        }
        list.parentNode.insertBefore(newList, list);
        list.parentNode.removeChild(list);
        list = newList;
    }
    return list;
}
/**
 * Gets or creates the specified list
 */
function recurringGetOrCreateListAtNode(node, level, listMetadata) {
    var parent = null;
    var possibleList;
    if (level == 1) {
        // Root case, we'll check if the list is the previous sibling of the node
        possibleList = getRealPreviousSibling(node);
    }
    else {
        // If we get here, we are looking for level 2 or deeper... get the upper list
        // and check if the last element is a list
        parent = recurringGetOrCreateListAtNode(node, level - 1, null);
        possibleList = parent.lastChild;
    }
    // Check the element that we got and verify that it is a list
    if (possibleList && possibleList.nodeType == 1 /* Element */) {
        var tag = roosterjs_editor_dom_1.getTagOfNode(possibleList);
        if (tag == 'UL' || tag == 'OL') {
            // We have a list.. use it
            return possibleList;
        }
    }
    // If we get here, it means we don't have a list and we need to create one
    // this code path will always create new lists as UL lists
    var newList = node.ownerDocument.createElement(listMetadata ? listMetadata.tagName : 'UL');
    if (level == 1) {
        // For level 1, we'll insert the list beofre the node
        node.parentNode.insertBefore(newList, node);
    }
    else {
        // Any level 2 or above, we insert the list as the last
        // child of the upper level list
        parent.appendChild(newList);
    }
    return newList;
}
/**
 * Cleans up the node children by removing the childs marked as mso-list: Ignore.
 * This nodes hold the fake bullet information that Word puts in and when
 * conversion is happening, we want to get rid of these elements
 */
function cleanupListIgnore(node, levels) {
    for (var i = 0; i < node.childNodes.length; i++) {
        var child = node.childNodes[i];
        // Clean up the item internally first if we need to based on the number of levels
        if (child.nodeType == 1 /* Element */ && levels > 1) {
            cleanupListIgnore(child, levels - 1);
        }
        // Try to convert word comments into ignore elements if we haven't done so for this element
        child = fixWordListComments(child, true /*removeComments*/);
        // Check if we can remove this item out
        if (isEmptySpan(child) || isIgnoreNode(child)) {
            node.removeChild(child);
            i--;
        }
    }
}
/**
 * Reads the word list metadada out of the specified node. If the node
 * is not a Word list item, it returns null.
 */
function getListItemMetadata(node) {
    if (node.nodeType == 1 /* Element */) {
        var listatt = getStyleValue(node, MSO_LIST_STYLE_NAME);
        if (listatt && listatt.length > 0) {
            try {
                // Word mso-list property holds 3 space separated values in the following format: lst1 level1 lfo0
                // Where:
                // (0) List identified for the metadata in the <head> of the document. We cannot read the <head> metada
                // (1) Level of the list. This also maps to the <head> metadata that we cannot read, but
                // for almost all cases, it maps to the list identation (or level). We'll use it as the
                // list indentation value
                // (2) Contains a specific list identifier.
                // Example value: "l0 level1 lfo1"
                var listprops = listatt.split(' ');
                if (listprops.length == 3) {
                    return {
                        level: parseInt(listprops[1].substr('level'.length)),
                        wordListId: listatt,
                        originalNode: node,
                        uniqueListId: 0,
                    };
                }
            }
            catch (e) { }
        }
    }
    return null;
}
function isFakeBullet(fakeBullet) {
    return ['o', '·', '§', '-'].indexOf(fakeBullet) >= 0;
}
/** Given a fake bullet text, returns the type of list that should be used for it */
function getFakeBulletTagName(fakeBullet) {
    return isFakeBullet(fakeBullet) ? 'UL' : 'OL';
}
/**
 * Finds the fake bullet text out of the specified node and returns it. For images, it will return
 * a bullet string. If not found, it returns null...
 */
function getFakeBulletText(node, levels) {
    // Word uses the following format for their bullets:
    // <p style="mso-list:l1 level1 lfo2">
    // <span style="...">
    // <span style="mso-list:Ignore">1.<span style="...">&nbsp;&nbsp;&nbsp;&nbsp;&nbsp;&nbsp;</span></span>
    // </span>
    // Content here...
    // </p>
    //
    // Basically, we need to locate the mso-list:Ignore SPAN, which holds either one text or image node. That
    // text or image node will be the fake bullet we are looking for
    var result = null;
    var child = node.firstChild;
    while (!result && child) {
        // First, check if we need to convert the Word list comments into real elements
        child = fixWordListComments(child, true /*removeComments*/);
        // Check if this is the node that holds the fake bullets (mso-list: Ignore)
        if (isIgnoreNode(child)) {
            // Yes... this is the node that holds either the text or image data
            result = child.textContent.trim();
            // This is the case for image case
            if (result.length == 0) {
                result = 'o';
            }
        }
        else if (child.nodeType == 1 /* Element */ && levels > 1) {
            // If this is an element and we are not in the last level, try to get the fake bullet
            // out of the child
            result = getFakeBulletText(child, levels - 1);
        }
        child = child.nextSibling;
    }
    return result;
}
/**
 * If the specified element is a Word List comments, this code verifies and fixes
 * the markup when needed to ensure that Chrome bullet conversions work as expected
 * -----
 * We'll convert <!--[if !supportLists]--> and <!--[endif]--> comments into
 * <span style="mso-list:Ignore"></span>... Chrome has a bug where it drops the
 * styles of the span, but we'll use these comments to recreate them out
 */
function fixWordListComments(child, removeComments) {
    if (child.nodeType == 8 /* Comment */) {
        var value = child.data;
        if (value && value.trim().toLowerCase() == '[if !supportlists]') {
            // We have a list ignore start, find the end.. We know is not more than
            // 3 nodes away, so we'll optimize our checks
            var nextElement = child;
            var endComment = null;
            for (var j = 0; j < 4; j++) {
                nextElement = getRealNextSibling(nextElement);
                if (!nextElement) {
                    break;
                }
                if (nextElement.nodeType == 8 /* Comment */) {
                    value = nextElement.data;
                    if (value && value.trim().toLowerCase() == '[endif]') {
                        endComment = nextElement;
                        break;
                    }
                }
            }
            // if we found the end node, wrap everything out
            if (endComment) {
                var newSpan = child.ownerDocument.createElement('span');
                newSpan.setAttribute('style', 'mso-list: ignore');
                nextElement = getRealNextSibling(child);
                while (nextElement != endComment) {
                    nextElement = nextElement.nextSibling;
                    newSpan.appendChild(nextElement.previousSibling);
                }
                // Insert the element out and use that one as the current child
                endComment.parentNode.insertBefore(newSpan, endComment);
                // Remove the comments out if the call specified it out
                if (removeComments) {
                    child.parentNode.removeChild(child);
                    endComment.parentNode.removeChild(endComment);
                }
                // Last, make sure we return the new element out instead of the comment
                child = newSpan;
            }
        }
    }
    return child;
}
/** Finds the real previous sibling, ignoring emtpy text nodes */
function getRealPreviousSibling(node) {
    var prevSibling = node;
    do {
        prevSibling = prevSibling.previousSibling;
    } while (prevSibling && isEmptyTextNode(prevSibling));
    return prevSibling;
}
/** Finds the real next sibling, ignoring empty text nodes */
function getRealNextSibling(node) {
    var nextSibling = node;
    do {
        nextSibling = nextSibling.nextSibling;
    } while (nextSibling && isEmptyTextNode(nextSibling));
    return nextSibling;
}
/**
 * Checks if the specified node is marked as a mso-list: Ignore. These
 * nodes need to be ignored when a list item is converted into standard
 * HTML lists
 */
function isIgnoreNode(node) {
    if (node.nodeType == 1 /* Element */) {
        var listatt = getStyleValue(node, MSO_LIST_STYLE_NAME);
        if (listatt && listatt.length > 0 && listatt.trim().toLowerCase() == 'ignore') {
            return true;
        }
    }
    return false;
}
/** Checks if the specified node is an empty span. */
function isEmptySpan(node) {
    return roosterjs_editor_dom_1.getTagOfNode(node) == 'SPAN' && !node.firstChild;
}
/** Reads the specified style value from the node */
function getStyleValue(node, styleName) {
    // Word uses non-standard names for the metadata that puts in the style of the element...
    // Most browsers will not provide the information for those unstandard values throug the node.style
    // property, so the only reliable way to read them is to get the attribute directly and do
    // the required parsing..
    var textStyle = node.getAttribute('style');
    if (textStyle && textStyle.length > 0 && textStyle.indexOf(styleName) >= 0) {
        // Split all the CSS name: value pairs
        var inStyles = textStyle.split(';');
        for (var i = 0; i < inStyles.length; i++) {
            // Split the name and value
            var nvpair = inStyles[i].split(':');
            if (nvpair.length == 2 && nvpair[0].trim() == styleName) {
                return nvpair[1].trim();
            }
        }
    }
    // As a backup mechanism, we'll still try to get the value from the style object
    // Dictionary styles = (Dictionary)(object)node.Style;
    // return (string)styles[styleName];
    return null;
}
/** Checks if the node is an empty text node that can be ignored */
function isEmptyTextNode(node) {
    // No node is empty
    if (!node) {
        return true;
    }
    // Empty text node is empty
    if (node.nodeType == 3 /* Text */) {
        var value = node.nodeValue;
        value = value.replace(LINE_BREAKS, '');
        return value.trim().length == 0;
    }
    // Span or Font with an empty child node is empty
    var tagName = roosterjs_editor_dom_1.getTagOfNode(node);
    if (node.firstChild == node.lastChild && (tagName == 'SPAN' || tagName == 'FONT')) {
        return isEmptyTextNode(node.firstChild);
    }
    // If not found, then this is not empty
    return false;
}
/** Resets the list */
function resetCurrentLists(args) {
    for (var i = 0; i < args.currentListIdsByLevels.length; i++) {
        var ll = args.currentListIdsByLevels[i];
        if (ll) {
            ll.currentUniqueListId = -1;
        }
    }
}


/***/ }),

/***/ "./packages/roosterjs-editor-plugins/lib/Paste/wordConverter/wordConverter.ts":
/*!************************************************************************************!*\
  !*** ./packages/roosterjs-editor-plugins/lib/Paste/wordConverter/wordConverter.ts ***!
  \************************************************************************************/
/*! no static exports found */
/***/ (function(module, exports, __webpack_require__) {

"use strict";

Object.defineProperty(exports, "__esModule", { value: true });
var CustomData_1 = __webpack_require__(/*! ./CustomData */ "./packages/roosterjs-editor-plugins/lib/Paste/wordConverter/CustomData.ts");
;
/** create an empty WordConverter */
function createWordConverter() {
    return {
        nextUniqueId: 1,
        numBulletsConverted: 0,
        numNumberedConverted: 0,
        wordConverterArgs: null,
        customData: CustomData_1.createCustomData(),
    };
}
exports.createWordConverter = createWordConverter;


/***/ }),

/***/ "./packages/roosterjs-editor-plugins/lib/index.ts":
/*!********************************************************!*\
  !*** ./packages/roosterjs-editor-plugins/lib/index.ts ***!
  \********************************************************/
/*! no static exports found */
/***/ (function(module, exports, __webpack_require__) {

"use strict";

Object.defineProperty(exports, "__esModule", { value: true });
var DefaultShortcut_1 = __webpack_require__(/*! ./DefaultShortcut/DefaultShortcut */ "./packages/roosterjs-editor-plugins/lib/DefaultShortcut/DefaultShortcut.ts");
exports.DefaultShortcut = DefaultShortcut_1.default;
var HyperLink_1 = __webpack_require__(/*! ./HyperLink/HyperLink */ "./packages/roosterjs-editor-plugins/lib/HyperLink/HyperLink.ts");
exports.HyperLink = HyperLink_1.default;
var ContentEdit_1 = __webpack_require__(/*! ./ContentEdit/ContentEdit */ "./packages/roosterjs-editor-plugins/lib/ContentEdit/ContentEdit.ts");
exports.ContentEdit = ContentEdit_1.default;
var Paste_1 = __webpack_require__(/*! ./Paste/Paste */ "./packages/roosterjs-editor-plugins/lib/Paste/Paste.ts");
exports.Paste = Paste_1.default;
var ContentEditFeatures_1 = __webpack_require__(/*! ./ContentEdit/ContentEditFeatures */ "./packages/roosterjs-editor-plugins/lib/ContentEdit/ContentEditFeatures.ts");
exports.getDefaultContentEditFeatures = ContentEditFeatures_1.getDefaultContentEditFeatures;


/***/ }),

/***/ "./packages/roosterjs-editor-types/lib/index.ts":
/*!******************************************************!*\
  !*** ./packages/roosterjs-editor-types/lib/index.ts ***!
  \******************************************************/
/*! no static exports found */
/***/ (function(module, exports, __webpack_require__) {

"use strict";

Object.defineProperty(exports, "__esModule", { value: true });


/***/ }),

/***/ "./packages/roosterjs-plugin-image-resize/lib/ImageResize.ts":
/*!*******************************************************************!*\
  !*** ./packages/roosterjs-plugin-image-resize/lib/ImageResize.ts ***!
  \*******************************************************************/
/*! no static exports found */
/***/ (function(module, exports, __webpack_require__) {

"use strict";

Object.defineProperty(exports, "__esModule", { value: true });
var roosterjs_editor_dom_1 = __webpack_require__(/*! roosterjs-editor-dom */ "./packages/roosterjs-editor-dom/lib/index.ts");
var BEGIN_TAG = 'RoosterJsImageResizingBegin';
var END_TAG = 'RoosterJsImageResizingEnd';
var EXTRACT_HTML_REGEX = new RegExp("<!--" + BEGIN_TAG + "-->[\\s\\S]*(<img\\s[^>]+>)[\\s\\S]*<!--" + END_TAG + "-->", 'gim');
var DELETE_KEYCODE = 46;
var BACKSPACE_KEYCODE = 8;
var SHIFT_KEYCODE = 16;
var CTRL_KEYCODE = 17;
var ALT_KEYCODE = 18;
/**
 * A plugin to support the functionality of resizing an inline image inside editor.
 */
var ImageResize = /** @class */ (function () {
    /**
     * Create a new instance of ImageResize
     * @param minWidth Minimum width of image when resize in pixel, default value is 10
     * @param minHeight Minimum height of image when resize in pixel, default value is 10
     * @param selectionBorderColor Color of resize border and handles, default value is #DB626C
     * @param forcePreserveRatio Whether always preserve width/height ratio when resize, default value is false
     */
    function ImageResize(minWidth, minHeight, selectionBorderColor, forcePreserveRatio) {
        if (minWidth === void 0) { minWidth = 10; }
        if (minHeight === void 0) { minHeight = 10; }
        if (selectionBorderColor === void 0) { selectionBorderColor = '#DB626C'; }
        if (forcePreserveRatio === void 0) { forcePreserveRatio = false; }
        var _this = this;
        this.minWidth = minWidth;
        this.minHeight = minHeight;
        this.selectionBorderColor = selectionBorderColor;
        this.forcePreserveRatio = forcePreserveRatio;
        this.startResize = function (e) {
            var img = _this.getSelectedImage();
            if (_this.editor && img) {
                _this.startPageX = e.pageX;
                _this.startPageY = e.pageY;
                _this.startWidth = img.clientWidth;
                _this.startHeight = img.clientHeight;
                _this.editor.formatWithUndo(null, false /*preserveSelection*/, "ImageResize" /* ImageResize */);
                var document_1 = _this.editor.getDocument();
                document_1.addEventListener('mousemove', _this.doResize, true /*useCapture*/);
                document_1.addEventListener('mouseup', _this.finishResize, true /*useCapture*/);
                _this.direction = (e.srcElement || e.target).style.cursor;
            }
            e.preventDefault();
        };
        this.doResize = function (e) {
            var img = _this.getSelectedImage();
            if (_this.editor && img) {
                var widthChange = e.pageX - _this.startPageX;
                var heightChange = e.pageY - _this.startPageY;
                var newWidth = Math.max(_this.startWidth + (_this.isWest(_this.direction) ? -widthChange : widthChange), _this.minWidth);
                var newHeight = Math.max(_this.startHeight + (_this.isNorth(_this.direction) ? -heightChange : heightChange), _this.minHeight);
                if (_this.forcePreserveRatio || e.shiftKey) {
                    var ratio = _this.startWidth > 0 && _this.startHeight > 0
                        ? _this.startWidth * 1.0 / _this.startHeight
                        : 0;
                    if (ratio > 0) {
                        if (newWidth < newHeight * ratio) {
                            newWidth = newHeight * ratio;
                        }
                        else {
                            newHeight = newWidth / ratio;
                        }
                    }
                }
                img.style.width = newWidth + 'px';
                img.style.height = newHeight + 'px';
            }
            e.preventDefault();
        };
        this.finishResize = function (e) {
            var img = _this.getSelectedImage();
            if (_this.editor && img) {
                var document_2 = _this.editor.getDocument();
                document_2.removeEventListener('mousemove', _this.doResize, true /*useCapture*/);
                document_2.removeEventListener('mouseup', _this.finishResize, true /*useCapture*/);
                var width = img.clientWidth;
                var height = img.clientHeight;
                img.style.width = width + 'px';
                img.style.height = height + 'px';
                img.width = width;
                img.height = height;
                _this.resizeDiv.style.width = '';
                _this.resizeDiv.style.height = '';
            }
            _this.direction = null;
            _this.editor.formatWithUndo(null, false, "ImageResize" /* ImageResize */);
            e.preventDefault();
        };
        this.removeResizeDivIfAny = function (img) {
            var div = img && img.parentNode;
            var previous = div && div.previousSibling;
            var next = div && div.nextSibling;
            if (previous &&
                previous.nodeType == 8 /* Comment */ &&
                previous.nodeValue == BEGIN_TAG &&
                next &&
                next.nodeType == 8 /* Comment */ &&
                next.nodeValue == END_TAG) {
                div.parentNode.insertBefore(img, div);
                _this.removeResizeDiv(div);
            }
        };
    }
    /**
     * Initialize this plugin
     * @param editor The editor instance
     */
    ImageResize.prototype.initialize = function (editor) {
        this.editor = editor;
        this.editor.getDocument().execCommand('enableObjectResizing', false, false);
    };
    /**
     * Dispose this plugin
     */
    ImageResize.prototype.dispose = function () {
        if (this.resizeDiv) {
            this.unselect(false /*selectImageAfterUnselect*/);
        }
        this.editor = null;
    };
    /**
     * Handle plugin events
     * @param event The event object
     */
    ImageResize.prototype.onPluginEvent = function (e) {
        var _this = this;
        if (e.eventType == 4 /* MouseDown */) {
            var event_1 = e.rawEvent;
            var target = (event_1.srcElement || event_1.target);
            if (roosterjs_editor_dom_1.getTagOfNode(target) == 'IMG') {
                target.contentEditable = 'false';
                var currentImg = this.getSelectedImage();
                if (currentImg && currentImg != target) {
                    this.unselect(false /*selectImageAfterUnselect*/);
                }
                if (!this.resizeDiv) {
                    this.select(target);
                }
            }
            else if (this.resizeDiv && !roosterjs_editor_dom_1.contains(this.resizeDiv, target)) {
                this.unselect(false /*selectImageAfterUnselect*/);
            }
        }
        else if (e.eventType == 0 /* KeyDown */ && this.resizeDiv) {
            var event_2 = e.rawEvent;
            if (event_2.which == DELETE_KEYCODE || event_2.which == BACKSPACE_KEYCODE) {
                this.editor.formatWithUndo(function () {
                    _this.removeResizeDiv(_this.resizeDiv);
                    _this.resizeDiv = null;
                }, false /*preserveSelection*/, "ImageResize" /* ImageResize */);
                event_2.preventDefault();
            }
            else if (event_2.which != SHIFT_KEYCODE &&
                event_2.which != CTRL_KEYCODE &&
                event_2.which != ALT_KEYCODE) {
                this.unselect(true /*selectImageAfterUnselect*/);
            }
        }
        else if (e.eventType == 6 /* ContentChanged */ &&
            e.source != "ImageResize" /* ImageResize */) {
            this.editor.queryNodes('img', this.removeResizeDivIfAny);
            this.resizeDiv = null;
        }
        else if (e.eventType == 7 /* ExtractContent */) {
            var event_3 = e;
            event_3.content = this.extractHtml(event_3.content);
        }
    };
    ImageResize.prototype.select = function (target) {
        this.resizeDiv = this.createResizeDiv(target);
        target.contentEditable = 'false';
        this.editor.select(this.resizeDiv, "a" /* After */);
    };
    ImageResize.prototype.unselect = function (selectImageAfterUnselect) {
        var img = this.getSelectedImage();
        var parent = this.resizeDiv.parentNode;
        if (parent) {
            if (img) {
                img.removeAttribute('contentEditable');
                var referenceNode = this.resizeDiv.previousSibling &&
                    this.resizeDiv.previousSibling.nodeType == 8 /* Comment */
                    ? this.resizeDiv.previousSibling
                    : this.resizeDiv;
                parent.insertBefore(img, referenceNode);
                if (selectImageAfterUnselect) {
                    this.editor.select(img);
                }
            }
            this.removeResizeDiv(this.resizeDiv);
            this.resizeDiv = null;
        }
    };
    ImageResize.prototype.createResizeDiv = function (target) {
        var _this = this;
        var document = this.editor.getDocument();
        var resizeDiv = document.createElement('DIV');
        var parent = target.parentNode;
        parent.insertBefore(resizeDiv, target);
        parent.insertBefore(document.createComment(BEGIN_TAG), resizeDiv);
        parent.insertBefore(document.createComment(END_TAG), resizeDiv.nextSibling);
        resizeDiv.style.position = 'relative';
        resizeDiv.style.display = 'inline-table';
        resizeDiv.contentEditable = 'false';
        resizeDiv.appendChild(target);
        ['nw', 'ne', 'sw', 'se'].forEach(function (pos) {
            var div = document.createElement('DIV');
            resizeDiv.appendChild(div);
            div.style.position = 'absolute';
            div.style.width = '7px';
            div.style.height = '7px';
            div.style.backgroundColor = _this.selectionBorderColor;
            div.style.cursor = pos + '-resize';
            if (_this.isNorth(pos)) {
                div.style.top = '-3px';
            }
            else {
                div.style.bottom = '-3px';
            }
            if (_this.isWest(pos)) {
                div.style.left = '-3px';
            }
            else {
                div.style.right = '-3px';
            }
            div.addEventListener('mousedown', _this.startResize);
        });
        var div = document.createElement('DIV');
        resizeDiv.appendChild(div);
        div.style.position = 'absolute';
        div.style.top = '0';
        div.style.left = '0';
        div.style.right = '0';
        div.style.bottom = '0';
        div.style.border = 'solid 1px ' + this.selectionBorderColor;
        return resizeDiv;
    };
    ImageResize.prototype.removeResizeDiv = function (resizeDiv) {
        var _this = this;
        if (this.editor && this.editor.contains(resizeDiv)) {
            [resizeDiv.previousSibling, resizeDiv.nextSibling].forEach(function (comment) {
                if (comment && comment.nodeType == 8 /* Comment */) {
                    _this.editor.deleteNode(comment);
                }
            });
            this.editor.deleteNode(resizeDiv);
        }
    };
    ImageResize.prototype.extractHtml = function (html) {
        return html.replace(EXTRACT_HTML_REGEX, '$1');
    };
    ImageResize.prototype.getSelectedImage = function () {
        return this.resizeDiv ? this.resizeDiv.getElementsByTagName('IMG')[0] : null;
    };
    ImageResize.prototype.isNorth = function (direction) {
        return direction && direction.substr(0, 1) == 'n';
    };
    ImageResize.prototype.isWest = function (direction) {
        return direction && direction.substr(1, 1) == 'w';
    };
    return ImageResize;
}());
exports.default = ImageResize;


/***/ }),

/***/ "./packages/roosterjs-plugin-image-resize/lib/index.ts":
/*!*************************************************************!*\
  !*** ./packages/roosterjs-plugin-image-resize/lib/index.ts ***!
  \*************************************************************/
/*! no static exports found */
/***/ (function(module, exports, __webpack_require__) {

"use strict";

Object.defineProperty(exports, "__esModule", { value: true });
var ImageResize_1 = __webpack_require__(/*! ./ImageResize */ "./packages/roosterjs-plugin-image-resize/lib/ImageResize.ts");
exports.ImageResize = ImageResize_1.default;


/***/ }),

/***/ "./packages/roosterjs-plugin-table-resize/lib/TableResize.ts":
/*!*******************************************************************!*\
  !*** ./packages/roosterjs-plugin-table-resize/lib/TableResize.ts ***!
  \*******************************************************************/
/*! no static exports found */
/***/ (function(module, exports, __webpack_require__) {

"use strict";

Object.defineProperty(exports, "__esModule", { value: true });
var roosterjs_editor_api_1 = __webpack_require__(/*! roosterjs-editor-api */ "./packages/roosterjs-editor-api/lib/index.ts");
var roosterjs_editor_dom_1 = __webpack_require__(/*! roosterjs-editor-dom */ "./packages/roosterjs-editor-dom/lib/index.ts");
var TABLE_RESIZE_HANDLE_KEY = 'TABLE_RESIZE_HANDLE';
var HANDLE_WIDTH = 6;
var CONTAINER_HTML = "<div style=\"position: absolute; cursor: col-resize; width: " + HANDLE_WIDTH + "px; border: solid 0 #C6C6C6;\"></div>";
/**
 * A plugin to support the functionality of resizing a table inside editor.
 */
var TableResize = /** @class */ (function () {
    function TableResize() {
        var _this = this;
        this.pageX = -1;
        this.onMouseOver = function (e) {
            var node = (e.srcElement || e.target);
            if (_this.pageX < 0 && node && node.tagName == 'TD' && node != _this.td) {
                _this.td = node;
                _this.calcAndShowHandle();
            }
        };
        this.onMouseDown = function (e) {
            _this.pageX = e.pageX;
            _this.initialPageX = e.pageX;
            var document = _this.editor.getDocument();
            document.addEventListener('mousemove', _this.onMouseMove, true);
            document.addEventListener('mouseup', _this.onMouseUp, true);
            var handle = _this.getResizeHandle();
            handle.style.borderWidth = '0 1px';
            _this.cancelEvent(e);
        };
        this.onMouseMove = function (e) {
            _this.adjustHandle(e.pageX);
            _this.cancelEvent(e);
        };
        this.onMouseUp = function (e) {
            var document = _this.editor.getDocument();
            document.removeEventListener('mousemove', _this.onMouseMove, true);
            document.removeEventListener('mouseup', _this.onMouseUp, true);
            var handle = _this.getResizeHandle();
            handle.style.borderWidth = '0';
            var table = roosterjs_editor_api_1.getNodeAtCursor(_this.editor, 'TABLE', _this.td);
            var cellPadding = parseInt(table.cellPadding);
            cellPadding = isNaN(cellPadding) ? 0 : cellPadding;
            if (e.pageX != _this.initialPageX) {
                var newWidth_1 = _this.td.clientWidth -
                    cellPadding * 2 +
                    (e.pageX - _this.initialPageX) * (_this.isRtl(table) ? -1 : 1);
                _this.editor.formatWithUndo(function () { return _this.setTableColumnWidth(newWidth_1 + 'px'); }, true /*preserveSelection*/);
            }
            _this.pageX = -1;
            _this.calcAndShowHandle();
            _this.editor.focus();
            _this.cancelEvent(e);
        };
    }
    /**
     * Initialize this plugin
     * @param editor The editor instance
     */
    TableResize.prototype.initialize = function (editor) {
        this.editor = editor;
        this.onMouseOverDisposer = this.editor.addDomEventHandler('mouseover', this.onMouseOver);
    };
    /**
     * Dispose this plugin
     */
    TableResize.prototype.dispose = function () {
        this.editor = null;
        this.onMouseOverDisposer();
    };
    /**
     * Handle plugin events
     * @param event The event object
     */
    TableResize.prototype.onPluginEvent = function (event) {
        if (this.td &&
            (event.eventType == 0 /* KeyDown */ ||
                event.eventType == 6 /* ContentChanged */ ||
                (event.eventType == 4 /* MouseDown */ &&
                    !this.clickIntoCurrentTd(event)))) {
            this.td = null;
            this.calcAndShowHandle();
        }
    };
    TableResize.prototype.clickIntoCurrentTd = function (event) {
        var mouseEvent = event.rawEvent;
        var target = mouseEvent.target;
        return target instanceof Node && (this.td == target || roosterjs_editor_dom_1.contains(this.td, target));
    };
    TableResize.prototype.calcAndShowHandle = function () {
        if (this.td) {
            var tr = roosterjs_editor_api_1.getNodeAtCursor(this.editor, 'TR', this.td);
            var table = roosterjs_editor_api_1.getNodeAtCursor(this.editor, 'TABLE', tr);
            if (tr && table) {
                var _a = this.getPosition(table), left = _a[0], top_1 = _a[1];
                var handle = this.getResizeHandle();
                left +=
                    this.td.offsetLeft +
                        (this.isRtl(table) ? 0 : this.td.offsetWidth - HANDLE_WIDTH);
                handle.style.display = '';
                handle.style.top = top_1 + 'px';
                handle.style.height = table.offsetHeight + 'px';
                handle.style.left = left + 'px';
            }
        }
        else {
            this.getResizeHandle().style.display = 'none';
        }
    };
    TableResize.prototype.adjustHandle = function (pageX) {
        var handle = this.getResizeHandle();
        handle.style.left = handle.offsetLeft + pageX - this.pageX + 'px';
        this.pageX = pageX;
    };
    TableResize.prototype.getPosition = function (e) {
        var parent = e.offsetParent;
        var _a = parent ? this.getPosition(parent) : [0, 0], left = _a[0], top = _a[1];
        return [left + e.offsetLeft - e.scrollLeft, top + e.offsetTop - e.scrollTop];
    };
    TableResize.prototype.getResizeHandle = function () {
        var _this = this;
        return this.editor.getCustomData(TABLE_RESIZE_HANDLE_KEY, function () {
            var document = _this.editor.getDocument();
            var handle = roosterjs_editor_dom_1.fromHtml(CONTAINER_HTML, document)[0];
            document.body.appendChild(handle);
            handle.addEventListener('mousedown', _this.onMouseDown);
            return handle;
        }, function (handle) {
            handle.removeEventListener('mousedown', _this.onMouseDown);
            handle.parentNode.removeChild(handle);
        });
    };
    TableResize.prototype.cancelEvent = function (e) {
        e.stopPropagation();
        e.preventDefault();
    };
    TableResize.prototype.setTableColumnWidth = function (width) {
        var _this = this;
        var vtable = new roosterjs_editor_api_1.VTable(this.td);
        vtable.table.style.width = '';
        vtable.forEachCellOfCurrentColumn(function (cell) {
            if (cell.td) {
                cell.td.style.width = cell.td == _this.td ? width : '';
            }
        });
        vtable.writeBack();
        return this.editor.contains(this.td) ? this.td : vtable.getCurrentTd();
    };
    TableResize.prototype.isRtl = function (element) {
        return roosterjs_editor_dom_1.getComputedStyles(element, 'direction')[0] == 'rtl';
    };
    return TableResize;
}());
exports.default = TableResize;


/***/ }),

/***/ "./packages/roosterjs-plugin-table-resize/lib/index.ts":
/*!*************************************************************!*\
  !*** ./packages/roosterjs-plugin-table-resize/lib/index.ts ***!
  \*************************************************************/
/*! no static exports found */
/***/ (function(module, exports, __webpack_require__) {

"use strict";

Object.defineProperty(exports, "__esModule", { value: true });
var TableResize_1 = __webpack_require__(/*! ./TableResize */ "./packages/roosterjs-plugin-table-resize/lib/TableResize.ts");
exports.TableResize = TableResize_1.default;


/***/ }),

/***/ "./packages/roosterjs-plugin-watermark/lib/Watermark.ts":
/*!**************************************************************!*\
  !*** ./packages/roosterjs-plugin-watermark/lib/Watermark.ts ***!
  \**************************************************************/
/*! no static exports found */
/***/ (function(module, exports, __webpack_require__) {

"use strict";

Object.defineProperty(exports, "__esModule", { value: true });
var roosterjs_editor_dom_1 = __webpack_require__(/*! roosterjs-editor-dom */ "./packages/roosterjs-editor-dom/lib/index.ts");
var WATERMARK_SPAN_ID = '_rooster_watermarkSpan';
var WATERMARK_REGEX = new RegExp("<span[^>]*id=['\"]?" + WATERMARK_SPAN_ID + "['\"]?[^>]*>[^<]*</span>", 'ig');
/**
 * A watermark plugin to manage watermark string for roosterjs
 */
var Watermark = /** @class */ (function () {
    /**
     * Create an instance of Watermark plugin
     * @param watermark The watermark string
     */
    function Watermark(watermark, format) {
        var _this = this;
        this.watermark = watermark;
        this.format = format;
        this.handleWatermark = function () {
            _this.showHideWatermark(false /*ignoreCachedState*/);
        };
        this.format = this.format || {
            fontSize: '14px',
            textColor: '#aaa',
        };
    }
    /**
     * Initialize this plugin
     * @param editor The editor instance
     */
    Watermark.prototype.initialize = function (editor) {
        this.editor = editor;
        this.showHideWatermark(false /*ignoreCachedState*/);
        this.focusDisposer = this.editor.addDomEventHandler('focus', this.handleWatermark);
        this.blurDisposer = this.editor.addDomEventHandler('blur', this.handleWatermark);
    };
    /**
     * Dispose this plugin
     */
    Watermark.prototype.dispose = function () {
        this.focusDisposer();
        this.blurDisposer();
        this.focusDisposer = null;
        this.blurDisposer = null;
        this.hideWatermark();
        this.editor = null;
    };
    /**
     * Handle plugin events
     * @param event The event object
     */
    Watermark.prototype.onPluginEvent = function (event) {
        if (event.eventType == 6 /* ContentChanged */) {
            // When content is changed from setContent() API, current cached state
            // may not be accurate, so we ignore it
            this.showHideWatermark(event.source == "SetContent" /* SetContent */);
        }
        else if (event.eventType == 7 /* ExtractContent */ && this.isWatermarkShowing) {
            this.removeWartermarkFromHtml(event);
        }
    };
    Watermark.prototype.showHideWatermark = function (ignoreCachedState) {
        var hasFocus = this.editor.hasFocus();
        if (hasFocus && (ignoreCachedState || this.isWatermarkShowing)) {
            this.hideWatermark();
        }
        else if (!hasFocus &&
            (ignoreCachedState || !this.isWatermarkShowing) &&
            this.editor.isEmpty(true /*trim*/)) {
            this.showWatermark();
        }
    };
    Watermark.prototype.showWatermark = function () {
        var document = this.editor.getDocument();
        var watermarkNode = roosterjs_editor_dom_1.wrap(document.createTextNode(this.watermark), "<span id=\"" + WATERMARK_SPAN_ID + "\"></span>");
        roosterjs_editor_dom_1.applyFormat(watermarkNode, this.format);
        this.editor.insertNode(watermarkNode, {
            position: 0 /* Begin */,
            updateCursor: false,
            replaceSelection: false,
            insertOnNewLine: false,
        });
        this.isWatermarkShowing = true;
    };
    Watermark.prototype.hideWatermark = function () {
        var _this = this;
        this.editor.queryNodes("span[id=\"" + WATERMARK_SPAN_ID + "\"]", function (node) {
            return _this.editor.deleteNode(node);
        });
        this.isWatermarkShowing = false;
    };
    Watermark.prototype.removeWartermarkFromHtml = function (event) {
        var content = event.content;
        content = content.replace(WATERMARK_REGEX, '');
        event.content = content;
    };
    return Watermark;
}());
exports.default = Watermark;


/***/ }),

/***/ "./packages/roosterjs-plugin-watermark/lib/index.ts":
/*!**********************************************************!*\
  !*** ./packages/roosterjs-plugin-watermark/lib/index.ts ***!
  \**********************************************************/
/*! no static exports found */
/***/ (function(module, exports, __webpack_require__) {

"use strict";

Object.defineProperty(exports, "__esModule", { value: true });
var Watermark_1 = __webpack_require__(/*! ./Watermark */ "./packages/roosterjs-plugin-watermark/lib/Watermark.ts");
exports.Watermark = Watermark_1.default;


/***/ }),

/***/ "./packages/roosterjs/lib/createEditor.ts":
/*!************************************************!*\
  !*** ./packages/roosterjs/lib/createEditor.ts ***!
  \************************************************/
/*! no static exports found */
/***/ (function(module, exports, __webpack_require__) {

"use strict";

Object.defineProperty(exports, "__esModule", { value: true });
var roosterjs_editor_plugins_1 = __webpack_require__(/*! roosterjs-editor-plugins */ "./packages/roosterjs-editor-plugins/lib/index.ts");
var roosterjs_editor_core_1 = __webpack_require__(/*! roosterjs-editor-core */ "./packages/roosterjs-editor-core/lib/index.ts");
/**
 * Create an editor instance with most common options
 * @param contentDiv The html div element needed for creating the editor
 * @param additionalPlugins The additional user defined plugins. Currently the default plugins that are already included are
 * DefalutShortcut, HyperLink, Paste, and ContentEdit, user don't need to add those.
 * @param initialContent The initial content to show in editor. It can't be removed by undo, user need to manually remove it if needed.
 * @returns The editor instance
 */
function createEditor(contentDiv, additionalPlugins, initialContent) {
    var plugins = [
        new roosterjs_editor_plugins_1.DefaultShortcut(),
        new roosterjs_editor_plugins_1.HyperLink(),
        new roosterjs_editor_plugins_1.Paste(),
        new roosterjs_editor_plugins_1.ContentEdit(),
    ];
    if (additionalPlugins) {
        plugins = plugins.concat(additionalPlugins);
    }
    var options = {
        plugins: plugins,
        initialContent: initialContent,
        defaultFormat: {
            fontFamily: 'Calibri,Arial,Helvetica,sans-serif',
            fontSize: '11pt',
            textColor: '#000000',
        },
    };
    return new roosterjs_editor_core_1.Editor(contentDiv, options);
}
exports.default = createEditor;


/***/ }),

/***/ "./packages/roosterjs/lib/index.ts":
/*!*****************************************!*\
  !*** ./packages/roosterjs/lib/index.ts ***!
  \*****************************************/
/*! no static exports found */
/***/ (function(module, exports, __webpack_require__) {

"use strict";

function __export(m) {
    for (var p in m) if (!exports.hasOwnProperty(p)) exports[p] = m[p];
}
Object.defineProperty(exports, "__esModule", { value: true });
var createEditor_1 = __webpack_require__(/*! ./createEditor */ "./packages/roosterjs/lib/createEditor.ts");
exports.createEditor = createEditor_1.default;
__export(__webpack_require__(/*! roosterjs-editor-types */ "./packages/roosterjs-editor-types/lib/index.ts"));
__export(__webpack_require__(/*! roosterjs-editor-dom */ "./packages/roosterjs-editor-dom/lib/index.ts"));
__export(__webpack_require__(/*! roosterjs-editor-core */ "./packages/roosterjs-editor-core/lib/index.ts"));
__export(__webpack_require__(/*! roosterjs-editor-api */ "./packages/roosterjs-editor-api/lib/index.ts"));
__export(__webpack_require__(/*! roosterjs-editor-plugins */ "./packages/roosterjs-editor-plugins/lib/index.ts"));
__export(__webpack_require__(/*! roosterjs-plugin-image-resize */ "./packages/roosterjs-plugin-image-resize/lib/index.ts"));
__export(__webpack_require__(/*! roosterjs-plugin-table-resize */ "./packages/roosterjs-plugin-table-resize/lib/index.ts"));
__export(__webpack_require__(/*! roosterjs-plugin-watermark */ "./packages/roosterjs-plugin-watermark/lib/index.ts"));


/***/ })

/******/ });
//# sourceMappingURL=rooster.js.map<|MERGE_RESOLUTION|>--- conflicted
+++ resolved
@@ -1,9 +1,5 @@
 /*
-<<<<<<< HEAD
     VERSION: 7.0.0
-=======
-    VERSION: 6.9.4
->>>>>>> 7e44bd4d
 
     RoosterJS
     Copyright (c) Microsoft Corporation
@@ -1427,7 +1423,6 @@
 /**
  * A virtual table class, represent an HTML table, by expand all merged cells to each separated cells
  */
-<<<<<<< HEAD
 var VTable = /** @class */ (function () {
     function VTable(node) {
         var _this = this;
@@ -1459,29 +1454,10 @@
                 }
             });
         }
-=======
-var Undo = /** @class */ (function () {
-    /**
-     * Create an instance of Undo
-     * @param preserveSnapshots True to preserve the snapshots after dispose, this allows
-     * this object to be reused when editor is disposed and created again
-     * @param maxBufferSize The max buffer size for snapshots. Default value is 10MB
-     */
-    function Undo(preserveSnapshots, maxBufferSize) {
-        if (maxBufferSize === void 0) { maxBufferSize = 1e7; }
-        var _this = this;
-        this.preserveSnapshots = preserveSnapshots;
-        this.maxBufferSize = maxBufferSize;
-        this.onNativeEvent = function () {
-            _this.addUndoSnapshot();
-            _this.hasNewContent = true;
-        };
->>>>>>> 7e44bd4d
     }
     /**
      * Write the virtual table back to DOM tree to represent the change of VTable
      */
-<<<<<<< HEAD
     VTable.prototype.writeBack = function () {
         var _this = this;
         if (this.cells) {
@@ -1500,36 +1476,16 @@
         }
         else {
             this.table.parentNode.removeChild(this.table);
-=======
-    Undo.prototype.initialize = function (editor) {
-        this.editor = editor;
-        this.onDropDisposer = this.editor.addDomEventHandler('drop', this.onNativeEvent);
-        this.onCutDisposer = this.editor.addDomEventHandler('cut', this.onNativeEvent);
-        // Add an initial snapshot if snapshotsManager isn't created yet
-        if (!this.undoSnapshots) {
-            this.addUndoSnapshot();
->>>>>>> 7e44bd4d
         }
     };
     /**
      * Apply the given table format to this virtual table
      * @param format Table format to apply
      */
-<<<<<<< HEAD
     VTable.prototype.applyFormat = function (format) {
         this.trs[0].style.backgroundColor = format.bgColorOdd || 'transparent';
         if (this.trs[1]) {
             this.trs[1].style.backgroundColor = format.bgColorEven || 'transparent';
-=======
-    Undo.prototype.dispose = function () {
-        this.onDropDisposer();
-        this.onCutDisposer();
-        this.onDropDisposer = null;
-        this.onCutDisposer = null;
-        this.editor = null;
-        if (!this.preserveSnapshots) {
-            this.clear();
->>>>>>> 7e44bd4d
         }
         this.cells.forEach(function (row) {
             return row.filter(function (cell) { return cell.td; }).forEach(function (cell) {
@@ -1648,187 +1604,15 @@
                 }
                 td.rowSpan = i + 1 - row;
             }
-<<<<<<< HEAD
-=======
-            this.lastKeyPress = 0;
-        }
-    };
-    Undo.prototype.onKeyPress = function (pluginEvent) {
-        var evt = pluginEvent.rawEvent;
-        if (evt.metaKey) {
-            // if metaKey is pressed, simply return since no actual effect will be taken on the editor.
-            // this is to prevent changing hasNewContent to true when meta + v to paste on Safari.
-            return;
-        }
-        var shouldTakeUndo = false;
-        var selectionRange = this.editor.getSelectionRange();
-        if (selectionRange && !selectionRange.collapsed) {
-            // The selection will be removed, should take undo
-            shouldTakeUndo = true;
-        }
-        else if ((evt.which == KEY_SPACE && this.lastKeyPress != KEY_SPACE) ||
-            evt.which == KEY_ENTER) {
-            shouldTakeUndo = true;
-        }
-        if (shouldTakeUndo) {
-            this.addUndoSnapshot();
-        }
-        else {
-            this.clearRedoForInput();
-        }
-        this.lastKeyPress = evt.which;
-    };
-    Undo.prototype.clearRedoForInput = function () {
-        this.getSnapshotsManager().clearRedo();
-        this.lastKeyPress = 0;
-        this.hasNewContent = true;
-    };
-    Undo.prototype.getSnapshotsManager = function () {
-        if (!this.undoSnapshots) {
-            this.undoSnapshots = new UndoSnapshots_1.default(this.maxBufferSize);
->>>>>>> 7e44bd4d
         }
     };
     return VTable;
 }());
-<<<<<<< HEAD
 exports.default = VTable;
 function getTableFromTd(td) {
     var result = td;
     for (; result && result.tagName != 'TABLE'; result = result.parentElement) { }
     return result;
-=======
-exports.default = Undo;
-
-
-/***/ }),
-/* 32 */
-/***/ (function(module, exports, __webpack_require__) {
-
-"use strict";
-
-Object.defineProperty(exports, "__esModule", { value: true });
-var BrowserData_1 = __webpack_require__(12);
-var roosterjs_editor_dom_1 = __webpack_require__(0);
-// Undo cursor marker
-var CURSOR_START = 'cursor-start';
-var CURSOR_END = 'cursor-end';
-// Build undo snapshot
-function buildSnapshot(editor) {
-    // Build the snapshot in-between adding and removing cursor marker
-    var selectionRange = editor.getSelectionRange();
-    if (selectionRange) {
-        addCursorMarkersToSelection(editor, selectionRange);
-    }
-    var htmlContent = editor.getContent(false /*triggerExtractContentEvent*/) || '';
-    // This extra update selection to cursor marker post building snapshot is added for Mac safari
-    // We temporarily inject a cursor marker to current selection prior to build snapshot and remove it afterwards
-    // The insertion of cursor marker for some reasons has caused the selection maintained in browser to be lost.
-    // This restores the selection prior to removing the cursor marker.
-    // The code may throw error for Firefox and IE, hence keep it only for Mac Safari
-    if (BrowserData_1.default.isSafari) {
-        updateSelectionToCursorMarkers(editor);
-    }
-    removeCursorMarkers(editor);
-    return htmlContent;
-}
-exports.buildSnapshot = buildSnapshot;
-// Restore a snapshot
-function restoreSnapshot(editor, snapshot) {
-    editor.setContent(snapshot);
-    // Restore the selection and delete the cursor marker afterwards
-    updateSelectionToCursorMarkers(editor);
-    removeCursorMarkers(editor);
-}
-exports.restoreSnapshot = restoreSnapshot;
-// Remove the temporarily added cursor markers
-function removeCursorMarkers(editor) {
-    removeCursorMarkerById(editor, CURSOR_START);
-    removeCursorMarkerById(editor, CURSOR_END);
-}
-// Temporarily inject a SPAN marker to the selection which is used to remember where the selection is
-// The marker is used on restore selection on undo
-function addCursorMarkersToSelection(editor, selectionRange) {
-    // First to insert the start marker
-    var startMarker = createCursorMarker(editor, CURSOR_START);
-    var startPoint = roosterjs_editor_dom_1.normalizeEditorPoint(selectionRange.startContainer, selectionRange.startOffset);
-    insertCursorMarkerToEditorPoint(editor, startPoint, startMarker);
-    // Then the end marker
-    // For collapsed selection, use the start marker as the editor so that
-    // the end marker is always placed after the start marker
-    var endMarker = createCursorMarker(editor, CURSOR_END);
-    var endPoint = selectionRange.collapsed
-        ? { containerNode: startMarker, offset: 1 /* End */ }
-        : roosterjs_editor_dom_1.normalizeEditorPoint(selectionRange.endContainer, selectionRange.endOffset);
-    insertCursorMarkerToEditorPoint(editor, endPoint, endMarker);
-}
-// Update selection to where cursor marker is
-// This is used in post building snapshot to restore selection
-function updateSelectionToCursorMarkers(editor) {
-    var startMarker = getCursorMarkerByUniqueId(editor, CURSOR_START);
-    var endMarker = getCursorMarkerByUniqueId(editor, CURSOR_END);
-    if (startMarker && endMarker) {
-        var selectionRange = editor.getDocument().createRange();
-        selectionRange.setEndBefore(endMarker);
-        selectionRange.setStartAfter(startMarker);
-        editor.updateSelection(selectionRange);
-    }
-}
-// Insert cursor marker to an editor point
-// The original code uses range.insertNode which "damages" some browser node & selection state
-// i.e. on chrome, when the cursor is right at begin of a list, range.insertNode will cause some
-// extra "empty" text node to be created as cursor marker is inserted. That extra "empty" text node
-// will cause indentation to behave really weirdly
-// This revised version uses DOM parentNode.insertBefore when it sees the insertion point is in node boundary_begin
-// which gives precise control over DOM structure and solves the chrome issue
-function insertCursorMarkerToEditorPoint(editor, editorPoint, cursorMaker) {
-    if (editor.contains(editorPoint.containerNode)) {
-        var containerNode = editorPoint.containerNode;
-        var offset = editorPoint.offset;
-        var parentNode = containerNode.parentNode;
-        if (editorPoint.offset == 0 /* Begin */) {
-            // For boundary_begin, insert the marker before the node
-            parentNode.insertBefore(cursorMaker, containerNode);
-        }
-        else if (containerNode.nodeType == 1 /* Element */ ||
-            (containerNode.nodeType == 3 /* Text */ &&
-                editorPoint.offset == containerNode.nodeValue.length)) {
-            // otherwise, insert after
-            parentNode.insertBefore(cursorMaker, containerNode.nextSibling);
-        }
-        else {
-            // This is for insertion in-between a text node
-            var insertionRange = editor.getDocument().createRange();
-            insertionRange.setStart(containerNode, offset);
-            insertionRange.collapse(true /* toStart */);
-            insertionRange.insertNode(cursorMaker);
-        }
-    }
-}
-// Remove an element from editor by Id
-function removeCursorMarkerById(editor, id) {
-    var nodes = getCursorMarkNodes(editor, id);
-    if (nodes) {
-        for (var i = 0; i < nodes.length; i++) {
-            nodes[i].parentNode.removeChild(nodes[i]);
-        }
-    }
-}
-// Get an element by unique id. If there is more than one element by the id, it should return null
-function getCursorMarkerByUniqueId(editor, id) {
-    var nodes = getCursorMarkNodes(editor, id);
-    return nodes && nodes.length == 1 ? nodes[0] : null;
-}
-function getCursorMarkNodes(editor, id) {
-    return editor.queryContent("span[id=\"" + id + "\"]:empty");
-}
-// Create a cursor marker by id
-function createCursorMarker(editor, id) {
-    var editorDocument = editor.getDocument();
-    var cursorMarker = editorDocument.createElement('SPAN');
-    cursorMarker.id = id;
-    return cursorMarker;
->>>>>>> 7e44bd4d
 }
 function getBorderStyle(style) {
     return 'solid 1px ' + (style || 'transparent');
@@ -2196,6 +1980,9 @@
             else {
                 callback();
             }
+            if (!isNested && !skipAddingUndoAfterFormat) {
+                core.undo.addUndoSnapshot();
+            }
             if (!isNested && changeSource) {
                 var event_1 = {
                     eventType: 6 /* ContentChanged */,
@@ -2204,9 +1991,6 @@
                 };
                 triggerEvent_1.default(core, event_1, true /*broadcast*/);
             }
-            if (!isNested && !skipAddingUndoAfterFormat) {
-                core.undo.addUndoSnapshot();
-            }
         }
     }
     finally {
@@ -2278,37 +2062,9 @@
 "use strict";
 
 Object.defineProperty(exports, "__esModule", { value: true });
-<<<<<<< HEAD
 var roosterjs_editor_dom_1 = __webpack_require__(/*! roosterjs-editor-dom */ "./packages/roosterjs-editor-dom/lib/index.ts");
 function hasFocus(core) {
     return roosterjs_editor_dom_1.contains(core.contentDiv, core.document.activeElement, true /*treatSameNodeAsContain*/);
-=======
-/**
- * Replace the specified range with a node
- * @param editor The editor instance
- * @param range The range in which content needs to be replaced
- * @param node The node to be inserted
- * @param exactMatch exactMatch is to match exactly
- * @returns True if we complete the replacement, false otherwise
- */
-function replaceRangeWithNode(editor, range, node, exactMatch) {
-    // Make sure the range and node is valid
-    if (!range || !node) {
-        return false;
-    }
-    var backupRange = editor.getSelectionRange();
-    range.deleteContents();
-    range.insertNode(node);
-    if (exactMatch) {
-        range.setEndAfter(node);
-        range.collapse(false /*toStart*/);
-        editor.updateSelection(range);
-    }
-    else if (backupRange && editor.contains(backupRange.startContainer)) {
-        editor.updateSelection(backupRange);
-    }
-    return true;
->>>>>>> 7e44bd4d
 }
 exports.default = hasFocus;
 
@@ -3581,20 +3337,22 @@
 // This revised version uses DOM parentNode.insertBefore when it sees the insertion point is in node boundary_begin
 // which gives precise control over DOM structure and solves the chrome issue
 function insertCursorMarker(editor, position, cursorMaker) {
-    position = position.normalize();
-    var parentNode = position.node.parentNode;
-    if (position.offset == 0) {
-        parentNode.insertBefore(cursorMaker, position.node);
-    }
-    else if (position.isAtEnd) {
-        // otherwise, insert after
-        parentNode.insertBefore(cursorMaker, position.node.nextSibling);
-    }
-    else {
-        // This is for insertion in-between a text node
-        var insertionRange = editor.getDocument().createRange();
-        insertionRange.setStart(position.node, position.offset);
-        insertionRange.insertNode(cursorMaker);
+    if (editor.contains(position.node)) {
+        position = position.normalize();
+        var parentNode = position.node.parentNode;
+        if (position.offset == 0) {
+            parentNode.insertBefore(cursorMaker, position.node);
+        }
+        else if (position.isAtEnd) {
+            // otherwise, insert after
+            parentNode.insertBefore(cursorMaker, position.node.nextSibling);
+        }
+        else {
+            // This is for insertion in-between a text node
+            var insertionRange = editor.getDocument().createRange();
+            insertionRange.setStart(position.node, position.offset);
+            insertionRange.insertNode(cursorMaker);
+        }
     }
 }
 // Get an element by unique id. If there is more than one element by the id, it should return null
@@ -5233,7 +4991,6 @@
 "use strict";
 
 Object.defineProperty(exports, "__esModule", { value: true });
-<<<<<<< HEAD
 var Position_1 = __webpack_require__(/*! ./Position */ "./packages/roosterjs-editor-dom/lib/selection/Position.ts");
 /**
  * Represent a selection range in DOM tree
@@ -5262,19 +5019,6 @@
             this.rawRange.setEnd(this.end.node, this.end.offset);
         }
         return this.rawRange;
-=======
-var roosterjs_editor_dom_1 = __webpack_require__(0);
-function calcDefaultFormat(node, baseFormat) {
-    baseFormat = baseFormat || {};
-    return {
-        fontFamily: baseFormat.fontFamily || roosterjs_editor_dom_1.getComputedStyle(node, 'font-family'),
-        fontSize: baseFormat.fontSize || roosterjs_editor_dom_1.getComputedStyle(node, 'font-size'),
-        textColor: baseFormat.textColor || roosterjs_editor_dom_1.getComputedStyle(node, 'color'),
-        backgroundColor: baseFormat.backgroundColor || '',
-        bold: baseFormat.bold,
-        italic: baseFormat.italic,
-        underline: baseFormat.underline,
->>>>>>> 7e44bd4d
     };
     /**
      * Normal this selction range by normalizing its start and end position
@@ -5650,45 +5394,8 @@
 
 Object.defineProperty(exports, "__esModule", { value: true });
 var getTagOfNode_1 = __webpack_require__(/*! ./getTagOfNode */ "./packages/roosterjs-editor-dom/lib/utils/getTagOfNode.ts");
-var BLOCK_ELEMENT_TAGS = [
-    'ADDRESS',
-    'ARTICLE',
-    'ASIDE',
-    'BLOCKQUOTE',
-    'CANVAS',
-    'DD',
-    'DIV',
-    'DL',
-    'DT',
-    'FIELDSET',
-    'FIGCAPTION',
-    'FIGURE',
-    'FOOTER',
-    'FORM',
-    'H1',
-    'H2',
-    'H3',
-    'H4',
-    'H5',
-    'H6',
-    'HEADER',
-    'HR',
-    'LI',
-    'MAIN',
-    'NAV',
-    'NOSCRIPT',
-    'OL',
-    'OUTPUT',
-    'P',
-    'PRE',
-    'SECTION',
-    'TABLE',
-    'TD',
-    'TFOOT',
-    'UL',
-    'VIDEO',
-];
-var BLOCK_DISPLAY_STYLES = ['block', 'list-item', 'table-cell'];
+var BLOCK_ELEMENT_TAGS = 'ADDRESS,ARTICLE,ASIDE,BLOCKQUOTE,CANVAS,DD,DIV,DL,DT,FIELDSET,FIGCAPTION,FIGURE,FOOTER,FORM,H1,H2,H3,H4,H5,H6,HEADER,HR,LI,MAIN,NAV,NOSCRIPT,OL,OUTPUT,P,PRE,SECTION,TABLE,TD,TFOOT,UL,VIDEO'.split(',');
+var BLOCK_DISPLAY_STYLES = 'block,list-item,table-cell'.split(',');
 /**
  * Checks if the node is a block like element. Block like element are usually those P, DIV, LI, TD etc.
  * @param node The node to check
@@ -5779,7 +5486,6 @@
  * Default value is false
  * @returns True if there isn't any visible element inside node, otherwise false
  */
-<<<<<<< HEAD
 function isNodeEmpty(node, trimContent) {
     if (node.nodeType == 3 /* Text */) {
         return trim(node.nodeValue, trimContent) != '';
@@ -5789,19 +5495,6 @@
         var textContent = trim(element.textContent, trimContent);
         if (textContent != '' || element.querySelectorAll(VISIBLE_ELEMENT_SELECTOR)[0]) {
             return false;
-=======
-function insertImage(editor, imageFile) {
-    editor.addUndoSnapshot();
-    var reader = new FileReader();
-    reader.onload = function (event) {
-        if (!editor.isDisposed()) {
-            var image = editor.getDocument().createElement('img');
-            image.src = event.target.result;
-            image.style.maxWidth = '100%';
-            editor.insertNode(image);
-            editor.addUndoSnapshot();
-            editor.triggerContentChangedEvent("Format" /* Format */);
->>>>>>> 7e44bd4d
         }
     }
     return true;
@@ -5832,24 +5525,7 @@
  * This regex is used when we move focus to very begin of editor. We should avoid putting focus inside
  * void elements so users don't accidently create child nodes in them
  */
-var HTML_VOID_ELEMENTS = [
-    'AREA',
-    'BASE',
-    'BR',
-    'COL',
-    'COMMAND',
-    'EMBED',
-    'HR',
-    'IMG',
-    'INPUT',
-    'KEYGEN',
-    'LINK',
-    'META',
-    'PARAM',
-    'SOURCE',
-    'TRACK',
-    'WBR',
-];
+var HTML_VOID_ELEMENTS = 'AREA,BASE,BR,COL,COMMAND,EMBED,HR,IMG,INPUT,KEYGEN,LINK,META,PARAM,SOURCE,TRACK,WBR'.split(',');
 /**
  * check if it is html void element. void element cannot have childen
  */
@@ -6846,22 +6522,8 @@
             case 1 /* Bold */:
                 roosterjs_editor_api_1.toggleBold(this.editor);
                 break;
-<<<<<<< HEAD
             case 2 /* Italic */:
                 roosterjs_editor_api_1.toggleItalic(this.editor);
-=======
-            case 6 /* ContentChanged */:
-                var contentChangedEvent = event;
-                if (contentChangedEvent.source == "Paste" /* Paste */) {
-                    this.autoLink(event);
-                }
-                else if (contentChangedEvent.source == "CreateLink" /* CreateLink */) {
-                    this.resetAnchor(contentChangedEvent.data);
-                }
-                if (contentChangedEvent.source != "AutoLink" /* AutoLink */) {
-                    this.forEachHyperLink(this.processLink.bind(this));
-                }
->>>>>>> 7e44bd4d
                 break;
             case 3 /* Underline */:
                 roosterjs_editor_api_1.toggleUnderline(this.editor);
@@ -6881,91 +6543,9 @@
             default:
                 commandExecuted = false;
         }
-<<<<<<< HEAD
         if (commandExecuted) {
             event.rawEvent.preventDefault();
             event.rawEvent.stopPropagation();
-=======
-    };
-    HyperLink.prototype.resetAnchor = function (a) {
-        try {
-            if (a.getAttribute(TEMP_TITLE)) {
-                a.removeAttribute(TEMP_TITLE);
-                a.removeAttribute('title');
-            }
-            a.removeEventListener('mouseup', this.onClickLink);
-        }
-        catch (e) { }
-    };
-    HyperLink.prototype.autoLink = function (event) {
-        var _this = this;
-        var cursorData = roosterjs_editor_api_1.cacheGetCursorEventData(event, this.editor);
-        var wordBeforeCursor = cursorData ? cursorData.wordBeforeCursor : null;
-        if (wordBeforeCursor && wordBeforeCursor.length > MINIMUM_LENGTH) {
-            // Check for trailing punctuation
-            var trailingPunctuations = wordBeforeCursor.match(TRAILING_PUNCTUATION_REGEX);
-            var trailingPunctuation = trailingPunctuations && trailingPunctuations.length > 0
-                ? trailingPunctuations[0]
-                : null;
-            // Compute the link candidate
-            var linkCandidate = wordBeforeCursor.substring(0, trailingPunctuation
-                ? wordBeforeCursor.length - trailingPunctuation.length
-                : wordBeforeCursor.length);
-            // Match and replace in editor
-            var linkData_1 = roosterjs_editor_api_1.matchLink(linkCandidate);
-            if (linkData_1) {
-                var anchor_1 = this.editor.getDocument().createElement('A');
-                anchor_1.textContent = linkData_1.originalUrl;
-                anchor_1.href = linkData_1.normalizedUrl;
-                this.editor.runAsync(function () {
-                    _this.editor.addUndoSnapshot();
-                    var replaced = roosterjs_editor_api_1.replaceTextBeforeCursorWithNode(_this.editor, linkData_1.originalUrl, anchor_1, false /* exactMatch */, cursorData);
-                    if (replaced) {
-                        // The content at cursor has changed. Should also clear the cursor data cache
-                        roosterjs_editor_api_1.clearCursorEventDataCache(event);
-                        _this.processLink(anchor_1);
-                        _this.editor.addUndoSnapshot();
-                        _this.editor.triggerContentChangedEvent("AutoLink" /* AutoLink */, anchor_1);
-                        _this.backspaceToUndo = true;
-                    }
-                });
-            }
-        }
-    };
-    HyperLink.prototype.processLink = function (a) {
-        if (!a.title && this.getTooltipCallback) {
-            a.setAttribute(TEMP_TITLE, 'true');
-            a.title = this.getTooltipCallback(this.tryGetHref(a));
-        }
-        a.addEventListener('mouseup', this.onClickLink);
-    };
-    HyperLink.prototype.removeTempTooltip = function (content) {
-        return content.replace(TEMP_TITLE_REGEX, '<a $1$3$5>');
-    };
-    // Try get href from an anchor element
-    // The reason this is put in a try-catch is that
-    // it has been seen that accessing href may throw an exception, in particular on IE/Edge
-    HyperLink.prototype.tryGetHref = function (element) {
-        var href = null;
-        try {
-            do {
-                if (element.tagName == 'A') {
-                    href = element.href;
-                    break;
-                }
-                element = element.parentElement;
-            } while (this.editor.contains(element));
-        }
-        catch (error) {
-            // Not do anything for the moment
-        }
-        return href;
-    };
-    HyperLink.prototype.forEachHyperLink = function (callback) {
-        var anchors = this.editor.queryContent('a[href]');
-        for (var i = 0; i < anchors.length; i++) {
-            callback(anchors[i]);
->>>>>>> 7e44bd4d
         }
     };
     return DefaultShortcut;
@@ -7002,7 +6582,6 @@
     function HyperLink(getTooltipCallback, target) {
         if (getTooltipCallback === void 0) { getTooltipCallback = function (href) { return href; }; }
         var _this = this;
-<<<<<<< HEAD
         this.getTooltipCallback = getTooltipCallback;
         this.target = target;
         this.resetAnchor = function (a) {
@@ -7010,66 +6589,6 @@
                 if (a.getAttribute(TEMP_TITLE)) {
                     a.removeAttribute(TEMP_TITLE);
                     a.removeAttribute('title');
-=======
-        var cursorData = roosterjs_editor_api_1.cacheGetCursorEventData(event, this.editor);
-        // We pick 3 characters before cursor so that if any characters exist before "1." or "*",
-        // we do not fire auto list.
-        var textBeforeCursor = cursorData.getXCharsBeforeCursor(3);
-        // Auto list is triggered if:
-        // 1. Text before cursor exactly mathces '*', '-' or '1.'
-        // 2. There's no non-text inline entities before cursor
-        if (['*', '-', '1.'].indexOf(textBeforeCursor) >= 0 &&
-            !cursorData.getFirstNonTextInlineBeforeCursor()) {
-            this.editor.runAsync(function () {
-                var listNode;
-                // editor.insertContent(NBSP);
-                _this.editor.addUndoSnapshot();
-                _this.editor.runWithoutAddingUndoSnapshot(function () {
-                    // Remove the user input '*', '-' or '1.'
-                    var rangeToDelete = roosterjs_editor_api_1.validateAndGetRangeForTextBeforeCursor(_this.editor, textBeforeCursor + '\u00A0', // Add the &nbsp; we just inputted
-                    true /*exactMatch*/, cursorData);
-                    if (rangeToDelete) {
-                        rangeToDelete.deleteContents();
-                    }
-                    // If not explicitly insert br, Chrome will operate on the previous line
-                    if (roosterjs_editor_core_1.browserData.isChrome || roosterjs_editor_core_1.browserData.isSafari) {
-                        _this.editor.insertContent('<BR>');
-                    }
-                    if (textBeforeCursor == '1.') {
-                        roosterjs_editor_api_1.toggleNumbering(_this.editor);
-                        listNode = roosterjs_editor_api_1.getNodeAtCursor(_this.editor, 'OL');
-                    }
-                    else {
-                        roosterjs_editor_api_1.toggleBullet(_this.editor);
-                        listNode = roosterjs_editor_api_1.getNodeAtCursor(_this.editor, 'UL');
-                    }
-                });
-                _this.editor.addUndoSnapshot();
-                if (listNode) {
-                    _this.editor.triggerContentChangedEvent("AutoBullet" /* AutoBullet */, listNode);
-                    _this.backspaceToUndo = true;
-                }
-            });
-        }
-    };
-    // Check if it is a tab or shift+tab / Enter / Backspace event
-    // This tests following:
-    // 1) is keydown
-    // 2) is Tab / Enter / Backspace
-    // 3) any of ctrl/meta/alt is not pressed
-    ContentEdit.prototype.isListEvent = function (event, interestedKeyCodes) {
-        if (event.eventType == 0 /* KeyDown */) {
-            var keyboardEvent = event.rawEvent;
-            if (interestedKeyCodes.indexOf(keyboardEvent.which) >= 0 &&
-                !keyboardEvent.ctrlKey &&
-                !keyboardEvent.altKey &&
-                !keyboardEvent.metaKey) {
-                // Checks if cursor on a list
-                var listState = roosterjs_editor_api_1.cacheGetListState(this.editor, event);
-                if (listState &&
-                    (listState == 1 /* Bullets */ || listState == 2 /* Numbering */)) {
-                    return true;
->>>>>>> 7e44bd4d
                 }
                 a.removeEventListener('mouseup', _this.onClickLink);
             }
@@ -7122,7 +6641,9 @@
                 if (contentChangedEvent.source == "CreateLink" /* CreateLink */) {
                     this.resetAnchor(contentChangedEvent.data);
                 }
-                this.editor.queryNodes('a[href]', this.processLink);
+                if (contentChangedEvent.source != "AutoLink" /* AutoLink */) {
+                    this.editor.queryNodes('a[href]', this.processLink);
+                }
                 break;
             case 7 /* ExtractContent */:
                 var extractContentEvent = event;
@@ -7287,7 +6808,6 @@
         else {
             roosterjs_editor_core_1.restoreSnapshot(this.editor, clipboardData.snapshotBeforePaste);
         }
-<<<<<<< HEAD
         this.editor.formatWithUndo(function () {
             switch (pasteOption) {
                 case 0 /* PasteHtml */:
@@ -7302,22 +6822,6 @@
                     break;
             }
         }, false /*preserveSelection*/, "Paste" /* Paste */, function () { return clipboardData; });
-=======
-        switch (pasteOption) {
-            case 0 /* PasteHtml */:
-                this.editor.insertNode(fragment);
-                break;
-            case 1 /* PasteText */:
-                var html = textToHtml_1.default(clipboardData.text);
-                this.editor.insertContent(html);
-                break;
-            case 2 /* PasteImage */:
-                roosterjs_editor_api_1.insertImage(this.editor, clipboardData.image);
-                break;
-        }
-        this.editor.addUndoSnapshot();
-        this.editor.triggerContentChangedEvent("Paste" /* Paste */, clipboardData);
->>>>>>> 7e44bd4d
     };
     Paste.prototype.applyTextFormat = function (node, format) {
         var leaf = roosterjs_editor_dom_1.getFirstLeafNode(node);

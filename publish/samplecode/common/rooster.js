--- conflicted
+++ resolved
@@ -1,9 +1,5 @@
 /*
-<<<<<<< HEAD
     VERSION: 7.0.0
-=======
-    VERSION: 6.9.1
->>>>>>> 2a176174
 
     RoosterJS
     Copyright (c) Microsoft Corporation
@@ -116,7 +112,6 @@
 "use strict";
 
 Object.defineProperty(exports, "__esModule", { value: true });
-<<<<<<< HEAD
 var roosterjs_editor_dom_1 = __webpack_require__(/*! roosterjs-editor-dom */ "./packages/roosterjs-editor-dom/lib/index.ts");
 // White space matching regex. It matches following chars:
 // \s: white space
@@ -321,91 +316,6 @@
             (inlineElement instanceof roosterjs_editor_dom_1.PartialInlineElement &&
                 inlineElement.getDecoratedInline().getContainerNode().nodeType == 3 /* Text */)));
 }
-=======
-var BlockElement_1 = __webpack_require__(13);
-exports.NodeBlockElement = BlockElement_1.NodeBlockElement;
-exports.StartEndBlockElement = BlockElement_1.StartEndBlockElement;
-exports.getBlockElementAtNode = BlockElement_1.getBlockElementAtNode;
-exports.getFirstBlockElement = BlockElement_1.getFirstBlockElement;
-exports.getLastBlockElement = BlockElement_1.getLastBlockElement;
-exports.getNextBlockElement = BlockElement_1.getNextBlockElement;
-exports.getPreviousBlockElement = BlockElement_1.getPreviousBlockElement;
-exports.getFirstInlineElement = BlockElement_1.getFirstInlineElement;
-exports.getLastInlineElement = BlockElement_1.getLastInlineElement;
-exports.getInlineElementAtNode = BlockElement_1.getInlineElementAtNode;
-exports.getNextInlineElement = BlockElement_1.getNextInlineElement;
-exports.getPreviousInlineElement = BlockElement_1.getPreviousInlineElement;
-exports.getInlineElementBeforePoint = BlockElement_1.getInlineElementBeforePoint;
-exports.getInlineElementAfterPoint = BlockElement_1.getInlineElementAfterPoint;
-var ContentTraverser_1 = __webpack_require__(62);
-exports.ContentTraverser = ContentTraverser_1.default;
-var getLeafSibling_1 = __webpack_require__(18);
-exports.getNextLeafSibling = getLeafSibling_1.getNextLeafSibling;
-exports.getPreviousLeafSibling = getLeafSibling_1.getPreviousLeafSibling;
-var getLeafNode_1 = __webpack_require__(35);
-exports.getFirstLeafNode = getLeafNode_1.getFirstLeafNode;
-exports.getLastLeafNode = getLeafNode_1.getLastLeafNode;
-var ImageInlineElement_1 = __webpack_require__(36);
-exports.ImageInlineElement = ImageInlineElement_1.default;
-var InlineElementFactory_1 = __webpack_require__(63);
-exports.InlineElementFactory = InlineElementFactory_1.default;
-var LinkInlineElement_1 = __webpack_require__(38);
-exports.LinkInlineElement = LinkInlineElement_1.default;
-var NodeInlineElement_1 = __webpack_require__(9);
-exports.NodeInlineElement = NodeInlineElement_1.default;
-var PartialInlineElement_1 = __webpack_require__(14);
-exports.PartialInlineElement = PartialInlineElement_1.default;
-var TextInlineElement_1 = __webpack_require__(24);
-exports.TextInlineElement = TextInlineElement_1.default;
-var BodyScoper_1 = __webpack_require__(65);
-exports.BodyScoper = BodyScoper_1.default;
-var EditorSelection_1 = __webpack_require__(25);
-exports.EditorSelection = EditorSelection_1.default;
-var SelectionBlockScoper_1 = __webpack_require__(66);
-exports.SelectionBlockScoper = SelectionBlockScoper_1.default;
-var SelectionScoper_1 = __webpack_require__(67);
-exports.SelectionScoper = SelectionScoper_1.default;
-var applyFormat_1 = __webpack_require__(68);
-exports.applyFormat = applyFormat_1.default;
-var changeElementTag_1 = __webpack_require__(69);
-exports.changeElementTag = changeElementTag_1.default;
-var contains_1 = __webpack_require__(16);
-exports.contains = contains_1.default;
-var convertInlineCss_1 = __webpack_require__(70);
-exports.convertInlineCss = convertInlineCss_1.default;
-var sanitizeHtml_1 = __webpack_require__(39);
-exports.sanitizeHtml = sanitizeHtml_1.default;
-var fromHtml_1 = __webpack_require__(23);
-exports.fromHtml = fromHtml_1.default;
-var getComputedStyle_1 = __webpack_require__(17);
-exports.getComputedStyle = getComputedStyle_1.default;
-var getTagOfNode_1 = __webpack_require__(8);
-exports.getTagOfNode = getTagOfNode_1.default;
-var isBlockElement_1 = __webpack_require__(34);
-exports.isBlockElement = isBlockElement_1.default;
-var isDocumentPosition_1 = __webpack_require__(7);
-exports.isDocumentPosition = isDocumentPosition_1.default;
-var isEditorPointAfter_1 = __webpack_require__(15);
-exports.isEditorPointAfter = isEditorPointAfter_1.default;
-var isNodeEmpty_1 = __webpack_require__(71);
-exports.isNodeEmpty = isNodeEmpty_1.default;
-var isTextualInlineElement_1 = __webpack_require__(72);
-exports.isTextualInlineElement = isTextualInlineElement_1.default;
-var matchWhiteSpaces_1 = __webpack_require__(73);
-exports.matchWhiteSpaces = matchWhiteSpaces_1.default;
-var normalizeEditorPoint_1 = __webpack_require__(26);
-exports.normalizeEditorPoint = normalizeEditorPoint_1.default;
-var splitParentNode_1 = __webpack_require__(74);
-exports.splitParentNode = splitParentNode_1.default;
-var unwrap_1 = __webpack_require__(75);
-exports.unwrap = unwrap_1.default;
-var wrap_1 = __webpack_require__(37);
-exports.wrap = wrap_1.default;
-var wrapAll_1 = __webpack_require__(76);
-exports.wrapAll = wrapAll_1.default;
-var VTable_1 = __webpack_require__(77);
-exports.VTable = VTable_1.default;
->>>>>>> 2a176174
 
 
 /***/ }),
@@ -459,7 +369,6 @@
 "use strict";
 
 Object.defineProperty(exports, "__esModule", { value: true });
-<<<<<<< HEAD
 var getNodeAtCursor_1 = __webpack_require__(/*! ../cursor/getNodeAtCursor */ "./packages/roosterjs-editor-api/lib/cursor/getNodeAtCursor.ts");
 var roosterjs_editor_dom_1 = __webpack_require__(/*! roosterjs-editor-dom */ "./packages/roosterjs-editor-dom/lib/index.ts");
 /**
@@ -476,20 +385,6 @@
     return tag == 'OL' || tag == 'UL' ? tag : null;
 }
 exports.default = cacheGetListTag;
-=======
-var Editor_1 = __webpack_require__(60);
-exports.Editor = Editor_1.default;
-var Undo_1 = __webpack_require__(31);
-exports.Undo = Undo_1.default;
-var BrowserData_1 = __webpack_require__(12);
-exports.browserData = BrowserData_1.default;
-var eventDataCacheUtils_1 = __webpack_require__(85);
-exports.clearEventDataCache = eventDataCacheUtils_1.clearEventDataCache;
-exports.cacheGetEventData = eventDataCacheUtils_1.cacheGetEventData;
-var snapshotUtils_1 = __webpack_require__(32);
-exports.buildSnapshot = snapshotUtils_1.buildSnapshot;
-exports.restoreSnapshot = snapshotUtils_1.restoreSnapshot;
->>>>>>> 2a176174
 
 
 /***/ }),
@@ -530,15 +425,24 @@
     if (!rect) {
         var position = new roosterjs_editor_dom_1.Position(range.startContainer, range.startOffset).normalize();
         var node = position.node, element = position.element;
-        // 3) if current cursor is inside text node, insert a SPAN and get the rect of SPAN
-        if (node.nodeType == 3 /* Text */) {
-            var span = document.createElement('SPAN');
-            range = document.createRange();
-            range.setStart(node, position.offset);
-            range.collapse(true /*toStart*/);
-            range.insertNode(span);
-            rect = getRectFromClientRect(span.getBoundingClientRect());
-            span.parentNode.removeChild(span);
+        // 3) if current cursor is inside text node, use range.getClientRects() for safari or insert a SPAN and get the rect of SPAN for others
+        if (roosterjs_editor_dom_1.Browser.isSafari) {
+            var rects = range.getClientRects();
+            if (rects && rects.length == 1) {
+                rect = getRectFromClientRect(rects[0]);
+            }
+        }
+        else {
+            if (node.nodeType == 3 /* Text */) {
+                var document_1 = editor.getDocument();
+                var span = document_1.createElement('SPAN');
+                var range_1 = document_1.createRange();
+                range_1.setStart(node, position.offset);
+                range_1.collapse(true /*toStart*/);
+                range_1.insertNode(span);
+                rect = getRectFromClientRect(span.getBoundingClientRect());
+                span.parentNode.removeChild(span);
+            }
         }
         // 4) fallback to element.getBoundingClientRect()
         if (!rect && element) {
@@ -575,7 +479,6 @@
 "use strict";
 
 Object.defineProperty(exports, "__esModule", { value: true });
-<<<<<<< HEAD
 var cacheGetListTag_1 = __webpack_require__(/*! ../cursor/cacheGetListTag */ "./packages/roosterjs-editor-api/lib/cursor/cacheGetListTag.ts");
 var getNodeAtCursor_1 = __webpack_require__(/*! ../cursor/getNodeAtCursor */ "./packages/roosterjs-editor-api/lib/cursor/getNodeAtCursor.ts");
 var queryNodesWithSelection_1 = __webpack_require__(/*! ../cursor/queryNodesWithSelection */ "./packages/roosterjs-editor-api/lib/cursor/queryNodesWithSelection.ts");
@@ -594,19 +497,6 @@
         for (var i = 1; i <= 6; i++) {
             if (queryNodesWithSelection_1.default(editor, 'H' + i).length > 0) {
                 return i;
-=======
-var getSelection_1 = __webpack_require__(19);
-var hasFocus_1 = __webpack_require__(20);
-var isRangeInContainer_1 = __webpack_require__(40);
-function getSelectionRange(core, tryGetFromCache) {
-    var result = null;
-    if (!tryGetFromCache || hasFocus_1.default(core)) {
-        var selection = getSelection_1.default(core);
-        if (selection && selection.rangeCount > 0) {
-            var range = selection.getRangeAt(0);
-            if (isRangeInContainer_1.default(range, core.contentDiv)) {
-                result = range;
->>>>>>> 2a176174
             }
         }
         return 0;
@@ -767,11 +657,7 @@
  * @param editor The editor instance
  * @param range The range in which content needs to be replaced
  * @param node The node to be inserted
- * @param exactMatch exactMatch is to match exactly, i.e.
- * In auto linkification, users could type URL followed by some punctuation and hit space. The auto link will kick in on space,
- * at the moment, what is before cursor could be "<URL>,", however, only "<URL>" makes the link. by setting exactMatch = false, it does not match
- * from right before cursor, but can scan through till first same char is seen. On the other hand if set exactMatch = true, it starts the match right
- * before cursor.
+ * @param exactMatch exactMatch is to match exactly
  * @returns True if we complete the replacement, false otherwise
  */
 function replaceRangeWithNode(editor, range, node, exactMatch) {
@@ -779,11 +665,15 @@
     if (!range || !node) {
         return false;
     }
+    var backupRange = editor.getSelectionRange();
     range.deleteContents();
     range.insertNode(node);
     if (exactMatch) {
         editor.select(node, roosterjs_editor_dom_1.Position.After);
     }
+    else if (backupRange && editor.contains(backupRange)) {
+        editor.select(backupRange);
+    }
     return true;
 }
 exports.default = replaceRangeWithNode;
@@ -801,7 +691,6 @@
 "use strict";
 
 Object.defineProperty(exports, "__esModule", { value: true });
-<<<<<<< HEAD
 var CursorData_1 = __webpack_require__(/*! ./CursorData */ "./packages/roosterjs-editor-api/lib/cursor/CursorData.ts");
 var replaceRangeWithNode_1 = __webpack_require__(/*! ./replaceRangeWithNode */ "./packages/roosterjs-editor-api/lib/cursor/replaceRangeWithNode.ts");
 /**
@@ -815,23 +704,6 @@
 function validateAndGetRangeForTextBeforeCursor(editor, text, exactMatch, cursorData) {
     if (!text || text.length == 0) {
         return;
-=======
-var contains_1 = __webpack_require__(16);
-var getTagOfNode_1 = __webpack_require__(8);
-var isDocumentPosition_1 = __webpack_require__(7);
-var isEditorPointAfter_1 = __webpack_require__(15);
-var isNodeAfter_1 = __webpack_require__(21);
-var wrap_1 = __webpack_require__(37);
-var getLeafSibling_1 = __webpack_require__(18);
-// This presents an inline element that can be reprented by a single html node.
-// This serves as base for most inline element as it contains most implentation
-// of all operations that can happen on an inline element. Other sub inline elements mostly
-// just identify themself for a certain type
-var NodeInlineElement = /** @class */ (function () {
-    function NodeInlineElement(containerNode, parentBlock) {
-        this.containerNode = containerNode;
-        this.parentBlock = parentBlock;
->>>>>>> 2a176174
     }
     // This function works backwards to do match as text node is found. We used two set of "text" and "index"
     // text, textIndex is for the whole text to be matched
@@ -934,7 +806,6 @@
 "use strict";
 
 Object.defineProperty(exports, "__esModule", { value: true });
-<<<<<<< HEAD
 var roosterjs_editor_dom_1 = __webpack_require__(/*! roosterjs-editor-dom */ "./packages/roosterjs-editor-dom/lib/index.ts");
 var ZERO_WIDTH_SPACE = '\u200B';
 /**
@@ -975,19 +846,6 @@
                     lastNode_1 = element;
                 });
                 inlineElement = nextInline;
-=======
-var getSelection_1 = __webpack_require__(19);
-var hasFocus_1 = __webpack_require__(20);
-var isRangeInContainer_1 = __webpack_require__(40);
-function updateSelection(core, range) {
-    var selectionUpdated = false;
-    if (isRangeInContainer_1.default(range, core.contentDiv)) {
-        var selection = getSelection_1.default(core);
-        if (selection) {
-            // Workaround IE exception 800a025e
-            try {
-                selection.removeAllRanges();
->>>>>>> 2a176174
             }
             // When selectionStartNode/EndNode is set, it means there is DOM change. Re-create the selection
             if (firstNode_1 && lastNode_1) {
@@ -1053,7 +911,6 @@
 "use strict";
 
 Object.defineProperty(exports, "__esModule", { value: true });
-<<<<<<< HEAD
 var queryNodesWithSelection_1 = __webpack_require__(/*! ../cursor/queryNodesWithSelection */ "./packages/roosterjs-editor-api/lib/cursor/queryNodesWithSelection.ts");
 var roosterjs_editor_dom_1 = __webpack_require__(/*! roosterjs-editor-dom */ "./packages/roosterjs-editor-dom/lib/index.ts");
 // Regex matching Uri scheme
@@ -1115,125 +972,6 @@
                 anchor_1.title = altText;
             }
         }, false /*preserveSelection*/, "CreateLink" /* CreateLink */, function () { return anchor_1; });
-=======
-function getBrowserData(userAgent, appVersion) {
-    // In case universal render somehow hits this code path
-    if (typeof window == 'undefined') {
-        return {
-            isMac: false,
-            isWin: false,
-            isWebKit: false,
-            isIE: false,
-            isIE11OrGreater: false,
-            isSafari: false,
-            isChrome: false,
-            isFirefox: false,
-            isEdge: false,
-        };
-    }
-    var rawValue = userAgent || window.navigator.userAgent;
-    var appVer = appVersion || window.navigator.appVersion;
-    // checks whether the browser is running in IE
-    // IE11 will use rv in UA instead of MSIE. Unfortunately Firefox also uses this. We should also look for "Trident" to confirm this.
-    // There have been cases where companies using older version of IE and custom UserAgents have broken this logic (e.g. IE 10 and KellyServices)
-    // therefore we should check that the Trident/rv combo is not just from an older IE browser
-    var isIE11OrGreater = rawValue.indexOf('rv:') != -1 && rawValue.indexOf('Trident') != -1;
-    var isIE = rawValue.indexOf('MSIE') != -1 || isIE11OrGreater;
-    var isWebKit = rawValue.indexOf('WebKit') != -1;
-    // IE11+ may also send Chrome, Firefox and Safari. But it will send trident also
-    var isChrome = false;
-    var isFirefox = false;
-    var isSafari = false;
-    var isEdge = false;
-    if (!isIE) {
-        isChrome = rawValue.indexOf('Chrome') != -1;
-        isFirefox = rawValue.indexOf('Firefox') != -1;
-        if (rawValue.indexOf('Safari') != -1) {
-            // Android and Chrome have Safari in the user string
-            isSafari = rawValue.indexOf('Chrome') == -1 && rawValue.indexOf('Android') == -1;
-        }
-        // Sample Edge UA: Mozilla/5.0 (Windows NT 10.0) AppleWebKit/537.36 (KHTML, like Gecko) Chrome/42.0.2311.135 Safari/537.36 Edge/12.10121
-        isEdge = rawValue.indexOf('Edge') != -1;
-        // When it is edge, it should not be chrome or firefox. and it is also not webkit
-        if (isEdge) {
-            isWebKit = isChrome = isFirefox = false;
-        }
-    }
-    var isMac = appVer.indexOf('Mac') != -1;
-    var isWin = appVer.indexOf('Win') != -1 || appVer.indexOf('NT') != -1;
-    return {
-        isMac: isMac,
-        isWin: isWin,
-        isWebKit: isWebKit,
-        isIE: isIE,
-        isIE11OrGreater: isIE11OrGreater,
-        isSafari: isSafari,
-        isChrome: isChrome,
-        isFirefox: isFirefox,
-        isEdge: isEdge,
-    };
-}
-exports.getBrowserData = getBrowserData;
-var browserData = getBrowserData();
-exports.default = browserData;
-
-
-/***/ }),
-/* 13 */
-/***/ (function(module, exports, __webpack_require__) {
-
-"use strict";
-
-Object.defineProperty(exports, "__esModule", { value: true });
-var PartialInlineElement_1 = __webpack_require__(14);
-var contains_1 = __webpack_require__(16);
-var getTagOfNode_1 = __webpack_require__(8);
-var isBlockElement_1 = __webpack_require__(34);
-var isDocumentPosition_1 = __webpack_require__(7);
-var isNodeAfter_1 = __webpack_require__(21);
-var shouldSkipNode_1 = __webpack_require__(22);
-var getLeafNode_1 = __webpack_require__(35);
-var getLeafSibling_1 = __webpack_require__(18);
-// Get the inline element at a node
-function getInlineElementAtNode(rootNode, node, inlineElementFactory) {
-    // An inline element has to be in a block element, get the block first and then resolve through the factory
-    var parentBlock = node ? getBlockElementAtNode(rootNode, node, inlineElementFactory) : null;
-    return parentBlock ? inlineElementFactory.resolve(node, rootNode, parentBlock) : null;
-}
-exports.getInlineElementAtNode = getInlineElementAtNode;
-// Get first inline element
-function getFirstInlineElement(rootNode, inlineElementFactory) {
-    // getFirstLeafNode can return null for empty container
-    // do check null before passing on to get inline from the node
-    var node = getLeafNode_1.getFirstLeafNode(rootNode);
-    return node ? getInlineElementAtNode(rootNode, node, inlineElementFactory) : null;
-}
-exports.getFirstInlineElement = getFirstInlineElement;
-// Get last inline element
-function getLastInlineElement(rootNode, inlineElementFactory) {
-    // getLastLeafNode can return null for empty container
-    // do check null before passing on to get inline from the node
-    var node = getLeafNode_1.getLastLeafNode(rootNode);
-    return node ? getInlineElementAtNode(rootNode, node, inlineElementFactory) : null;
-}
-exports.getLastInlineElement = getLastInlineElement;
-function getNextPreviousInlineElement(rootNode, inlineElement, inlineElementFactory, isNext) {
-    var result;
-    if (inlineElement) {
-        if (inlineElement instanceof PartialInlineElement_1.default &&
-            inlineElement.nextInlineElement) {
-            // if current is partial, get the the other half of the inline unless it is no more
-            result = inlineElement.nextInlineElement;
-        }
-        else {
-            // Get a leaf node after startNode and use that base to find next inline
-            var startNode = inlineElement.getContainerNode();
-            startNode = getLeafSibling_1.getLeafSibling(rootNode, startNode, isNext);
-            result = startNode
-                ? getInlineElementAtNode(rootNode, startNode, inlineElementFactory)
-                : null;
-        }
->>>>>>> 2a176174
     }
 }
 exports.default = createLink;
@@ -1267,22 +1005,17 @@
 
 
 /***/ }),
-<<<<<<< HEAD
 
 /***/ "./packages/roosterjs-editor-api/lib/format/insertImage.ts":
 /*!*****************************************************************!*\
   !*** ./packages/roosterjs-editor-api/lib/format/insertImage.ts ***!
   \*****************************************************************/
 /*! no static exports found */
-=======
-/* 14 */
->>>>>>> 2a176174
-/***/ (function(module, exports, __webpack_require__) {
-
-"use strict";
-
-Object.defineProperty(exports, "__esModule", { value: true });
-<<<<<<< HEAD
+/***/ (function(module, exports, __webpack_require__) {
+
+"use strict";
+
+Object.defineProperty(exports, "__esModule", { value: true });
 /**
  * Insert an image to editor at current selection
  * @param editor The editor instance
@@ -1299,131 +1032,6 @@
                 image.style.maxWidth = '100%';
                 editor.insertNode(image);
             });
-=======
-var editorPointEquals_1 = __webpack_require__(33);
-var isDocumentPosition_1 = __webpack_require__(7);
-var isEditorPointAfter_1 = __webpack_require__(15);
-// This is a special version of inline element that identifies a section of an inline element
-// We often have the need to cut an inline element in half and perform some operation only on half of an inline element
-// i.e. users select only some text of a text node and apply format, in that case, format has to happen on partial of an inline element
-// PartialInlineElement is implemented in a way that decorate another full inline element with its own override on methods like isAfter
-// It also offers some special methods that others don't have, i.e. nextInlineElement etc.
-var PartialInlineElement = /** @class */ (function () {
-    function PartialInlineElement(inlineElement, startPoint, endPoint) {
-        if (startPoint === void 0) { startPoint = null; }
-        if (endPoint === void 0) { endPoint = null; }
-        this.inlineElement = inlineElement;
-        this.startPoint = startPoint;
-        this.endPoint = endPoint;
-    }
-    // Get the full inline element that this partial inline decorates
-    PartialInlineElement.prototype.getDecoratedInline = function () {
-        return this.inlineElement;
-    };
-    // Gets the container node
-    PartialInlineElement.prototype.getContainerNode = function () {
-        return this.inlineElement.getContainerNode();
-    };
-    // Gets the parent block
-    PartialInlineElement.prototype.getParentBlock = function () {
-        return this.inlineElement.getParentBlock();
-    };
-    // Gets the text content
-    PartialInlineElement.prototype.getTextContent = function () {
-        var range = this.getRange();
-        return range.toString();
-    };
-    // Gets the start point
-    PartialInlineElement.prototype.getStartPoint = function () {
-        return this.startPoint ? this.startPoint : this.inlineElement.getStartPoint();
-    };
-    // Gets the end point
-    PartialInlineElement.prototype.getEndPoint = function () {
-        return this.endPoint ? this.endPoint : this.inlineElement.getEndPoint();
-    };
-    // Checks if the partial is on start point
-    PartialInlineElement.prototype.isStartPartial = function () {
-        return this.startPoint != null;
-    };
-    // Checks if the partial is on the end point
-    PartialInlineElement.prototype.isEndPartial = function () {
-        return this.endPoint != null;
-    };
-    Object.defineProperty(PartialInlineElement.prototype, "nextInlineElement", {
-        // Get next partial inline element if it is not at the end boundary yet
-        get: function () {
-            return this.endPoint
-                ? new PartialInlineElement(this.inlineElement, this.endPoint, null)
-                : null;
-        },
-        enumerable: true,
-        configurable: true
-    });
-    Object.defineProperty(PartialInlineElement.prototype, "previousInlineElement", {
-        // Get previous partial inline element if it is not at the begin boundary yet
-        get: function () {
-            return this.startPoint != null
-                ? new PartialInlineElement(this.inlineElement, null, this.startPoint)
-                : null;
-        },
-        enumerable: true,
-        configurable: true
-    });
-    // Checks if it contains an editor point
-    PartialInlineElement.prototype.contains = function (editorPoint) {
-        return (isEditorPointAfter_1.default(editorPoint, this.getStartPoint()) &&
-            isEditorPointAfter_1.default(this.getEndPoint(), editorPoint));
-    };
-    // Check if this inline element is after the other inline element
-    PartialInlineElement.prototype.isAfter = function (inlineElement) {
-        // First node level check to see if this element's container node is after (following) the other element (inlineElement)
-        // If node level says after (following), it is really "is after"
-        var documentPosition = inlineElement
-            .getContainerNode()
-            .compareDocumentPosition(this.getContainerNode());
-        var isAfter = isDocumentPosition_1.default(documentPosition, 4 /* Following */);
-        // If node level is not "is after", need to do extra check if the other inline element is also a partial that decorates same inline element
-        // and this partical is partial on start (this.startPoint != null)
-        // The idea here is to take this partial's start to compare with the other inline end. We consider "is after" only when
-        // this partial's start is after or same as the other inline's end
-        if (!isAfter &&
-            documentPosition == 0 /* Same */ &&
-            inlineElement instanceof PartialInlineElement &&
-            this.startPoint) {
-            // get partial's end
-            var otherInline = inlineElement;
-            var otherInlineEndPoint = otherInline.getEndPoint();
-            // this partial's start
-            var thisStartPoint = this.getStartPoint();
-            isAfter =
-                isEditorPointAfter_1.default(thisStartPoint, otherInlineEndPoint) ||
-                    editorPointEquals_1.default(thisStartPoint, otherInlineEndPoint);
-        }
-        return isAfter;
-    };
-    // apply style
-    PartialInlineElement.prototype.applyStyle = function (styler, fromPoint, toPoint) {
-        this.inlineElement.applyStyle(styler, fromPoint ? fromPoint : this.startPoint, toPoint ? toPoint : this.endPoint);
-    };
-    // get the entire inline element as a range
-    PartialInlineElement.prototype.getRange = function () {
-        var ownerDoc = this.inlineElement.getContainerNode().ownerDocument;
-        var range = null;
-        if (ownerDoc) {
-            range = ownerDoc.createRange();
-            if (this.startPoint) {
-                range.setStart(this.startPoint.containerNode, this.startPoint.offset);
-            }
-            else {
-                range.setStartBefore(this.inlineElement.getContainerNode());
-            }
-            if (this.endPoint) {
-                range.setEnd(this.endPoint.containerNode, this.endPoint.offset);
-            }
-            else {
-                range.setEndAfter(this.inlineElement.getContainerNode());
-            }
->>>>>>> 2a176174
         }
     };
     reader.readAsDataURL(imageFile);
@@ -1432,16 +1040,12 @@
 
 
 /***/ }),
-<<<<<<< HEAD
 
 /***/ "./packages/roosterjs-editor-api/lib/format/removeLink.ts":
 /*!****************************************************************!*\
   !*** ./packages/roosterjs-editor-api/lib/format/removeLink.ts ***!
   \****************************************************************/
 /*! no static exports found */
-=======
-/* 15 */
->>>>>>> 2a176174
 /***/ (function(module, exports, __webpack_require__) {
 
 "use strict";
@@ -1471,16 +1075,12 @@
 
 
 /***/ }),
-<<<<<<< HEAD
 
 /***/ "./packages/roosterjs-editor-api/lib/format/setAlignment.ts":
 /*!******************************************************************!*\
   !*** ./packages/roosterjs-editor-api/lib/format/setAlignment.ts ***!
   \******************************************************************/
 /*! no static exports found */
-=======
-/* 16 */
->>>>>>> 2a176174
 /***/ (function(module, exports, __webpack_require__) {
 
 "use strict";
@@ -1506,16 +1106,12 @@
 
 
 /***/ }),
-<<<<<<< HEAD
 
 /***/ "./packages/roosterjs-editor-api/lib/format/setBackgroundColor.ts":
 /*!************************************************************************!*\
   !*** ./packages/roosterjs-editor-api/lib/format/setBackgroundColor.ts ***!
   \************************************************************************/
 /*! no static exports found */
-=======
-/* 17 */
->>>>>>> 2a176174
 /***/ (function(module, exports, __webpack_require__) {
 
 "use strict";
@@ -1536,22 +1132,17 @@
 
 
 /***/ }),
-<<<<<<< HEAD
 
 /***/ "./packages/roosterjs-editor-api/lib/format/setDirection.ts":
 /*!******************************************************************!*\
   !*** ./packages/roosterjs-editor-api/lib/format/setDirection.ts ***!
   \******************************************************************/
 /*! no static exports found */
-=======
-/* 18 */
->>>>>>> 2a176174
-/***/ (function(module, exports, __webpack_require__) {
-
-"use strict";
-
-Object.defineProperty(exports, "__esModule", { value: true });
-<<<<<<< HEAD
+/***/ (function(module, exports, __webpack_require__) {
+
+"use strict";
+
+Object.defineProperty(exports, "__esModule", { value: true });
 var roosterjs_editor_dom_1 = __webpack_require__(/*! roosterjs-editor-dom */ "./packages/roosterjs-editor-dom/lib/index.ts");
 /**
  * Change direction for the blocks/paragraph at selection
@@ -1599,38 +1190,6 @@
                     var allNodes = block.getContentNodes();
                     roosterjs_editor_dom_1.wrap(allNodes, "<div dir='" + dirValue + "', style='text-align:" + styleValue + ";'></div>");
                 }
-=======
-var contains_1 = __webpack_require__(16);
-var shouldSkipNode_1 = __webpack_require__(22);
-function getLeafSibling(rootNode, startNode, isNext) {
-    var result = null;
-    var getSibling = isNext
-        ? function (node) { return node.nextSibling; }
-        : function (node) { return node.previousSibling; };
-    var getChild = isNext ? function (node) { return node.firstChild; } : function (node) { return node.lastChild; };
-    if (startNode && contains_1.default(rootNode, startNode)) {
-        var curNode = startNode;
-        var shouldContinue = true;
-        while (shouldContinue) {
-            // Find next/previous node, starting from next/previous sibling, then one level up to find next/previous sibling from parent
-            // till a non-null nextSibling/previousSibling is found or the ceiling is encountered (rootNode)
-            var parentNode = curNode.parentNode;
-            curNode = getSibling(curNode);
-            while (!curNode && parentNode != rootNode) {
-                curNode = getSibling(parentNode);
-                parentNode = parentNode.parentNode;
-            }
-            // Now traverse down to get first/last child
-            while (curNode && getChild(curNode)) {
-                curNode = getChild(curNode);
-            }
-            // Check special nodes (i.e. node that has a display:none etc.) and continue looping if so
-            shouldContinue = curNode && shouldSkipNode_1.default(curNode);
-            if (!shouldContinue) {
-                // Found a good leaf node, assign and exit
-                result = curNode;
-                break;
->>>>>>> 2a176174
             }
         });
     }
@@ -1639,16 +1198,12 @@
 
 
 /***/ }),
-<<<<<<< HEAD
 
 /***/ "./packages/roosterjs-editor-api/lib/format/setFontName.ts":
 /*!*****************************************************************!*\
   !*** ./packages/roosterjs-editor-api/lib/format/setFontName.ts ***!
   \*****************************************************************/
 /*! no static exports found */
-=======
-/* 19 */
->>>>>>> 2a176174
 /***/ (function(module, exports, __webpack_require__) {
 
 "use strict";
@@ -1671,16 +1226,12 @@
 
 
 /***/ }),
-<<<<<<< HEAD
 
 /***/ "./packages/roosterjs-editor-api/lib/format/setFontSize.ts":
 /*!*****************************************************************!*\
   !*** ./packages/roosterjs-editor-api/lib/format/setFontSize.ts ***!
   \*****************************************************************/
 /*! no static exports found */
-=======
-/* 20 */
->>>>>>> 2a176174
 /***/ (function(module, exports, __webpack_require__) {
 
 "use strict";
@@ -1703,7 +1254,6 @@
 
 
 /***/ }),
-<<<<<<< HEAD
 
 /***/ "./packages/roosterjs-editor-api/lib/format/setImageAltText.ts":
 /*!*********************************************************************!*\
@@ -1747,9 +1297,6 @@
   !*** ./packages/roosterjs-editor-api/lib/format/setIndentation.ts ***!
   \********************************************************************/
 /*! no static exports found */
-=======
-/* 21 */
->>>>>>> 2a176174
 /***/ (function(module, exports, __webpack_require__) {
 
 "use strict";
@@ -1794,7 +1341,6 @@
 "use strict";
 
 Object.defineProperty(exports, "__esModule", { value: true });
-<<<<<<< HEAD
 var applyInlineStyle_1 = __webpack_require__(/*! ./applyInlineStyle */ "./packages/roosterjs-editor-api/lib/format/applyInlineStyle.ts");
 /**
  * Set text color at selection
@@ -1805,41 +1351,6 @@
  */
 function setTextColor(editor, color) {
     applyInlineStyle_1.default(editor, function (element) { return (element.style.color = color); });
-=======
-var getComputedStyle_1 = __webpack_require__(17);
-// Check if it is an empty text node
-function isEmptyTextNode(node) {
-    return !!(node &&
-        node.nodeType == 3 /* Text */ &&
-        (!node.nodeValue || node.textContent == ''));
-}
-// Checks if it is text node that contains only CRLF
-// Use case: Edge/IE often injects some CRLF text node in-between elements i.e.
-// <div>{CRLF}<div>hello world</div></div>, those {CRLF} is not shown but creates noise
-// that we want to skip
-function isCRLFOnlyTextNode(node) {
-    var isCRLF = false;
-    if (node && node.nodeType == 3 /* Text */ && node.nodeValue) {
-        var reg = /^[\r\n]+$/gm;
-        isCRLF = reg.test(node.nodeValue);
-    }
-    return isCRLF;
-}
-// Checks if the element has a display: none or empty if it is not an element
-function isDisplayNone(node) {
-    return getComputedStyle_1.default(node, 'display') == 'none';
-}
-// Skip a node when any of following conditions are true
-// - it is neither Element nor Text
-// - it is a text node but is empty
-// - it is a text node but contains just CRLF (noisy text node that often comes in-between elements)
-// - has a display:none
-function shouldSkipNode(node) {
-    return ((node.nodeType != 1 /* Element */ && node.nodeType != 3 /* Text */) ||
-        isEmptyTextNode(node) ||
-        isCRLFOnlyTextNode(node) ||
-        isDisplayNone(node));
->>>>>>> 2a176174
 }
 exports.default = setTextColor;
 
@@ -1882,7 +1393,6 @@
 "use strict";
 
 Object.defineProperty(exports, "__esModule", { value: true });
-<<<<<<< HEAD
 var queryNodesWithSelection_1 = __webpack_require__(/*! ../cursor/queryNodesWithSelection */ "./packages/roosterjs-editor-api/lib/cursor/queryNodesWithSelection.ts");
 var getNodeAtCursor_1 = __webpack_require__(/*! ../cursor/getNodeAtCursor */ "./packages/roosterjs-editor-api/lib/cursor/getNodeAtCursor.ts");
 var roosterjs_editor_dom_1 = __webpack_require__(/*! roosterjs-editor-dom */ "./packages/roosterjs-editor-dom/lib/index.ts");
@@ -1916,89 +1426,6 @@
             (styler || defaultStyler)(quoteElement);
             // Return a fallback to select in case original selection is not valid any more
             return nodes[0];
-=======
-var PartialInlineElement_1 = __webpack_require__(14);
-var editorPointEquals_1 = __webpack_require__(33);
-var isEditorPointAfter_1 = __webpack_require__(15);
-var normalizeEditorPoint_1 = __webpack_require__(26);
-var BlockElement_1 = __webpack_require__(13);
-// This is a utility like class that produces editor point/inline/block element around or within a selection range
-var EditorSelection = /** @class */ (function () {
-    function EditorSelection(rootNode, selectionRange, inlineElementFactory) {
-        this.rootNode = rootNode;
-        this.selectionRange = selectionRange;
-        this.inlineElementFactory = inlineElementFactory;
-        this.startEndCalculated = false;
-        // compute the start and end point
-        this.startPoint = normalizeEditorPoint_1.default(this.selectionRange.startContainer, this.selectionRange.startOffset);
-        this.endPoint = this.selectionRange.collapsed
-            ? this.startPoint
-            : normalizeEditorPoint_1.default(this.selectionRange.endContainer, this.selectionRange.endOffset);
-    }
-    Object.defineProperty(EditorSelection.prototype, "collapsed", {
-        // Get the collapsed state of the selection
-        get: function () {
-            return this.selectionRange.collapsed;
-        },
-        enumerable: true,
-        configurable: true
-    });
-    Object.defineProperty(EditorSelection.prototype, "inlineElementBeforeStart", {
-        // Get the inline element before start of the selection
-        get: function () {
-            return BlockElement_1.getInlineElementBeforePoint(this.rootNode, this.startPoint, this.inlineElementFactory);
-        },
-        enumerable: true,
-        configurable: true
-    });
-    Object.defineProperty(EditorSelection.prototype, "startInlineElement", {
-        // Get the start inline element of the selection (the first inline after the selection)
-        get: function () {
-            this.calculateStartEndIfNecessory();
-            return this.startInline;
-        },
-        enumerable: true,
-        configurable: true
-    });
-    Object.defineProperty(EditorSelection.prototype, "endInlineElement", {
-        // Get the inline element at the end of the selection
-        get: function () {
-            this.calculateStartEndIfNecessory();
-            return this.endInline;
-        },
-        enumerable: true,
-        configurable: true
-    });
-    Object.defineProperty(EditorSelection.prototype, "startBlockElement", {
-        // Get start block element
-        get: function () {
-            if (!this.startBlock && this.startPoint) {
-                this.startBlock = BlockElement_1.getBlockElementAtNode(this.rootNode, this.startPoint.containerNode, this.inlineElementFactory);
-            }
-            return this.startBlock;
-        },
-        enumerable: true,
-        configurable: true
-    });
-    Object.defineProperty(EditorSelection.prototype, "endBlockElement", {
-        // Get end block element
-        get: function () {
-            if (!this.endBlock && this.endPoint) {
-                this.endBlock = BlockElement_1.getBlockElementAtNode(this.rootNode, this.endPoint.containerNode, this.inlineElementFactory);
-            }
-            return this.endBlock;
-        },
-        enumerable: true,
-        configurable: true
-    });
-    // Trim an inline element to ensure it fits in the selection boundary
-    // Return null if the inline element completely falls out of the selection
-    EditorSelection.prototype.trimInlineElement = function (inlineElement) {
-        this.calculateStartEndIfNecessory();
-        // Always return null for collapsed selection
-        if (this.collapsed) {
-            return null;
->>>>>>> 2a176174
         }
     }, true /*preserveSelection*/);
 }
@@ -2120,7 +1547,6 @@
 "use strict";
 
 Object.defineProperty(exports, "__esModule", { value: true });
-<<<<<<< HEAD
 var getNodeAtCursor_1 = __webpack_require__(/*! ../cursor/getNodeAtCursor */ "./packages/roosterjs-editor-api/lib/cursor/getNodeAtCursor.ts");
 var roosterjs_editor_dom_1 = __webpack_require__(/*! roosterjs-editor-dom */ "./packages/roosterjs-editor-dom/lib/index.ts");
 var ZERO_WIDTH_SPACE = '&#8203;';
@@ -2139,55 +1565,6 @@
         callback();
         if (span.parentNode) {
             span.parentNode.removeChild(span);
-=======
-var getSelectionRange_1 = __webpack_require__(5);
-var hasFocus_1 = __webpack_require__(20);
-var isVoidHtmlElement_1 = __webpack_require__(41);
-var restoreSelection_1 = __webpack_require__(42);
-var updateSelection_1 = __webpack_require__(10);
-var roosterjs_editor_dom_1 = __webpack_require__(0);
-function focus(core) {
-    if (!hasFocus_1.default(core) || !getSelectionRange_1.default(core, false /*tryGetFromCache*/)) {
-        // Focus (document.activeElement indicates) and selection are mostly in sync, but could be out of sync in some extreme cases.
-        // i.e. if you programmatically change window selection to point to a non-focusable DOM element (i.e. tabindex=-1 etc.).
-        // On Chrome/Firefox, it does not change document.activeElement. On Edge/IE, it change document.activeElement to be body
-        // Although on Chrome/Firefox, document.activeElement points to editor, you cannot really type which we don't want (no cursor).
-        // So here we always do a live selection pull on DOM and make it point in Editor. The pitfall is, the cursor could be reset
-        // to very begin to of editor since we don't really have last saved selection (created on blur which does not fire in this case).
-        // It should be better than the case you cannot type
-        if (!restoreSelection_1.default(core)) {
-            setSelectionToBegin(core);
-        }
-    }
-    // remember to clear cachedSelectionRange
-    core.cachedSelectionRange = null;
-    // This is more a fallback to ensure editor gets focus if it didn't manage to move focus to editor
-    if (!hasFocus_1.default(core)) {
-        core.contentDiv.focus();
-    }
-}
-exports.default = focus;
-function setSelectionToBegin(core) {
-    var range;
-    var firstNode = roosterjs_editor_dom_1.getFirstLeafNode(core.contentDiv);
-    if (firstNode) {
-        if (firstNode.nodeType == 3 /* Text */) {
-            // First node is text, move range to the begin
-            range = core.document.createRange();
-            range.setStart(firstNode, 0);
-        }
-        else if (firstNode.nodeType == 1 /* Element */) {
-            if (isVoidHtmlElement_1.default(firstNode)) {
-                // First node is a html void element (void elements cannot have child nodes), move range before it
-                range = core.document.createRange();
-                range.setStartBefore(firstNode);
-            }
-            else {
-                // Other html element, move range inside it
-                range = core.document.createRange();
-                range.setStart(firstNode, 0);
-            }
->>>>>>> 2a176174
         }
     }
     else {
@@ -2726,197 +2103,10 @@
     };
     return VTable;
 }());
-<<<<<<< HEAD
 exports.default = VTable;
 function getTableFromTd(td) {
     var result = td;
     for (; result && result.tagName != 'TABLE'; result = result.parentElement) { }
-=======
-exports.default = Undo;
-
-
-/***/ }),
-/* 32 */
-/***/ (function(module, exports, __webpack_require__) {
-
-"use strict";
-
-Object.defineProperty(exports, "__esModule", { value: true });
-var BrowserData_1 = __webpack_require__(12);
-var roosterjs_editor_dom_1 = __webpack_require__(0);
-// Undo cursor marker
-var CURSOR_START = 'cursor-start';
-var CURSOR_END = 'cursor-end';
-// Build undo snapshot
-function buildSnapshot(editor) {
-    // Build the snapshot in-between adding and removing cursor marker
-    var selectionRange = editor.getSelectionRange();
-    if (selectionRange) {
-        addCursorMarkersToSelection(editor, selectionRange);
-    }
-    var htmlContent = editor.getContent(false /*triggerExtractContentEvent*/) || '';
-    // This extra update selection to cursor marker post building snapshot is added for Mac safari
-    // We temporarily inject a cursor marker to current selection prior to build snapshot and remove it afterwards
-    // The insertion of cursor marker for some reasons has caused the selection maintained in browser to be lost.
-    // This restores the selection prior to removing the cursor marker.
-    // The code may throw error for Firefox and IE, hence keep it only for Mac Safari
-    if (BrowserData_1.default.isSafari) {
-        updateSelectionToCursorMarkers(editor);
-    }
-    removeCursorMarkers(editor);
-    return htmlContent;
-}
-exports.buildSnapshot = buildSnapshot;
-// Restore a snapshot
-function restoreSnapshot(editor, snapshot) {
-    editor.setContent(snapshot);
-    // Restore the selection and delete the cursor marker afterwards
-    updateSelectionToCursorMarkers(editor);
-    removeCursorMarkers(editor);
-}
-exports.restoreSnapshot = restoreSnapshot;
-// Remove the temporarily added cursor markers
-function removeCursorMarkers(editor) {
-    removeCursorMarkerById(editor, CURSOR_START);
-    removeCursorMarkerById(editor, CURSOR_END);
-}
-// Temporarily inject a SPAN marker to the selection which is used to remember where the selection is
-// The marker is used on restore selection on undo
-function addCursorMarkersToSelection(editor, selectionRange) {
-    // First to insert the start marker
-    var startMarker = createCursorMarker(editor, CURSOR_START);
-    var startPoint = roosterjs_editor_dom_1.normalizeEditorPoint(selectionRange.startContainer, selectionRange.startOffset);
-    insertCursorMarkerToEditorPoint(editor, startPoint, startMarker);
-    // Then the end marker
-    // For collapsed selection, use the start marker as the editor so that
-    // the end marker is always placed after the start marker
-    var endMarker = createCursorMarker(editor, CURSOR_END);
-    var endPoint = selectionRange.collapsed
-        ? { containerNode: startMarker, offset: 1 /* End */ }
-        : roosterjs_editor_dom_1.normalizeEditorPoint(selectionRange.endContainer, selectionRange.endOffset);
-    insertCursorMarkerToEditorPoint(editor, endPoint, endMarker);
-}
-// Update selection to where cursor marker is
-// This is used in post building snapshot to restore selection
-function updateSelectionToCursorMarkers(editor) {
-    var startMarker = getCursorMarkerByUniqueId(editor, CURSOR_START);
-    var endMarker = getCursorMarkerByUniqueId(editor, CURSOR_END);
-    if (startMarker && endMarker) {
-        var selectionRange = editor.getDocument().createRange();
-        selectionRange.setEndBefore(endMarker);
-        selectionRange.setStartAfter(startMarker);
-        editor.updateSelection(selectionRange);
-    }
-}
-// Insert cursor marker to an editor point
-// The original code uses range.insertNode which "damages" some browser node & selection state
-// i.e. on chrome, when the cursor is right at begin of a list, range.insertNode will cause some
-// extra "empty" text node to be created as cursor marker is inserted. That extra "empty" text node
-// will cause indentation to behave really weirdly
-// This revised version uses DOM parentNode.insertBefore when it sees the insertion point is in node boundary_begin
-// which gives precise control over DOM structure and solves the chrome issue
-function insertCursorMarkerToEditorPoint(editor, editorPoint, cursorMaker) {
-    var containerNode = editorPoint.containerNode;
-    var offset = editorPoint.offset;
-    var parentNode = containerNode.parentNode;
-    if (editorPoint.offset == 0 /* Begin */) {
-        // For boundary_begin, insert the marker before the node
-        parentNode.insertBefore(cursorMaker, containerNode);
-    }
-    else if (containerNode.nodeType == 1 /* Element */ ||
-        (containerNode.nodeType == 3 /* Text */ &&
-            editorPoint.offset == containerNode.nodeValue.length)) {
-        // otherwise, insert after
-        parentNode.insertBefore(cursorMaker, containerNode.nextSibling);
-    }
-    else {
-        // This is for insertion in-between a text node
-        var insertionRange = editor.getDocument().createRange();
-        insertionRange.setStart(containerNode, offset);
-        insertionRange.collapse(true /* toStart */);
-        insertionRange.insertNode(cursorMaker);
-    }
-}
-// Remove an element from editor by Id
-function removeCursorMarkerById(editor, id) {
-    var nodes = getCursorMarkNodes(editor, id);
-    if (nodes) {
-        for (var i = 0; i < nodes.length; i++) {
-            nodes[i].parentNode.removeChild(nodes[i]);
-        }
-    }
-}
-// Get an element by unique id. If there is more than one element by the id, it should return null
-function getCursorMarkerByUniqueId(editor, id) {
-    var nodes = getCursorMarkNodes(editor, id);
-    return nodes && nodes.length == 1 ? nodes[0] : null;
-}
-function getCursorMarkNodes(editor, id) {
-    return editor.queryContent("span[id=\"" + id + "\"]:empty");
-}
-// Create a cursor marker by id
-function createCursorMarker(editor, id) {
-    var editorDocument = editor.getDocument();
-    var cursorMarker = editorDocument.createElement('SPAN');
-    cursorMarker.id = id;
-    return cursorMarker;
-}
-
-
-/***/ }),
-/* 33 */
-/***/ (function(module, exports, __webpack_require__) {
-
-"use strict";
-
-Object.defineProperty(exports, "__esModule", { value: true });
-// Checks if the two EditorPoint points to same location
-function editorPointEquals(point1, point2) {
-    return point1.containerNode == point2.containerNode && point1.offset == point2.offset;
-}
-exports.default = editorPointEquals;
-
-
-/***/ }),
-/* 34 */
-/***/ (function(module, exports, __webpack_require__) {
-
-"use strict";
-
-Object.defineProperty(exports, "__esModule", { value: true });
-var getComputedStyle_1 = __webpack_require__(17);
-// Checks if the node is a block like element. Block like element are usually those P, DIV, LI, TD etc.
-// TODO: should inline-block be considered as block?
-// Other block like style to consider: table-caption, table-header-group, table-footer-group etc.
-function isBlockElement(node) {
-    if (node && node.nodeType == 1 /* Element */) {
-        var displayStyle = getComputedStyle_1.default(node, 'display');
-        return (displayStyle == 'block' || displayStyle == 'list-item' || displayStyle == 'table-cell');
-    }
-    return false;
-}
-exports.default = isBlockElement;
-
-
-/***/ }),
-/* 35 */
-/***/ (function(module, exports, __webpack_require__) {
-
-"use strict";
-
-Object.defineProperty(exports, "__esModule", { value: true });
-var shouldSkipNode_1 = __webpack_require__(22);
-var getLeafSibling_1 = __webpack_require__(18);
-function getLeafNode(rootNode, isFirst) {
-    var getChild = isFirst ? function (node) { return node.firstChild; } : function (node) { return node.lastChild; };
-    var result = getChild(rootNode);
-    while (result && getChild(result)) {
-        result = getChild(result);
-    }
-    if (result && shouldSkipNode_1.default(result)) {
-        result = getLeafSibling_1.getLeafSibling(rootNode, result, isFirst);
-    }
->>>>>>> 2a176174
     return result;
 }
 function getBorderStyle(style) {
@@ -3157,746 +2347,6 @@
         return '70px';
     }
 }
-<<<<<<< HEAD
-=======
-exports.default = sanitizeHtml;
-// Inheritable CSS properties
-// Ref: https://www.w3.org/TR/CSS21/propidx.html
-var INHERITABLE_PROPERTOES = [
-    'azimuth',
-    'border-collapse',
-    'border-spacing',
-    'caption-side',
-    'color',
-    'cursor',
-    'direction',
-    'elevation',
-    'empty-cells',
-    'font-family',
-    'font-size',
-    'font-style',
-    'font-variant',
-    'font-weight',
-    'font',
-    'letter-spacing',
-    'line-height',
-    'list-style-image',
-    'list-style-position',
-    'list-style-type',
-    'list-style',
-    'orphans',
-    'pitch-range',
-    'pitch',
-    'quotes',
-    'richness',
-    'speak-header',
-    'speak-numeral',
-    'speak-punctuation',
-    'speak',
-    'speech-rate',
-    'stress',
-    'text-align',
-    'text-indent',
-    'text-transform',
-    'visibility',
-    'voice-family',
-    'volume',
-    'white-space',
-    'widows',
-    'word-spacing',
-];
-var ALLOWED_HTML_TAGS = [
-    'BODY',
-    'H1',
-    'H2',
-    'H3',
-    'H4',
-    'H5',
-    'H6',
-    'FORM',
-    'P',
-    'BR',
-    'NOBR',
-    'HR',
-    'ACRONYM',
-    'ABBR',
-    'ADDRESS',
-    'B',
-    'BDI',
-    'BDO',
-    'BIG',
-    'BLOCKQUOTE',
-    'CENTER',
-    'CITE',
-    'CODE',
-    'DEL',
-    'DFN',
-    'EM',
-    'FONT',
-    'I',
-    'INS',
-    'KBD',
-    'MARK',
-    'METER',
-    'PRE',
-    'PROGRESS',
-    'Q',
-    'RP',
-    'RT',
-    'RUBY',
-    'S',
-    'SAMP',
-    'SMALL',
-    'STRIKE',
-    'STRONG',
-    'SUB',
-    'SUP',
-    'TEMPLATE',
-    'TIME',
-    'TT',
-    'U',
-    'VAR',
-    'WBR',
-    'XMP',
-    'INPUT',
-    'TEXTAREA',
-    'BUTTON',
-    'SELECT',
-    'OPTGROUP',
-    'OPTION',
-    'LABEL',
-    'FIELDSET',
-    'LEGEND',
-    'DATALIST',
-    'OUTPUT',
-    'IMG',
-    'MAP',
-    'AREA',
-    'CANVAS',
-    'FIGCAPTION',
-    'FIGURE',
-    'PICTURE',
-    'A',
-    'NAV',
-    'UL',
-    'OL',
-    'LI',
-    'DIR',
-    'UL',
-    'DL',
-    'DT',
-    'DD',
-    'MENU',
-    'MENUITEM',
-    'TABLE',
-    'CAPTION',
-    'TH',
-    'TR',
-    'TD',
-    'THEAD',
-    'TBODY',
-    'TFOOT',
-    'COL',
-    'COLGROUP',
-    'DIV',
-    'SPAN',
-    'HEADER',
-    'FOOTER',
-    'MAIN',
-    'SECTION',
-    'ARTICLE',
-    'ASIDE',
-    'DETAILS',
-    'DIALOG',
-    'SUMMARY',
-    'DATA',
-];
-var ALLOWED_HTML_ATTRIBUTES = [
-    'accept',
-    'align',
-    'alt',
-    'checked',
-    'cite',
-    'cols',
-    'colspan',
-    'contextmenu',
-    'coords',
-    'datetime',
-    'default',
-    'dir',
-    'dirname',
-    'disabled',
-    'download',
-    'headers',
-    'height',
-    'hidden',
-    'high',
-    'href',
-    'hreflang',
-    'ismap',
-    'kind',
-    'label',
-    'lang',
-    'list',
-    'low',
-    'max',
-    'maxlength',
-    'media',
-    'min',
-    'multiple',
-    'open',
-    'optimum',
-    'pattern',
-    'placeholder',
-    'readonly',
-    'rel',
-    'required',
-    'reversed',
-    'rows',
-    'rowspan',
-    'scope',
-    'selected',
-    'shape',
-    'size',
-    'sizes',
-    'span',
-    'spellcheck',
-    'src',
-    'srclang',
-    'srcset',
-    'start',
-    'step',
-    'style',
-    'tabindex',
-    'target',
-    'title',
-    'translate',
-    'type',
-    'usemap',
-    'value',
-    'width',
-    'wrap',
-];
-function applyInlineStyle(doc, additionalStyleNodes) {
-    var styleNodes = toArray(doc.querySelectorAll('style'));
-    var styleSheets = (additionalStyleNodes || [])
-        .reverse()
-        .map(function (node) { return node.sheet; })
-        .concat(styleNodes.map(function (node) { return node.sheet; }).reverse());
-    for (var _i = 0, styleSheets_1 = styleSheets; _i < styleSheets_1.length; _i++) {
-        var styleSheet = styleSheets_1[_i];
-        var _loop_1 = function (j) {
-            // Skip any none-style rule, i.e. @page
-            var styleRule = styleSheet.cssRules[j];
-            var text = styleRule && styleRule.style ? styleRule.style.cssText : null;
-            if (styleRule.type != CSSRule.STYLE_RULE || !text || !styleRule.selectorText) {
-                return "continue";
-            }
-            // Make sure the selector is not empty
-            for (var _i = 0, _a = styleRule.selectorText.split(','); _i < _a.length; _i++) {
-                var selector = _a[_i];
-                if (!selector || !selector.trim() || selector.indexOf(':') >= 0) {
-                    continue;
-                }
-                var nodes = toArray(doc.querySelectorAll(selector));
-                // Always put existing styles after so that they have higher priority
-                // Which means if both global style and inline style apply to the same element,
-                // inline style will have higher priority
-                nodes.forEach(function (node) {
-                    return node.setAttribute('style', text + (node.getAttribute('style') || ''));
-                });
-            }
-        };
-        for (var j = styleSheet.cssRules.length - 1; j >= 0; j--) {
-            _loop_1(j);
-        }
-    }
-}
-function removeUnusedCssAndDangerousContent(node, callbackPropertyNames, propertyCallbacks, currentStyle) {
-    if (currentStyle === void 0) { currentStyle = {}; }
-    var thisStyle = Object.assign ? Object.assign({}, currentStyle) : {};
-    var nodeType = node.nodeType;
-    var tag = getTagOfNode_1.default(node) || '';
-    var isElement = nodeType == 1 /* Element */;
-    var isText = nodeType == 3 /* Text */;
-    if ((isElement && ALLOWED_HTML_TAGS.indexOf(tag) < 0 && tag.indexOf(':') < 0) ||
-        (isText && /^[\r\n]*$/g.test(node.nodeValue)) ||
-        (!isElement && !isText)) {
-        node.parentNode.removeChild(node);
-    }
-    else if (nodeType == 1 /* Element */) {
-        var element = node;
-        if (element.hasAttribute('style')) {
-            removeUnusedCss(element, thisStyle);
-        }
-        removeDisallowedAttributes(element, callbackPropertyNames, propertyCallbacks);
-        var child = element.firstChild;
-        var next = void 0;
-        for (; child; child = next) {
-            next = child.nextSibling;
-            removeUnusedCssAndDangerousContent(child, callbackPropertyNames, propertyCallbacks, thisStyle);
-        }
-    }
-}
-function removeUnusedCss(element, thisStyle) {
-    var source = element
-        .getAttribute('style')
-        .split(';')
-        .filter(function (style) { return style && style.trim() != ''; });
-    var result = source.filter(function (style) {
-        var pair = style.split(':');
-        if (pair.length == 2) {
-            var name_1 = pair[0].trim().toLowerCase();
-            var value = pair[1].trim().toLowerCase();
-            var isInheritable = INHERITABLE_PROPERTOES.indexOf(name_1) >= 0;
-            var keep = value != 'inherit' &&
-                (value != thisStyle[name_1] || !isInheritable) &&
-                !isDangerousCss(name_1, value);
-            if (keep && isInheritable) {
-                thisStyle[name_1] = value;
-            }
-            return keep;
-        }
-        else {
-            return false;
-        }
-    });
-    if (source.length != result.length) {
-        if (result.length > 0) {
-            element.setAttribute('style', result.join(';'));
-        }
-        else {
-            element.removeAttribute('style');
-        }
-    }
-}
-function isDangerousCss(name, value) {
-    if (name == 'position') {
-        return true;
-    }
-    if (value.indexOf('expression') >= 0) {
-        return true;
-    }
-    return false;
-}
-function removeDisallowedAttributes(element, callbackPropertyNames, propertyCallbacks) {
-    for (var i = element.attributes.length - 1; i >= 0; i--) {
-        var attribute = element.attributes[i];
-        var name_2 = attribute.name.toLowerCase().trim();
-        var value = attribute.value.trim();
-        if (callbackPropertyNames.indexOf(name_2) >= 0) {
-            value = propertyCallbacks[name_2](value);
-            if (value != null) {
-                attribute.value = value;
-            }
-            else {
-                element.removeAttribute(name_2);
-            }
-        }
-        else if (ALLOWED_HTML_ATTRIBUTES.indexOf(name_2) < 0 ||
-            value.toLowerCase().indexOf('script:') >= 0) {
-            element.removeAttribute(attribute.name);
-        }
-    }
-}
-function toArray(list) {
-    return [].slice.call(list);
-}
-function trimWithFragment(html) {
-    var startIndex = html.indexOf(START_FRAGMENT);
-    var endIndex = html.lastIndexOf(END_FRAGMENT);
-    if (startIndex >= 0 && endIndex >= 0 && endIndex >= startIndex + START_FRAGMENT.length) {
-        var before = html.substr(0, startIndex);
-        html = html.substring(startIndex + START_FRAGMENT.length, endIndex);
-        // Fix up table for Excel
-        if (html.match(LAST_TD_END_REGEX)) {
-            var trMatch = before.match(LAST_TR_REGEX);
-            var tr = trMatch ? trMatch[0] : '<TR>';
-            html = tr + html + '</TR>';
-        }
-        if (html.match(LAST_TR_END_REGEX)) {
-            var tableMatch = before.match(LAST_TABLE_REGEX);
-            var table = tableMatch ? tableMatch[0] : '<TABLE>';
-            html = table + html + '</TABLE>';
-        }
-    }
-    return html;
-}
-
-
-/***/ }),
-/* 40 */
-/***/ (function(module, exports, __webpack_require__) {
-
-"use strict";
-
-Object.defineProperty(exports, "__esModule", { value: true });
-function isRangeInContainer(range, container) {
-    var ancestorContainer = range ? range.commonAncestorContainer : null;
-    // use the parentNode if ancestorContainer is a text node
-    if (ancestorContainer && ancestorContainer.nodeType == 3 /* Text */) {
-        ancestorContainer = ancestorContainer.parentNode;
-    }
-    return (ancestorContainer &&
-        (container == ancestorContainer || container.contains(ancestorContainer)));
-}
-exports.default = isRangeInContainer;
-
-
-/***/ }),
-/* 41 */
-/***/ (function(module, exports, __webpack_require__) {
-
-"use strict";
-
-Object.defineProperty(exports, "__esModule", { value: true });
-var roosterjs_editor_dom_1 = __webpack_require__(0);
-// HTML void elements
-// Per https://www.w3.org/TR/html/syntax.html#syntax-elements, cannot have child nodes
-// This regex is used when we move focus to very begin of editor. We should avoid putting focus inside
-// void elements so users don't accidently create child nodes in them
-var HTML_VOID_ELEMENTS_REGEX = /^(AREA|BASE|BR|COL|COMMAND|EMBED|HR|IMG|INPUT|KEYGEN|LINK|META|PARAM|SOURCE|TRACK|WBR)$/i;
-// check if it is html void element. void element cannot have childen
-function isVoidHtmlElement(element) {
-    return element && HTML_VOID_ELEMENTS_REGEX.test(roosterjs_editor_dom_1.getTagOfNode(element)) ? true : false;
-}
-exports.default = isVoidHtmlElement;
-
-
-/***/ }),
-/* 42 */
-/***/ (function(module, exports, __webpack_require__) {
-
-"use strict";
-
-Object.defineProperty(exports, "__esModule", { value: true });
-var updateSelection_1 = __webpack_require__(10);
-function restoreSelection(core) {
-    var selectionRestored = false;
-    if (core.cachedSelectionRange) {
-        selectionRestored = updateSelection_1.default(core, core.cachedSelectionRange);
-    }
-    return selectionRestored;
-}
-exports.default = restoreSelection;
-
-
-/***/ }),
-/* 43 */
-/***/ (function(module, exports, __webpack_require__) {
-
-"use strict";
-
-Object.defineProperty(exports, "__esModule", { value: true });
-var getSelectionRange_1 = __webpack_require__(5);
-var roosterjs_editor_dom_1 = __webpack_require__(0);
-function getContentTraverser(core, scope, position) {
-    if (position === void 0) { position = 2 /* SelectionStart */; }
-    var selectionRange = getSelectionRange_1.default(core, true /*tryGetFromCache*/);
-    if (scope != 2 /* Body */ && !selectionRange) {
-        return null;
-    }
-    var contentTraverser;
-    var scoper;
-    switch (scope) {
-        case 0 /* Block */:
-            scoper = new roosterjs_editor_dom_1.SelectionBlockScoper(core.contentDiv, selectionRange, position, core.inlineElementFactory);
-            break;
-        case 1 /* Selection */:
-            scoper = new roosterjs_editor_dom_1.SelectionScoper(core.contentDiv, selectionRange, core.inlineElementFactory);
-            break;
-        case 2 /* Body */:
-            scoper = new roosterjs_editor_dom_1.BodyScoper(core.contentDiv, core.inlineElementFactory);
-            break;
-    }
-    if (scoper) {
-        contentTraverser = new roosterjs_editor_dom_1.ContentTraverser(core.contentDiv, scoper, core.inlineElementFactory);
-    }
-    return contentTraverser;
-}
-exports.default = getContentTraverser;
-
-
-/***/ }),
-/* 44 */
-/***/ (function(module, exports, __webpack_require__) {
-
-"use strict";
-
-Object.defineProperty(exports, "__esModule", { value: true });
-/**
- * Replace the specified range with a node
- * @param editor The editor instance
- * @param range The range in which content needs to be replaced
- * @param node The node to be inserted
- * @param exactMatch exactMatch is to match exactly, i.e.
- * In auto linkification, users could type URL followed by some punctuation and hit space. The auto link will kick in on space,
- * at the moment, what is before cursor could be "<URL>,", however, only "<URL>" makes the link. by setting exactMatch = false, it does not match
- * from right before cursor, but can scan through till first same char is seen. On the other hand if set exactMatch = true, it starts the match right
- * before cursor.
- * @returns True if we complete the replacement, false otherwise
- */
-function replaceRangeWithNode(editor, range, node, exactMatch) {
-    // Make sure the range and node is valid
-    if (!range || !node) {
-        return false;
-    }
-    var backupRange = editor.getSelectionRange();
-    range.deleteContents();
-    range.insertNode(node);
-    if (exactMatch) {
-        range.setEndAfter(node);
-        range.collapse(false /*toStart*/);
-        editor.updateSelection(range);
-    }
-    else if (backupRange && editor.contains(backupRange.startContainer)) {
-        editor.updateSelection(backupRange);
-    }
-    return true;
-}
-exports.default = replaceRangeWithNode;
-
-
-/***/ }),
-/* 45 */
-/***/ (function(module, exports, __webpack_require__) {
-
-"use strict";
-
-Object.defineProperty(exports, "__esModule", { value: true });
-var queryNodesWithSelection_1 = __webpack_require__(3);
-var roosterjs_editor_core_1 = __webpack_require__(2);
-var roosterjs_editor_dom_1 = __webpack_require__(0);
-var EVENTDATACACHE_LISTSTATE = 'LISTSTATE';
-/**
- * Get the list state at selection
- * The list state refers to the HTML elements <OL> or <UL>
- * @param editor The editor instance
- * @param event (Optional) The plugin event, it stores the event cached data for looking up.
- * If not passed, we will query the first <LI> node in selection and return the list state of its direct parent
- * @returns The list state. ListState.Numbering indicates <OL>, ListState.Bullets indicates <UL>,
- * ListState.None indicates no <OL> or <UL> elements found at current selection
- */
-function cacheGetListState(editor, event) {
-    return roosterjs_editor_core_1.cacheGetEventData(event, EVENTDATACACHE_LISTSTATE, function () {
-        var itemNodes = queryNodesWithSelection_1.default(editor, 'li');
-        if (itemNodes.length > 0) {
-            var tagName = roosterjs_editor_dom_1.getTagOfNode(itemNodes[0].parentNode);
-            if (tagName == 'OL') {
-                return 2 /* Numbering */;
-            }
-            else if (tagName == 'UL') {
-                return 1 /* Bullets */;
-            }
-        }
-        return 0 /* None */;
-    });
-}
-exports.default = cacheGetListState;
-
-
-/***/ }),
-/* 46 */
-/***/ (function(module, exports, __webpack_require__) {
-
-"use strict";
-
-Object.defineProperty(exports, "__esModule", { value: true });
-var execFormatWithUndo_1 = __webpack_require__(1);
-/**
- * Set background color at current selection
- * @param editor The editor instance
- * @param color The color string, can be any of the predefined color names (e.g, 'red')
- * or hexadecimal color string (e.g, '#FF0000') or rgb value (e.g, 'rgb(255, 0, 0)') supported by browser.
- * Currently there's no validation to the string, if the passed string is invalid, it won't take affect
- */
-function setBackgroundColor(editor, color) {
-    editor.focus();
-    // TODO: Verify color
-    var validatedColor = color.trim();
-    if (validatedColor) {
-        execFormatWithUndo_1.default(editor, function () {
-            editor.applyInlineStyle(function (element) {
-                element.style.backgroundColor = validatedColor;
-            });
-        });
-    }
-}
-exports.default = setBackgroundColor;
-
-
-/***/ }),
-/* 47 */
-/***/ (function(module, exports, __webpack_require__) {
-
-"use strict";
-
-Object.defineProperty(exports, "__esModule", { value: true });
-var execFormatWithUndo_1 = __webpack_require__(1);
-/**
- * Set font name at selection
- * @param editor The editor instance
- * @param fontName The fontName string, should be a valid CSS font-family style.
- * Currently there's no validation to the string, if the passed string is invalid, it won't take affect
- */
-function setFontName(editor, fontName) {
-    editor.focus();
-    // TODO: Verify font name
-    var validatedFontName = fontName.trim();
-    if (validatedFontName) {
-        execFormatWithUndo_1.default(editor, function () {
-            // The browser provided execCommand creates a HTML <font> tag with face attribute. <font> is not HTML5 standard
-            // (http://www.w3schools.com/tags/tag_font.asp). Use editor.applyInlineStyle which gives flexibility on applying inline style
-            // for here, we use CSS font-family style
-            editor.applyInlineStyle(function (element) {
-                element.style.fontFamily = validatedFontName;
-            });
-        });
-    }
-}
-exports.default = setFontName;
-
-
-/***/ }),
-/* 48 */
-/***/ (function(module, exports, __webpack_require__) {
-
-"use strict";
-
-Object.defineProperty(exports, "__esModule", { value: true });
-var execFormatWithUndo_1 = __webpack_require__(1);
-/**
- * Set font size at selection
- * @param editor The editor instance
- * @param fontSize The fontSize string, should be a valid CSS font-size style.
- * Currently there's no validation to the string, if the passed string is invalid, it won't take affect
- */
-function setFontSize(editor, fontSize) {
-    editor.focus();
-    // TODO: Verify font size
-    var validatedFontSize = fontSize.trim();
-    if (validatedFontSize) {
-        execFormatWithUndo_1.default(editor, function () {
-            // The browser provided execCommand only accepts 1-7 point value. In addition, it uses HTML <font> tag with size attribute.
-            // <font> is not HTML5 standard (http://www.w3schools.com/tags/tag_font.asp). Use editor.applyInlineStyle which gives flexibility on applying inline style
-            // for here, we use CSS font-size style
-            editor.applyInlineStyle(function (element) {
-                element.style.fontSize = fontSize;
-            });
-        });
-    }
-}
-exports.default = setFontSize;
-
-
-/***/ }),
-/* 49 */
-/***/ (function(module, exports, __webpack_require__) {
-
-"use strict";
-
-Object.defineProperty(exports, "__esModule", { value: true });
-var execFormatWithUndo_1 = __webpack_require__(1);
-/**
- * Set text color at selection
- * @param editor The editor instance
- * @param color The color string, can be any of the predefined color names (e.g, 'red')
- * or hexadecimal color string (e.g, '#FF0000') or rgb value (e.g, 'rgb(255, 0, 0)') supported by browser.
- * Currently there's no validation to the string, if the passed string is invalid, it won't take affect
- */
-function setTextColor(editor, color) {
-    editor.focus();
-    // TODO: Verify color
-    var validatedColor = color.trim();
-    if (validatedColor) {
-        execFormatWithUndo_1.default(editor, function () {
-            editor.applyInlineStyle(function (element) {
-                element.style.color = validatedColor;
-            });
-        });
-    }
-}
-exports.default = setTextColor;
-
-
-/***/ }),
-/* 50 */
-/***/ (function(module, exports, __webpack_require__) {
-
-"use strict";
-
-Object.defineProperty(exports, "__esModule", { value: true });
-// http exclude matching regex
-// invalid URL example (in paricular on IE and Edge):
-// - http://www.bing.com%00, %00 before ? (question mark) is considered invalid. IE/Edge throws invalid argument exception
-// - http://www.bing.com%1, %1 is invalid
-// - http://www.bing.com%g, %g is invalid (IE and Edge expects a two hex value after a %)
-// - http://www.bing.com%, % as ending is invalid (IE and Edge expects a two hex value after a %)
-// All above % cases if they're after ? (question mark) is then considered valid again
-// Similar for @, it needs to be after / (forward slash), or ? (question mark). Otherwise IE/Edge will throw security exception
-// - http://www.bing.com@name, @name before ? (question mark) is considered invalid
-// - http://www.bing.com/@name, is valid sine it is after / (forward slash)
-// - http://www.bing.com?@name, is also valid sinve it is after ? (question mark)
-// The regex below is essentially a break down of:
-// ^[^?]+%[^0-9a-f]+ => to exclude URL like www.bing.com%%
-// ^[^?]+%[0-9a-f][^0-9a-f]+ => to exclude URL like www.bing.com%1
-// ^[^?]+%00 => to exclude URL like www.bing.com%00
-// ^[^?]+%$ => to exclude URL like www.bing.com%
-// ^https?:\/\/[^?\/]+@ => to exclude URL like http://www.bing.com@name
-// ^www\.[^?\/]+@ => to exclude URL like www.bing.com@name
-var httpExcludeRegEx = /^[^?]+%[^0-9a-f]+|^[^?]+%[0-9a-f][^0-9a-f]+|^[^?]+%00|^[^?]+%$|^https?:\/\/[^?\/]+@|^www\.[^?\/]+@/i;
-var linkMatchRules = {
-    http: {
-        match: /^(microsoft-edge:)?http:\/\/\S+|www\.\S+/i,
-        except: httpExcludeRegEx,
-        normalizeUrl: function (url) { return (/^(microsoft-edge:)?http:\/\//i.test(url) ? url : 'http://' + url); },
-    },
-    https: {
-        match: /^(microsoft-edge:)?https:\/\/\S+/i,
-        except: httpExcludeRegEx,
-    },
-    mailto: { match: /^mailto:\S+@\S+\.\S+/i },
-    notes: { match: /^notes:\/\/\S+/i },
-    file: { match: /^file:\/\/\/?\S+/i },
-    unc: { match: /^\\\\\S+/i },
-    ftp: {
-        match: /^ftp:\/\/\S+|ftp\.\S+/i,
-        normalizeUrl: function (url) { return (/^ftp:\/\//i.test(url) ? url : 'ftp://' + url); },
-    },
-    news: { match: /^news:(\/\/)?\S+/i },
-    telnet: { match: /^telnet:\S+/i },
-    gopher: { match: /^gopher:\/\/\S+/i },
-    wais: { match: /^wais:\S+/i },
-};
-/**
- * Try to match a given string with link match rules, return matched link
- * @param url Input url to match
- * @param option Link match option, exact or partial. If it is exact match, we need
- * to check the length of matched link and url
- * @param rules Optional link match rules, if not passed, only the default link match
- * rules will be applied
- * @returns The matched link data, or null if no match found.
- * The link data includes an original url and a normalized url
- */
-function matchLink(url) {
-    if (url) {
-        for (var _i = 0, _a = Object.keys(linkMatchRules); _i < _a.length; _i++) {
-            var schema = _a[_i];
-            var rule = linkMatchRules[schema];
-            var matches = url.match(rule.match);
-            if (matches && matches[0] == url && (!rule.except || !rule.except.test(url))) {
-                return {
-                    scheme: schema,
-                    originalUrl: url,
-                    normalizedUrl: rule.normalizeUrl ? rule.normalizeUrl(url) : url,
-                };
-            }
-        }
-    }
-    return null;
-}
-exports.default = matchLink;
->>>>>>> 2a176174
 
 
 /***/ }),
@@ -4359,7 +2809,6 @@
 "use strict";
 
 Object.defineProperty(exports, "__esModule", { value: true });
-<<<<<<< HEAD
 var EditorCore_1 = __webpack_require__(/*! ./EditorCore */ "./packages/roosterjs-editor-core/lib/editor/EditorCore.ts");
 var formatWithUndo_1 = __webpack_require__(/*! ../coreAPI/formatWithUndo */ "./packages/roosterjs-editor-core/lib/coreAPI/formatWithUndo.ts");
 var attachDomEvent_1 = __webpack_require__(/*! ../coreAPI/attachDomEvent */ "./packages/roosterjs-editor-core/lib/coreAPI/attachDomEvent.ts");
@@ -4375,27 +2824,6 @@
 /**
  * RoosterJs core editor class
  */
-=======
-var Undo_1 = __webpack_require__(31);
-var applyInlineStyle_1 = __webpack_require__(78);
-var attachDomEvent_1 = __webpack_require__(79);
-var BrowserData_1 = __webpack_require__(12);
-var calcDefaultFormat_1 = __webpack_require__(80);
-var focus_1 = __webpack_require__(27);
-var getContentTraverser_1 = __webpack_require__(43);
-var getCursorRect_1 = __webpack_require__(81);
-var getSelection_1 = __webpack_require__(19);
-var getSelectionRange_1 = __webpack_require__(5);
-var hasFocus_1 = __webpack_require__(20);
-var insertNode_1 = __webpack_require__(82);
-var restoreSelection_1 = __webpack_require__(42);
-var saveSelectionRange_1 = __webpack_require__(83);
-var startIdleLoop_1 = __webpack_require__(84);
-var triggerEvent_1 = __webpack_require__(28);
-var updateSelection_1 = __webpack_require__(10);
-var roosterjs_editor_dom_1 = __webpack_require__(0);
-var IS_IE_OR_EDGE = BrowserData_1.default.isIE || BrowserData_1.default.isEdge;
->>>>>>> 2a176174
 var Editor = /** @class */ (function () {
     //#region Editor Lifecycle
     /**
@@ -5227,7 +3655,6 @@
 "use strict";
 
 Object.defineProperty(exports, "__esModule", { value: true });
-<<<<<<< HEAD
 var roosterjs_editor_dom_1 = __webpack_require__(/*! roosterjs-editor-dom */ "./packages/roosterjs-editor-dom/lib/index.ts");
 // Undo cursor marker
 var CURSOR_START = 'cursor-start';
@@ -5249,18 +3676,6 @@
     // The code may throw error for Firefox and IE, hence keep it only for Mac Safari
     if (roosterjs_editor_dom_1.Browser.isSafari) {
         updateSelectionToCursorMarkers(editor);
-=======
-var BlockElement_1 = __webpack_require__(13);
-// The provides traversing of content inside editor.
-// There are two ways to traverse, block by block, or inline element by inline element
-// Block and inline traversing is independent from each other, meanning if you traverse block by block, it does not change
-// the current inline element position
-var ContentTraverser = /** @class */ (function () {
-    function ContentTraverser(rootNode, scoper, inlineElementFactory) {
-        this.rootNode = rootNode;
-        this.scoper = scoper;
-        this.inlineElementFactory = inlineElementFactory;
->>>>>>> 2a176174
     }
     removeCursorMarkers(editor);
     return htmlContent;
@@ -5887,14 +4302,10 @@
 "use strict";
 
 Object.defineProperty(exports, "__esModule", { value: true });
-<<<<<<< HEAD
 var getFirstLastInlineElement_1 = __webpack_require__(/*! ../inlineElements/getFirstLastInlineElement */ "./packages/roosterjs-editor-dom/lib/inlineElements/getFirstLastInlineElement.ts");
 var getLeafNode_1 = __webpack_require__(/*! ../domWalker/getLeafNode */ "./packages/roosterjs-editor-dom/lib/domWalker/getLeafNode.ts");
 var getBlockElementAtNode_1 = __webpack_require__(/*! ../blockElements/getBlockElementAtNode */ "./packages/roosterjs-editor-dom/lib/blockElements/getBlockElementAtNode.ts");
 var contains_1 = __webpack_require__(/*! ../utils/contains */ "./packages/roosterjs-editor-dom/lib/utils/contains.ts");
-=======
-var BlockElement_1 = __webpack_require__(13);
->>>>>>> 2a176174
 // This provides scoper for traversing the entire editor body starting from the beginning
 var BodyScoper = /** @class */ (function () {
     function BodyScoper(rootNode) {
@@ -6183,7 +4594,6 @@
 "use strict";
 
 Object.defineProperty(exports, "__esModule", { value: true });
-<<<<<<< HEAD
 var shouldSkipNode_1 = __webpack_require__(/*! ./shouldSkipNode */ "./packages/roosterjs-editor-dom/lib/domWalker/shouldSkipNode.ts");
 var getLeafSibling_1 = __webpack_require__(/*! ./getLeafSibling */ "./packages/roosterjs-editor-dom/lib/domWalker/getLeafSibling.ts");
 /**
@@ -6218,32 +4628,6 @@
     var result = getChild(rootNode);
     while (result && getChild(result)) {
         result = getChild(result);
-=======
-var getComputedStyle_1 = __webpack_require__(17);
-var getTagOfNode_1 = __webpack_require__(8);
-var normalizeEditorPoint_1 = __webpack_require__(26);
-function changeElementTag(element, newTag, range) {
-    var start;
-    var end;
-    if (range) {
-        start = normalizeEditorPoint_1.default(range.startContainer, range.startOffset);
-        end = normalizeEditorPoint_1.default(range.endContainer, range.endOffset);
-    }
-    var newElement = element.ownerDocument.createElement(newTag);
-    for (var i = 0; i < element.attributes.length; i++) {
-        var attr = element.attributes[i];
-        newElement.setAttribute(attr.name, attr.value);
-    }
-    while (element.firstChild) {
-        newElement.appendChild(element.firstChild);
-    }
-    if (getTagOfNode_1.default(element) == 'P') {
-        newElement.style.marginTop = getComputedStyle_1.default(element, 'margin-top');
-        newElement.style.marginBottom = getComputedStyle_1.default(element, 'margin-bottom');
-    }
-    if (element.parentNode) {
-        element.parentNode.replaceChild(newElement, element);
->>>>>>> 2a176174
     }
     if (result && shouldSkipNode_1.default(result)) {
         result = getLeafSibling_1.getLeafSibling(rootNode, result, isFirst);
@@ -6313,37 +4697,7 @@
             break;
         }
     }
-<<<<<<< HEAD
     return curNode;
-=======
-    return true;
-}
-exports.default = isNodeEmpty;
-
-
-/***/ }),
-/* 72 */
-/***/ (function(module, exports, __webpack_require__) {
-
-"use strict";
-
-Object.defineProperty(exports, "__esModule", { value: true });
-var PartialInlineElement_1 = __webpack_require__(14);
-var TextInlineElement_1 = __webpack_require__(24);
-// Check if the inline is a text type inline element
-// This essentially test if the inline is TextInlineElement
-// or a partial inline element that decorates a TextInlineElement
-function isTextualInlineElement(inlineElement) {
-    var isTextualInlineElement = false;
-    if (inlineElement) {
-        isTextualInlineElement =
-            inlineElement instanceof TextInlineElement_1.default ||
-                (inlineElement instanceof PartialInlineElement_1.default &&
-                    inlineElement.getDecoratedInline() instanceof
-                        TextInlineElement_1.default);
-    }
-    return isTextualInlineElement;
->>>>>>> 2a176174
 }
 exports.getLeafSibling = getLeafSibling;
 
@@ -6830,72 +5184,17 @@
 "use strict";
 
 Object.defineProperty(exports, "__esModule", { value: true });
-<<<<<<< HEAD
 var PartialInlineElement_1 = __webpack_require__(/*! ./PartialInlineElement */ "./packages/roosterjs-editor-dom/lib/inlineElements/PartialInlineElement.ts");
 var getInlineElementAtNode_1 = __webpack_require__(/*! ./getInlineElementAtNode */ "./packages/roosterjs-editor-dom/lib/inlineElements/getInlineElementAtNode.ts");
 var getLeafSibling_1 = __webpack_require__(/*! ../domWalker/getLeafSibling */ "./packages/roosterjs-editor-dom/lib/domWalker/getLeafSibling.ts");
-=======
-var getSelection_1 = __webpack_require__(19);
-var getSelectionRange_1 = __webpack_require__(5);
-var roosterjs_editor_dom_1 = __webpack_require__(0);
-var BrowserData_1 = __webpack_require__(12);
->>>>>>> 2a176174
 /**
  * Get next inline element
  */
-<<<<<<< HEAD
 function getNextInlineElement(rootNode, inlineElement) {
     var end = inlineElement.getEndPosition();
     return end.isAtEnd
         ? getInlineElementAtNode_1.default(getLeafSibling_1.getLeafSibling(rootNode, inlineElement.getContainerNode(), true /*isNext*/))
         : new PartialInlineElement_1.default(inlineElement, end, null);
-=======
-function getCursorRect(core) {
-    var selection = getSelection_1.default(core);
-    var range = getSelectionRange_1.default(core, false /*tryGetFromCache*/);
-    if (!range || !selection || !selection.focusNode || !selection.anchorNode) {
-        return null;
-    }
-    var focusPosition = roosterjs_editor_dom_1.normalizeEditorPoint(selection.focusNode, selection.focusOffset);
-    var node = focusPosition.containerNode;
-    // 1) obtain a collapsed range pointing to cursor
-    if (!range.collapsed) {
-        var forwardSelection = roosterjs_editor_dom_1.isEditorPointAfter(focusPosition, roosterjs_editor_dom_1.normalizeEditorPoint(selection.anchorNode, selection.anchorOffset));
-        range = range.cloneRange();
-        range.collapse(!forwardSelection /*toStart*/);
-    }
-    // 2) try to get rect using range.getBoundingClientRect()
-    var rect = getRectFromClientRect(range.getBoundingClientRect());
-    // 3) if current cursor is inside text node, use range.getClientRects() for safari or insert a SPAN and get the rect of SPAN for others
-    if (!rect) {
-        if (BrowserData_1.default.isSafari) {
-            var rects = range.getClientRects();
-            if (rects && rects.length == 1) {
-                rect = getRectFromClientRect(rects[0]);
-            }
-        }
-        else {
-            if (!rect && node.nodeType == 3 /* Text */) {
-                var document_1 = core.document;
-                var span = document_1.createElement('SPAN');
-                var range_1 = document_1.createRange();
-                range_1.setStart(node, focusPosition.offset);
-                range_1.collapse(true /*toStart*/);
-                range_1.insertNode(span);
-                rect = getRectFromClientRect(span.getBoundingClientRect());
-                span.parentNode.removeChild(span);
-            }
-        }
-    }
-    // 4) fallback to element.getBoundingClientRect()
-    if (!rect) {
-        node = node.nodeType == 1 /* Element */ ? node : node.parentNode;
-        if (node && node.nodeType == 1 /* Element */) {
-            rect = getRectFromClientRect(node.getBoundingClientRect());
-        }
-    }
-    return rect;
->>>>>>> 2a176174
 }
 exports.getNextInlineElement = getNextInlineElement;
 /**
@@ -8436,7 +6735,7 @@
                     rangeToDelete.deleteContents();
                 }
                 // If not explicitly insert br, Chrome will operate on the previous line
-                if (roosterjs_editor_dom_1.Browser.isChrome) {
+                if (roosterjs_editor_dom_1.Browser.isChrome || roosterjs_editor_dom_1.Browser.isChrome) {
                     editor.insertContent('<BR>');
                 }
                 if (textBeforeCursor == '1.') {

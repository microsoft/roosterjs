define(function() { return /******/ (function(modules) { // webpackBootstrap
/******/ 	// The module cache
/******/ 	var installedModules = {};
/******/
/******/ 	// The require function
/******/ 	function __webpack_require__(moduleId) {
/******/
/******/ 		// Check if module is in cache
/******/ 		if(installedModules[moduleId]) {
/******/ 			return installedModules[moduleId].exports;
/******/ 		}
/******/ 		// Create a new module (and put it into the cache)
/******/ 		var module = installedModules[moduleId] = {
/******/ 			i: moduleId,
/******/ 			l: false,
/******/ 			exports: {}
/******/ 		};
/******/
/******/ 		// Execute the module function
/******/ 		modules[moduleId].call(module.exports, module, module.exports, __webpack_require__);
/******/
/******/ 		// Flag the module as loaded
/******/ 		module.l = true;
/******/
/******/ 		// Return the exports of the module
/******/ 		return module.exports;
/******/ 	}
/******/
/******/
/******/ 	// expose the modules object (__webpack_modules__)
/******/ 	__webpack_require__.m = modules;
/******/
/******/ 	// expose the module cache
/******/ 	__webpack_require__.c = installedModules;
/******/
/******/ 	// define getter function for harmony exports
/******/ 	__webpack_require__.d = function(exports, name, getter) {
/******/ 		if(!__webpack_require__.o(exports, name)) {
/******/ 			Object.defineProperty(exports, name, {
/******/ 				configurable: false,
/******/ 				enumerable: true,
/******/ 				get: getter
/******/ 			});
/******/ 		}
/******/ 	};
/******/
/******/ 	// define __esModule on exports
/******/ 	__webpack_require__.r = function(exports) {
/******/ 		Object.defineProperty(exports, '__esModule', { value: true });
/******/ 	};
/******/
/******/ 	// getDefaultExport function for compatibility with non-harmony modules
/******/ 	__webpack_require__.n = function(module) {
/******/ 		var getter = module && module.__esModule ?
/******/ 			function getDefault() { return module['default']; } :
/******/ 			function getModuleExports() { return module; };
/******/ 		__webpack_require__.d(getter, 'a', getter);
/******/ 		return getter;
/******/ 	};
/******/
/******/ 	// Object.prototype.hasOwnProperty.call
/******/ 	__webpack_require__.o = function(object, property) { return Object.prototype.hasOwnProperty.call(object, property); };
/******/
/******/ 	// __webpack_public_path__
/******/ 	__webpack_require__.p = "";
/******/
/******/
/******/ 	// Load entry module and return exports
/******/ 	return __webpack_require__(__webpack_require__.s = 119);
/******/ })
/************************************************************************/
/******/ ([
/* 0 */
/***/ (function(module, exports, __webpack_require__) {

"use strict";

Object.defineProperty(exports, "__esModule", { value: true });
<<<<<<< HEAD
// Selections
var Position_1 = __webpack_require__(17);
exports.Position = Position_1.default;
var SelectionRange_1 = __webpack_require__(16);
exports.SelectionRange = SelectionRange_1.default;
// DOM Walker
var getLeafSibling_1 = __webpack_require__(4);
=======
var BlockElement_1 = __webpack_require__(12);
exports.NodeBlockElement = BlockElement_1.NodeBlockElement;
exports.StartEndBlockElement = BlockElement_1.StartEndBlockElement;
exports.getBlockElementAtNode = BlockElement_1.getBlockElementAtNode;
exports.getFirstBlockElement = BlockElement_1.getFirstBlockElement;
exports.getLastBlockElement = BlockElement_1.getLastBlockElement;
exports.getNextBlockElement = BlockElement_1.getNextBlockElement;
exports.getPreviousBlockElement = BlockElement_1.getPreviousBlockElement;
exports.getFirstInlineElement = BlockElement_1.getFirstInlineElement;
exports.getLastInlineElement = BlockElement_1.getLastInlineElement;
exports.getInlineElementAtNode = BlockElement_1.getInlineElementAtNode;
exports.getNextInlineElement = BlockElement_1.getNextInlineElement;
exports.getPreviousInlineElement = BlockElement_1.getPreviousInlineElement;
exports.getInlineElementBeforePoint = BlockElement_1.getInlineElementBeforePoint;
exports.getInlineElementAfterPoint = BlockElement_1.getInlineElementAfterPoint;
var ContentTraverser_1 = __webpack_require__(62);
exports.ContentTraverser = ContentTraverser_1.default;
var getLeafSibling_1 = __webpack_require__(17);
>>>>>>> 9d4ccbfb
exports.getNextLeafSibling = getLeafSibling_1.getNextLeafSibling;
exports.getPreviousLeafSibling = getLeafSibling_1.getPreviousLeafSibling;
var getLeafNode_1 = __webpack_require__(23);
exports.getFirstLeafNode = getLeafNode_1.getFirstLeafNode;
exports.getLastLeafNode = getLeafNode_1.getLastLeafNode;
var NodeInlineElement_1 = __webpack_require__(51);
exports.NodeInlineElement = NodeInlineElement_1.default;
var PartialInlineElement_1 = __webpack_require__(13);
exports.PartialInlineElement = PartialInlineElement_1.default;
var getInlineElementAtNode_1 = __webpack_require__(7);
exports.getInlineElementAtNode = getInlineElementAtNode_1.default;
var getFirstLastInlineElement_1 = __webpack_require__(21);
exports.getFirstInlineElement = getFirstLastInlineElement_1.getFirstInlineElement;
exports.getLastInlineElement = getFirstLastInlineElement_1.getLastInlineElement;
var getNextPreviousInlineElement_1 = __webpack_require__(49);
exports.getNextInlineElement = getNextPreviousInlineElement_1.getNextInlineElement;
exports.getPreviousInlineElement = getNextPreviousInlineElement_1.getPreviousInlineElement;
var NodeBlockElement_1 = __webpack_require__(48);
exports.NodeBlockElement = NodeBlockElement_1.default;
var StartEndBlockElement_1 = __webpack_require__(20);
exports.StartEndBlockElement = StartEndBlockElement_1.default;
var getBlockElementAtNode_1 = __webpack_require__(12);
exports.getBlockElementAtNode = getBlockElementAtNode_1.default;
var getNextPreviousBlockElement_1 = __webpack_require__(45);
exports.getNextBlockElement = getNextPreviousBlockElement_1.getNextBlockElement;
exports.getPreviousBlockElement = getNextPreviousBlockElement_1.getPreviousBlockElement;
var ContentTraverser_1 = __webpack_require__(113);
exports.ContentTraverser = ContentTraverser_1.default;
var BodyScoper_1 = __webpack_require__(112);
exports.BodyScoper = BodyScoper_1.default;
var SelectionBlockScoper_1 = __webpack_require__(111);
exports.SelectionBlockScoper = SelectionBlockScoper_1.default;
var SelectionScoper_1 = __webpack_require__(109);
exports.SelectionScoper = SelectionScoper_1.default;
// Table
var VTable_1 = __webpack_require__(108);
exports.VTable = VTable_1.default;
// Utils
var applyFormat_1 = __webpack_require__(107);
exports.applyFormat = applyFormat_1.default;
var changeElementTag_1 = __webpack_require__(106);
exports.changeElementTag = changeElementTag_1.default;
var contains_1 = __webpack_require__(15);
exports.contains = contains_1.default;
var sanitizeHtml_1 = __webpack_require__(105);
exports.sanitizeHtml = sanitizeHtml_1.default;
var fromHtml_1 = __webpack_require__(22);
exports.fromHtml = fromHtml_1.default;
<<<<<<< HEAD
var getComputedStyle_1 = __webpack_require__(14);
=======
var getComputedStyle_1 = __webpack_require__(16);
>>>>>>> 9d4ccbfb
exports.getComputedStyle = getComputedStyle_1.default;
var getTagOfNode_1 = __webpack_require__(8);
exports.getTagOfNode = getTagOfNode_1.default;
var intersectWithNodeRange_1 = __webpack_require__(47);
exports.intersectWithNodeRange = intersectWithNodeRange_1.default;
var isBlockElement_1 = __webpack_require__(46);
exports.isBlockElement = isBlockElement_1.default;
var isDocumentPosition_1 = __webpack_require__(9);
exports.isDocumentPosition = isDocumentPosition_1.default;
<<<<<<< HEAD
var isNodeEmpty_1 = __webpack_require__(104);
=======
var isEditorPointAfter_1 = __webpack_require__(14);
exports.isEditorPointAfter = isEditorPointAfter_1.default;
var isNodeEmpty_1 = __webpack_require__(71);
>>>>>>> 9d4ccbfb
exports.isNodeEmpty = isNodeEmpty_1.default;
var splitParentNode_1 = __webpack_require__(103);
exports.splitParentNode = splitParentNode_1.default;
var textToHtml_1 = __webpack_require__(102);
exports.textToHtml = textToHtml_1.default;
var unwrap_1 = __webpack_require__(101);
exports.unwrap = unwrap_1.default;
var wrap_1 = __webpack_require__(50);
exports.wrap = wrap_1.default;
var wrapAll_1 = __webpack_require__(100);
exports.wrapAll = wrapAll_1.default;


/***/ }),
/* 1 */
/***/ (function(module, exports, __webpack_require__) {

"use strict";

Object.defineProperty(exports, "__esModule", { value: true });
var Editor_1 = __webpack_require__(116);
exports.Editor = Editor_1.default;
var Undo_1 = __webpack_require__(53);
exports.Undo = Undo_1.default;
<<<<<<< HEAD
var BrowserData_1 = __webpack_require__(26);
=======
var BrowserData_1 = __webpack_require__(20);
>>>>>>> 9d4ccbfb
exports.browserData = BrowserData_1.default;
var eventDataCacheUtils_1 = __webpack_require__(95);
exports.clearEventDataCache = eventDataCacheUtils_1.clearEventDataCache;
exports.cacheGetEventData = eventDataCacheUtils_1.cacheGetEventData;
var snapshotUtils_1 = __webpack_require__(52);
exports.buildSnapshot = snapshotUtils_1.buildSnapshot;
exports.restoreSnapshot = snapshotUtils_1.restoreSnapshot;


/***/ }),
/* 2 */
/***/ (function(module, exports, __webpack_require__) {

"use strict";

Object.defineProperty(exports, "__esModule", { value: true });
var roosterjs_editor_dom_1 = __webpack_require__(0);
/**
 * Query nodes intersected with current selection using a selector
 * @param editor The editor
 * @param selector The selector to query
 * @returns The nodes intersected with current selection, returns an empty array if no result is found
 */
function queryNodesWithSelection(editor, selector) {
    var result = [];
    var nodes = editor.queryNodes(selector);
    var range = editor.getSelectionRange();
    for (var i = 0; i < nodes.length; i++) {
        if (roosterjs_editor_dom_1.intersectWithNodeRange(nodes[i], range.start.node, range.end.node, false /*containOnly*/)) {
            result.push(nodes[i]);
        }
    }
    return result;
}
exports.default = queryNodesWithSelection;


/***/ }),
/* 3 */
/***/ (function(module, exports, __webpack_require__) {

"use strict";

Object.defineProperty(exports, "__esModule", { value: true });
var cacheGetCursorEventData_1 = __webpack_require__(94);
exports.cacheGetCursorEventData = cacheGetCursorEventData_1.default;
exports.clearCursorEventDataCache = cacheGetCursorEventData_1.clearCursorEventDataCache;
var CursorData_1 = __webpack_require__(18);
exports.CursorData = CursorData_1.default;
var getCursorRect_1 = __webpack_require__(93);
exports.getCursorRect = getCursorRect_1.default;
var getNodeAtCursor_1 = __webpack_require__(5);
exports.getNodeAtCursor = getNodeAtCursor_1.default;
exports.cacheGetNodeAtCursor = getNodeAtCursor_1.cacheGetNodeAtCursor;
var queryNodesWithSelection_1 = __webpack_require__(2);
exports.queryNodesWithSelection = queryNodesWithSelection_1.default;
var replaceRangeWithNode_1 = __webpack_require__(39);
exports.replaceRangeWithNode = replaceRangeWithNode_1.default;
var replaceTextBeforeCursorWithNode_1 = __webpack_require__(92);
exports.replaceTextBeforeCursorWithNode = replaceTextBeforeCursorWithNode_1.default;
exports.validateAndGetRangeForTextBeforeCursor = replaceTextBeforeCursorWithNode_1.validateAndGetRangeForTextBeforeCursor;
var cacheGetListState_1 = __webpack_require__(38);
exports.cacheGetListState = cacheGetListState_1.default;
var clearFormat_1 = __webpack_require__(91);
exports.clearFormat = clearFormat_1.default;
var createLink_1 = __webpack_require__(90);
exports.createLink = createLink_1.default;
var getFormatState_1 = __webpack_require__(32);
exports.getFormatState = getFormatState_1.default;
var insertImage_1 = __webpack_require__(88);
exports.insertImage = insertImage_1.default;
var insertTable_1 = __webpack_require__(87);
exports.insertTable = insertTable_1.default;
var editTable_1 = __webpack_require__(86);
exports.editTable = editTable_1.default;
var formatTable_1 = __webpack_require__(31);
exports.formatTable = formatTable_1.default;
var removeLink_1 = __webpack_require__(85);
exports.removeLink = removeLink_1.default;
var setAlignment_1 = __webpack_require__(84);
exports.setAlignment = setAlignment_1.default;
var setBackgroundColor_1 = __webpack_require__(37);
exports.setBackgroundColor = setBackgroundColor_1.default;
var setTextColor_1 = __webpack_require__(34);
exports.setTextColor = setTextColor_1.default;
var setDirection_1 = __webpack_require__(83);
exports.setDirection = setDirection_1.default;
var setFontName_1 = __webpack_require__(36);
exports.setFontName = setFontName_1.default;
var setFontSize_1 = __webpack_require__(35);
exports.setFontSize = setFontSize_1.default;
var setImageAltText_1 = __webpack_require__(82);
exports.setImageAltText = setImageAltText_1.default;
var setIndentation_1 = __webpack_require__(81);
exports.setIndentation = setIndentation_1.default;
var toggleBold_1 = __webpack_require__(80);
exports.toggleBold = toggleBold_1.default;
var toggleBullet_1 = __webpack_require__(30);
exports.toggleBullet = toggleBullet_1.default;
var toggleItalic_1 = __webpack_require__(79);
exports.toggleItalic = toggleItalic_1.default;
var toggleNumbering_1 = __webpack_require__(78);
exports.toggleNumbering = toggleNumbering_1.default;
var toggleBlockQuote_1 = __webpack_require__(77);
exports.toggleBlockQuote = toggleBlockQuote_1.default;
var toggleStrikethrough_1 = __webpack_require__(76);
exports.toggleStrikethrough = toggleStrikethrough_1.default;
var toggleSubscript_1 = __webpack_require__(75);
exports.toggleSubscript = toggleSubscript_1.default;
var toggleSuperscript_1 = __webpack_require__(74);
exports.toggleSuperscript = toggleSuperscript_1.default;
var toggleUnderline_1 = __webpack_require__(73);
exports.toggleUnderline = toggleUnderline_1.default;
var toggleHeader_1 = __webpack_require__(72);
exports.toggleHeader = toggleHeader_1.default;
var matchLink_1 = __webpack_require__(33);
exports.matchLink = matchLink_1.default;


/***/ }),
<<<<<<< HEAD
/* 4 */
=======
/* 5 */
/***/ (function(module, exports, __webpack_require__) {

"use strict";

Object.defineProperty(exports, "__esModule", { value: true });
var getSelection_1 = __webpack_require__(18);
var hasFocus_1 = __webpack_require__(19);
var isRangeInContainer_1 = __webpack_require__(39);
function getSelectionRange(core, tryGetFromCache) {
    var result = null;
    if (!tryGetFromCache || hasFocus_1.default(core)) {
        var selection = getSelection_1.default(core);
        if (selection && selection.rangeCount > 0) {
            var range = selection.getRangeAt(0);
            if (isRangeInContainer_1.default(range, core.contentDiv)) {
                result = range;
            }
        }
    }
    if (!result && tryGetFromCache) {
        result = core.cachedSelectionRange;
    }
    return result;
}
exports.default = getSelectionRange;


/***/ }),
/* 6 */
>>>>>>> 9d4ccbfb
/***/ (function(module, exports, __webpack_require__) {

"use strict";

Object.defineProperty(exports, "__esModule", { value: true });
var contains_1 = __webpack_require__(15);
var shouldSkipNode_1 = __webpack_require__(24);
/**
 * This walks forwards (from left to right) DOM tree to get next meaningful node
 * A null is returned when it reaches the very end - beyond the scope as defined by rootNode
 */
function getNextLeafSibling(rootNode, startNode) {
    return getLeafSibling(rootNode, startNode, true /*isNext*/);
}
exports.getNextLeafSibling = getNextLeafSibling;
/**
 * This walks backwards (from right to left) DOM tree to get previous meaningful node
 * A null is returned when it reaches the very first - beyond the scope as defined by rootNode
 */
function getPreviousLeafSibling(rootNode, startNode) {
    return getLeafSibling(rootNode, startNode, false /*isNext*/);
}
<<<<<<< HEAD
exports.getPreviousLeafSibling = getPreviousLeafSibling;
function getLeafSibling(rootNode, startNode, isNext, stop) {
    var getSibling = function (node) { return isNext ? node.nextSibling : node.previousSibling; };
    var getChild = function (node) { return isNext ? node.firstChild : node.lastChild; };
    if (!contains_1.default(rootNode, startNode)) {
        return null;
=======
exports.default = getTagOfNode;


/***/ }),
/* 9 */
/***/ (function(module, exports, __webpack_require__) {

"use strict";

Object.defineProperty(exports, "__esModule", { value: true });
var contains_1 = __webpack_require__(15);
var getTagOfNode_1 = __webpack_require__(8);
var isDocumentPosition_1 = __webpack_require__(7);
var isEditorPointAfter_1 = __webpack_require__(14);
var isNodeAfter_1 = __webpack_require__(21);
var wrap_1 = __webpack_require__(36);
var getLeafSibling_1 = __webpack_require__(17);
// This presents an inline element that can be reprented by a single html node.
// This serves as base for most inline element as it contains most implentation
// of all operations that can happen on an inline element. Other sub inline elements mostly
// just identify themself for a certain type
var NodeInlineElement = /** @class */ (function () {
    function NodeInlineElement(containerNode, parentBlock) {
        this.containerNode = containerNode;
        this.parentBlock = parentBlock;
>>>>>>> 9d4ccbfb
    }
    var curNode;
    for (curNode = startNode; curNode;) {
        // Find next/previous node, starting from next/previous sibling, then one level up to find next/previous sibling from parent
        // till a non-null nextSibling/previousSibling is found or the ceiling is encountered (rootNode)
        var parentNode = curNode.parentNode;
        curNode = getSibling(curNode);
        while (!curNode && parentNode != rootNode) {
            curNode = getSibling(parentNode);
            parentNode = parentNode.parentNode;
        }
        if (stop && stop(curNode)) {
            return curNode;
        }
        // Now traverse down to get first/last child
        while (curNode && curNode.hasChildNodes()) {
            curNode = getChild(curNode);
            if (stop && stop(curNode)) {
                return curNode;
            }
        }
<<<<<<< HEAD
        if (!shouldSkipNode_1.default(curNode)) {
            break;
=======
    };
    return NodeInlineElement;
}());
exports.default = NodeInlineElement;


/***/ }),
/* 10 */
/***/ (function(module, exports, __webpack_require__) {

"use strict";

Object.defineProperty(exports, "__esModule", { value: true });
var getSelection_1 = __webpack_require__(18);
var hasFocus_1 = __webpack_require__(19);
var isRangeInContainer_1 = __webpack_require__(39);
function updateSelection(core, range) {
    var selectionUpdated = false;
    if (isRangeInContainer_1.default(range, core.contentDiv)) {
        var selection = getSelection_1.default(core);
        if (selection) {
            // Workaround IE exception 800a025e
            try {
                selection.removeAllRanges();
            }
            catch (e) { }
            selection.addRange(range);
            if (!hasFocus_1.default(core)) {
                core.cachedSelectionRange = range;
            }
            selectionUpdated = true;
>>>>>>> 9d4ccbfb
        }
    }
    return curNode;
}
exports.getLeafSibling = getLeafSibling;


/***/ }),
/* 5 */
/***/ (function(module, exports, __webpack_require__) {

"use strict";

Object.defineProperty(exports, "__esModule", { value: true });
var roosterjs_editor_core_1 = __webpack_require__(1);
var roosterjs_editor_dom_1 = __webpack_require__(0);
/**
 * Get the node at selection. If an expectedTag is specified, return the nearest ancestor of current node
 * which matches the tag name, or null if no match found in editor.
 * @param editor The editor instance
 * @param expectedTag The expected tag name. If null, return the element at cursor
 * @param startNode If specified, use this node as start node to search instead of current node
 * @returns The node at cursor or the nearest ancestor with the tag name is specified
 */
function getNodeAtCursor(editor, expectedTag, startNode) {
    var node = startNode || editor.getSelectionRange().start.normalize().node;
    node = node && node.nodeType == 3 /* Text */ ? node.parentNode : node;
    if (expectedTag) {
        while (editor.contains(node)) {
            if (roosterjs_editor_dom_1.getTagOfNode(node) == expectedTag.toUpperCase()) {
                return node;
            }
            node = node.parentNode;
        }
    }
    return editor.contains(node) ? node : null;
}
exports.default = getNodeAtCursor;
/**
 * Get the node at selection from event cache if it exists.
 * If an expectedTag is specified, return the nearest ancestor of current node
 * which matches the tag name, or null if no match found in editor.
 * @param editor The editor instance
 * @param event Event object to get cached object from
 * @param expectedTag The expected tag name. If null, return the element at cursor
 * @returns The element at cursor or the nearest ancestor with the tag name is specified
 */
function cacheGetNodeAtCursor(editor, event, expectedTag) {
    return roosterjs_editor_core_1.cacheGetEventData(event, 'GET_NODE_AT_CURSOR_' + expectedTag, function () {
        return getNodeAtCursor(editor, expectedTag);
    });
}
exports.cacheGetNodeAtCursor = cacheGetNodeAtCursor;


/***/ }),
/* 6 */
/***/ (function(module, exports, __webpack_require__) {

"use strict";

Object.defineProperty(exports, "__esModule", { value: true });
<<<<<<< HEAD
var isRangeInContainer_1 = __webpack_require__(43);
function getLiveRange(core) {
    var selection = core.document.defaultView.getSelection();
    if (selection && selection.rangeCount > 0) {
        var range = selection.getRangeAt(0);
        if (isRangeInContainer_1.default(range, core.contentDiv)) {
            return range;
=======
var PartialInlineElement_1 = __webpack_require__(13);
var contains_1 = __webpack_require__(15);
var getTagOfNode_1 = __webpack_require__(8);
var isBlockElement_1 = __webpack_require__(33);
var isDocumentPosition_1 = __webpack_require__(7);
var isNodeAfter_1 = __webpack_require__(21);
var shouldSkipNode_1 = __webpack_require__(22);
var getLeafNode_1 = __webpack_require__(34);
var getLeafSibling_1 = __webpack_require__(17);
// Get the inline element at a node
function getInlineElementAtNode(rootNode, node, inlineElementFactory) {
    // An inline element has to be in a block element, get the block first and then resolve through the factory
    var parentBlock = node ? getBlockElementAtNode(rootNode, node, inlineElementFactory) : null;
    return parentBlock ? inlineElementFactory.resolve(node, rootNode, parentBlock) : null;
}
exports.getInlineElementAtNode = getInlineElementAtNode;
// Get first inline element
function getFirstInlineElement(rootNode, inlineElementFactory) {
    // getFirstLeafNode can return null for empty container
    // do check null before passing on to get inline from the node
    var node = getLeafNode_1.getFirstLeafNode(rootNode);
    return node ? getInlineElementAtNode(rootNode, node, inlineElementFactory) : null;
}
exports.getFirstInlineElement = getFirstInlineElement;
// Get last inline element
function getLastInlineElement(rootNode, inlineElementFactory) {
    // getLastLeafNode can return null for empty container
    // do check null before passing on to get inline from the node
    var node = getLeafNode_1.getLastLeafNode(rootNode);
    return node ? getInlineElementAtNode(rootNode, node, inlineElementFactory) : null;
}
exports.getLastInlineElement = getLastInlineElement;
function getNextPreviousInlineElement(rootNode, inlineElement, inlineElementFactory, isNext) {
    var result;
    if (inlineElement) {
        if (inlineElement instanceof PartialInlineElement_1.default &&
            inlineElement.nextInlineElement) {
            // if current is partial, get the the other half of the inline unless it is no more
            result = inlineElement.nextInlineElement;
        }
        else {
            // Get a leaf node after startNode and use that base to find next inline
            var startNode = inlineElement.getContainerNode();
            startNode = getLeafSibling_1.getLeafSibling(rootNode, startNode, isNext);
            result = startNode
                ? getInlineElementAtNode(rootNode, startNode, inlineElementFactory)
                : null;
>>>>>>> 9d4ccbfb
        }
    }
    return null;
}
exports.default = getLiveRange;


/***/ }),
/* 7 */
/***/ (function(module, exports, __webpack_require__) {

"use strict";

Object.defineProperty(exports, "__esModule", { value: true });
var NodeInlineElement_1 = __webpack_require__(51);
/**
 * Get the inline element at a node
 * @param node The node to get InlineElement froms
 */
function getInlineElementAtNode(node) {
    return node ? new NodeInlineElement_1.default(node) : null;
}
exports.default = getInlineElementAtNode;


/***/ }),
/* 8 */
/***/ (function(module, exports, __webpack_require__) {

"use strict";

Object.defineProperty(exports, "__esModule", { value: true });
// Returns the html tag of a node, or empty if it is not an element
function getTagOfNode(node) {
    // TODO: we need to standardize on use of lower or upper case
    return node && node.nodeType == 1 /* Element */ ? node.tagName.toUpperCase() : '';
}
exports.default = getTagOfNode;


/***/ }),
/* 9 */
/***/ (function(module, exports, __webpack_require__) {

"use strict";

Object.defineProperty(exports, "__esModule", { value: true });
/**
 * Check if position is or encompasses any of targets
 * @param position The doucment position to check
 * @param targets The target position or position array
 */
function isDocumentPosition(position, targets) {
    targets = targets instanceof Array ? targets : [targets];
    return targets.some(function (target) {
        return target == 0 /* Same */
            ? position == 0 /* Same */
            : (position & target) == target;
    });
}
exports.default = isDocumentPosition;


/***/ }),
/* 10 */
/***/ (function(module, exports, __webpack_require__) {

"use strict";

Object.defineProperty(exports, "__esModule", { value: true });
var roosterjs_editor_dom_1 = __webpack_require__(0);
var ZERO_WIDTH_SPACE = '&#8203;';
// Apply inline style to collapsed selection
// Use case is that users do not select anything, and then choose a style first (i.e. a font name), and then type and expect text to have the style
// The problem here is that there isn't a concrete DOM element to apply the style
// The workaround is to create a SPAN and have the style applied on the SPAN, and then re-position cursor within the SPAN where typing can happen
// TODO: what if user position this in an inlne element, i.e. hashtag, creating a span within an existing inline element may not be a good idea
function applyInlineStyleToCollapsedSelection(editor, styler) {
    // let's just be simple to create a new span to hold the style
    // TODO: maybe we should be a bit smarter to see if we're in a span, and apply the style in parent span
    var element = editor.getDocument().createElement('SPAN');
    // Some content is needed to position selection into the span
    // for here, we inject ZWS - zero width space
    element.innerHTML = ZERO_WIDTH_SPACE;
    styler(element);
    editor.insertNode(element);
    // reset selection to be after the ZWS (rather than selecting it)
    // This is needed so that the cursor still looks blinking inside editor
    // This also means an extra ZWS will be in editor
    // TODO: somewhere in returning content to consumer, we may need to do a cleanup for ZWS
    editor.select(element, roosterjs_editor_dom_1.Position.End);
}
// Apply style to non collapsed selection
// It does that by looping through all inline element that can be found in the selection
// and apply style on each individual inline element
function applyInlineStyleToNonCollapsedSelection(editor, styler) {
    // This is start and end node that get the style. The start and end needs to be recorded so that selection
    // can be re-applied post-applying style
    var startNode;
    var endNode;
    var contentTraverser = editor.getContentTraverser(1 /* Selection */);
    // Just loop through all inline elements in the selection and apply style for each
    var startInline = contentTraverser.currentInlineElement;
    while (startInline) {
        // Need to obtain next inline first. Applying styles changes DOM which may mess up with the navigation
        var nextInline = contentTraverser.getNextInlineElement();
        startInline.applyStyle(function (element) {
            styler(element);
            if (!startNode) {
                startNode = element;
            }
            endNode = element;
        });
        startInline = nextInline;
    }
    // When selectionStartNode/EndNode is set, it means there is DOM change. Re-create the selection
    if (startNode && endNode) {
        editor.select(startNode, roosterjs_editor_dom_1.Position.Before, endNode, roosterjs_editor_dom_1.Position.After);
    }
}
/**
 * Apply inline style to current selection
 * @param editor The editor instance
 * @param styler The callback function to apply style to each element inside selection
 */
function applyInlineStyle(editor, styler) {
    editor.focus();
    var collapsed = editor.getSelectionRange().collapsed;
    editor.formatWithUndo(function () {
        if (collapsed) {
            applyInlineStyleToCollapsedSelection(editor, styler);
        }
        else {
            applyInlineStyleToNonCollapsedSelection(editor, styler);
        }
    }, false /*preserveSelection*/, "Format" /* Format */, null /*dataCallback*/, collapsed /*skipAddingUndoAfterFormat*/);
}
exports.default = applyInlineStyle;


/***/ }),
/* 11 */
/***/ (function(module, exports, __webpack_require__) {

"use strict";

Object.defineProperty(exports, "__esModule", { value: true });
var roosterjs_editor_dom_1 = __webpack_require__(0);
var hasFocus_1 = __webpack_require__(19);
var isRangeInContainer_1 = __webpack_require__(43);
function select(core, arg1, arg2, arg3, arg4) {
    var rawRange;
    if (arg1 instanceof Range) {
        rawRange = arg1;
    }
    else {
        var range = void 0;
        if (arg1.start && arg1.end) {
            range = arg1;
        }
        else if (arg1.node) {
            range = new roosterjs_editor_dom_1.SelectionRange(new roosterjs_editor_dom_1.Position(arg1), arg2 && arg2.node ? new roosterjs_editor_dom_1.Position(arg2) : null);
        }
        else if (arg1 instanceof Node) {
            var start = void 0;
            var end = void 0;
            if (arg2 == undefined) {
                start = new roosterjs_editor_dom_1.Position(arg1, roosterjs_editor_dom_1.Position.Before);
                end = new roosterjs_editor_dom_1.Position(arg1, roosterjs_editor_dom_1.Position.After);
            }
            else {
                start = new roosterjs_editor_dom_1.Position(arg1, arg2);
                end =
                    arg3 instanceof Node
                        ? new roosterjs_editor_dom_1.Position(arg3, arg4)
                        : null;
            }
            range = new roosterjs_editor_dom_1.SelectionRange(start, end);
        }
        rawRange = range.getRange();
    }
    if (isRangeInContainer_1.default(rawRange, core.contentDiv)) {
        var selection = core.document.defaultView.getSelection();
        if (selection) {
            if (selection.rangeCount > 0) {
                selection.removeAllRanges();
            }
            selection.addRange(rawRange);
            if (!hasFocus_1.default(core)) {
                core.cachedRange = rawRange;
            }
            return true;
        }
    }
    return false;
}
exports.default = select;


/***/ }),
/* 12 */
/***/ (function(module, exports, __webpack_require__) {

"use strict";

Object.defineProperty(exports, "__esModule", { value: true });
var contains_1 = __webpack_require__(15);
var isBlockElement_1 = __webpack_require__(46);
var NodeBlockElement_1 = __webpack_require__(48);
var StartEndBlockElement_1 = __webpack_require__(20);
var getLeafSibling_1 = __webpack_require__(4);
var getTagOfNode_1 = __webpack_require__(8);
/**
 * This produces a block element from a a node
 * It needs to account for various HTML structure. Examples:
 * 1) <ced><div>abc</div></ced>
 *   This is most common the case, user passes in a node pointing to abc, and get back a block representing <div>abc</div>
 * 2) <ced><p><br></p></ced>
 *   Common content for empty block, user passes node pointing to <br>, and get back a block representing <p><br></p>
 * 3) <ced>abc</ced>
 *   Not common, but does happen. It is still a block in user's view. User passes in abc, and get back a start-end block representing abc
 *   NOTE: abc could be just one node. However, since it is not a html block, it is more appropriate to use start-end block although they point to same node
 * 4) <ced><div>abc<br>123</div></ced>
 *   A bit tricky, but can happen when user use Ctrl+Enter which simply inserts a <BR> to create a link break. There're two blocks:
 *   block1: 1) abc<br> block2: 123
 * 5) <ced><div>abc<div>123</div></div></ced>
 *   Nesting div and there is text node in same level as a DIV. Two blocks: 1) abc 2) <div>123</div>
 * 6) <ced><div>abc<span>123<br>456</span></div></ced>
 *   This is really tricky. Essentially there is a <BR> in middle of a span breaking the span into two blocks;
 *   block1: abc<span>123<br> block2: 456
 * In summary, given any arbitary node (leaf), to identify the head and tail of the block, following rules need to be followed:
 * 1) to identify the head, it needs to crawl DOM tre left/up till a block node or BR is encountered
 * 2) same for identifying tail
 * 3) should also apply a block ceiling, meaning as it crawls up, it should stop at a block node
 */
function getBlockElementAtNode(rootNode, node) {
    if (!node || !contains_1.default(rootNode, node)) {
        return null;
    }
    else if (isBlockElement_1.default(node)) {
        return new NodeBlockElement_1.default(node);
    }
    else {
        var blockElement = void 0;
        // Identify the containing block. This serves as ceiling for traversing down below
        // NOTE: this container block could be just the rootNode,
        // which cannot be used to create block element. We will special case handle it later on
        var containerBlockNode = node.parentNode;
        while (contains_1.default(rootNode, containerBlockNode) && !isBlockElement_1.default(containerBlockNode)) {
            containerBlockNode = containerBlockNode.parentNode;
        }
        // Find the head and leaf node in the block
        var headNode = findHeadTailLeafNodeInBlock(node, containerBlockNode, false /*isTail*/);
        var tailNode = findHeadTailLeafNodeInBlock(node, containerBlockNode, true /*isTail*/);
        // TODO: assert headNode and tailNode to be leaf, and are within containerBlockNode
        // At this point, we have the head and tail of a block, here are some examples and where head and tail point to
        // 1) <ced><div>hello<br></div></ced>, head: hello, tail: <br>
        // 2) <ced><div>hello<span style="font-family: Arial">world</span></div></ced>, head: hello, tail: world
        // Both are actually completely and exclusively wrapped in a parent div, and can be represented with a Node block
        // So we shall try to collapse as much as we can to the nearest common ancester
        var parentNode = headNode.parentNode;
        while (parentNode.firstChild == headNode && parentNode != containerBlockNode) {
            if (contains_1.default(parentNode, tailNode)) {
                // this is an indication that the nearest common ancester has been reached
                break;
            }
            else {
                headNode = parentNode;
                parentNode = parentNode.parentNode;
            }
        }
        // Do same for the tail
        parentNode = tailNode.parentNode;
        while (parentNode.lastChild == tailNode && parentNode != containerBlockNode) {
            if (contains_1.default(parentNode, headNode)) {
                // this is an indication that the nearest common ancester has been reached
                break;
            }
            else {
                tailNode = parentNode;
                parentNode = parentNode.parentNode;
            }
        }
        if (headNode.parentNode != tailNode.parentNode) {
            // Un-balanced start and end, create a start-end block
            blockElement = new StartEndBlockElement_1.default(headNode, tailNode);
        }
        else {
            // Balanced start and end (point to same parent), need to see if further collapsing can be done
            parentNode = headNode.parentNode;
            while (parentNode.firstChild == headNode && parentNode.lastChild == tailNode) {
                if (parentNode == containerBlockNode) {
                    // Has reached the container block
                    if (containerBlockNode != rootNode) {
                        // If the container block is not the root, use the container block
                        headNode = tailNode = parentNode;
                    }
                    break;
                }
                else {
                    // Continue collapsing to parent
                    headNode = tailNode = parentNode;
                    parentNode = parentNode.parentNode;
                }
            }
            // If head and tail are same and it is a block element, create NodeBlock, otherwise start-end block
            blockElement =
                headNode == tailNode && isBlockElement_1.default(headNode)
                    ? new NodeBlockElement_1.default(headNode)
                    : new StartEndBlockElement_1.default(headNode, tailNode);
        }
        return blockElement;
    }
}
exports.default = getBlockElementAtNode;
// Given a node and container block, identify the first leaf (head) node
// A leaf node is defined as deepest first node in a block
// i.e. <div><span style="font-family: Arial">abc</span></div>, abc is the head leaf of the block
// Often <br> or a child <div> is used to create a block. In that case, the leaf after the sibling div or br should be the head leaf
// i.e. <div>123<br>abc</div>, abc is the head of a block because of a previous sibling <br>
// i.e. <div><div>123</div>abc</div>, abc is also the head of a block because of a previous sibling <div>
// To identify the head leaf of a block, we basically start from a node, go all the way towards left till a sibling <div> or <br>
// in DOM tree traversal, it is three traversal:
// 1) previous sibling traversal
// 2) parent traversal looking for a previous sibling from parent
// 3) last child traversal, repeat from 1-3
function findHeadTailLeafNodeInBlock(node, container, isTail) {
    var sibling = node;
    var isBr = false;
    do {
        node = sibling;
        sibling = getLeafSibling_1.getLeafSibling(container, node, isTail, isBlockElement_1.default);
        isBr = getTagOfNode_1.default(sibling) == 'BR';
    } while (sibling && !isBlockElement_1.default(sibling) && !isBr);
    return isBr && isTail ? sibling : node;
}


/***/ }),
/* 13 */
/***/ (function(module, exports, __webpack_require__) {

"use strict";

Object.defineProperty(exports, "__esModule", { value: true });
<<<<<<< HEAD
var Position_1 = __webpack_require__(17);
var SelectionRange_1 = __webpack_require__(16);
var isDocumentPosition_1 = __webpack_require__(9);
/**
 * This is a special version of inline element that identifies a section of an inline element
 * We often have the need to cut an inline element in half and perform some operation only on half of an inline element
 * i.e. users select only some text of a text node and apply format, in that case, format has to happen on partial of an inline element
 * PartialInlineElement is implemented in a way that decorate another full inline element with its own override on methods like isAfter
 * It also offers some special methods that others don't have, i.e. nextInlineElement etc.
 */
=======
var editorPointEquals_1 = __webpack_require__(32);
var isDocumentPosition_1 = __webpack_require__(7);
var isEditorPointAfter_1 = __webpack_require__(14);
// This is a special version of inline element that identifies a section of an inline element
// We often have the need to cut an inline element in half and perform some operation only on half of an inline element
// i.e. users select only some text of a text node and apply format, in that case, format has to happen on partial of an inline element
// PartialInlineElement is implemented in a way that decorate another full inline element with its own override on methods like isAfter
// It also offers some special methods that others don't have, i.e. nextInlineElement etc.
>>>>>>> 9d4ccbfb
var PartialInlineElement = /** @class */ (function () {
    function PartialInlineElement(inlineElement, start, end) {
        this.inlineElement = inlineElement;
        this.start = start;
        this.end = end;
    }
    /**
     * Get the full inline element that this partial inline decorates
     */
    PartialInlineElement.prototype.getDecoratedInline = function () {
        return this.inlineElement;
    };
    /**
     * Gets the container node
     */
    PartialInlineElement.prototype.getContainerNode = function () {
        return this.inlineElement.getContainerNode();
    };
    /**
     * Gets the text content
     */
    PartialInlineElement.prototype.getTextContent = function () {
        var node = this.inlineElement.getContainerNode();
        return new SelectionRange_1.default(this.start || new Position_1.default(node, Position_1.default.Before), this.end || new Position_1.default(node, Position_1.default.After))
            .getRange()
            .toString();
    };
    /**
     * Gets the start position
     */
    PartialInlineElement.prototype.getStartPosition = function () {
        return this.start || this.inlineElement.getStartPosition();
    };
    /**
     * Gets the end position
     */
    PartialInlineElement.prototype.getEndPosition = function () {
        return this.end || this.inlineElement.getEndPosition();
    };
    /**
     * Checks if the partial is on start point
     */
    PartialInlineElement.prototype.isStartPartial = function () {
        return !!this.start;
    };
    /**
     * Checks if the partial is on the end point
     */
    PartialInlineElement.prototype.isEndPartial = function () {
        return !!this.end;
    };
    Object.defineProperty(PartialInlineElement.prototype, "nextInlineElement", {
        /**
         * Get next partial inline element if it is not at the end boundary yet
         */
        get: function () {
            return this.end && new PartialInlineElement(this.inlineElement, this.end, null);
        },
        enumerable: true,
        configurable: true
    });
    Object.defineProperty(PartialInlineElement.prototype, "previousInlineElement", {
        /**
         * Get previous partial inline element if it is not at the begin boundary yet
         */
        get: function () {
            return this.start && new PartialInlineElement(this.inlineElement, null, this.start);
        },
        enumerable: true,
        configurable: true
    });
    /**
     * Checks if it contains a position
     */
    PartialInlineElement.prototype.contains = function (p) {
        return p.isAfter(this.getStartPosition()) && this.getEndPosition().isAfter(p);
    };
    /**
     * Check if this inline element is after the other inline element
     */
    PartialInlineElement.prototype.isAfter = function (inlineElement) {
        // First node level check to see if this element's container node is after (following) the other element (inlineElement)
        // If node level says after (following), it is really "is after"
        var documentPosition = inlineElement
            .getContainerNode()
            .compareDocumentPosition(this.getContainerNode());
        var isAfter = isDocumentPosition_1.default(documentPosition, 4 /* Following */);
        // If node level is not "is after", need to do extra check if the other inline element is also a partial that decorates same inline element
        // and this partical is partial on start (this.startPosition != null)
        // The idea here is to take this partial's start to compare with the other inline end. We consider "is after" only when
        // this partial's start is after or same as the other inline's end
        if (!isAfter &&
            documentPosition == 0 /* Same */ &&
            inlineElement instanceof PartialInlineElement &&
            this.start) {
            // get partial's end
            var otherInline = inlineElement;
            var otherInlineEndPosition = otherInline.getEndPosition();
            // this partial's start
            var thisStartPosition = this.getStartPosition();
            isAfter =
                thisStartPosition.isAfter(otherInlineEndPosition) ||
                    thisStartPosition.equalTo(otherInlineEndPosition);
        }
        return isAfter;
    };
    /**
     * apply style
     */
    PartialInlineElement.prototype.applyStyle = function (styler, from, to) {
        this.inlineElement.applyStyle(styler, from || this.start, to || this.end);
    };
    return PartialInlineElement;
}());
exports.default = PartialInlineElement;


/***/ }),
/* 14 */
/***/ (function(module, exports, __webpack_require__) {

"use strict";

Object.defineProperty(exports, "__esModule", { value: true });
<<<<<<< HEAD
function getComputedStyle(node, styleNames) {
    if (styleNames === void 0) { styleNames = ['font-family', 'font-size', 'color', 'background-color']; }
    var result = [];
    styleNames = styleNames instanceof Array ? styleNames : [styleNames];
    if (node && node.nodeType == 1 /* Element */) {
        var win = node.ownerDocument.defaultView || window;
        var styles = win.getComputedStyle(node);
        for (var _i = 0, styleNames_1 = styleNames; _i < styleNames_1.length; _i++) {
            var style = styleNames_1[_i];
            result.push(((styles && styles.getPropertyValue(style)) || '').toLowerCase());
=======
var isNodeAfter_1 = __webpack_require__(21);
// Checks if point1 is after point2
function isEditorPointAfter(point1, point2) {
    return point1.containerNode == point2.containerNode
        ? point1.offset > point2.offset
        : isNodeAfter_1.default(point1.containerNode, point2.containerNode);
}
exports.default = isEditorPointAfter;


/***/ }),
/* 15 */
/***/ (function(module, exports, __webpack_require__) {

"use strict";

Object.defineProperty(exports, "__esModule", { value: true });
var isDocumentPosition_1 = __webpack_require__(7);
// Test if a node contains another node
function contains(container, contained) {
    return !!(container &&
        contained &&
        isDocumentPosition_1.default(container.compareDocumentPosition(contained), 16 /* ContainedBy */));
}
exports.default = contains;


/***/ }),
/* 16 */
/***/ (function(module, exports, __webpack_require__) {

"use strict";

Object.defineProperty(exports, "__esModule", { value: true });
function getComputedStyle(node, styleName) {
    var styleValue = '';
    if (node && node.nodeType == 1 /* Element */) {
        var win = node.ownerDocument.defaultView || window;
        var styles = win.getComputedStyle(node);
        styleValue = styles && styles.getPropertyValue(styleName);
        if (styleValue) {
            styleValue = styleValue.toLowerCase();
        }
    }
    return styleValue;
}
exports.default = getComputedStyle;


/***/ }),
/* 17 */
/***/ (function(module, exports, __webpack_require__) {

"use strict";

Object.defineProperty(exports, "__esModule", { value: true });
var contains_1 = __webpack_require__(15);
var shouldSkipNode_1 = __webpack_require__(22);
function getLeafSibling(rootNode, startNode, isNext) {
    var result = null;
    var getSibling = isNext
        ? function (node) { return node.nextSibling; }
        : function (node) { return node.previousSibling; };
    var getChild = isNext ? function (node) { return node.firstChild; } : function (node) { return node.lastChild; };
    if (startNode && contains_1.default(rootNode, startNode)) {
        var curNode = startNode;
        var shouldContinue = true;
        while (shouldContinue) {
            // Find next/previous node, starting from next/previous sibling, then one level up to find next/previous sibling from parent
            // till a non-null nextSibling/previousSibling is found or the ceiling is encountered (rootNode)
            var parentNode = curNode.parentNode;
            curNode = getSibling(curNode);
            while (!curNode && parentNode != rootNode) {
                curNode = getSibling(parentNode);
                parentNode = parentNode.parentNode;
            }
            // Now traverse down to get first/last child
            while (curNode && getChild(curNode)) {
                curNode = getChild(curNode);
            }
            // Check special nodes (i.e. node that has a display:none etc.) and continue looping if so
            shouldContinue = curNode && shouldSkipNode_1.default(curNode);
            if (!shouldContinue) {
                // Found a good leaf node, assign and exit
                result = curNode;
                break;
            }
>>>>>>> 9d4ccbfb
        }
    }
    return result;
}
<<<<<<< HEAD
exports.default = getComputedStyle;


/***/ }),
/* 15 */
=======
exports.getLeafSibling = getLeafSibling;
// This walks forwards (from left to right) DOM tree to get next meaningful node
// A null is returned when it reaches the very end - beyond the scope as defined by rootNode
function getNextLeafSibling(rootNode, startNode) {
    return getLeafSibling(rootNode, startNode, true /*isNext*/);
}
exports.getNextLeafSibling = getNextLeafSibling;
// This walks backwards (from right to left) DOM tree to get previous meaningful node
// A null is returned when it reaches the very first - beyond the scope as defined by rootNode
function getPreviousLeafSibling(rootNode, startNode) {
    return getLeafSibling(rootNode, startNode, false /*isNext*/);
}
exports.getPreviousLeafSibling = getPreviousLeafSibling;


/***/ }),
/* 18 */
/***/ (function(module, exports, __webpack_require__) {

"use strict";

Object.defineProperty(exports, "__esModule", { value: true });
function getSelection(core) {
    var win = (core.document || document).defaultView || window;
    return win.getSelection();
}
exports.default = getSelection;


/***/ }),
/* 19 */
>>>>>>> 9d4ccbfb
/***/ (function(module, exports, __webpack_require__) {

"use strict";

Object.defineProperty(exports, "__esModule", { value: true });
// Test if a node contains another node
function contains(container, contained, treatSameNodeAsContain) {
    if (treatSameNodeAsContain === void 0) { treatSameNodeAsContain = false; }
    return !!(container &&
        (treatSameNodeAsContain || container != contained) &&
        container.contains(contained));
}
exports.default = contains;


/***/ }),
<<<<<<< HEAD
/* 16 */
=======
/* 20 */
>>>>>>> 9d4ccbfb
/***/ (function(module, exports, __webpack_require__) {

"use strict";

Object.defineProperty(exports, "__esModule", { value: true });
var Position_1 = __webpack_require__(17);
var SelectionRange = /** @class */ (function () {
    function SelectionRange(startOrRawRange, end) {
        if (startOrRawRange instanceof Range) {
            this.rawRange = startOrRawRange;
            this.start = new Position_1.default(startOrRawRange.startContainer, startOrRawRange.startOffset);
            this.end = new Position_1.default(startOrRawRange.endContainer, startOrRawRange.endOffset);
        }
        else {
            this.start = startOrRawRange;
            this.end = end || this.start;
        }
        this.collapsed = this.start.node == this.end.node && this.start.offset == this.end.offset;
    }
    SelectionRange.prototype.getRange = function () {
        if (!this.rawRange) {
            var document_1 = this.start.node.ownerDocument;
            this.rawRange = document_1.createRange();
            this.rawRange.setStart(this.start.node, this.start.offset);
            this.rawRange.setEnd(this.end.node, this.end.offset);
        }
        return this.rawRange;
    };
<<<<<<< HEAD
    SelectionRange.prototype.normalize = function () {
        return new SelectionRange(this.start.normalize(), this.end.normalize());
    };
    return SelectionRange;
}());
exports.default = SelectionRange;


/***/ }),
/* 17 */
=======
}
exports.getBrowserData = getBrowserData;
var browserData = getBrowserData();
exports.default = browserData;


/***/ }),
/* 21 */
>>>>>>> 9d4ccbfb
/***/ (function(module, exports, __webpack_require__) {

"use strict";

Object.defineProperty(exports, "__esModule", { value: true });
var isNodeAfter_1 = __webpack_require__(25);
var Position = /** @class */ (function () {
    function Position(nodeOrPosition, offsetOrPosType) {
        if (nodeOrPosition.node) {
            this.node = nodeOrPosition.node;
            offsetOrPosType = nodeOrPosition.offset;
        }
        else {
            this.node = nodeOrPosition;
        }
        switch (offsetOrPosType) {
            case "b" /* Before */:
                this.offset = getIndexOfNode(this.node);
                this.node = this.node.parentNode;
                this.isAtEnd = false;
                break;
            case "a" /* After */:
                this.offset = getIndexOfNode(this.node) + 1;
                this.isAtEnd = !this.node.nextSibling;
                this.node = this.node.parentNode;
                break;
            case "e" /* End */:
                this.offset = getEndOffset(this.node);
                this.isAtEnd = true;
                break;
            default:
                var endOffset = getEndOffset(this.node);
                this.offset = Math.max(0, Math.min(offsetOrPosType, endOffset));
                this.isAtEnd =
                    offsetOrPosType == "e" /* End */ ||
                        (this.offset > 0 && this.offset == endOffset);
                break;
        }
    }
    Position.prototype.normalize = function () {
        if (this.node.nodeType == 3 /* Text */ || !this.node.firstChild) {
            return this;
        }
        var node = this.node;
        var newOffset = this.isAtEnd
            ? "e" /* End */
            : this.offset;
        while (node.nodeType == 1 /* Element */ && node.firstChild) {
            node =
                newOffset == 0 /* Begin */
                    ? node.firstChild
                    : newOffset == "e" /* End */
                        ? node.lastChild
                        : node.childNodes[newOffset];
            newOffset = this.isAtEnd ? "e" /* End */ : 0 /* Begin */;
        }
        return new Position(node, newOffset);
    };
    Position.prototype.equalTo = function (p) {
        return this == p || (this.node == p.node && this.offset == p.offset);
    };
    /**
     * Checks if position 1 is after position 2
     */
    Position.prototype.isAfter = function (p) {
        return this.node == p.node ? this.offset > p.offset : isNodeAfter_1.default(this.node, p.node);
    };
    Position.Before = "b" /* Before */;
    Position.Begin = 0 /* Begin */;
    Position.End = "e" /* End */;
    Position.After = "a" /* After */;
    return Position;
}());
exports.default = Position;
function getIndexOfNode(node) {
    var i = 0;
    while ((node = node.previousSibling)) {
        i++;
    }
    return i;
}
<<<<<<< HEAD
function getEndOffset(node) {
    if (node.nodeType == 3 /* Text */) {
        return node.nodeValue.length;
    }
    else if (node.nodeType == 1 /* Element */) {
        return node.childNodes.length;
    }
    else {
        return 1;
    }
=======
exports.default = isNodeAfter;


/***/ }),
/* 22 */
/***/ (function(module, exports, __webpack_require__) {

"use strict";

Object.defineProperty(exports, "__esModule", { value: true });
var getComputedStyle_1 = __webpack_require__(16);
// Check if it is an empty text node
function isEmptyTextNode(node) {
    return !!(node &&
        node.nodeType == 3 /* Text */ &&
        (!node.nodeValue || node.textContent == ''));
}
// Checks if it is text node that contains only CRLF
// Use case: Edge/IE often injects some CRLF text node in-between elements i.e.
// <div>{CRLF}<div>hello world</div></div>, those {CRLF} is not shown but creates noise
// that we want to skip
function isCRLFOnlyTextNode(node) {
    var isCRLF = false;
    if (node && node.nodeType == 3 /* Text */ && node.nodeValue) {
        var reg = /^[\r\n]+$/gm;
        isCRLF = reg.test(node.nodeValue);
    }
    return isCRLF;
}
// Checks if the element has a display: none or empty if it is not an element
function isDisplayNone(node) {
    return getComputedStyle_1.default(node, 'display') == 'none';
}
// Skip a node when any of following conditions are true
// - it is neither Element nor Text
// - it is a text node but is empty
// - it is a text node but contains just CRLF (noisy text node that often comes in-between elements)
// - has a display:none
function shouldSkipNode(node) {
    return ((node.nodeType != 1 /* Element */ && node.nodeType != 3 /* Text */) ||
        isEmptyTextNode(node) ||
        isCRLFOnlyTextNode(node) ||
        isDisplayNone(node));
>>>>>>> 9d4ccbfb
}


/***/ }),
/* 18 */
/***/ (function(module, exports, __webpack_require__) {

"use strict";

Object.defineProperty(exports, "__esModule", { value: true });
<<<<<<< HEAD
var roosterjs_editor_dom_1 = __webpack_require__(0);
// White space matching regex. It matches following chars:
// \s: white space
// \u00A0: no-breaking white space
// \u200B: zero width space
// \u3000: full width space (which can come from JPN IME)
var WHITESPACE_REGEX = /[\s\u00A0\u200B\u3000]+([^\s\u00A0\u200B\u3000]*)$/i;
// The class that helps parse content around cursor
var CursorData = /** @class */ (function () {
    /**
     * Create a new CursorData instance
     * @param editor The editor instance
     */
    function CursorData(editor) {
        this.editor = editor;
=======
// Creates a HTMLElement array from html
function fromHtml(htmlFragment, ownerDocument) {
    var element = ownerDocument.createElement('DIV');
    element.innerHTML = htmlFragment;
    var children = [];
    for (var index = 0; index < element.childNodes.length; index++) {
        children.push(element.childNodes.item(index));
    }
    return children;
}
exports.default = fromHtml;


/***/ }),
/* 24 */
/***/ (function(module, exports, __webpack_require__) {

"use strict";

var __extends = (this && this.__extends) || (function () {
    var extendStatics = Object.setPrototypeOf ||
        ({ __proto__: [] } instanceof Array && function (d, b) { d.__proto__ = b; }) ||
        function (d, b) { for (var p in b) if (b.hasOwnProperty(p)) d[p] = b[p]; };
    return function (d, b) {
        extendStatics(d, b);
        function __() { this.constructor = d; }
        d.prototype = b === null ? Object.create(b) : (__.prototype = b.prototype, new __());
    };
})();
Object.defineProperty(exports, "__esModule", { value: true });
var NodeInlineElement_1 = __webpack_require__(9);
// This refers to an inline element that represents a text node
var TextInlineElement = /** @class */ (function (_super) {
    __extends(TextInlineElement, _super);
    function TextInlineElement(containerNode, parentBlock) {
        return _super.call(this, containerNode, parentBlock) || this;
    }
    return TextInlineElement;
}(NodeInlineElement_1.default));
exports.default = TextInlineElement;


/***/ }),
/* 25 */
/***/ (function(module, exports, __webpack_require__) {

"use strict";

Object.defineProperty(exports, "__esModule", { value: true });
var PartialInlineElement_1 = __webpack_require__(13);
var editorPointEquals_1 = __webpack_require__(32);
var isEditorPointAfter_1 = __webpack_require__(14);
var normalizeEditorPoint_1 = __webpack_require__(26);
var BlockElement_1 = __webpack_require__(12);
// This is a utility like class that produces editor point/inline/block element around or within a selection range
var EditorSelection = /** @class */ (function () {
    function EditorSelection(rootNode, selectionRange, inlineElementFactory) {
        this.rootNode = rootNode;
        this.selectionRange = selectionRange;
        this.inlineElementFactory = inlineElementFactory;
        this.startEndCalculated = false;
        // compute the start and end point
        this.startPoint = normalizeEditorPoint_1.default(this.selectionRange.startContainer, this.selectionRange.startOffset);
        this.endPoint = this.selectionRange.collapsed
            ? this.startPoint
            : normalizeEditorPoint_1.default(this.selectionRange.endContainer, this.selectionRange.endOffset);
>>>>>>> 9d4ccbfb
    }
    Object.defineProperty(CursorData.prototype, "wordBeforeCursor", {
        /**
         * Get the word before cursor. The word is determined by scanning backwards till the first white space, the portion
         * between cursor and the white space is the word before cursor
         * @returns The word before cursor
         */
        get: function () {
            var _this = this;
            if (!this.cachedWordBeforeCursor && !this.backwardTraversingComplete) {
                this.continueTraversingBackwardTill(function () { return _this.cachedWordBeforeCursor != null; });
            }
            return this.cachedWordBeforeCursor;
        },
        enumerable: true,
        configurable: true
    });
    Object.defineProperty(CursorData.prototype, "inlineElementBeforeCursor", {
        /**
         * Get the inline element before cursor
         * @returns The inlineElement before cursor
         */
        get: function () {
            if (!this.inlineBeforeCursor && !this.backwardTraversingComplete) {
                // Just return after it moves the needle by one step
                this.continueTraversingBackwardTill(function () { return true; });
            }
            return this.inlineBeforeCursor;
        },
        enumerable: true,
        configurable: true
    });
    Object.defineProperty(CursorData.prototype, "inlineElementAfterCursor", {
        /**
         * Get the inline element after cursor
         * @returns The inline element after cursor
         */
        get: function () {
            if (!this.inlineAfterCursor && !this.forwardTraversingComplete) {
                // TODO: this may needs to be extended to support read more than just one inline element after cursor
                if (!this.forwardTraverser) {
                    this.forwardTraverser = this.editor.getContentTraverser(0 /* Block */, 2 /* SelectionStart */);
                }
                if (this.forwardTraverser) {
                    this.inlineAfterCursor = this.forwardTraverser.currentInlineElement;
                }
                // Set traversing to be complete once we read
                this.forwardTraversingComplete = true;
            }
            return this.inlineAfterCursor;
        },
        enumerable: true,
        configurable: true
    });
    /**
     * Get X number of chars before cursor
     * The actual returned chars may be less than what is requested. e.g, length of text before cursor is less then X
     * @param numChars The X number of chars user want to get
     * @returns The actual chars we get as a string
     */
    CursorData.prototype.getXCharsBeforeCursor = function (numChars) {
        var _this = this;
        if ((!this.cachedTextBeforeCursor || this.cachedTextBeforeCursor.length < numChars) &&
            !this.backwardTraversingComplete) {
            // The cache is not built yet or not to the point the client asked for
            this.continueTraversingBackwardTill(function () {
                return _this.cachedTextBeforeCursor != null &&
                    _this.cachedTextBeforeCursor.length >= numChars;
            });
        }
        if (this.cachedTextBeforeCursor) {
            return this.cachedTextBeforeCursor.length >= numChars
                ? this.cachedTextBeforeCursor.substr(this.cachedTextBeforeCursor.length - numChars)
                : this.cachedTextBeforeCursor;
        }
        else {
            return '';
        }
    };
    /**
     * Get text section before cursor till stop condition is met.
     * This offers consumers to retrieve text section by section
     * The section essentially is just an inline element which has Container element
     * so that the consumer can remember it for anchoring popup or verification purpose
     * when cursor moves out of context etc.
     * @param stopFunc The callback stop function
     */
    CursorData.prototype.getTextSectionBeforeCursorTill = function (stopFunc) {
        // We cache all text sections read so far
        // Every time when you ask for textSection, we start with the cached first
        // and resort to further reading once we exhausted with the cache
        var shouldStop = false;
        if (this.inlineElementsBeforeCursor && this.inlineElementsBeforeCursor.length > 0) {
            for (var i = 0; i < this.inlineElementsBeforeCursor.length; i++) {
                shouldStop = stopFunc(this.inlineElementsBeforeCursor[i]);
                if (shouldStop) {
                    break;
                }
            }
        }
        // The cache does not completely fulfill the need, resort to extra parsing
        if (!shouldStop && !this.backwardTraversingComplete) {
            this.continueTraversingBackwardTill(stopFunc);
        }
    };
    /**
     * Get first non textual inline element before cursor
     * @returns First non textutal inline element before cursor or null if no such element exists
     */
    CursorData.prototype.getFirstNonTextInlineBeforeCursor = function () {
        if (!this.firstNonTextInlineBeforeCursor && !this.backwardTraversingComplete) {
            this.continueTraversingBackwardTill(function () {
                return false;
            });
        }
        return this.firstNonTextInlineBeforeCursor;
    };
    /// Continue traversing backward till stop condition is met or begin of block is reached
    CursorData.prototype.continueTraversingBackwardTill = function (stopFunc) {
        if (!this.backwardTraverser) {
            this.backwardTraverser = this.editor.getContentTraverser(0 /* Block */, 2 /* SelectionStart */);
        }
        if (!this.backwardTraverser) {
            return;
        }
        var previousInline = this.backwardTraverser.getPreviousInlineElement();
        while (!this.backwardTraversingComplete) {
            if (previousInline && isTextualInlineElement(previousInline)) {
                var textContent = previousInline.getTextContent();
                if (!this.inlineBeforeCursor) {
                    // Make sure the inline before cursor is a non-empty text inline
                    this.inlineBeforeCursor = previousInline;
                }
                // build the word before cursor if it is not built yet
                if (!this.cachedWordBeforeCursor) {
                    // Match on the white space, the portion after space is on the index of 1 of the matched result
                    // (index at 0 is whole match result, index at 1 is the word)
                    var matches = WHITESPACE_REGEX.exec(textContent);
                    if (matches && matches.length == 2) {
                        this.cachedWordBeforeCursor = matches[1];
                        // if this.cachedTextBeforeCursor is not null, what we get is just a portion of it, need to append this.cachedTextBeforeCursor
                        if (this.cachedTextBeforeCursor) {
                            this.cachedWordBeforeCursor =
                                this.cachedWordBeforeCursor + this.cachedTextBeforeCursor;
                        }
                    }
                }
                this.cachedTextBeforeCursor = !this.cachedTextBeforeCursor
                    ? textContent
                    : textContent + this.cachedTextBeforeCursor;
                if (!this.inlineElementsBeforeCursor) {
                    this.inlineElementsBeforeCursor = [previousInline];
                }
                else {
                    this.inlineElementsBeforeCursor.push(previousInline);
                }
                // Check if stop condition is met
                if (stopFunc && stopFunc(previousInline)) {
                    break;
                }
            }
            else {
                /* non-textual inline or null is seen */
                if (!this.inlineBeforeCursor) {
                    // When we're here, it means we first hit a non-text inline node
                    // Make sure to set inlineBeforeCursor if it is not set
                    this.inlineBeforeCursor = previousInline;
                }
                this.firstNonTextInlineBeforeCursor = previousInline;
                this.backwardTraversingComplete = true;
                if (!this.cachedWordBeforeCursor) {
                    // if parsing is done, whatever we get so far in this.cachedText should also be in this.cachedWordBeforeCursor
                    this.cachedWordBeforeCursor = this.cachedTextBeforeCursor;
                }
                // When a non-textual inline element, or null is seen, we consider parsing complete
                // TODO: we may need to change this if there is a future need to parse beyond text, i.e.
                // we have aaa @someone bbb<cursor>, and we want to read the text before @someone
                break;
            }
            previousInline = this.backwardTraverser.getPreviousInlineElement();
        }
    };
    return CursorData;
}());
exports.default = CursorData;
function isTextualInlineElement(inlineElement) {
    return (inlineElement &&
        (inlineElement.getContainerNode().nodeType == 3 /* Text */ ||
            (inlineElement instanceof roosterjs_editor_dom_1.PartialInlineElement &&
                inlineElement.getDecoratedInline().getContainerNode().nodeType == 3 /* Text */)));
}


/***/ }),
/* 19 */
/***/ (function(module, exports, __webpack_require__) {

"use strict";

Object.defineProperty(exports, "__esModule", { value: true });
<<<<<<< HEAD
=======
var getSelectionRange_1 = __webpack_require__(5);
var hasFocus_1 = __webpack_require__(19);
var isVoidHtmlElement_1 = __webpack_require__(40);
var restoreSelection_1 = __webpack_require__(41);
var updateSelection_1 = __webpack_require__(10);
>>>>>>> 9d4ccbfb
var roosterjs_editor_dom_1 = __webpack_require__(0);
function hasFocus(core) {
    return roosterjs_editor_dom_1.contains(core.contentDiv, core.document.activeElement, true /*treatSameNodeAsContain*/);
}
exports.default = hasFocus;


/***/ }),
/* 20 */
/***/ (function(module, exports, __webpack_require__) {

"use strict";

Object.defineProperty(exports, "__esModule", { value: true });
var getInlineElementAtNode_1 = __webpack_require__(7);
var intersectWithNodeRange_1 = __webpack_require__(47);
var isNodeAfter_1 = __webpack_require__(25);
/**
 * This reprents a block that is identified by a start and end node
 * This is for cases like <ced>Hello<BR>World</ced>
 * in that case, Hello<BR> is a block, World is another block
 * Such block cannot be represented by a NodeBlockElement since they don't chained up
 * to a single parent node, instead they have a start and end
 * This start and end must be in same sibling level and have same parent in DOM tree
 */
var StartEndBlockElement = /** @class */ (function () {
    /**
     * Create a new instance of StartEndBlockElement class
     * @param rootNode rootNode of current scope
     * @param startNode startNode of this block element
     * @param endNode end nod of this block element
     */
    function StartEndBlockElement(startNode, endNode) {
        this.startNode = startNode;
        this.endNode = endNode;
    }
    /**
     * Gets the text content
     */
    StartEndBlockElement.prototype.getTextContent = function () {
        var range = this.startNode.ownerDocument.createRange();
        range.setStartBefore(this.startNode);
        range.setEndAfter(this.endNode);
        return range.toString();
    };
    /**
     * Get all nodes represented in a Node array
     * This only works for balanced node -- start and end is at same level
     */
    StartEndBlockElement.prototype.getContentNodes = function () {
        var allNodes = [];
        if (this.startNode.parentNode == this.endNode.parentNode) {
            for (var node = this.startNode; node && node != this.endNode; node = node.nextSibling) {
                allNodes.push(node);
            }
            allNodes.push(this.endNode);
        }
        return allNodes;
    };
    /**
     * Gets the start node
     */
    StartEndBlockElement.prototype.getStartNode = function () {
        return this.startNode;
    };
    /**
     * Gets the end node
     */
    StartEndBlockElement.prototype.getEndNode = function () {
        return this.endNode;
    };
    /**
     * Gets first inline
     */
    StartEndBlockElement.prototype.getFirstInlineElement = function () {
        if (!this.firstInline) {
            this.firstInline = getInlineElementAtNode_1.default(this.startNode);
        }
        return this.firstInline;
    };
    /**
     * Gets last inline
     */
    StartEndBlockElement.prototype.getLastInlineElement = function () {
        if (!this.lastInline) {
            this.lastInline = getInlineElementAtNode_1.default(this.endNode);
        }
        return this.lastInline;
    };
    /**
     * Checks equals of two blocks
     */
    StartEndBlockElement.prototype.equals = function (blockElement) {
        return (this.startNode == blockElement.getStartNode() &&
            this.endNode == blockElement.getEndNode());
    };
    /**
     * Checks if this block element is after another block element
     */
    StartEndBlockElement.prototype.isAfter = function (blockElement) {
        return isNodeAfter_1.default(this.getStartNode(), blockElement.getEndNode());
    };
    StartEndBlockElement.prototype.contains = function (arg) {
        var node = arg instanceof Node ? arg : arg.getContainerNode();
        return intersectWithNodeRange_1.default(node, this.startNode, this.endNode, true /*containOnly*/);
    };
    return StartEndBlockElement;
}());
exports.default = StartEndBlockElement;


/***/ }),
/* 21 */
/***/ (function(module, exports, __webpack_require__) {

"use strict";

Object.defineProperty(exports, "__esModule", { value: true });
var getInlineElementAtNode_1 = __webpack_require__(7);
var getLeafNode_1 = __webpack_require__(23);
/**
 * Get first inline element
 */
function getFirstInlineElement(rootNode) {
    // getFirstLeafNode can return null for empty container
    // do check null before passing on to get inline from the node
    var node = getLeafNode_1.getFirstLeafNode(rootNode);
    return getInlineElementAtNode_1.default(node);
}
exports.getFirstInlineElement = getFirstInlineElement;
/**
 * Get last inline element
 */
function getLastInlineElement(rootNode) {
    // getLastLeafNode can return null for empty container
    // do check null before passing on to get inline from the node
    var node = getLeafNode_1.getLastLeafNode(rootNode);
    return getInlineElementAtNode_1.default(node);
}
exports.getLastInlineElement = getLastInlineElement;


/***/ }),
/* 22 */
/***/ (function(module, exports, __webpack_require__) {

"use strict";

Object.defineProperty(exports, "__esModule", { value: true });
// Creates a HTMLElement array from html
function fromHtml(htmlFragment, ownerDocument) {
    var element = ownerDocument.createElement('DIV');
    element.innerHTML = htmlFragment;
    var children = [];
    for (var index = 0; index < element.childNodes.length; index++) {
        children.push(element.childNodes.item(index));
    }
    return children;
}
exports.default = fromHtml;


/***/ }),
/* 23 */
/***/ (function(module, exports, __webpack_require__) {

"use strict";

Object.defineProperty(exports, "__esModule", { value: true });
var shouldSkipNode_1 = __webpack_require__(24);
var getLeafSibling_1 = __webpack_require__(4);
/**
 * Get the first meaningful leaf node
 * This can return null for empty container or
 * container that does not contain any meaningful node
 */
function getFirstLeafNode(rootNode) {
    return getLeafNode(rootNode, true /*isFirst*/);
}
exports.getFirstLeafNode = getFirstLeafNode;
/**
 * Get the last meaningful leaf node
 * This can return null for empty container or
 * container that does not contain any meaningful node
 */
function getLastLeafNode(rootNode) {
    return getLeafNode(rootNode, false /*isFirst*/);
}
exports.getLastLeafNode = getLastLeafNode;
function getLeafNode(rootNode, isFirst) {
    var getChild = function (node) { return isFirst ? node.firstChild : node.lastChild; };
    var result = getChild(rootNode);
    while (result && getChild(result)) {
        result = getChild(result);
    }
    if (result && shouldSkipNode_1.default(result)) {
        result = getLeafSibling_1.getLeafSibling(rootNode, result, isFirst);
    }
    return result;
}


/***/ }),
/* 24 */
/***/ (function(module, exports, __webpack_require__) {

"use strict";

Object.defineProperty(exports, "__esModule", { value: true });
<<<<<<< HEAD
var getComputedStyle_1 = __webpack_require__(14);
/**
 * Skip a node when any of following conditions are true
 * - it is neither Element nor Text
 * - it is a text node but is empty
 * - it is a text node but contains just CRLF (noisy text node that often comes in-between elements)
 * - has a display:none
 */
function shouldSkipNode(node) {
    if (node && node.nodeType == 3 /* Text */) {
        return /^[\r\n]*$/.test(node.nodeValue);
=======
var BrowserData_1 = __webpack_require__(20);
var roosterjs_editor_dom_1 = __webpack_require__(0);
// Undo cursor marker
var CURSOR_START = 'cursor-start';
var CURSOR_END = 'cursor-end';
// Build undo snapshot
function buildSnapshot(editor) {
    // Build the snapshot in-between adding and removing cursor marker
    var selectionRange = editor.getSelectionRange();
    if (selectionRange) {
        addCursorMarkersToSelection(editor, selectionRange);
    }
    var htmlContent = editor.getContent(false /*triggerExtractContentEvent*/) || '';
    // This extra update selection to cursor marker post building snapshot is added for Mac safari
    // We temporarily inject a cursor marker to current selection prior to build snapshot and remove it afterwards
    // The insertion of cursor marker for some reasons has caused the selection maintained in browser to be lost.
    // This restores the selection prior to removing the cursor marker.
    // The code may throw error for Firefox and IE, hence keep it only for Mac Safari
    if (BrowserData_1.default.isSafari) {
        updateSelectionToCursorMarkers(editor);
    }
    removeCursorMarkers(editor);
    return htmlContent;
}
exports.buildSnapshot = buildSnapshot;
// Restore a snapshot
function restoreSnapshot(editor, snapshot) {
    editor.setContent(snapshot);
    // Restore the selection and delete the cursor marker afterwards
    updateSelectionToCursorMarkers(editor);
    removeCursorMarkers(editor);
}
exports.restoreSnapshot = restoreSnapshot;
// Remove the temporarily added cursor markers
function removeCursorMarkers(editor) {
    removeCursorMarkerById(editor, CURSOR_START);
    removeCursorMarkerById(editor, CURSOR_END);
}
// Temporarily inject a SPAN marker to the selection which is used to remember where the selection is
// The marker is used on restore selection on undo
function addCursorMarkersToSelection(editor, selectionRange) {
    // First to insert the start marker
    var startMarker = createCursorMarker(editor, CURSOR_START);
    var startPoint = roosterjs_editor_dom_1.normalizeEditorPoint(selectionRange.startContainer, selectionRange.startOffset);
    insertCursorMarkerToEditorPoint(editor, startPoint, startMarker);
    // Then the end marker
    // For collapsed selection, use the start marker as the editor so that
    // the end marker is always placed after the start marker
    var endMarker = createCursorMarker(editor, CURSOR_END);
    var endPoint = selectionRange.collapsed
        ? { containerNode: startMarker, offset: 1 /* End */ }
        : roosterjs_editor_dom_1.normalizeEditorPoint(selectionRange.endContainer, selectionRange.endOffset);
    insertCursorMarkerToEditorPoint(editor, endPoint, endMarker);
}
// Update selection to where cursor marker is
// This is used in post building snapshot to restore selection
function updateSelectionToCursorMarkers(editor) {
    var startMarker = getCursorMarkerByUniqueId(editor, CURSOR_START);
    var endMarker = getCursorMarkerByUniqueId(editor, CURSOR_END);
    if (startMarker && endMarker) {
        var selectionRange = editor.getDocument().createRange();
        selectionRange.setEndBefore(endMarker);
        selectionRange.setStartAfter(startMarker);
        editor.updateSelection(selectionRange);
>>>>>>> 9d4ccbfb
    }
    else if (node && node.nodeType == 1 /* Element */) {
        return getComputedStyle_1.default(node, 'display')[0] == 'none';
    }
    else {
        return true;
    }
}
exports.default = shouldSkipNode;


/***/ }),
/* 25 */
/***/ (function(module, exports, __webpack_require__) {

"use strict";

Object.defineProperty(exports, "__esModule", { value: true });
var isDocumentPosition_1 = __webpack_require__(9);
// Checks if node1 is after node2
function isNodeAfter(node1, node2) {
    return !!(node1 &&
        node2 &&
        isDocumentPosition_1.default(node2.compareDocumentPosition(node1), 4 /* Following */));
}
exports.default = isNodeAfter;


/***/ }),
/* 26 */
/***/ (function(module, exports, __webpack_require__) {

"use strict";

Object.defineProperty(exports, "__esModule", { value: true });
<<<<<<< HEAD
function getBrowserData(userAgent, appVersion) {
    // In case universal render somehow hits this code path
    if (typeof window == 'undefined') {
        return {
            isMac: false,
            isWin: false,
            isWebKit: false,
            isIE: false,
            isIE11OrGreater: false,
            isSafari: false,
            isChrome: false,
            isFirefox: false,
            isEdge: false,
        };
=======
var getComputedStyle_1 = __webpack_require__(16);
// Checks if the node is a block like element. Block like element are usually those P, DIV, LI, TD etc.
// TODO: should inline-block be considered as block?
// Other block like style to consider: table-caption, table-header-group, table-footer-group etc.
function isBlockElement(node) {
    if (node && node.nodeType == 1 /* Element */) {
        var displayStyle = getComputedStyle_1.default(node, 'display');
        return (displayStyle == 'block' || displayStyle == 'list-item' || displayStyle == 'table-cell');
>>>>>>> 9d4ccbfb
    }
    var rawValue = userAgent || window.navigator.userAgent;
    var appVer = appVersion || window.navigator.appVersion;
    // checks whether the browser is running in IE
    // IE11 will use rv in UA instead of MSIE. Unfortunately Firefox also uses this. We should also look for "Trident" to confirm this.
    // There have been cases where companies using older version of IE and custom UserAgents have broken this logic (e.g. IE 10 and KellyServices)
    // therefore we should check that the Trident/rv combo is not just from an older IE browser
    var isIE11OrGreater = rawValue.indexOf('rv:') != -1 && rawValue.indexOf('Trident') != -1;
    var isIE = rawValue.indexOf('MSIE') != -1 || isIE11OrGreater;
    var isWebKit = rawValue.indexOf('WebKit') != -1;
    // IE11+ may also send Chrome, Firefox and Safari. But it will send trident also
    var isChrome = false;
    var isFirefox = false;
    var isSafari = false;
    var isEdge = false;
    if (!isIE) {
        isChrome = rawValue.indexOf('Chrome') != -1;
        isFirefox = rawValue.indexOf('Firefox') != -1;
        if (rawValue.indexOf('Safari') != -1) {
            // Android and Chrome have Safari in the user string
            isSafari = rawValue.indexOf('Chrome') == -1 && rawValue.indexOf('Android') == -1;
        }
        // Sample Edge UA: Mozilla/5.0 (Windows NT 10.0) AppleWebKit/537.36 (KHTML, like Gecko) Chrome/42.0.2311.135 Safari/537.36 Edge/12.10121
        isEdge = rawValue.indexOf('Edge') != -1;
        // When it is edge, it should not be chrome or firefox. and it is also not webkit
        if (isEdge) {
            isWebKit = isChrome = isFirefox = false;
        }
    }
    var isMac = appVer.indexOf('Mac') != -1;
    var isWin = appVer.indexOf('Win') != -1 || appVer.indexOf('NT') != -1;
    return {
        isMac: isMac,
        isWin: isWin,
        isWebKit: isWebKit,
        isIE: isIE,
        isIE11OrGreater: isIE11OrGreater,
        isSafari: isSafari,
        isChrome: isChrome,
        isFirefox: isFirefox,
        isEdge: isEdge,
    };
}
exports.getBrowserData = getBrowserData;
var browserData = getBrowserData();
exports.default = browserData;


/***/ }),
/* 27 */
/***/ (function(module, exports, __webpack_require__) {

"use strict";

Object.defineProperty(exports, "__esModule", { value: true });
<<<<<<< HEAD
;
/** create an empty LevelLists */
function createLevelLists() {
    return {
        listsMetadata: {},
        currentUniqueListId: -1,
    };
=======
var shouldSkipNode_1 = __webpack_require__(22);
var getLeafSibling_1 = __webpack_require__(17);
function getLeafNode(rootNode, isFirst) {
    var getChild = isFirst ? function (node) { return node.firstChild; } : function (node) { return node.lastChild; };
    var result = getChild(rootNode);
    while (result && getChild(result)) {
        result = getChild(result);
    }
    if (result && shouldSkipNode_1.default(result)) {
        result = getLeafSibling_1.getLeafSibling(rootNode, result, isFirst);
    }
    return result;
>>>>>>> 9d4ccbfb
}
exports.createLevelLists = createLevelLists;


/***/ }),
/* 28 */
/***/ (function(module, exports, __webpack_require__) {

"use strict";

Object.defineProperty(exports, "__esModule", { value: true });
/** NodeId attribute */
var NODE_ID_ATTRIBUTE_NAME = 'NodeId';
;
/** create an empty CustomData */
function createCustomData() {
    return {
        dict: {},
        nextNodeId: 1,
    };
}
exports.createCustomData = createCustomData;
/**
 * Sets the specified object data
 */
function setObject(customData, element, key, value) {
    // Get the id for the element
    if (element.nodeType == 1 /* Element */) {
        var id = getAndSetNodeId(customData, element);
        if (id != '') {
            // Get the values for the element
            if (!customData.dict[id]) {
                // First time dictionary creation
                customData.dict[id] = {};
            }
            customData.dict[id][key] = value;
        }
    }
}
exports.setObject = setObject;
/**
 * Reads the specified object data
 */
function getObject(customData, element, key) {
    if (element.nodeType == 1 /* Element */) {
        var id = getAndSetNodeId(customData, element);
        if (id != '') {
            return customData.dict[id] && customData.dict[id][key];
        }
    }
    return null;
}
exports.getObject = getObject;
/** Get the unique id for the specified node... */
function getAndSetNodeId(customData, element) {
    var id = element.getAttribute(NODE_ID_ATTRIBUTE_NAME);
    if (!id) {
        id = customData.nextNodeId.toString();
        customData.nextNodeId++;
        element.setAttribute(NODE_ID_ATTRIBUTE_NAME, id);
    }
    return id;
}


/***/ }),
/* 29 */
/***/ (function(module, exports, __webpack_require__) {

"use strict";

Object.defineProperty(exports, "__esModule", { value: true });
/**
 * Get default feature set of ContentEdit plugin
 */
function getDefaultContentEditFeatures() {
    return {
        indentWhenTab: true,
        outdentWhenShiftTab: true,
        outdentWhenBackspaceOnEmptyFirstLine: true,
        outdentWhenEnterOnEmptyLine: true,
        mergeInNewLineWhenBackspaceOnFirstChar: false,
        unquoteWhenBackspaceOnEmptyFirstLine: true,
        unquoteWhenEnterOnEmptyLine: true,
        autoBullet: true,
        tabInTable: true,
    };
}
exports.getDefaultContentEditFeatures = getDefaultContentEditFeatures;


/***/ }),
/* 30 */
/***/ (function(module, exports, __webpack_require__) {

"use strict";

Object.defineProperty(exports, "__esModule", { value: true });
var getNodeAtCursor_1 = __webpack_require__(5);
var roosterjs_editor_core_1 = __webpack_require__(1);
var ZERO_WIDTH_SPACE = '&#8203;';
/**
 * Edge may incorrectly put cursor after toggle bullet, workaround it by adding a space.
 * The space will be removed by Edge after toggle bullet
 * @param editor The editor instance
 * @param callback The real callback function
 */
function workaroundForEdge(editor, callback) {
    var node = roosterjs_editor_core_1.browserData.isEdge ? getNodeAtCursor_1.default(editor) : null;
    if (node && node.nodeType == 1 /* Element */ && node.textContent == '') {
        var span = editor.getDocument().createElement('span');
        node.insertBefore(span, node.firstChild);
        span.innerHTML = ZERO_WIDTH_SPACE;
        callback();
        if (span.parentNode) {
            span.parentNode.removeChild(span);
        }
    }
    else {
        callback();
    }
}
exports.workaroundForEdge = workaroundForEdge;
/**
 * Toggle bullet at selection
 * If selection contains bullet in deep level, toggle bullet will decrease the bullet level by one
 * If selection contains number list, toggle bullet will convert the number list into bullet list
 * If selection contains both bullet/numbering and normal text, the behavior is decided by corresponding
 * browser execCommand API
 * @param editor The editor instance
 */
function toggleBullet(editor) {
    editor.focus();
    editor.formatWithUndo(function () {
        workaroundForEdge(editor, function () {
            editor.getDocument().execCommand('insertUnorderedList', false, null);
        });
    });
}
exports.default = toggleBullet;


/***/ }),
/* 31 */
/***/ (function(module, exports, __webpack_require__) {

"use strict";

Object.defineProperty(exports, "__esModule", { value: true });
var getNodeAtCursor_1 = __webpack_require__(5);
var roosterjs_editor_dom_1 = __webpack_require__(0);
/**
 * Format table
 * @param table The table to format
 * @param formatName Name of the format to use
 */
function formatTable(editor, format, table) {
    var td = table
        ? table.rows[0].cells[0]
        : getNodeAtCursor_1.default(editor, 'TD');
    if (td) {
        editor.formatWithUndo(function () {
            var vtable = new roosterjs_editor_dom_1.VTable(td);
            vtable.applyFormat(format);
            vtable.writeBack();
            td = editor.contains(td) ? td : vtable.getCurrentTd();
            editor.focus();
            return td;
        }, true /*preserveSelection*/);
    }
}
exports.default = formatTable;


/***/ }),
/* 32 */
/***/ (function(module, exports, __webpack_require__) {

"use strict";

Object.defineProperty(exports, "__esModule", { value: true });
var getNodeAtCursor_1 = __webpack_require__(5);
var roosterjs_editor_dom_1 = __webpack_require__(0);
var cacheGetListState_1 = __webpack_require__(38);
var cacheGetHeaderLevel_1 = __webpack_require__(89);
var queryNodesWithSelection_1 = __webpack_require__(2);
// Query command state, used for query Bold, Italic, Underline state
function queryCommandState(editor, command) {
    return editor.getDocument().queryCommandState(command);
}
/**
 * Get format state at cursor
 * A format state is a collection of all format related states, e.g.,
 * bold, italic, underline, font name, font size, etc.
 * @param editor The editor
 * @param (Optional) The plugin event, it stores the event cached data for looking up.
 * In this function the event cache is used to get list state and header level. If not passed,
 * it will query the node within selection to get the info
 * @returns The format state at cursor
 */
function getFormatState(editor, event) {
    var nodeAtCursor = getNodeAtCursor_1.default(editor);
    if (!nodeAtCursor) {
        return null;
    }
    var styles = roosterjs_editor_dom_1.getComputedStyle(nodeAtCursor);
    var listState = cacheGetListState_1.default(editor, event);
    var headerLevel = cacheGetHeaderLevel_1.default(editor, event);
    return {
        fontName: styles[0],
        fontSize: styles[1],
        isBold: queryCommandState(editor, 'bold'),
        isItalic: queryCommandState(editor, 'italic'),
        isUnderline: queryCommandState(editor, 'underline'),
        isStrikeThrough: queryCommandState(editor, 'strikeThrough'),
        isSubscript: queryCommandState(editor, 'subscript'),
        isSuperscript: queryCommandState(editor, 'superscript'),
        textColor: styles[2],
        backgroundColor: styles[3],
        isBullet: listState == 1 /* Bullets */,
        isNumbering: listState == 2 /* Numbering */,
        canUnlink: queryNodesWithSelection_1.default(editor, 'a[href]').length > 0,
        canAddImageAltText: queryNodesWithSelection_1.default(editor, 'img').length > 0,
        canUndo: editor.canUndo(),
        canRedo: editor.canRedo(),
        isBlockQuote: queryNodesWithSelection_1.default(editor, 'blockquote').length > 0,
        headerLevel: headerLevel,
    };
}
<<<<<<< HEAD
exports.default = getFormatState;
=======
exports.default = sanitizeHtml;
// Inheritable CSS properties
// Ref: https://www.w3.org/TR/CSS21/propidx.html
var INHERITABLE_PROPERTOES = [
    'azimuth',
    'border-collapse',
    'border-spacing',
    'caption-side',
    'color',
    'cursor',
    'direction',
    'elevation',
    'empty-cells',
    'font-family',
    'font-size',
    'font-style',
    'font-variant',
    'font-weight',
    'font',
    'letter-spacing',
    'line-height',
    'list-style-image',
    'list-style-position',
    'list-style-type',
    'list-style',
    'orphans',
    'pitch-range',
    'pitch',
    'quotes',
    'richness',
    'speak-header',
    'speak-numeral',
    'speak-punctuation',
    'speak',
    'speech-rate',
    'stress',
    'text-align',
    'text-indent',
    'text-transform',
    'visibility',
    'voice-family',
    'volume',
    'white-space',
    'widows',
    'word-spacing',
];
var ALLOWED_HTML_TAGS = [
    'BODY',
    'H1',
    'H2',
    'H3',
    'H4',
    'H5',
    'H6',
    'FORM',
    'P',
    'BR',
    'HR',
    'ACRONYM',
    'ABBR',
    'ADDRESS',
    'B',
    'BDI',
    'BDO',
    'BIG',
    'BLOCKQUOTE',
    'CENTER',
    'CITE',
    'CODE',
    'DEL',
    'DFN',
    'EM',
    'FONT',
    'I',
    'INS',
    'KBD',
    'MARK',
    'METER',
    'PRE',
    'PROGRESS',
    'Q',
    'RP',
    'RT',
    'RUBY',
    'S',
    'SAMP',
    'SMALL',
    'STRIKE',
    'STRONG',
    'SUB',
    'SUP',
    'TEMPLATE',
    'TIME',
    'TT',
    'U',
    'VAR',
    'WBR',
    'XMP',
    'INPUT',
    'TEXTAREA',
    'BUTTON',
    'SELECT',
    'OPTGROUP',
    'OPTION',
    'LABEL',
    'FIELDSET',
    'LEGEND',
    'DATALIST',
    'OUTPUT',
    'IMG',
    'MAP',
    'AREA',
    'CANVAS',
    'FIGCAPTION',
    'FIGURE',
    'PICTURE',
    'A',
    'NAV',
    'UL',
    'OL',
    'LI',
    'DIR',
    'UL',
    'DL',
    'DT',
    'DD',
    'MENU',
    'MENUITEM',
    'TABLE',
    'CAPTION',
    'TH',
    'TR',
    'TD',
    'THEAD',
    'TBODY',
    'TFOOT',
    'COL',
    'COLGROUP',
    'DIV',
    'SPAN',
    'HEADER',
    'FOOTER',
    'MAIN',
    'SECTION',
    'ARTICLE',
    'ASIDE',
    'DETAILS',
    'DIALOG',
    'SUMMARY',
    'DATA',
];
var ALLOWED_HTML_ATTRIBUTES = [
    'accept',
    'align',
    'alt',
    'checked',
    'cite',
    'cols',
    'colspan',
    'contextmenu',
    'coords',
    'datetime',
    'default',
    'dir',
    'dirname',
    'disabled',
    'download',
    'headers',
    'height',
    'hidden',
    'high',
    'href',
    'hreflang',
    'ismap',
    'kind',
    'label',
    'lang',
    'list',
    'low',
    'max',
    'maxlength',
    'media',
    'min',
    'multiple',
    'open',
    'optimum',
    'pattern',
    'placeholder',
    'readonly',
    'rel',
    'required',
    'reversed',
    'rows',
    'rowspan',
    'scope',
    'selected',
    'shape',
    'size',
    'sizes',
    'span',
    'spellcheck',
    'src',
    'srclang',
    'srcset',
    'start',
    'step',
    'style',
    'tabindex',
    'target',
    'title',
    'translate',
    'type',
    'usemap',
    'value',
    'width',
    'wrap',
];
function applyInlineStyle(doc, additionalStyleNodes) {
    var styleNodes = toArray(doc.querySelectorAll('style'));
    var styleSheets = (additionalStyleNodes || [])
        .reverse()
        .map(function (node) { return node.sheet; })
        .concat(styleNodes.map(function (node) { return node.sheet; }).reverse());
    for (var _i = 0, styleSheets_1 = styleSheets; _i < styleSheets_1.length; _i++) {
        var styleSheet = styleSheets_1[_i];
        var _loop_1 = function (j) {
            // Skip any none-style rule, i.e. @page
            var styleRule = styleSheet.cssRules[j];
            var text = styleRule.style.cssText;
            if (styleRule.type != CSSRule.STYLE_RULE || !text || !styleRule.selectorText) {
                return "continue";
            }
            // Make sure the selector is not empty
            for (var _i = 0, _a = styleRule.selectorText.split(','); _i < _a.length; _i++) {
                var selector = _a[_i];
                if (!selector || !selector.trim() || selector.indexOf(':') >= 0) {
                    continue;
                }
                var nodes = toArray(doc.querySelectorAll(selector));
                // Always put existing styles after so that they have higher priority
                // Which means if both global style and inline style apply to the same element,
                // inline style will have higher priority
                nodes.forEach(function (node) {
                    return node.setAttribute('style', text + (node.getAttribute('style') || ''));
                });
            }
        };
        for (var j = styleSheet.cssRules.length - 1; j >= 0; j--) {
            _loop_1(j);
        }
    }
}
function removeUnusedCssAndDangerousContent(node, callbackPropertyNames, propertyCallbacks, currentStyle) {
    if (currentStyle === void 0) { currentStyle = {}; }
    var thisStyle = Object.assign ? Object.assign({}, currentStyle) : {};
    var nodeType = node.nodeType;
    var tag = getTagOfNode_1.default(node) || '';
    var isElement = nodeType == 1 /* Element */;
    var isText = nodeType == 3 /* Text */;
    if ((isElement && ALLOWED_HTML_TAGS.indexOf(tag) < 0 && tag.indexOf(':') < 0) ||
        (isText && /^[\r\n]*$/g.test(node.nodeValue)) ||
        (!isElement && !isText)) {
        node.parentNode.removeChild(node);
    }
    else if (nodeType == 1 /* Element */) {
        var element = node;
        if (element.hasAttribute('style')) {
            removeUnusedCss(element, thisStyle);
        }
        removeDisallowedAttributes(element, callbackPropertyNames, propertyCallbacks);
        var child = element.firstChild;
        var next = void 0;
        for (; child; child = next) {
            next = child.nextSibling;
            removeUnusedCssAndDangerousContent(child, callbackPropertyNames, propertyCallbacks, thisStyle);
        }
    }
}
function removeUnusedCss(element, thisStyle) {
    var source = element
        .getAttribute('style')
        .split(';')
        .filter(function (style) { return style && style.trim() != ''; });
    var result = source.filter(function (style) {
        var pair = style.split(':');
        if (pair.length == 2) {
            var name_1 = pair[0].trim().toLowerCase();
            var value = pair[1].trim().toLowerCase();
            var isInheritable = INHERITABLE_PROPERTOES.indexOf(name_1) >= 0;
            var keep = value != 'inherit' &&
                (value != thisStyle[name_1] || !isInheritable) &&
                !isDangerousCss(name_1, value);
            if (keep && isInheritable) {
                thisStyle[name_1] = value;
            }
            return keep;
        }
        else {
            return false;
        }
    });
    if (source.length != result.length) {
        if (result.length > 0) {
            element.setAttribute('style', result.join(';'));
        }
        else {
            element.removeAttribute('style');
        }
    }
}
function isDangerousCss(name, value) {
    if (name == 'position') {
        return true;
    }
    if (value.indexOf('expression') >= 0) {
        return true;
    }
    return false;
}
function removeDisallowedAttributes(element, callbackPropertyNames, propertyCallbacks) {
    for (var i = element.attributes.length - 1; i >= 0; i--) {
        var attribute = element.attributes[i];
        var name_2 = attribute.name.toLowerCase().trim();
        var value = attribute.value.trim();
        if (callbackPropertyNames.indexOf(name_2) >= 0) {
            value = propertyCallbacks[name_2](value);
            if (value != null) {
                attribute.value = value;
            }
            else {
                element.removeAttribute(name_2);
            }
        }
        else if (ALLOWED_HTML_ATTRIBUTES.indexOf(name_2) < 0 || value.toLowerCase().indexOf('script:') >= 0) {
            element.removeAttribute(attribute.name);
        }
    }
}
function toArray(list) {
    return [].slice.call(list);
}


/***/ }),
/* 39 */
/***/ (function(module, exports, __webpack_require__) {

"use strict";

Object.defineProperty(exports, "__esModule", { value: true });
function isRangeInContainer(range, container) {
    var ancestorContainer = range ? range.commonAncestorContainer : null;
    // use the parentNode if ancestorContainer is a text node
    if (ancestorContainer && ancestorContainer.nodeType == 3 /* Text */) {
        ancestorContainer = ancestorContainer.parentNode;
    }
    return (ancestorContainer &&
        (container == ancestorContainer || container.contains(ancestorContainer)));
}
exports.default = isRangeInContainer;


/***/ }),
/* 40 */
/***/ (function(module, exports, __webpack_require__) {

"use strict";

Object.defineProperty(exports, "__esModule", { value: true });
var roosterjs_editor_dom_1 = __webpack_require__(0);
// HTML void elements
// Per https://www.w3.org/TR/html/syntax.html#syntax-elements, cannot have child nodes
// This regex is used when we move focus to very begin of editor. We should avoid putting focus inside
// void elements so users don't accidently create child nodes in them
var HTML_VOID_ELEMENTS_REGEX = /^(AREA|BASE|BR|COL|COMMAND|EMBED|HR|IMG|INPUT|KEYGEN|LINK|META|PARAM|SOURCE|TRACK|WBR)$/i;
// check if it is html void element. void element cannot have childen
function isVoidHtmlElement(element) {
    return element && HTML_VOID_ELEMENTS_REGEX.test(roosterjs_editor_dom_1.getTagOfNode(element)) ? true : false;
}
exports.default = isVoidHtmlElement;


/***/ }),
/* 41 */
/***/ (function(module, exports, __webpack_require__) {

"use strict";

Object.defineProperty(exports, "__esModule", { value: true });
var updateSelection_1 = __webpack_require__(10);
function restoreSelection(core) {
    var selectionRestored = false;
    if (core.cachedSelectionRange) {
        selectionRestored = updateSelection_1.default(core, core.cachedSelectionRange);
    }
    return selectionRestored;
}
exports.default = restoreSelection;


/***/ }),
/* 42 */
/***/ (function(module, exports, __webpack_require__) {

"use strict";

Object.defineProperty(exports, "__esModule", { value: true });
var getSelectionRange_1 = __webpack_require__(5);
var roosterjs_editor_dom_1 = __webpack_require__(0);
function getContentTraverser(core, scope, position) {
    if (position === void 0) { position = 2 /* SelectionStart */; }
    var selectionRange = getSelectionRange_1.default(core, true /*tryGetFromCache*/);
    if (scope != 2 /* Body */ && !selectionRange) {
        return null;
    }
    var contentTraverser;
    var scoper;
    switch (scope) {
        case 0 /* Block */:
            scoper = new roosterjs_editor_dom_1.SelectionBlockScoper(core.contentDiv, selectionRange, position, core.inlineElementFactory);
            break;
        case 1 /* Selection */:
            scoper = new roosterjs_editor_dom_1.SelectionScoper(core.contentDiv, selectionRange, core.inlineElementFactory);
            break;
        case 2 /* Body */:
            scoper = new roosterjs_editor_dom_1.BodyScoper(core.contentDiv, core.inlineElementFactory);
            break;
    }
    if (scoper) {
        contentTraverser = new roosterjs_editor_dom_1.ContentTraverser(core.contentDiv, scoper, core.inlineElementFactory);
    }
    return contentTraverser;
}
exports.default = getContentTraverser;


/***/ }),
/* 43 */
/***/ (function(module, exports, __webpack_require__) {

"use strict";

Object.defineProperty(exports, "__esModule", { value: true });
function triggerEvent(core, pluginEvent, broadcast) {
    var isHandledExclusively = false;
    if (!broadcast) {
        for (var i = 0; i < core.plugins.length; i++) {
            var plugin = core.plugins[i];
            if (plugin.willHandleEventExclusively &&
                plugin.onPluginEvent &&
                plugin.willHandleEventExclusively(pluginEvent)) {
                plugin.onPluginEvent(pluginEvent);
                isHandledExclusively = true;
                break;
            }
        }
    }
    if (!isHandledExclusively) {
        core.plugins.forEach(function (plugin) {
            if (plugin.onPluginEvent) {
                plugin.onPluginEvent(pluginEvent);
            }
        });
    }
}
exports.default = triggerEvent;


/***/ }),
/* 44 */
/***/ (function(module, exports, __webpack_require__) {

"use strict";

Object.defineProperty(exports, "__esModule", { value: true });
/**
 * Replace the specified range with a node
 * @param editor The editor instance
 * @param range The range in which content needs to be replaced
 * @param node The node to be inserted
 * @param exactMatch exactMatch is to match exactly, i.e.
 * In auto linkification, users could type URL followed by some punctuation and hit space. The auto link will kick in on space,
 * at the moment, what is before cursor could be "<URL>,", however, only "<URL>" makes the link. by setting exactMatch = false, it does not match
 * from right before cursor, but can scan through till first same char is seen. On the other hand if set exactMatch = true, it starts the match right
 * before cursor.
 * @returns True if we complete the replacement, false otherwise
 */
function replaceRangeWithNode(editor, range, node, exactMatch) {
    // Make sure the range and node is valid
    if (!range || !node) {
        return false;
    }
    range.deleteContents();
    range.insertNode(node);
    if (exactMatch) {
        range.setEndAfter(node);
        range.collapse(false /*toStart*/);
        editor.updateSelection(range);
    }
    return true;
}
exports.default = replaceRangeWithNode;


/***/ }),
/* 45 */
/***/ (function(module, exports, __webpack_require__) {

"use strict";

Object.defineProperty(exports, "__esModule", { value: true });
var queryNodesWithSelection_1 = __webpack_require__(3);
var roosterjs_editor_core_1 = __webpack_require__(2);
var roosterjs_editor_dom_1 = __webpack_require__(0);
var EVENTDATACACHE_LISTSTATE = 'LISTSTATE';
/**
 * Get the list state at selection
 * The list state refers to the HTML elements <OL> or <UL>
 * @param editor The editor instance
 * @param event (Optional) The plugin event, it stores the event cached data for looking up.
 * If not passed, we will query the first <LI> node in selection and return the list state of its direct parent
 * @returns The list state. ListState.Numbering indicates <OL>, ListState.Bullets indicates <UL>,
 * ListState.None indicates no <OL> or <UL> elements found at current selection
 */
function cacheGetListState(editor, event) {
    return roosterjs_editor_core_1.cacheGetEventData(event, EVENTDATACACHE_LISTSTATE, function () {
        var itemNodes = queryNodesWithSelection_1.default(editor, 'li');
        if (itemNodes.length > 0) {
            var tagName = roosterjs_editor_dom_1.getTagOfNode(itemNodes[0].parentNode);
            if (tagName == 'OL') {
                return 2 /* Numbering */;
            }
            else if (tagName == 'UL') {
                return 1 /* Bullets */;
            }
        }
        return 0 /* None */;
    });
}
exports.default = cacheGetListState;


/***/ }),
/* 46 */
/***/ (function(module, exports, __webpack_require__) {

"use strict";

Object.defineProperty(exports, "__esModule", { value: true });
var execFormatWithUndo_1 = __webpack_require__(1);
/**
 * Set background color at current selection
 * @param editor The editor instance
 * @param color The color string, can be any of the predefined color names (e.g, 'red')
 * or hexadecimal color string (e.g, '#FF0000') or rgb value (e.g, 'rgb(255, 0, 0)') supported by browser.
 * Currently there's no validation to the string, if the passed string is invalid, it won't take affect
 */
function setBackgroundColor(editor, color) {
    editor.focus();
    // TODO: Verify color
    var validatedColor = color.trim();
    if (validatedColor) {
        execFormatWithUndo_1.default(editor, function () {
            editor.applyInlineStyle(function (element) {
                element.style.backgroundColor = validatedColor;
            });
        });
    }
}
exports.default = setBackgroundColor;


/***/ }),
/* 47 */
/***/ (function(module, exports, __webpack_require__) {

"use strict";

Object.defineProperty(exports, "__esModule", { value: true });
var execFormatWithUndo_1 = __webpack_require__(1);
/**
 * Set font name at selection
 * @param editor The editor instance
 * @param fontName The fontName string, should be a valid CSS font-family style.
 * Currently there's no validation to the string, if the passed string is invalid, it won't take affect
 */
function setFontName(editor, fontName) {
    editor.focus();
    // TODO: Verify font name
    var validatedFontName = fontName.trim();
    if (validatedFontName) {
        execFormatWithUndo_1.default(editor, function () {
            // The browser provided execCommand creates a HTML <font> tag with face attribute. <font> is not HTML5 standard
            // (http://www.w3schools.com/tags/tag_font.asp). Use editor.applyInlineStyle which gives flexibility on applying inline style
            // for here, we use CSS font-family style
            editor.applyInlineStyle(function (element) {
                element.style.fontFamily = validatedFontName;
            });
        });
    }
}
exports.default = setFontName;


/***/ }),
/* 48 */
/***/ (function(module, exports, __webpack_require__) {

"use strict";

Object.defineProperty(exports, "__esModule", { value: true });
var execFormatWithUndo_1 = __webpack_require__(1);
/**
 * Set font size at selection
 * @param editor The editor instance
 * @param fontSize The fontSize string, should be a valid CSS font-size style.
 * Currently there's no validation to the string, if the passed string is invalid, it won't take affect
 */
function setFontSize(editor, fontSize) {
    editor.focus();
    // TODO: Verify font size
    var validatedFontSize = fontSize.trim();
    if (validatedFontSize) {
        execFormatWithUndo_1.default(editor, function () {
            // The browser provided execCommand only accepts 1-7 point value. In addition, it uses HTML <font> tag with size attribute.
            // <font> is not HTML5 standard (http://www.w3schools.com/tags/tag_font.asp). Use editor.applyInlineStyle which gives flexibility on applying inline style
            // for here, we use CSS font-size style
            editor.applyInlineStyle(function (element) {
                element.style.fontSize = fontSize;
            });
        });
    }
}
exports.default = setFontSize;


/***/ }),
/* 49 */
/***/ (function(module, exports, __webpack_require__) {

"use strict";

Object.defineProperty(exports, "__esModule", { value: true });
var execFormatWithUndo_1 = __webpack_require__(1);
/**
 * Set text color at selection
 * @param editor The editor instance
 * @param color The color string, can be any of the predefined color names (e.g, 'red')
 * or hexadecimal color string (e.g, '#FF0000') or rgb value (e.g, 'rgb(255, 0, 0)') supported by browser.
 * Currently there's no validation to the string, if the passed string is invalid, it won't take affect
 */
function setTextColor(editor, color) {
    editor.focus();
    // TODO: Verify color
    var validatedColor = color.trim();
    if (validatedColor) {
        execFormatWithUndo_1.default(editor, function () {
            editor.applyInlineStyle(function (element) {
                element.style.color = validatedColor;
            });
        });
    }
}
exports.default = setTextColor;
>>>>>>> 9d4ccbfb


/***/ }),
/* 33 */
/***/ (function(module, exports, __webpack_require__) {

"use strict";

Object.defineProperty(exports, "__esModule", { value: true });
// http exclude matching regex
// invalid URL example (in paricular on IE and Edge):
// - http://www.bing.com%00, %00 before ? (question mark) is considered invalid. IE/Edge throws invalid argument exception
// - http://www.bing.com%1, %1 is invalid
// - http://www.bing.com%g, %g is invalid (IE and Edge expects a two hex value after a %)
// - http://www.bing.com%, % as ending is invalid (IE and Edge expects a two hex value after a %)
// All above % cases if they're after ? (question mark) is then considered valid again
// Similar for @, it needs to be after / (forward slash), or ? (question mark). Otherwise IE/Edge will throw security exception
// - http://www.bing.com@name, @name before ? (question mark) is considered invalid
// - http://www.bing.com/@name, is valid sine it is after / (forward slash)
// - http://www.bing.com?@name, is also valid sinve it is after ? (question mark)
// The regex below is essentially a break down of:
// ^[^?]+%[^0-9a-f]+ => to exclude URL like www.bing.com%%
// ^[^?]+%[0-9a-f][^0-9a-f]+ => to exclude URL like www.bing.com%1
// ^[^?]+%00 => to exclude URL like www.bing.com%00
// ^[^?]+%$ => to exclude URL like www.bing.com%
// ^https?:\/\/[^?\/]+@ => to exclude URL like http://www.bing.com@name
// ^www\.[^?\/]+@ => to exclude URL like www.bing.com@name
var httpExcludeRegEx = /^[^?]+%[^0-9a-f]+|^[^?]+%[0-9a-f][^0-9a-f]+|^[^?]+%00|^[^?]+%$|^https?:\/\/[^?\/]+@|^www\.[^?\/]+@/i;
var linkMatchRules = {
    http: {
        match: /^(microsoft-edge:)?http:\/\/\S+|www\.\S+/i,
        except: httpExcludeRegEx,
        normalizeUrl: function (url) { return (/^(microsoft-edge:)?http:\/\//i.test(url) ? url : 'http://' + url); },
    },
    https: {
        match: /^(microsoft-edge:)?https:\/\/\S+/i,
        except: httpExcludeRegEx,
    },
    mailto: { match: /^mailto:\S+@\S+\.\S+/i },
    notes: { match: /^notes:\/\/\S+/i },
    file: { match: /^file:\/\/\/?\S+/i },
    unc: { match: /^\\\\\S+/i },
    ftp: {
        match: /^ftp:\/\/\S+|ftp\.\S+/i,
        normalizeUrl: function (url) { return (/^ftp:\/\//i.test(url) ? url : 'ftp://' + url); },
    },
    news: { match: /^news:(\/\/)?\S+/i },
    telnet: { match: /^telnet:\S+/i },
    gopher: { match: /^gopher:\/\/\S+/i },
    wais: { match: /^wais:\S+/i },
};
/**
 * Try to match a given string with link match rules, return matched link
 * @param url Input url to match
 * @param option Link match option, exact or partial. If it is exact match, we need
 * to check the length of matched link and url
 * @param rules Optional link match rules, if not passed, only the default link match
 * rules will be applied
 * @returns The matched link data, or null if no match found.
 * The link data includes an original url and a normalized url
 */
function matchLink(url) {
    if (url) {
        for (var _i = 0, _a = Object.keys(linkMatchRules); _i < _a.length; _i++) {
            var schema = _a[_i];
            var rule = linkMatchRules[schema];
            var matches = url.match(rule.match);
            if (matches && matches[0] == url && (!rule.except || !rule.except.test(url))) {
                return {
                    scheme: schema,
                    originalUrl: url,
                    normalizedUrl: rule.normalizeUrl ? rule.normalizeUrl(url) : url,
                };
            }
        }
    }
    return null;
}
exports.default = matchLink;


/***/ }),
/* 34 */
/***/ (function(module, exports, __webpack_require__) {

"use strict";

Object.defineProperty(exports, "__esModule", { value: true });
var applyInlineStyle_1 = __webpack_require__(10);
/**
 * Set text color at selection
 * @param editor The editor instance
 * @param color The color string, can be any of the predefined color names (e.g, 'red')
 * or hexadecimal color string (e.g, '#FF0000') or rgb value (e.g, 'rgb(255, 0, 0)') supported by browser.
 * Currently there's no validation to the string, if the passed string is invalid, it won't take affect
 */
function setTextColor(editor, color) {
    applyInlineStyle_1.default(editor, function (element) { return (element.style.color = color); });
}
exports.default = setTextColor;


/***/ }),
/* 35 */
/***/ (function(module, exports, __webpack_require__) {

"use strict";

Object.defineProperty(exports, "__esModule", { value: true });
var applyInlineStyle_1 = __webpack_require__(10);
/**
 * Set font size at selection
 * @param editor The editor instance
 * @param fontSize The fontSize string, should be a valid CSS font-size style.
 * Currently there's no validation to the string, if the passed string is invalid, it won't take affect
 */
function setFontSize(editor, fontSize) {
    // The browser provided execCommand only accepts 1-7 point value. In addition, it uses HTML <font> tag with size attribute.
    // <font> is not HTML5 standard (http://www.w3schools.com/tags/tag_font.asp). Use editor.applyInlineStyle which gives flexibility on applying inline style
    // for here, we use CSS font-size style
    applyInlineStyle_1.default(editor, function (element) { return (element.style.fontSize = fontSize); });
}
exports.default = setFontSize;


/***/ }),
/* 36 */
/***/ (function(module, exports, __webpack_require__) {

"use strict";

Object.defineProperty(exports, "__esModule", { value: true });
var applyInlineStyle_1 = __webpack_require__(10);
/**
 * Set font name at selection
 * @param editor The editor instance
 * @param fontName The fontName string, should be a valid CSS font-family style.
 * Currently there's no validation to the string, if the passed string is invalid, it won't take affect
 */
function setFontName(editor, fontName) {
    // The browser provided execCommand creates a HTML <font> tag with face attribute. <font> is not HTML5 standard
    // (http://www.w3schools.com/tags/tag_font.asp). Use editor.applyInlineStyle which gives flexibility on applying inline style
    // for here, we use CSS font-family style
    applyInlineStyle_1.default(editor, function (element) { return (element.style.fontFamily = fontName); });
}
exports.default = setFontName;


/***/ }),
/* 37 */
/***/ (function(module, exports, __webpack_require__) {

"use strict";

Object.defineProperty(exports, "__esModule", { value: true });
var applyInlineStyle_1 = __webpack_require__(10);
/**
 * Set background color at current selection
 * @param editor The editor instance
 * @param color The color string, can be any of the predefined color names (e.g, 'red')
 * or hexadecimal color string (e.g, '#FF0000') or rgb value (e.g, 'rgb(255, 0, 0)') supported by browser.
 * Currently there's no validation to the string, if the passed string is invalid, it won't take affect
 */
function setBackgroundColor(editor, color) {
    applyInlineStyle_1.default(editor, function (element) { return (element.style.backgroundColor = color); });
}
exports.default = setBackgroundColor;


/***/ }),
/* 38 */
/***/ (function(module, exports, __webpack_require__) {

"use strict";

Object.defineProperty(exports, "__esModule", { value: true });
var queryNodesWithSelection_1 = __webpack_require__(2);
var roosterjs_editor_core_1 = __webpack_require__(1);
var roosterjs_editor_dom_1 = __webpack_require__(0);
var EVENTDATACACHE_LISTSTATE = 'LISTSTATE';
/**
 * Get the list state at selection
 * The list state refers to the HTML elements <OL> or <UL>
 * @param editor The editor instance
 * @param event (Optional) The plugin event, it stores the event cached data for looking up.
 * If not passed, we will query the first <LI> node in selection and return the list state of its direct parent
 * @returns The list state. ListState.Numbering indicates <OL>, ListState.Bullets indicates <UL>,
 * ListState.None indicates no <OL> or <UL> elements found at current selection
 */
function cacheGetListState(editor, event) {
    return roosterjs_editor_core_1.cacheGetEventData(event, EVENTDATACACHE_LISTSTATE, function () {
        var itemNodes = queryNodesWithSelection_1.default(editor, 'li');
        if (itemNodes.length > 0) {
            var tagName = roosterjs_editor_dom_1.getTagOfNode(itemNodes[0].parentNode);
            if (tagName == 'OL') {
                return 2 /* Numbering */;
            }
            else if (tagName == 'UL') {
                return 1 /* Bullets */;
            }
        }
        return 0 /* None */;
    });
}
exports.default = cacheGetListState;


/***/ }),
/* 39 */
/***/ (function(module, exports, __webpack_require__) {

"use strict";

Object.defineProperty(exports, "__esModule", { value: true });
var roosterjs_editor_dom_1 = __webpack_require__(0);
/**
 * Replace the specified range with a node
 * @param editor The editor instance
 * @param range The range in which content needs to be replaced
 * @param node The node to be inserted
 * @param exactMatch exactMatch is to match exactly, i.e.
 * In auto linkification, users could type URL followed by some punctuation and hit space. The auto link will kick in on space,
 * at the moment, what is before cursor could be "<URL>,", however, only "<URL>" makes the link. by setting exactMatch = false, it does not match
 * from right before cursor, but can scan through till first same char is seen. On the other hand if set exactMatch = true, it starts the match right
 * before cursor.
 * @returns True if we complete the replacement, false otherwise
 */
function replaceRangeWithNode(editor, range, node, exactMatch) {
    // Make sure the range and node is valid
    if (!range || !node) {
        return false;
    }
    range.deleteContents();
    range.insertNode(node);
    if (exactMatch) {
        editor.select(node, roosterjs_editor_dom_1.Position.After);
    }
    return true;
}
exports.default = replaceRangeWithNode;


/***/ }),
/* 40 */
/***/ (function(module, exports, __webpack_require__) {

"use strict";

Object.defineProperty(exports, "__esModule", { value: true });
var roosterjs_editor_dom_1 = __webpack_require__(0);
// HTML void elements
// Per https://www.w3.org/TR/html/syntax.html#syntax-elements, cannot have child nodes
// This regex is used when we move focus to very begin of editor. We should avoid putting focus inside
// void elements so users don't accidently create child nodes in them
var HTML_VOID_ELEMENTS_REGEX = /^(AREA|BASE|BR|COL|COMMAND|EMBED|HR|IMG|INPUT|KEYGEN|LINK|META|PARAM|SOURCE|TRACK|WBR)$/i;
// check if it is html void element. void element cannot have childen
function isVoidHtmlElement(element) {
    return element && HTML_VOID_ELEMENTS_REGEX.test(roosterjs_editor_dom_1.getTagOfNode(element)) ? true : false;
}
exports.default = isVoidHtmlElement;


/***/ }),
/* 41 */
/***/ (function(module, exports, __webpack_require__) {

"use strict";

Object.defineProperty(exports, "__esModule", { value: true });
var getLiveRange_1 = __webpack_require__(6);
var hasFocus_1 = __webpack_require__(19);
var isVoidHtmlElement_1 = __webpack_require__(40);
var select_1 = __webpack_require__(11);
var roosterjs_editor_dom_1 = __webpack_require__(0);
function focus(core) {
    if (!hasFocus_1.default(core) || !getLiveRange_1.default(core)) {
        // Focus (document.activeElement indicates) and selection are mostly in sync, but could be out of sync in some extreme cases.
        // i.e. if you programmatically change window selection to point to a non-focusable DOM element (i.e. tabindex=-1 etc.).
        // On Chrome/Firefox, it does not change document.activeElement. On Edge/IE, it change document.activeElement to be body
        // Although on Chrome/Firefox, document.activeElement points to editor, you cannot really type which we don't want (no cursor).
        // So here we always do a live selection pull on DOM and make it point in Editor. The pitfall is, the cursor could be reset
        // to very begin to of editor since we don't really have last saved selection (created on blur which does not fire in this case).
        // It should be better than the case you cannot type
        if (!(core.cachedRange && select_1.default(core, core.cachedRange))) {
            setSelectionToBegin(core);
        }
    }
    // remember to clear cachedRange
    core.cachedRange = null;
    // This is more a fallback to ensure editor gets focus if it didn't manage to move focus to editor
    if (!hasFocus_1.default(core)) {
        core.contentDiv.focus();
    }
}
exports.default = focus;
function setSelectionToBegin(core) {
    var firstNode = roosterjs_editor_dom_1.getFirstLeafNode(core.contentDiv);
    if (firstNode) {
        if (firstNode.nodeType == 3 /* Text */) {
            // First node is text, move selection to the begin
            select_1.default(core, firstNode, 0);
        }
        else if (firstNode.nodeType == 1 /* Element */) {
            if (isVoidHtmlElement_1.default(firstNode)) {
                // First node is a html void element (void elements cannot have child nodes), move selection before it
                select_1.default(core, firstNode, roosterjs_editor_dom_1.Position.Before);
            }
            else {
                // Other html element, move selection inside it
                select_1.default(core, firstNode, 0);
            }
        }
    }
    else {
        // No first node, likely we have an empty content DIV, move selection inside it
        select_1.default(core, core.contentDiv, 0);
    }
}


/***/ }),
/* 42 */
/***/ (function(module, exports, __webpack_require__) {

"use strict";

Object.defineProperty(exports, "__esModule", { value: true });
function triggerEvent(core, pluginEvent, broadcast) {
    var isHandledExclusively = false;
    if (!broadcast) {
        for (var i = 0; i < core.plugins.length; i++) {
            var plugin = core.plugins[i];
            if (plugin.willHandleEventExclusively &&
                plugin.onPluginEvent &&
                plugin.willHandleEventExclusively(pluginEvent)) {
                plugin.onPluginEvent(pluginEvent);
                isHandledExclusively = true;
                break;
            }
        }
    }
    if (!isHandledExclusively) {
        core.plugins.forEach(function (plugin) {
            if (plugin.onPluginEvent) {
                plugin.onPluginEvent(pluginEvent);
            }
        });
    }
}
exports.default = triggerEvent;


/***/ }),
/* 43 */
/***/ (function(module, exports, __webpack_require__) {

"use strict";

Object.defineProperty(exports, "__esModule", { value: true });
var roosterjs_editor_dom_1 = __webpack_require__(0);
function isRangeInContainer(range, container) {
    var ancestorContainer = range ? range.commonAncestorContainer : null;
    // use the parentNode if ancestorContainer is a text node
    if (ancestorContainer && ancestorContainer.nodeType == 3 /* Text */) {
        ancestorContainer = ancestorContainer.parentNode;
    }
    return roosterjs_editor_dom_1.contains(container, ancestorContainer, true /*treatSameNodeAsContain*/);
}
exports.default = isRangeInContainer;


/***/ }),
/* 44 */
/***/ (function(module, exports, __webpack_require__) {

"use strict";

Object.defineProperty(exports, "__esModule", { value: true });
var PartialInlineElement_1 = __webpack_require__(13);
var getBlockElementAtNode_1 = __webpack_require__(12);
var getInlineElementBeforeAfter_1 = __webpack_require__(110);
// This is a utility like class that produces editor point/inline/block element around or within a selection range
var EditorSelection = /** @class */ (function () {
    function EditorSelection(rootNode, selectionRange) {
        this.rootNode = rootNode;
        this.selectionRange = selectionRange;
        this.startEndCalculated = false;
        this.selectionRange = selectionRange.normalize();
    }
    Object.defineProperty(EditorSelection.prototype, "collapsed", {
        // Get the collapsed state of the selection
        get: function () {
            return this.selectionRange.collapsed;
        },
        enumerable: true,
        configurable: true
    });
    Object.defineProperty(EditorSelection.prototype, "inlineElementBeforeStart", {
        // Get the inline element before start of the selection
        get: function () {
            return getInlineElementBeforeAfter_1.getInlineElementBefore(this.rootNode, this.selectionRange.start);
        },
        enumerable: true,
        configurable: true
    });
    Object.defineProperty(EditorSelection.prototype, "startInlineElement", {
        // Get the start inline element of the selection (the first inline after the selection)
        get: function () {
            this.calculateStartEndIfNecessory();
            return this.startInline;
        },
        enumerable: true,
        configurable: true
    });
    Object.defineProperty(EditorSelection.prototype, "endInlineElement", {
        // Get the inline element at the end of the selection
        get: function () {
            this.calculateStartEndIfNecessory();
            return this.endInline;
        },
        enumerable: true,
        configurable: true
    });
    Object.defineProperty(EditorSelection.prototype, "startBlockElement", {
        // Get start block element
        get: function () {
            if (!this.startBlock) {
                this.startBlock = getBlockElementAtNode_1.default(this.rootNode, this.selectionRange.start.node);
            }
            return this.startBlock;
        },
        enumerable: true,
        configurable: true
    });
    Object.defineProperty(EditorSelection.prototype, "endBlockElement", {
        // Get end block element
        get: function () {
            if (!this.endBlock) {
                this.endBlock = getBlockElementAtNode_1.default(this.rootNode, this.selectionRange.end.node);
            }
            return this.endBlock;
        },
        enumerable: true,
        configurable: true
    });
    // Trim an inline element to ensure it fits in the selection boundary
    // Return null if the inline element completely falls out of the selection
    EditorSelection.prototype.trimInlineElement = function (inlineElement) {
        this.calculateStartEndIfNecessory();
        // Always return null for collapsed selection
        if (this.collapsed) {
            return null;
        }
        var trimmedInline;
        if (inlineElement && this.startInline && this.endInline) {
            // Start with the decorated inline, and trim first by startInline, and then endInline
            // if we end up getting a trimmed trimmedstartPosition or trimmedendPosition, we know the new element
            // has to be partial. otherwise return a full inline
            var decoratedInline = void 0;
            var trimmedStartPosition = void 0;
            var trimmedEndPosition = void 0;
            // First unwrap inlineElement if it is partial
            if (inlineElement instanceof PartialInlineElement_1.default) {
                decoratedInline = inlineElement.getDecoratedInline();
                trimmedStartPosition = inlineElement.isStartPartial()
                    ? inlineElement.getStartPosition()
                    : null;
                trimmedEndPosition = inlineElement.isEndPartial()
                    ? inlineElement.getEndPosition()
                    : null;
            }
            else {
                decoratedInline = inlineElement;
            }
            // Trim by start point
            if (this.startInline.isAfter(decoratedInline)) {
                // Out of scope
                decoratedInline = null;
            }
            else if (decoratedInline.getContainerNode() == this.startInline.getContainerNode() &&
                this.startInline instanceof PartialInlineElement_1.default &&
                this.startInline.isStartPartial()) {
                // On same container, and startInline is a partial, compare start point
                if (!trimmedStartPosition ||
                    this.startInline.getStartPosition().isAfter(trimmedStartPosition)) {
                    // selection start is after the element, use selection start's as new start point
                    trimmedStartPosition = this.startInline.getStartPosition();
                }
            }
            // Trim by the end point
            if (decoratedInline != null) {
                if (decoratedInline.isAfter(this.endInline)) {
                    // Out of scope
                    decoratedInline = null;
                }
                else if (decoratedInline.getContainerNode() == this.endInline.getContainerNode() &&
                    this.endInline instanceof PartialInlineElement_1.default &&
                    this.endInline.isEndPartial()) {
                    // On same container, and endInline is a partial, compare end point
                    if (!trimmedEndPosition ||
                        trimmedEndPosition.isAfter(this.endInline.getEndPosition())) {
                        // selection end is before the element, use selection end's as new end point
                        trimmedEndPosition = this.endInline.getEndPosition();
                    }
                }
            }
            // Conclusion
            if (decoratedInline != null) {
                // testing following conditions:
                // 1) both points are null, means it is full node, no need to decorate
                // 2) both points are not null and they actually point to same point, this isn't an invalid inline element, set null
                // 3) rest, create a new partial inline element
                if (!trimmedStartPosition && !trimmedEndPosition) {
                    trimmedInline = decoratedInline;
                }
                else {
                    trimmedInline =
                        trimmedStartPosition &&
                            trimmedEndPosition &&
                            trimmedStartPosition.equalTo(trimmedEndPosition)
                            ? null
                            : new PartialInlineElement_1.default(decoratedInline, trimmedStartPosition, trimmedEndPosition);
                }
            }
        }
        return trimmedInline;
    };
    // Check if a block is in scope
    // A block is considered in scope as long as it falls in the selection
    // or overlap with the selection start or end block
    EditorSelection.prototype.isBlockInScope = function (blockElement) {
        this.calculateStartEndIfNecessory();
        var inScope = false;
        var selStartBlock = this.startBlockElement;
        if (this.collapsed) {
            inScope = !selStartBlock && selStartBlock.equals(blockElement);
        }
        else {
            var selEndBlock = this.endBlockElement;
            // There are three cases that are considered as "block in scope"
            // 1) The start of selection falls on the block
            // 2) The end of selection falls on the block
            // 3) the block falls in-between selection start and end
            inScope =
                selStartBlock &&
                    selEndBlock &&
                    (blockElement.equals(selStartBlock) ||
                        blockElement.equals(selEndBlock) ||
                        (blockElement.isAfter(selStartBlock) && selEndBlock.isAfter(blockElement)));
        }
        return inScope;
    };
    // Check if start and end inline has been calculated and do so if not
    EditorSelection.prototype.calculateStartEndIfNecessory = function () {
        if (!this.startEndCalculated) {
            this.calculateStartEndInline();
            this.startEndCalculated = true;
        }
    };
    // calculate start and end inline element
    EditorSelection.prototype.calculateStartEndInline = function () {
        // Compute the start point
        this.startInline = getInlineElementBeforeAfter_1.getInlineElementAfter(this.rootNode, this.selectionRange.start);
        if (this.collapsed) {
            // For collapsed range, set end to be same as start
            this.endInline = this.startInline;
        }
        else {
            // For non-collapsed range, get same for end point
            this.endInline = getInlineElementBeforeAfter_1.getInlineElementBefore(this.rootNode, this.selectionRange.end);
            // it is possible that start and end points to same inline element, which
            // is often the case where users select partial text of a text node
            // in that case, we want to fix startInline and endInline to be a partial inline element
            if (this.startInline &&
                this.endInline &&
                this.startInline.getContainerNode() == this.endInline.getContainerNode()) {
                var fromPosition = void 0;
                var decoratedInline = void 0;
                if (this.startInline instanceof PartialInlineElement_1.default) {
                    fromPosition = this.startInline.getStartPosition();
                    decoratedInline = this
                        .startInline.getDecoratedInline();
                }
                else {
                    decoratedInline = this.startInline;
                }
                var toPosition = this.endInline instanceof PartialInlineElement_1.default
                    ? this.endInline.getEndPosition()
                    : null;
                this.startInline = this.endInline =
                    !fromPosition && !toPosition
                        ? decoratedInline
                        : new PartialInlineElement_1.default(decoratedInline, fromPosition, toPosition);
            }
        }
    };
    return EditorSelection;
}());
exports.default = EditorSelection;


/***/ }),
/* 45 */
/***/ (function(module, exports, __webpack_require__) {

"use strict";

Object.defineProperty(exports, "__esModule", { value: true });
<<<<<<< HEAD
var getLeafSibling_1 = __webpack_require__(4);
var getBlockElementAtNode_1 = __webpack_require__(12);
/**
 * Get next block
 */
function getNextBlockElement(rootNode, blockElement) {
    return getNextPreviousBlockElement(rootNode, blockElement, true /*isNext*/);
}
exports.getNextBlockElement = getNextBlockElement;
/**
 * Get previous block
 */
function getPreviousBlockElement(rootNode, blockElement) {
    return getNextPreviousBlockElement(rootNode, blockElement, false /*isNext*/);
}
exports.getPreviousBlockElement = getPreviousBlockElement;
function getNextPreviousBlockElement(rootNode, blockElement, isNext) {
    if (!blockElement) {
        return null;
    }
    // Get a leaf node after block's end element and use that base to find next block
    // TODO: this code is used to identify block, maybe we shouldn't exclude those empty nodes
    // We can improve this later on
    var leaf = getLeafSibling_1.getLeafSibling(rootNode, isNext ? blockElement.getEndNode() : blockElement.getStartNode(), isNext);
    return getBlockElementAtNode_1.default(rootNode, leaf);
}


/***/ }),
/* 46 */
/***/ (function(module, exports, __webpack_require__) {

"use strict";

Object.defineProperty(exports, "__esModule", { value: true });
var getComputedStyle_1 = __webpack_require__(14);
// Checks if the node is a block like element. Block like element are usually those P, DIV, LI, TD etc.
// TODO: should inline-block be considered as block?
// Other block like style to consider: table-caption, table-header-group, table-footer-group etc.
function isBlockElement(node) {
    if (node && node.nodeType == 1 /* Element */) {
        var displayStyle = getComputedStyle_1.default(node, 'display')[0];
        return (displayStyle == 'block' || displayStyle == 'list-item' || displayStyle == 'table-cell');
    }
    return false;
}
exports.default = isBlockElement;


/***/ }),
/* 47 */
/***/ (function(module, exports, __webpack_require__) {

"use strict";

Object.defineProperty(exports, "__esModule", { value: true });
var isDocumentPosition_1 = __webpack_require__(9);
function intersectWithNodeRange(node, start, end, containOnly) {
    var startPosition = node.compareDocumentPosition(start);
    var endPosition = node.compareDocumentPosition(end);
    var targetPositions = [
        0 /* Same */,
        8 /* Contains */,
    ];
    if (!containOnly) {
        targetPositions.push(16 /* ContainedBy */);
    }
    var intersectStart = isDocumentPosition_1.default(startPosition, targetPositions);
    var intersectEnd = isDocumentPosition_1.default(endPosition, targetPositions);
    return intersectStart || intersectEnd ||
        (isDocumentPosition_1.default(startPosition, 2 /* Preceding */) &&
            isDocumentPosition_1.default(endPosition, 4 /* Following */));
}
exports.default = intersectWithNodeRange;


/***/ }),
/* 48 */
/***/ (function(module, exports, __webpack_require__) {

"use strict";

var __extends = (this && this.__extends) || (function () {
    var extendStatics = Object.setPrototypeOf ||
        ({ __proto__: [] } instanceof Array && function (d, b) { d.__proto__ = b; }) ||
        function (d, b) { for (var p in b) if (b.hasOwnProperty(p)) d[p] = b[p]; };
    return function (d, b) {
        extendStatics(d, b);
        function __() { this.constructor = d; }
        d.prototype = b === null ? Object.create(b) : (__.prototype = b.prototype, new __());
    };
})();
Object.defineProperty(exports, "__esModule", { value: true });
var StartEndBlockElement_1 = __webpack_require__(20);
var getFirstLastInlineElement_1 = __webpack_require__(21);
/**
 * This presents a content block that can be reprented by a single html block type element.
 * In most cases, it corresponds to an HTML block level element, i.e. P, DIV, LI, TD etc.
 */
var NodeBlockElement = /** @class */ (function (_super) {
    __extends(NodeBlockElement, _super);
=======
var Undo_1 = __webpack_require__(30);
var applyInlineStyle_1 = __webpack_require__(79);
var attachDomEvent_1 = __webpack_require__(80);
var BrowserData_1 = __webpack_require__(20);
var calcDefaultFormat_1 = __webpack_require__(81);
var focus_1 = __webpack_require__(27);
var getContentTraverser_1 = __webpack_require__(42);
var getCursorRect_1 = __webpack_require__(82);
var getSelection_1 = __webpack_require__(18);
var getSelectionRange_1 = __webpack_require__(5);
var hasFocus_1 = __webpack_require__(19);
var insertNode_1 = __webpack_require__(83);
var restoreSelection_1 = __webpack_require__(41);
var saveSelectionRange_1 = __webpack_require__(84);
var triggerEvent_1 = __webpack_require__(43);
var updateSelection_1 = __webpack_require__(10);
var roosterjs_editor_dom_1 = __webpack_require__(0);
var IS_IE_OR_EDGE = BrowserData_1.default.isIE || BrowserData_1.default.isEdge;
var Editor = /** @class */ (function () {
>>>>>>> 9d4ccbfb
    /**
     * Create a new instance of NodeBlockElement class
     * @param containerNode The container DOM Node of this NodeBlockElement
     */
    function NodeBlockElement(containerNode) {
        return _super.call(this, containerNode, containerNode) || this;
    }
    /**
     * Gets first inline
     */
    NodeBlockElement.prototype.getFirstInlineElement = function () {
        if (!this.firstInline) {
            this.firstInline = getFirstLastInlineElement_1.getFirstInlineElement(this.getStartNode());
        }
        return this.firstInline;
    };
    /**
     * Gets last inline
     */
    NodeBlockElement.prototype.getLastInlineElement = function () {
        if (!this.lastInline) {
            this.lastInline = getFirstLastInlineElement_1.getLastInlineElement(this.getEndNode());
        }
        return this.lastInline;
    };
    NodeBlockElement.prototype.contains = function (arg) {
        var node = arg instanceof Node ? arg : arg.getContainerNode();
        return this.getStartNode().contains(node);
    };
    return NodeBlockElement;
}(StartEndBlockElement_1.default));
exports.default = NodeBlockElement;


/***/ }),
/* 49 */
/***/ (function(module, exports, __webpack_require__) {

"use strict";

Object.defineProperty(exports, "__esModule", { value: true });
var PartialInlineElement_1 = __webpack_require__(13);
var getInlineElementAtNode_1 = __webpack_require__(7);
var getLeafSibling_1 = __webpack_require__(4);
/**
 * Get next inline element
 */
function getNextInlineElement(rootNode, inlineElement) {
    return getNextPreviousInlineElement(rootNode, inlineElement, true /*isNext*/);
}
exports.getNextInlineElement = getNextInlineElement;
/**
 * Get previous inline element
 */
function getPreviousInlineElement(rootNode, inlineElement) {
    return getNextPreviousInlineElement(rootNode, inlineElement, false /*isNext*/);
}
exports.getPreviousInlineElement = getPreviousInlineElement;
function getNextPreviousInlineElement(rootNode, inlineElement, isNext) {
    return (inlineElement instanceof PartialInlineElement_1.default && (isNext ? inlineElement.nextInlineElement : inlineElement.previousInlineElement)) ||
        getInlineElementAtNode_1.default(getLeafSibling_1.getLeafSibling(rootNode, inlineElement.getContainerNode(), isNext));
}


/***/ }),
/* 50 */
/***/ (function(module, exports, __webpack_require__) {

"use strict";

Object.defineProperty(exports, "__esModule", { value: true });
var fromHtml_1 = __webpack_require__(22);
// Wrap the node with html and return the wrapped node
function wrap(node, htmlFragment) {
    if (!node) {
        return null;
    }
    var wrapper = node;
    if (htmlFragment) {
        wrapper = fromHtml_1.default(htmlFragment, node.ownerDocument)[0];
        if (node.parentNode) {
            node.parentNode.insertBefore(wrapper, node);
            node.parentNode.removeChild(node);
        }
        wrapper.appendChild(node);
    }
    return wrapper;
}
exports.default = wrap;


/***/ }),
/* 51 */
/***/ (function(module, exports, __webpack_require__) {

"use strict";

Object.defineProperty(exports, "__esModule", { value: true });
var contains_1 = __webpack_require__(15);
var getTagOfNode_1 = __webpack_require__(8);
var isDocumentPosition_1 = __webpack_require__(9);
var isNodeAfter_1 = __webpack_require__(25);
var wrap_1 = __webpack_require__(50);
var getLeafSibling_1 = __webpack_require__(4);
var Position_1 = __webpack_require__(17);
var SelectionRange_1 = __webpack_require__(16);
/**
 * This presents an inline element that can be reprented by a single html node.
 * This serves as base for most inline element as it contains most implentation
 * of all operations that can happen on an inline element. Other sub inline elements mostly
 * just identify themself for a certain type
 */
var NodeInlineElement = /** @class */ (function () {
    function NodeInlineElement(containerNode) {
        this.containerNode = containerNode;
    }
    /**
     * The text content for this inline element
     */
    NodeInlineElement.prototype.getTextContent = function () {
        // nodeValue is better way to retrieve content for a text. Others, just use textContent
        return this.containerNode.nodeType == 3 /* Text */
            ? this.containerNode.nodeValue
            : this.containerNode.textContent;
    };
    /**
     * Get the container node
     */
    NodeInlineElement.prototype.getContainerNode = function () {
        return this.containerNode;
    };
    /**
     * Get the start point of the inline element
     */
    NodeInlineElement.prototype.getStartPosition = function () {
        // For an editor point, we always want it to point to a leaf node
        // We should try to go get the lowest first child node from the container
        return new Position_1.default(this.containerNode, 0).normalize();
    };
    /**
     * Get the end point of the inline element
     */
    NodeInlineElement.prototype.getEndPosition = function () {
        // For an editor point, we always want it to point to a leaf node
        // We should try to go get the lowest last child node from the container
        return new Position_1.default(this.containerNode, Position_1.default.End).normalize();
    };
    /**
     * Checks if an inline element is after the current inline element
     */
    NodeInlineElement.prototype.isAfter = function (inlineElement) {
        return isNodeAfter_1.default(this.containerNode, inlineElement.getContainerNode());
    };
    /**
     * Checks if an editor point is contained in the inline element
     */
    NodeInlineElement.prototype.contains = function (position) {
        var start = this.getStartPosition();
        var end = this.getEndPosition();
        return position.isAfter(start) && end.isAfter(position);
    };
    /**
     * Apply inline style to a region of an inline element. The region is identified thorugh the from and to point
     * The fromPosition and toPosition are optional and when bing missed, it indicates the boundary of the element
     * The function finds the minimal DOM on top of which styles can be applied, or create DOM when needed, i.e.
     * when the style has to be applied to partial of a text node, in that case, it wraps that in a SPAN and returns the SPAN
     * The actuall styling is done by consumer through the styler callback
     */
    NodeInlineElement.prototype.applyStyle = function (styler, from, to) {
        var ownerDoc = this.containerNode.ownerDocument;
        // Adjust the start point
        if (!from) {
            from = new Position_1.default(this.containerNode, 0);
        }
        else if (from.isAtEnd) {
            var nextNode = getLeafSibling_1.getNextLeafSibling(this.containerNode, from.node);
            from = nextNode ? new Position_1.default(nextNode, 0) : null;
        }
        // Adjust the end point
        if (!to) {
            to = new Position_1.default(this.containerNode, Position_1.default.End);
        }
        else if (to.offset == 0) {
            var prevNode = getLeafSibling_1.getPreviousLeafSibling(this.containerNode, to.node);
            to = prevNode ? new Position_1.default(prevNode, Position_1.default.End) : null;
        }
        if (!from || !to) {
            // we need a valid start and end node, if either one is null, we will just exit
            // this isn't an error, it just tells the fact we don't see a good node to apply a style
            return;
        }
        from = from.normalize();
        to = to.normalize();
        var fromNode = from.node;
        var toNode = to.node;
        var fromOffset = from.offset;
        while (contains_1.default(this.containerNode, fromNode, true /*treatSameNodeAsContain*/)) {
            // The code below modifies DOM. Need to get the next sibling first otherwise
            // you won't be able to reliably get a good next sibling node
            var nextLeafNode = getLeafSibling_1.getNextLeafSibling(this.containerNode, fromNode);
            var withinRange = fromNode == toNode ||
                isDocumentPosition_1.default(fromNode.compareDocumentPosition(toNode), 4 /* Following */);
            if (!withinRange) {
                break;
            }
            // Apply the style
            // If a node has only white space and new line and is in table, we ignore it,
            // otherwise the table will be distorted
            if (fromNode.nodeType == 3 /* Text */ && getTagOfNode_1.default(fromNode.parentNode) != 'TR') {
                var adjustedEndOffset = fromNode == toNode ? to.offset : fromNode.nodeValue.length;
                if (adjustedEndOffset > fromOffset) {
                    var len = adjustedEndOffset - fromOffset;
                    var parentNode = fromNode.parentNode;
                    if (getTagOfNode_1.default(parentNode) == 'SPAN' &&
                        parentNode.textContent.length == len) {
                        // If the element is in a span and this element is everything of the parent
                        // apply the style on parent span
                        styler(parentNode);
                    }
                    else if (len == fromNode.nodeValue.length) {
                        // It is whole text node
                        styler(wrap_1.default(fromNode, '<span></span>'));
                    }
                    else {
                        // It is partial of a text node
                        var newNode = ownerDoc.createElement('SPAN');
                        newNode.textContent = fromNode.nodeValue.substring(fromOffset, adjustedEndOffset);
                        var selectionRange = new SelectionRange_1.default(new Position_1.default(fromNode, fromOffset), new Position_1.default(fromNode, adjustedEndOffset));
                        var range = selectionRange.getRange();
                        range.deleteContents();
                        range.insertNode(newNode);
                        styler(newNode);
                    }
                }
            }
            fromNode = nextLeafNode;
            fromOffset = 0;
        }
    };
    return NodeInlineElement;
}());
exports.default = NodeInlineElement;


/***/ }),
/* 52 */
/***/ (function(module, exports, __webpack_require__) {

"use strict";

Object.defineProperty(exports, "__esModule", { value: true });
var BrowserData_1 = __webpack_require__(26);
var roosterjs_editor_dom_1 = __webpack_require__(0);
// Undo cursor marker
var CURSOR_START = 'cursor-start';
var CURSOR_END = 'cursor-end';
var CURSOR_MARKER_HTML = "<span id='" + CURSOR_START + "'></span><span id='" + CURSOR_END + "'></span>";
// Build undo snapshot
function buildSnapshot(editor) {
    // Build the snapshot in-between adding and removing cursor marker
    addCursorMarkersToSelection(editor);
    var htmlContent = editor.getContent(false /*triggerExtractContentEvent*/) || '';
    // This extra update selection to cursor marker post building snapshot is added for Mac safari
    // We temporarily inject a cursor marker to current selection prior to build snapshot and remove it afterwards
    // The insertion of cursor marker for some reasons has caused the selection maintained in browser to be lost.
    // This restores the selection prior to removing the cursor marker.
    // The code may throw error for Firefox and IE, hence keep it only for Mac Safari
    if (BrowserData_1.default.isSafari) {
        updateSelectionToCursorMarkers(editor);
    }
    removeCursorMarkers(editor);
    return htmlContent;
}
exports.buildSnapshot = buildSnapshot;
// Restore a snapshot
function restoreSnapshot(editor, snapshot) {
    editor.setContent(snapshot);
    // Restore the selection and delete the cursor marker afterwards
    updateSelectionToCursorMarkers(editor);
    removeCursorMarkers(editor);
}
exports.restoreSnapshot = restoreSnapshot;
// Remove the temporarily added cursor markers
function removeCursorMarkers(editor) {
    [CURSOR_START, CURSOR_END].forEach(function (id) {
        var nodes = getCursorMarkNodes(editor, id);
        if (nodes) {
            for (var i = 0; i < nodes.length; i++) {
                nodes[i].parentNode.removeChild(nodes[i]);
            }
        }
    });
}
// Temporarily inject a SPAN marker to the selection which is used to remember where the selection is
// The marker is used on restore selection on undo
function addCursorMarkersToSelection(editor) {
    var range = editor.getSelectionRange();
    var markers = roosterjs_editor_dom_1.fromHtml(CURSOR_MARKER_HTML, editor.getDocument());
    insertCursorMarker(editor, range.start, markers[0]);
    // Then the end marker
    // For collapsed selection, use the start marker as the editor so that
    // the end marker is always placed after the start marker
    var rawRange = range.getRange();
    var endPosition = range.collapsed
        ? new roosterjs_editor_dom_1.Position(markers[0], roosterjs_editor_dom_1.Position.After)
        : new roosterjs_editor_dom_1.Position(rawRange.endContainer, rawRange.endOffset);
    insertCursorMarker(editor, endPosition, markers[1]);
}
// Update selection to where cursor marker is
// This is used in post building snapshot to restore selection
function updateSelectionToCursorMarkers(editor) {
    var startMarker = getCursorMarkerByUniqueId(editor, CURSOR_START);
    var endMarker = getCursorMarkerByUniqueId(editor, CURSOR_END);
    if (startMarker && endMarker) {
        editor.select(startMarker, roosterjs_editor_dom_1.Position.After, endMarker, roosterjs_editor_dom_1.Position.Before);
    }
}
// Insert cursor marker to an editor point
// The original code uses range.insertNode which "damages" some browser node & selection state
// i.e. on chrome, when the cursor is right at begin of a list, range.insertNode will cause some
// extra "empty" text node to be created as cursor marker is inserted. That extra "empty" text node
// will cause indentation to behave really weirdly
// This revised version uses DOM parentNode.insertBefore when it sees the insertion point is in node boundary_begin
// which gives precise control over DOM structure and solves the chrome issue
function insertCursorMarker(editor, position, cursorMaker) {
    position = position.normalize();
    var parentNode = position.node.parentNode;
    if (position.offset == 0) {
        parentNode.insertBefore(cursorMaker, position.node);
    }
    else if (position.isAtEnd) {
        // otherwise, insert after
        parentNode.insertBefore(cursorMaker, position.node.nextSibling);
    }
    else {
        // This is for insertion in-between a text node
        var insertionRange = editor.getDocument().createRange();
        insertionRange.setStart(position.node, position.offset);
        insertionRange.insertNode(cursorMaker);
    }
}
// Get an element by unique id. If there is more than one element by the id, it should return null
function getCursorMarkerByUniqueId(editor, id) {
    var nodes = getCursorMarkNodes(editor, id);
    return nodes && nodes.length == 1 ? nodes[0] : null;
}
function getCursorMarkNodes(editor, id) {
    return editor.queryNodes("span[id=\"" + id + "\"]:empty");
}


/***/ }),
/* 53 */
/***/ (function(module, exports, __webpack_require__) {

"use strict";

Object.defineProperty(exports, "__esModule", { value: true });
var UndoSnapshots_1 = __webpack_require__(114);
var snapshotUtils_1 = __webpack_require__(52);
var KEY_BACKSPACE = 8;
var KEY_DELETE = 46;
var KEY_SPACE = 32;
var KEY_ENTER = 13;
var KEY_PAGEUP = 33;
var KEY_DOWN = 40;
/**
 * Provides snapshot based undo service for Editor
 */
var Undo = /** @class */ (function () {
    /**
     * Create an instance of Undo
     * @param preserveSnapshots True to preserve the snapshots after dispose, this allows
     * this object to be reused when editor is disposed and created again
     */
    function Undo(preserveSnapshots) {
        this.preserveSnapshots = preserveSnapshots;
    }
    /**
     * Initialize this plugin. This should only be called from Editor
     * @param editor Editor instance
     */
    Undo.prototype.initialize = function (editor) {
        var _this = this;
        this.editor = editor;
        this.onDropDisposer = this.editor.addDomEventHandler('drop', function () {
            _this.addUndoSnapshot();
            _this.hasNewContent = true;
        });
        // Add an initial snapshot if snapshotsManager isn't created yet
        if (!this.undoSnapshots) {
            this.addUndoSnapshot();
        }
    };
    /**
     * Dispose this plugin
     */
    Undo.prototype.dispose = function () {
        this.onDropDisposer();
        this.onDropDisposer = null;
        this.editor = null;
        if (!this.preserveSnapshots) {
            this.clear();
        }
    };
    /**
     * Handle events triggered from editor
     * @param event PluginEvent object
     */
    Undo.prototype.onPluginEvent = function (event) {
        // if editor is in IME, don't do anything
        if (this.editor.isInIME()) {
            return;
        }
        switch (event.eventType) {
            case 0 /* KeyDown */:
                this.onKeyDown(event);
                break;
            case 1 /* KeyPress */:
                this.onKeyPress(event);
                break;
            case 3 /* CompositionEnd */:
                this.clearRedoForInput();
                break;
            case 6 /* ContentChanged */:
                if (!this.isRestoring) {
                    this.clearRedoForInput();
                }
                break;
        }
    };
    /**
     * Clear all existing undo snapshots
     */
    Undo.prototype.clear = function () {
        this.undoSnapshots = null;
        this.hasNewContent = false;
    };
    /**
     * Restore an undo snapshot to editor
     */
    Undo.prototype.undo = function () {
        if (this.hasNewContent) {
            this.addUndoSnapshot();
        }
        this.restoreSnapshot(-1 /*previousSnapshot*/);
    };
    /**
     * Restore a redo snapshot to editor
     */
    Undo.prototype.redo = function () {
        this.restoreSnapshot(1 /*nextSnapshot*/);
    };
    /**
     * Whether there is a snapshot for undo
     */
    Undo.prototype.canUndo = function () {
        return this.hasNewContent || this.getSnapshotsManager().canMove(-1 /*previousSnapshot*/);
    };
    /**
     * Whether there is a snapshot for redo
     */
    Undo.prototype.canRedo = function () {
        return this.getSnapshotsManager().canMove(1 /*nextSnapshot*/);
    };
    /**
     * Add an undo snapshot
     */
    Undo.prototype.addUndoSnapshot = function () {
        var snapshot = snapshotUtils_1.buildSnapshot(this.editor);
        this.getSnapshotsManager().addSnapshot(snapshot);
        this.hasNewContent = false;
    };
    Undo.prototype.restoreSnapshot = function (delta) {
        var snapshot = this.getSnapshotsManager().move(delta);
        if (snapshot != null) {
            try {
                this.isRestoring = true;
                snapshotUtils_1.restoreSnapshot(this.editor, snapshot);
            }
            finally {
                this.isRestoring = false;
            }
        }
    };
    Undo.prototype.onKeyDown = function (pluginEvent) {
        // Handle backspace/delete when there is a selection to take a snapshot
        // since we want the state prior to deletion restorable
        var evt = pluginEvent.rawEvent;
        if (evt.which == KEY_BACKSPACE || evt.which == KEY_DELETE) {
            var selectionRange = this.editor.getSelectionRange();
            // Add snapshot when
            // 1. Something has been selected (not collapsed), or
            // 2. It has a different key code from the last keyDown event (to prevent adding too many snapshot when keeping press the same key), or
            // 3. Ctrl/Meta key is pressed so that a whole word will be deleted
            if (!selectionRange.collapsed ||
                this.lastKeyPress != evt.which ||
                evt.ctrlKey ||
                evt.metaKey) {
                this.addUndoSnapshot();
            }
            // Since some content is deleted, always set hasNewContent to true so that we will take undo snapshot next time
            this.hasNewContent = true;
            this.lastKeyPress = evt.which;
        }
        else if (evt.which >= KEY_PAGEUP && evt.which <= KEY_DOWN) {
            // PageUp, PageDown, Home, End, Left, Right, Up, Down
            if (this.hasNewContent) {
                this.addUndoSnapshot();
            }
            this.lastKeyPress = 0;
        }
    };
    Undo.prototype.onKeyPress = function (pluginEvent) {
        var evt = pluginEvent.rawEvent;
        if (evt.metaKey) {
            // if metaKey is pressed, simply return since no actual effect will be taken on the editor.
            // this is to prevent changing hasNewContent to true when meta + v to paste on Safari.
            return;
        }
        var shouldTakeUndo = false;
        if (!this.editor.getSelectionRange().collapsed) {
            // The selection will be removed, should take undo
            shouldTakeUndo = true;
        }
        else if ((evt.which == KEY_SPACE && this.lastKeyPress != KEY_SPACE) ||
            evt.which == KEY_ENTER) {
            shouldTakeUndo = true;
        }
        if (shouldTakeUndo) {
            this.addUndoSnapshot();
        }
        else {
            this.clearRedoForInput();
        }
        this.lastKeyPress = evt.which;
    };
    Undo.prototype.clearRedoForInput = function () {
        this.getSnapshotsManager().clearRedo();
        this.lastKeyPress = 0;
        this.hasNewContent = true;
    };
    Undo.prototype.getSnapshotsManager = function () {
        if (!this.undoSnapshots) {
            this.undoSnapshots = new UndoSnapshots_1.default();
        }
        return this.undoSnapshots;
    };
    return Undo;
}());
exports.default = Undo;


/***/ }),
/* 54 */
/***/ (function(module, exports, __webpack_require__) {

"use strict";

Object.defineProperty(exports, "__esModule", { value: true });
var DefaultShortcut_1 = __webpack_require__(117);
exports.DefaultShortcut = DefaultShortcut_1.default;
var HyperLink_1 = __webpack_require__(71);
exports.HyperLink = HyperLink_1.default;
var ContentEdit_1 = __webpack_require__(70);
exports.ContentEdit = ContentEdit_1.default;
var Paste_1 = __webpack_require__(68);
exports.Paste = Paste_1.default;
var ContentEditFeatures_1 = __webpack_require__(29);
exports.getDefaultContentEditFeatures = ContentEditFeatures_1.getDefaultContentEditFeatures;


/***/ }),
/* 55 */
/***/ (function(module, exports, __webpack_require__) {

"use strict";

Object.defineProperty(exports, "__esModule", { value: true });
var roosterjs_editor_dom_1 = __webpack_require__(0);
var WATERMARK_SPAN_ID = '_rooster_watermarkSpan';
var WATERMARK_REGEX = new RegExp("<span[^>]*id=['\"]?" + WATERMARK_SPAN_ID + "['\"]?[^>]*>[^<]*</span>", 'ig');
/**
 * A watermark plugin to manage watermark string for roosterjs
 */
var Watermark = /** @class */ (function () {
    /**
     * Create an instance of Watermark plugin
     * @param watermark The watermark string
     */
    function Watermark(watermark, format) {
        var _this = this;
        this.watermark = watermark;
        this.format = format;
        this.handleWatermark = function () {
            _this.showHideWatermark(false /*ignoreCachedState*/);
        };
        this.format = this.format || {
            fontSize: '14px',
            textColor: '#aaa',
        };
    }
    Watermark.prototype.initialize = function (editor) {
        this.editor = editor;
        this.showHideWatermark(false /*ignoreCachedState*/);
        this.focusDisposer = this.editor.addDomEventHandler('focus', this.handleWatermark);
        this.blurDisposer = this.editor.addDomEventHandler('blur', this.handleWatermark);
    };
    Watermark.prototype.dispose = function () {
        this.focusDisposer();
        this.blurDisposer();
        this.focusDisposer = null;
        this.blurDisposer = null;
        this.hideWatermark();
        this.editor = null;
    };
    Watermark.prototype.onPluginEvent = function (event) {
        if (event.eventType == 6 /* ContentChanged */) {
            // When content is changed from setContent() API, current cached state
            // may not be accurate, so we ignore it
            this.showHideWatermark(event.source == "SetContent" /* SetContent */);
        }
        else if (event.eventType == 7 /* ExtractContent */ && this.isWatermarkShowing) {
            this.removeWartermarkFromHtml(event);
        }
    };
    Watermark.prototype.showHideWatermark = function (ignoreCachedState) {
        var hasFocus = this.editor.hasFocus();
        if (hasFocus && (ignoreCachedState || this.isWatermarkShowing)) {
            this.hideWatermark();
        }
        else if (!hasFocus &&
            (ignoreCachedState || !this.isWatermarkShowing) &&
            this.editor.isEmpty(true /*trim*/)) {
            this.showWatermark();
        }
    };
    Watermark.prototype.showWatermark = function () {
        var document = this.editor.getDocument();
        var watermarkNode = roosterjs_editor_dom_1.wrap(document.createTextNode(this.watermark), "<span id=\"" + WATERMARK_SPAN_ID + "\"></span>");
        roosterjs_editor_dom_1.applyFormat(watermarkNode, this.format);
        this.editor.insertNode(watermarkNode, {
            position: 0 /* Begin */,
            updateCursor: false,
            replaceSelection: false,
            insertOnNewLine: false,
        });
        this.isWatermarkShowing = true;
    };
    Watermark.prototype.hideWatermark = function () {
        var nodes = this.editor.queryNodes("span[id=\"" + WATERMARK_SPAN_ID + "\"]");
        for (var _i = 0, nodes_1 = nodes; _i < nodes_1.length; _i++) {
            var node = nodes_1[_i];
            this.editor.deleteNode(node);
        }
        this.isWatermarkShowing = false;
    };
    Watermark.prototype.removeWartermarkFromHtml = function (event) {
        var content = event.content;
        content = content.replace(WATERMARK_REGEX, '');
        event.content = content;
    };
    return Watermark;
}());
exports.default = Watermark;


/***/ }),
/* 56 */
/***/ (function(module, exports, __webpack_require__) {

"use strict";

Object.defineProperty(exports, "__esModule", { value: true });
var Watermark_1 = __webpack_require__(55);
exports.Watermark = Watermark_1.default;


/***/ }),
/* 57 */
/***/ (function(module, exports, __webpack_require__) {

"use strict";

Object.defineProperty(exports, "__esModule", { value: true });
var roosterjs_editor_dom_1 = __webpack_require__(0);
var roosterjs_editor_api_1 = __webpack_require__(3);
var TABLE_RESIZE_HANDLE_KEY = 'TABLE_RESIZE_HANDLE';
var HANDLE_WIDTH = 6;
var CONTAINER_HTML = "<div style=\"position: absolute; cursor: col-resize; width: " + HANDLE_WIDTH + "px; border: solid 0 #C6C6C6;\"></div>";
var TableResize = /** @class */ (function () {
    function TableResize(isRtl) {
        var _this = this;
        this.pageX = -1;
        this.onMouseOver = function (e) {
            var node = (e.srcElement || e.target);
            if (_this.pageX < 0 && node && node.tagName == 'TD' && node != _this.td) {
                _this.td = node;
                _this.calcAndShowHandle();
            }
        };
        this.onMouseDown = function (e) {
            _this.pageX = e.pageX;
            _this.initialPageX = e.pageX;
            var document = _this.editor.getDocument();
            document.addEventListener('mousemove', _this.onMouseMove, true);
            document.addEventListener('mouseup', _this.onMouseUp, true);
            var handle = _this.getResizeHandle();
            handle.style.borderWidth = '0 1px';
            _this.cancelEvent(e);
        };
        this.onMouseMove = function (e) {
            _this.adjustHandle(e.pageX);
            _this.cancelEvent(e);
        };
        this.onMouseUp = function (e) {
            var document = _this.editor.getDocument();
            document.removeEventListener('mousemove', _this.onMouseMove, true);
            document.removeEventListener('mouseup', _this.onMouseUp, true);
            var handle = _this.getResizeHandle();
            handle.style.borderWidth = '0';
            var table = roosterjs_editor_api_1.getNodeAtCursor(_this.editor, 'TABLE', _this.td);
            var cellPadding = parseInt(table.cellPadding);
            cellPadding = isNaN(cellPadding) ? 0 : cellPadding;
            if (e.pageX != _this.initialPageX) {
                var newWidth_1 = _this.td.clientWidth -
                    cellPadding * 2 +
                    (e.pageX - _this.initialPageX) * (_this.isRtl(table) ? -1 : 1);
                _this.editor.formatWithUndo(function () { return _this.setTableColumnWidth(newWidth_1 + 'px'); }, true /*preserveSelection*/);
            }
            _this.pageX = -1;
            _this.calcAndShowHandle();
            _this.editor.focus();
            _this.cancelEvent(e);
        };
    }
    TableResize.prototype.initialize = function (editor) {
        this.editor = editor;
        this.onMouseOverDisposer = this.editor.addDomEventHandler('mouseover', this.onMouseOver);
    };
    TableResize.prototype.dispose = function () {
        this.editor = null;
        this.onMouseOverDisposer();
    };
    TableResize.prototype.onPluginEvent = function (event) {
        if (this.td &&
            (event.eventType == 0 /* KeyDown */ ||
                event.eventType == 6 /* ContentChanged */ ||
                (event.eventType == 4 /* MouseDown */ &&
                    !this.clickIntoCurrentTd(event)))) {
            this.td = null;
            this.calcAndShowHandle();
        }
    };
    TableResize.prototype.clickIntoCurrentTd = function (event) {
        var mouseEvent = event.rawEvent;
        var target = mouseEvent.target;
        return target instanceof Node && (this.td == target || roosterjs_editor_dom_1.contains(this.td, target));
    };
    TableResize.prototype.calcAndShowHandle = function () {
        if (this.td) {
            var tr = roosterjs_editor_api_1.getNodeAtCursor(this.editor, 'TR', this.td);
            var table = roosterjs_editor_api_1.getNodeAtCursor(this.editor, 'TABLE', tr);
            if (tr && table) {
                var _a = this.getPosition(table), left = _a[0], top_1 = _a[1];
                var handle = this.getResizeHandle();
                left +=
                    this.td.offsetLeft +
                        (this.isRtl(table) ? 0 : this.td.offsetWidth - HANDLE_WIDTH);
                handle.style.display = '';
                handle.style.top = top_1 + 'px';
                handle.style.height = table.offsetHeight + 'px';
                handle.style.left = left + 'px';
            }
        }
        else {
            this.getResizeHandle().style.display = 'none';
        }
    };
    TableResize.prototype.adjustHandle = function (pageX) {
        var handle = this.getResizeHandle();
        handle.style.left = handle.offsetLeft + pageX - this.pageX + 'px';
        this.pageX = pageX;
    };
    TableResize.prototype.getPosition = function (e) {
        var parent = e.offsetParent;
        var _a = parent ? this.getPosition(parent) : [0, 0], left = _a[0], top = _a[1];
        return [left + e.offsetLeft - e.scrollLeft, top + e.offsetTop - e.scrollTop];
    };
    TableResize.prototype.getResizeHandle = function () {
        var _this = this;
        return this.editor.getCustomData(TABLE_RESIZE_HANDLE_KEY, function () {
            var document = _this.editor.getDocument();
            var handle = roosterjs_editor_dom_1.fromHtml(CONTAINER_HTML, document)[0];
            document.body.appendChild(handle);
            handle.addEventListener('mousedown', _this.onMouseDown);
            return handle;
        }, function (handle) {
            handle.removeEventListener('mousedown', _this.onMouseDown);
            handle.parentNode.removeChild(handle);
        });
    };
    TableResize.prototype.cancelEvent = function (e) {
        e.stopPropagation();
        e.preventDefault();
    };
    TableResize.prototype.setTableColumnWidth = function (width) {
        var _this = this;
        var vtable = new roosterjs_editor_dom_1.VTable(this.td);
        vtable.table.style.width = '';
        vtable.forEachCellOfCurrentColumn(function (cell) {
            if (cell.td) {
                cell.td.style.width = cell.td == _this.td ? width : '';
            }
        });
        vtable.writeBack();
        return this.editor.contains(this.td) ? this.td : vtable.getCurrentTd();
    };
    TableResize.prototype.isRtl = function (element) {
        return roosterjs_editor_dom_1.getComputedStyle(element, 'direction')[0] == 'rtl';
    };
    return TableResize;
}());
exports.default = TableResize;


/***/ }),
/* 58 */
/***/ (function(module, exports, __webpack_require__) {

"use strict";

Object.defineProperty(exports, "__esModule", { value: true });
var TableResize_1 = __webpack_require__(57);
exports.TableResize = TableResize_1.default;


/***/ }),
/* 59 */
/***/ (function(module, exports, __webpack_require__) {

"use strict";

Object.defineProperty(exports, "__esModule", { value: true });
var roosterjs_editor_dom_1 = __webpack_require__(0);
var BEGIN_TAG = 'RoosterJsImageResizingBegin';
var END_TAG = 'RoosterJsImageResizingEnd';
var EXTRACT_HTML_REGEX = new RegExp("<!--" + BEGIN_TAG + "-->[\\s\\S]*(<img\\s[^>]+>)[\\s\\S]*<!--" + END_TAG + "-->", 'gim');
var DELETE_KEYCODE = 46;
var BACKSPACE_KEYCODE = 8;
var SHIFT_KEYCODE = 16;
var CTRL_KEYCODE = 17;
var ALT_KEYCODE = 18;
var ImageResize = /** @class */ (function () {
    /**
     * Create a new instance of ImageResize
     * @param minWidth Minimum width of image when resize in pixel, default value is 10
     * @param minHeight Minimum height of image when resize in pixel, default value is 10
     * @param selectionBorderColor Color of resize border and handles, default value is #DB626C
     * @param forcePreserveRatio Whether always preserve width/height ratio when resize, default value is false
     */
    function ImageResize(minWidth, minHeight, selectionBorderColor, forcePreserveRatio) {
        if (minWidth === void 0) { minWidth = 10; }
        if (minHeight === void 0) { minHeight = 10; }
        if (selectionBorderColor === void 0) { selectionBorderColor = '#DB626C'; }
        if (forcePreserveRatio === void 0) { forcePreserveRatio = false; }
        var _this = this;
        this.minWidth = minWidth;
        this.minHeight = minHeight;
        this.selectionBorderColor = selectionBorderColor;
        this.forcePreserveRatio = forcePreserveRatio;
        this.startResize = function (e) {
            var img = _this.getSelectedImage();
            if (_this.editor && img) {
                _this.startPageX = e.pageX;
                _this.startPageY = e.pageY;
                _this.startWidth = img.clientWidth;
                _this.startHeight = img.clientHeight;
                _this.editor.formatWithUndo(null);
                var document_1 = _this.editor.getDocument();
                document_1.addEventListener('mousemove', _this.doResize, true /*useCapture*/);
                document_1.addEventListener('mouseup', _this.finishResize, true /*useCapture*/);
                _this.direction = (e.srcElement || e.target).style.cursor;
            }
            e.preventDefault();
        };
        this.doResize = function (e) {
            var img = _this.getSelectedImage();
            if (_this.editor && img) {
                var widthChange = e.pageX - _this.startPageX;
                var heightChange = e.pageY - _this.startPageY;
                var newWidth = Math.max(_this.startWidth + (_this.isWest(_this.direction) ? -widthChange : widthChange), _this.minWidth);
                var newHeight = Math.max(_this.startHeight + (_this.isNorth(_this.direction) ? -heightChange : heightChange), _this.minHeight);
                if (_this.forcePreserveRatio || e.shiftKey) {
                    var ratio = _this.startWidth > 0 && _this.startHeight > 0
                        ? _this.startWidth * 1.0 / _this.startHeight
                        : 0;
                    if (ratio > 0) {
                        if (newWidth < newHeight * ratio) {
                            newWidth = newHeight * ratio;
                        }
                        else {
                            newHeight = newWidth / ratio;
                        }
                    }
                }
                img.style.width = newWidth + 'px';
                img.style.height = newHeight + 'px';
            }
            e.preventDefault();
        };
        this.finishResize = function (e) {
            var img = _this.getSelectedImage();
            if (_this.editor && img) {
                var document_2 = _this.editor.getDocument();
                document_2.removeEventListener('mousemove', _this.doResize, true /*useCapture*/);
                document_2.removeEventListener('mouseup', _this.finishResize, true /*useCapture*/);
                var width = img.clientWidth;
                var height = img.clientHeight;
                img.style.width = width + 'px';
                img.style.height = height + 'px';
                img.width = width;
                img.height = height;
                _this.resizeDiv.style.width = '';
                _this.resizeDiv.style.height = '';
            }
            _this.direction = null;
            _this.editor.formatWithUndo(null, false, "ImageResize" /* ImageResize */);
            e.preventDefault();
        };
        this.removeResizeDiv = function () {
            if (_this.resizeDiv) {
                var parent_1 = _this.resizeDiv.parentNode;
                [_this.resizeDiv.previousSibling, _this.resizeDiv.nextSibling].forEach(function (comment) {
                    if (comment && comment.nodeType == 8 /* Comment */) {
                        parent_1.removeChild(comment);
                    }
                });
                parent_1.removeChild(_this.resizeDiv);
                _this.resizeDiv = null;
            }
        };
    }
    ImageResize.prototype.initialize = function (editor) {
        this.editor = editor;
        this.editor.getDocument().execCommand('enableObjectResizing', false, false);
    };
    ImageResize.prototype.dispose = function () {
        if (this.resizeDiv) {
            this.unselect(false /*selectImageAfterUnselect*/);
        }
        this.editor = null;
    };
    ImageResize.prototype.onPluginEvent = function (e) {
        if (e.eventType == 4 /* MouseDown */) {
            var event_1 = e.rawEvent;
            var target = (event_1.srcElement || event_1.target);
            if (roosterjs_editor_dom_1.getTagOfNode(target) == 'IMG') {
                target.contentEditable = 'false';
                var currentImg = this.getSelectedImage();
                if (currentImg && currentImg != target) {
                    this.unselect(false /*selectImageAfterUnselect*/);
                }
                if (!this.resizeDiv) {
                    this.select(target);
                }
            }
            else if (this.resizeDiv && !roosterjs_editor_dom_1.contains(this.resizeDiv, target)) {
                this.unselect(false /*selectImageAfterUnselect*/);
            }
        }
        else if (e.eventType == 0 /* KeyDown */ && this.resizeDiv) {
            var event_2 = e.rawEvent;
            if (event_2.which == DELETE_KEYCODE || event_2.which == BACKSPACE_KEYCODE) {
                this.editor.formatWithUndo(this.removeResizeDiv);
                event_2.preventDefault();
            }
            else if (event_2.which != SHIFT_KEYCODE &&
                event_2.which != CTRL_KEYCODE &&
                event_2.which != ALT_KEYCODE) {
                this.unselect(true /*selectImageAfterUnselect*/);
            }
        }
        else if (e.eventType == 7 /* ExtractContent */) {
            var event_3 = e;
            event_3.content = this.extractHtml(event_3.content);
        }
    };
    ImageResize.prototype.select = function (target) {
        this.resizeDiv = this.createResizeDiv(target);
        target.contentEditable = 'false';
        this.editor.select(this.resizeDiv, roosterjs_editor_dom_1.Position.After);
    };
    ImageResize.prototype.unselect = function (selectImageAfterUnselect) {
        var img = this.getSelectedImage();
        var parent = this.resizeDiv.parentNode;
        if (parent) {
            if (img) {
                img.removeAttribute('contentEditable');
                var referenceNode = this.resizeDiv.previousSibling &&
                    this.resizeDiv.previousSibling.nodeType == 8 /* Comment */
                    ? this.resizeDiv.previousSibling
                    : this.resizeDiv;
                parent.insertBefore(img, referenceNode);
                if (selectImageAfterUnselect) {
                    this.editor.select(img);
                }
            }
            this.removeResizeDiv();
        }
    };
    ImageResize.prototype.createResizeDiv = function (target) {
        var _this = this;
        var document = this.editor.getDocument();
        var resizeDiv = document.createElement('DIV');
        var parent = target.parentNode;
        parent.insertBefore(resizeDiv, target);
        parent.insertBefore(document.createComment(BEGIN_TAG), resizeDiv);
        parent.insertBefore(document.createComment(END_TAG), resizeDiv.nextSibling);
        resizeDiv.style.position = 'relative';
        resizeDiv.style.display = 'inline-table';
        resizeDiv.contentEditable = 'false';
        resizeDiv.appendChild(target);
        ['nw', 'ne', 'sw', 'se'].forEach(function (pos) {
            var div = document.createElement('DIV');
            resizeDiv.appendChild(div);
            div.style.position = 'absolute';
            div.style.width = '7px';
            div.style.height = '7px';
            div.style.backgroundColor = _this.selectionBorderColor;
            div.style.cursor = pos + '-resize';
            if (_this.isNorth(pos)) {
                div.style.top = '-3px';
            }
            else {
                div.style.bottom = '-3px';
            }
            if (_this.isWest(pos)) {
                div.style.left = '-3px';
            }
            else {
                div.style.right = '-3px';
            }
            div.addEventListener('mousedown', _this.startResize);
        });
        var div = document.createElement('DIV');
        resizeDiv.appendChild(div);
        div.style.position = 'absolute';
        div.style.top = '0';
        div.style.left = '0';
        div.style.right = '0';
        div.style.bottom = '0';
        div.style.border = 'solid 1px ' + this.selectionBorderColor;
        return resizeDiv;
    };
    ImageResize.prototype.extractHtml = function (html) {
        return html.replace(EXTRACT_HTML_REGEX, '$1');
    };
    ImageResize.prototype.getSelectedImage = function () {
        return this.resizeDiv ? this.resizeDiv.getElementsByTagName('IMG')[0] : null;
    };
    ImageResize.prototype.isNorth = function (direction) {
        return direction && direction.substr(0, 1) == 'n';
    };
    ImageResize.prototype.isWest = function (direction) {
        return direction && direction.substr(1, 1) == 'w';
    };
    return ImageResize;
}());
exports.default = ImageResize;


/***/ }),
/* 60 */
/***/ (function(module, exports, __webpack_require__) {

"use strict";

Object.defineProperty(exports, "__esModule", { value: true });
var ImageResize_1 = __webpack_require__(59);
exports.ImageResize = ImageResize_1.default;


/***/ }),
/* 61 */
/***/ (function(module, exports, __webpack_require__) {

"use strict";

Object.defineProperty(exports, "__esModule", { value: true });


/***/ }),
/* 62 */
/***/ (function(module, exports, __webpack_require__) {

"use strict";

Object.defineProperty(exports, "__esModule", { value: true });
var LevelLists_1 = __webpack_require__(27);
var CustomData_1 = __webpack_require__(28);
var roosterjs_editor_dom_1 = __webpack_require__(0);
/** Word list metadata style name */
var LOOKUP_DEPTH = 5;
/** Name for the word list id property in the custom data */
var UNIQUE_LIST_ID_CUSTOM_DATA = 'UniqueListId';
/** Word list metadata style name */
var MSO_LIST_STYLE_NAME = 'mso-list';
/** Regular expression to match line breaks */
var LINE_BREAKS = /[\n|\r]/gi;
/**
 * Handles the pass 1: Discovery
 * During discovery, we'll parse the metadata out of the elements and store it in the list items dictionary.
 * We'll detect cases where the list items for a particular ordered list are not next to each other. Word does these
 * for numbered headers, and we don't want to convert those, because the numbering would be completely wrong.
 */
function processNodesDiscovery(wordConverter) {
    var args = wordConverter.wordConverterArgs;
    while (args.currentIndex < args.nodes.length) {
        var node = args.nodes.item(args.currentIndex);
        // Try to get the list metadata for the specified node
        var itemMetadata = getListItemMetadata(node);
        if (itemMetadata) {
            var levelInfo = args.currentListIdsByLevels[itemMetadata.level - 1] || LevelLists_1.createLevelLists();
            args.currentListIdsByLevels[itemMetadata.level - 1] = levelInfo;
            // We need to drop some list information if this is not an item next to another
            if (args.lastProcessedItem && getRealPreviousSibling(node) != args.lastProcessedItem) {
                // This list item is not next to the previous one. This means that there is some content in between them
                // so we need to reset our list of list ids per level
                resetCurrentLists(args);
            }
            // Get the list metadata for the list that will hold this item
            var listMetadata = levelInfo.listsMetadata[itemMetadata.wordListId];
            if (!listMetadata) {
                // Get the first item fake bullet.. This will be used later to check what is the right type of list
                var firstFakeBullet = getFakeBulletText(node, LOOKUP_DEPTH);
                // This is a the first item of a list.. We'll create the list metadata using the information
                // we already have from this first item
                listMetadata = {
                    numberOfItems: 0,
                    uniqueListId: wordConverter.nextUniqueId++,
                    firstFakeBullet: firstFakeBullet,
                    // If the bullet we got is emtpy or not found, we ignore the list out.. this means
                    // that this is not an item we need to convert of that the format doesn't match what
                    // we are expecting
                    ignore: !firstFakeBullet || firstFakeBullet.length == 0,
                    // We'll use the first fake bullet to try to figure out which type of list we create. If this list has a second
                    // item, we'll perform a better comparasion, but for one item lists, this will be check that will determine the list type
                    tagName: getFakeBulletTagName(firstFakeBullet),
                };
                levelInfo.listsMetadata[itemMetadata.wordListId] = listMetadata;
                args.lists[listMetadata.uniqueListId.toString()] = listMetadata;
            }
            else if (!listMetadata.ignore && listMetadata.numberOfItems == 1) {
                // This is the second item we've seen for this list.. we'll compare the 2 fake bullet
                // items we have an decide if we create ordered or unordered lists based on this.
                // This is the best way we can do this since we cannot read the metadata that Word
                // puts in the head of the HTML...
                var secondFakeBullet = getFakeBulletText(node, LOOKUP_DEPTH);
                listMetadata.tagName =
                    listMetadata.firstFakeBullet == secondFakeBullet ? 'UL' : 'OL';
            }
            // Set the unique id to the list
            itemMetadata.uniqueListId = listMetadata.uniqueListId;
            // Check if we need to ignore this list... we'll either know already that we need to ignore
            // it, or we'll know it because the previous list items are not next to this one
            if (listMetadata.ignore ||
                (listMetadata.tagName == 'OL' &&
                    listMetadata.numberOfItems > 0 &&
                    levelInfo.currentUniqueListId != itemMetadata.uniqueListId)) {
                // We need to ignore this item... and we also need to forget about the lists that
                // are not at the root level
                listMetadata.ignore = true;
                args.currentListIdsByLevels[0].currentUniqueListId = -1;
                args.currentListIdsByLevels = args.currentListIdsByLevels.slice(0, 1);
            }
            else {
                // This is an item we don't need to ignore... If added lists deep under this one before
                // we'll drop their ids from the list of ids per level.. this is because this list item
                // breaks the deeper lists.
                if (args.currentListIdsByLevels.length > itemMetadata.level) {
                    args.currentListIdsByLevels = args.currentListIdsByLevels.slice(0, itemMetadata.level);
                }
                levelInfo.currentUniqueListId = itemMetadata.uniqueListId;
                // Add the list item into the list of items to be processed
                args.listItems.push(itemMetadata);
                listMetadata.numberOfItems++;
            }
            args.lastProcessedItem = node;
        }
        else {
            // Here, we know that this is not a list item, but we'll want to check if it is one "no bullet" list items...
            // these can be created by creating a bullet and hitting delete on it it... The content will continue to be indented, but there will
            // be no bullet and the list will continue correctly after that. Visually, it looks like the previous item has multiple lines, but
            // the HTML generated has multiple paragraphs with the same class. We'll merge these when we find them, so the logic doesn't skips
            // the list conversion thinking that the list items are not together...
            var last = args.lastProcessedItem;
            if (last &&
                getRealPreviousSibling(node) == last &&
                node.tagName == last.tagName &&
                node.className == last.className) {
                // Add 2 line breaks and move all the nodes to the last item
                last.appendChild(last.ownerDocument.createElement('br'));
                last.appendChild(last.ownerDocument.createElement('br'));
                while (node.firstChild != null) {
                    last.appendChild(node.firstChild);
                }
                // Remove the item that we don't need anymore
                node.parentNode.removeChild(node);
            }
        }
        // Move to the next element are return true if more elements need to be processed
        args.currentIndex++;
    }
    return args.listItems.length > 0;
}
exports.processNodesDiscovery = processNodesDiscovery;
/**
 * Handles the pass 2: Conversion
 * During conversion, we'll go over the elements that belong to a list that we've marked as a list to convert, and we'll perform the
 * conversion needed
 */
function processNodeConvert(wordConverter) {
    var args = wordConverter.wordConverterArgs;
    args.currentIndex = 0;
    while (args.currentIndex < args.listItems.length) {
        var metadata = args.listItems[args.currentIndex];
        var node = metadata.originalNode;
        var listMetadata = args.lists[metadata.uniqueListId.toString()];
        if (!listMetadata.ignore) {
            // We have a list item that we need to convert, get or create the list
            // that hold this item out
            var list = getOrCreateListForNode(wordConverter, node, metadata, listMetadata);
            if (list) {
                // Clean the element out.. this call gets rid of the fake bullet and unneeded nodes
                cleanupListIgnore(node, LOOKUP_DEPTH);
                // Create a new list item and transfer the children
                var li = node.ownerDocument.createElement('LI');
                while (node.firstChild) {
                    li.appendChild(node.firstChild);
                }
                // Append the list item into the list
                list.appendChild(li);
                // Remove the node we just converted
                node.parentNode.removeChild(node);
                if (listMetadata.tagName == 'UL') {
                    wordConverter.numBulletsConverted++;
                }
                else {
                    wordConverter.numNumberedConverted++;
                }
            }
        }
        args.currentIndex++;
    }
    return wordConverter.numBulletsConverted > 0 || wordConverter.numNumberedConverted > 0;
}
exports.processNodeConvert = processNodeConvert;
/**
 * Gets or creates the list (UL or OL) that holds this item out based on the
 * items content and the specified metadata
 */
function getOrCreateListForNode(wordConverter, node, metadata, listMetadata) {
    // First get the last list next to this node under the specified level. This code
    // path will return the list or will create lists if needed
    var list = recurringGetOrCreateListAtNode(node, metadata.level, listMetadata);
    // Here use the unique list ID to detect if we have the right list...
    // it is possible to have 2 different lists next to each other with different formats, so
    // we want to detect this an create separate lists for those cases
    var listId = CustomData_1.getObject(wordConverter.customData, list, UNIQUE_LIST_ID_CUSTOM_DATA);
    // If we have a list with and ID, but the ID is different than the ID for this list item, this
    // is a completely new list, so we'll append a new list for that
    if ((listId && listId != metadata.uniqueListId) || (!listId && list.firstChild)) {
        var newList = node.ownerDocument.createElement(listMetadata.tagName);
        list.parentNode.insertBefore(newList, list.nextSibling);
        list = newList;
    }
    // Set the list id into the custom data
    CustomData_1.setObject(wordConverter.customData, list, UNIQUE_LIST_ID_CUSTOM_DATA, metadata.uniqueListId);
    // This call will convert the list if needed to the right type of list required. This can happen
    // on the cases where the first list item for this list is located after a deeper list. for that
    // case, we will have created a UL for it, and we may need to convert it
    return convertListIfNeeded(wordConverter, list, listMetadata);
}
/**
 * Converts the list between UL and OL if needed, by using the fake bullet and
 * information already stored in the list itself
 */
function convertListIfNeeded(wordConverter, list, listMetadata) {
    // Check if we need to convert the list out
    if (listMetadata.tagName != roosterjs_editor_dom_1.getTagOfNode(list)) {
        // We have the wrong list type.. convert it, set the id again and tranfer all the childs
        var newList = list.ownerDocument.createElement(listMetadata.tagName);
        CustomData_1.setObject(wordConverter.customData, newList, UNIQUE_LIST_ID_CUSTOM_DATA, CustomData_1.getObject(wordConverter.customData, list, UNIQUE_LIST_ID_CUSTOM_DATA));
        while (list.firstChild) {
            newList.appendChild(list.firstChild);
        }
        list.parentNode.insertBefore(newList, list);
        list.parentNode.removeChild(list);
        list = newList;
    }
    return list;
}
/**
 * Gets or creates the specified list
 */
function recurringGetOrCreateListAtNode(node, level, listMetadata) {
    var parent = null;
    var possibleList;
    if (level == 1) {
        // Root case, we'll check if the list is the previous sibling of the node
        possibleList = getRealPreviousSibling(node);
    }
    else {
        // If we get here, we are looking for level 2 or deeper... get the upper list
        // and check if the last element is a list
        parent = recurringGetOrCreateListAtNode(node, level - 1, null);
        possibleList = parent.lastChild;
    }
    // Check the element that we got and verify that it is a list
    if (possibleList && possibleList.nodeType == 1 /* Element */) {
        var tag = roosterjs_editor_dom_1.getTagOfNode(possibleList);
        if (tag == 'UL' || tag == 'OL') {
            // We have a list.. use it
            return possibleList;
        }
    }
    // If we get here, it means we don't have a list and we need to create one
    // this code path will always create new lists as UL lists
    var newList = node.ownerDocument.createElement(listMetadata ? listMetadata.tagName : 'UL');
    if (level == 1) {
        // For level 1, we'll insert the list beofre the node
        node.parentNode.insertBefore(newList, node);
    }
    else {
        // Any level 2 or above, we insert the list as the last
        // child of the upper level list
        parent.appendChild(newList);
    }
    return newList;
}
/**
 * Cleans up the node children by removing the childs marked as mso-list: Ignore.
 * This nodes hold the fake bullet information that Word puts in and when
 * conversion is happening, we want to get rid of these elements
 */
function cleanupListIgnore(node, levels) {
    for (var i = 0; i < node.childNodes.length; i++) {
        var child = node.childNodes[i];
        // Clean up the item internally first if we need to based on the number of levels
        if (child.nodeType == 1 /* Element */ && levels > 1) {
            cleanupListIgnore(child, levels - 1);
        }
        // Try to convert word comments into ignore elements if we haven't done so for this element
        child = fixWordListComments(child, true /*removeComments*/);
        // Check if we can remove this item out
        if (isEmptySpan(child) || isIgnoreNode(child)) {
            node.removeChild(child);
            i--;
        }
    }
}
/**
 * Reads the word list metadada out of the specified node. If the node
 * is not a Word list item, it returns null.
 */
function getListItemMetadata(node) {
    if (node.nodeType == 1 /* Element */) {
        var listatt = getStyleValue(node, MSO_LIST_STYLE_NAME);
        if (listatt && listatt.length > 0) {
            try {
                // Word mso-list property holds 3 space separated values in the following format: lst1 level1 lfo0
                // Where:
                // (0) List identified for the metadata in the <head> of the document. We cannot read the <head> metada
                // (1) Level of the list. This also maps to the <head> metadata that we cannot read, but
                // for almost all cases, it maps to the list identation (or level). We'll use it as the
                // list indentation value
                // (2) Contains a specific list identifier.
                // Example value: "l0 level1 lfo1"
                var listprops = listatt.split(' ');
                if (listprops.length == 3) {
                    return {
                        level: parseInt(listprops[1].substr('level'.length)),
                        wordListId: listatt,
                        originalNode: node,
                        uniqueListId: 0,
                    };
                }
            }
            catch (e) { }
        }
    }
    return null;
}
function isFakeBullet(fakeBullet) {
    return ['o', '·', '§', '-'].indexOf(fakeBullet) >= 0;
}
/** Given a fake bullet text, returns the type of list that should be used for it */
function getFakeBulletTagName(fakeBullet) {
    return isFakeBullet(fakeBullet) ? 'UL' : 'OL';
}
/**
 * Finds the fake bullet text out of the specified node and returns it. For images, it will return
 * a bullet string. If not found, it returns null...
 */
function getFakeBulletText(node, levels) {
    // Word uses the following format for their bullets:
    // <p style="mso-list:l1 level1 lfo2">
    // <span style="...">
    // <span style="mso-list:Ignore">1.<span style="...">&nbsp;&nbsp;&nbsp;&nbsp;&nbsp;&nbsp;</span></span>
    // </span>
    // Content here...
    // </p>
    //
    // Basically, we need to locate the mso-list:Ignore SPAN, which holds either one text or image node. That
    // text or image node will be the fake bullet we are looking for
    var result = null;
    var child = node.firstChild;
    while (!result && child) {
        // First, check if we need to convert the Word list comments into real elements
        child = fixWordListComments(child, true /*removeComments*/);
        // Check if this is the node that holds the fake bullets (mso-list: Ignore)
        if (isIgnoreNode(child)) {
            // Yes... this is the node that holds either the text or image data
            result = child.textContent.trim();
            // This is the case for image case
            if (result.length == 0) {
                result = 'o';
            }
        }
        else if (child.nodeType == 1 /* Element */ && levels > 1) {
            // If this is an element and we are not in the last level, try to get the fake bullet
            // out of the child
            result = getFakeBulletText(child, levels - 1);
        }
        child = child.nextSibling;
    }
    return result;
}
/**
 * If the specified element is a Word List comments, this code verifies and fixes
 * the markup when needed to ensure that Chrome bullet conversions work as expected
 * -----
 * We'll convert <!--[if !supportLists]--> and <!--[endif]--> comments into
 * <span style="mso-list:Ignore"></span>... Chrome has a bug where it drops the
 * styles of the span, but we'll use these comments to recreate them out
 */
function fixWordListComments(child, removeComments) {
    if (child.nodeType == 8 /* Comment */) {
        var value = child.data;
        if (value && value.trim().toLowerCase() == '[if !supportlists]') {
            // We have a list ignore start, find the end.. We know is not more than
            // 3 nodes away, so we'll optimize our checks
            var nextElement = child;
            var endComment = null;
            for (var j = 0; j < 4; j++) {
                nextElement = getRealNextSibling(nextElement);
                if (!nextElement) {
                    break;
                }
                if (nextElement.nodeType == 8 /* Comment */) {
                    value = nextElement.data;
                    if (value && value.trim().toLowerCase() == '[endif]') {
                        endComment = nextElement;
                        break;
                    }
                }
            }
            // if we found the end node, wrap everything out
            if (endComment) {
                var newSpan = child.ownerDocument.createElement('span');
                newSpan.setAttribute('style', 'mso-list: ignore');
                nextElement = getRealNextSibling(child);
                while (nextElement != endComment) {
                    nextElement = nextElement.nextSibling;
                    newSpan.appendChild(nextElement.previousSibling);
                }
                // Insert the element out and use that one as the current child
                endComment.parentNode.insertBefore(newSpan, endComment);
                // Remove the comments out if the call specified it out
                if (removeComments) {
                    child.parentNode.removeChild(child);
                    endComment.parentNode.removeChild(endComment);
                }
                // Last, make sure we return the new element out instead of the comment
                child = newSpan;
            }
        }
    }
    return child;
}
<<<<<<< HEAD
/** Finds the real previous sibling, ignoring emtpy text nodes */
function getRealPreviousSibling(node) {
    var prevSibling = node;
    do {
        prevSibling = prevSibling.previousSibling;
    } while (prevSibling && isEmptyTextNode(prevSibling));
    return prevSibling;
}
/** Finds the real next sibling, ignoring empty text nodes */
function getRealNextSibling(node) {
    var nextSibling = node;
    do {
        nextSibling = nextSibling.nextSibling;
    } while (nextSibling && isEmptyTextNode(nextSibling));
    return nextSibling;
}
/**
 * Checks if the specified node is marked as a mso-list: Ignore. These
 * nodes need to be ignored when a list item is converted into standard
 * HTML lists
 */
function isIgnoreNode(node) {
    if (node.nodeType == 1 /* Element */) {
        var listatt = getStyleValue(node, MSO_LIST_STYLE_NAME);
        if (listatt && listatt.length > 0 && listatt.trim().toLowerCase() == 'ignore') {
            return true;
        }
=======
exports.default = applyFormat;


/***/ }),
/* 69 */
/***/ (function(module, exports, __webpack_require__) {

"use strict";

Object.defineProperty(exports, "__esModule", { value: true });
var getComputedStyle_1 = __webpack_require__(16);
var getTagOfNode_1 = __webpack_require__(8);
var normalizeEditorPoint_1 = __webpack_require__(26);
function changeElementTag(element, newTag, range) {
    var start;
    var end;
    if (range) {
        start = normalizeEditorPoint_1.default(range.startContainer, range.startOffset);
        end = normalizeEditorPoint_1.default(range.endContainer, range.endOffset);
>>>>>>> 9d4ccbfb
    }
    return false;
}
/** Checks if the specified node is an empty span. */
function isEmptySpan(node) {
    return roosterjs_editor_dom_1.getTagOfNode(node) == 'SPAN' && !node.firstChild;
}
/** Reads the specified style value from the node */
function getStyleValue(node, styleName) {
    // Word uses non-standard names for the metadata that puts in the style of the element...
    // Most browsers will not provide the information for those unstandard values throug the node.style
    // property, so the only reliable way to read them is to get the attribute directly and do
    // the required parsing..
    var textStyle = node.getAttribute('style');
    if (textStyle && textStyle.length > 0 && textStyle.indexOf(styleName) >= 0) {
        // Split all the CSS name: value pairs
        var inStyles = textStyle.split(';');
        for (var i = 0; i < inStyles.length; i++) {
            // Split the name and value
            var nvpair = inStyles[i].split(':');
            if (nvpair.length == 2 && nvpair[0].trim() == styleName) {
                return nvpair[1].trim();
            }
        }
    }
    // As a backup mechanism, we'll still try to get the value from the style object
    // Dictionary styles = (Dictionary)(object)node.Style;
    // return (string)styles[styleName];
    return null;
}
/** Checks if the node is an empty text node that can be ignored */
function isEmptyTextNode(node) {
    // No node is empty
    if (!node) {
        return true;
    }
    // Empty text node is empty
    if (node.nodeType == 3 /* Text */) {
        var value = node.nodeValue;
        value = value.replace(LINE_BREAKS, '');
        return value.trim().length == 0;
    }
    // Span or Font with an empty child node is empty
    var tagName = roosterjs_editor_dom_1.getTagOfNode(node);
    if (node.firstChild == node.lastChild && (tagName == 'SPAN' || tagName == 'FONT')) {
        return isEmptyTextNode(node.firstChild);
    }
    // If not found, then this is not empty
    return false;
}
/** Resets the list */
function resetCurrentLists(args) {
    for (var i = 0; i < args.currentListIdsByLevels.length; i++) {
        var ll = args.currentListIdsByLevels[i];
        if (ll) {
            ll.currentUniqueListId = -1;
        }
    }
}


/***/ }),
/* 63 */
/***/ (function(module, exports, __webpack_require__) {

"use strict";

Object.defineProperty(exports, "__esModule", { value: true });
var LevelLists_1 = __webpack_require__(27);
;
/** create an empty WordConverterArguments */
function createWordConverterArguments(nodes) {
    return {
        nodes: nodes,
        currentIndex: 0,
        lists: {},
        listItems: [],
        currentListIdsByLevels: [LevelLists_1.createLevelLists()],
        lastProcessedItem: null,
    };
}
exports.createWordConverterArguments = createWordConverterArguments;


/***/ }),
/* 64 */
/***/ (function(module, exports, __webpack_require__) {

"use strict";

Object.defineProperty(exports, "__esModule", { value: true });
var CustomData_1 = __webpack_require__(28);
;
/** create an empty WordConverter */
function createWordConverter() {
    return {
        nextUniqueId: 1,
        numBulletsConverted: 0,
        numNumberedConverted: 0,
        wordConverterArgs: null,
        customData: CustomData_1.createCustomData(),
    };
}
exports.createWordConverter = createWordConverter;


/***/ }),
/* 65 */
/***/ (function(module, exports, __webpack_require__) {

"use strict";

Object.defineProperty(exports, "__esModule", { value: true });
var wordConverter_1 = __webpack_require__(64);
var WordConverterArguments_1 = __webpack_require__(63);
var converterUtils_1 = __webpack_require__(62);
/** Converts all the Word generated list items in the specified node into standard HTML UL and OL tags */
function convertPastedContentFromWord(root) {
    var wordConverter = wordConverter_1.createWordConverter();
    // First find all the nodes that we need to check for list item information
    // This call will return all the p and header elements under the root node.. These are the elements that
    // Word uses a list items, so we'll only process them and avoid walking the whole tree.
    var elements = root.querySelectorAll('p');
    if (elements.length > 0) {
        wordConverter.wordConverterArgs = WordConverterArguments_1.createWordConverterArguments(elements);
        if (converterUtils_1.processNodesDiscovery(wordConverter)) {
            converterUtils_1.processNodeConvert(wordConverter);
        }
    }
}
exports.default = convertPastedContentFromWord;


/***/ }),
/* 66 */
/***/ (function(module, exports, __webpack_require__) {

"use strict";

Object.defineProperty(exports, "__esModule", { value: true });
var roosterjs_editor_dom_1 = __webpack_require__(0);
var roosterjs_editor_api_1 = __webpack_require__(3);
var CONTAINER_HTML = '<div contenteditable style="width: 1px; height: 1px; overflow: hidden; position: fixed; top: 0; left; 0; -webkit-user-select: text"></div>';
/**
 * Build ClipboardData from a paste event
 * @param event The paste event
 * @param editor The editor
 * @param callback Callback function when data is ready
 * @param useDirectPaste Whether use direct HTML instead of using temp DIV
 */
function buildClipboardData(event, editor, callback, useDirectPaste) {
    var dataTransfer = event.clipboardData || editor.getDocument().defaultView.clipboardData;
    var clipboardData = {
        snapshotBeforePaste: null,
        originalFormat: getCurrentFormat(editor),
        image: getImage(dataTransfer),
        text: dataTransfer.getData('text'),
        html: null,
    };
    if (useDirectPaste && event.clipboardData && event.clipboardData.items) {
        directRetrieveHtml(event, function (html) {
            clipboardData.html = html;
            callback(clipboardData);
        });
    }
    else {
        retrieveHtmlViaTempDiv(editor, function (html) {
            clipboardData.html = html;
            clipboardData.isHtmlFromTempDiv = true;
            callback(clipboardData);
        });
    }
}
exports.default = buildClipboardData;
function getCurrentFormat(editor) {
    var format = roosterjs_editor_api_1.getFormatState(editor);
    return format
        ? {
            fontFamily: format.fontName,
            fontSize: format.fontSize,
            textColor: format.textColor,
            backgroundColor: format.backgroundColor,
            bold: format.isBold,
            italic: format.isItalic,
            underline: format.isUnderline,
        }
        : {};
}
function getImage(dataTransfer) {
    // Chrome, Firefox, Edge support dataTransfer.items
    var fileCount = dataTransfer.items ? dataTransfer.items.length : 0;
    for (var i = 0; i < fileCount; i++) {
        var item = dataTransfer.items[i];
        if (item.type && item.type.indexOf('image/') == 0) {
            return item.getAsFile();
        }
    }
    // IE, Safari support dataTransfer.files
    fileCount = dataTransfer.files ? dataTransfer.files.length : 0;
    for (var i = 0; i < fileCount; i++) {
        var file = dataTransfer.files.item(i);
        if (file.type && file.type.indexOf('image/') == 0) {
            return file;
        }
    }
    return null;
}
function directRetrieveHtml(event, callback) {
    event.preventDefault();
    var items = event.clipboardData.items;
    for (var i = 0; i < items.length; i++) {
        var item = items[i];
        if (item.type && item.type.indexOf('text/html') == 0) {
            item.getAsString(callback);
            return;
        }
    }
    callback(null);
}
function retrieveHtmlViaTempDiv(editor, callback) {
    // cache original selection range in editor
    var originalSelectionRange = editor.getSelectionRange();
    var tempDiv = getTempDivForPaste(editor);
    tempDiv.focus();
    window.requestAnimationFrame(function () {
        if (editor) {
            // restore original selection range in editor
            editor.select(originalSelectionRange);
            callback(tempDiv.innerHTML);
            tempDiv.style.display = 'none';
            tempDiv.innerHTML = '';
        }
    });
}
function getTempDivForPaste(editor) {
    var tempDiv = editor.getCustomData('PasteDiv', function () {
        var pasteDiv = roosterjs_editor_dom_1.fromHtml(CONTAINER_HTML, editor.getDocument())[0];
        editor.insertNode(pasteDiv, {
            position: 3 /* Outside */,
            updateCursor: false,
            replaceSelection: false,
            insertOnNewLine: false,
        });
        return pasteDiv;
    }, function (pasteDiv) {
        pasteDiv.parentNode.removeChild(pasteDiv);
    });
    tempDiv.style.display = '';
    return tempDiv;
}


/***/ }),
/* 67 */
/***/ (function(module, exports, __webpack_require__) {

"use strict";

Object.defineProperty(exports, "__esModule", { value: true });
var roosterjs_editor_api_1 = __webpack_require__(3);
var roosterjs_editor_dom_1 = __webpack_require__(0);
// Inheritable CSS properties
// Ref: https://www.w3.org/TR/CSS21/propidx.html
var INHERITABLE_PROPERTIES = [
    'border-collapse',
    'border-spacing',
    'caption-side',
    'color',
    'cursor',
    'direction',
    'empty-cells',
    'font-family',
    'font-size',
    'font-style',
    'font-variant',
    'font-weight',
    'font',
    'letter-spacing',
    'line-height',
    'list-style-image',
    'list-style-position',
    'list-style-type',
    'list-style',
    'orphans',
    'quotes',
    'text-align',
    'text-indent',
    'text-transform',
    'visibility',
    'white-space',
    'widows',
    'word-spacing',
];
function getInheritableStyles(editor) {
    var node = roosterjs_editor_api_1.getNodeAtCursor(editor);
    var styles = node ? roosterjs_editor_dom_1.getComputedStyle(node, INHERITABLE_PROPERTIES) : [];
    var result = {};
    for (var i = 0; i < INHERITABLE_PROPERTIES.length; i++) {
        result[INHERITABLE_PROPERTIES[i]] = styles[i] || '';
    }
    return result;
}
exports.default = getInheritableStyles;


/***/ }),
/* 68 */
/***/ (function(module, exports, __webpack_require__) {

"use strict";

Object.defineProperty(exports, "__esModule", { value: true });
var roosterjs_editor_dom_1 = __webpack_require__(0);
var roosterjs_editor_core_1 = __webpack_require__(1);
var roosterjs_editor_api_1 = __webpack_require__(3);
var getInheritableStyles_1 = __webpack_require__(67);
var buildClipboardData_1 = __webpack_require__(66);
var convertPastedContentFromWord_1 = __webpack_require__(65);
/**
 * Paste plugin, handles onPaste event and paste content into editor
 */
var Paste = /** @class */ (function () {
    /**
     * Create an instance of Paste
     * @param useDirectPaste: This is a test parameter and may be removed in the future.
     * When set to true, we retrieve HTML from clipboard directly rather than using a hidden pasting DIV,
     * then filter out unsafe HTML tags and attributes. Although we removed some unsafe tags such as SCRIPT,
     * OBJECT, ... But there is still risk to have other kinds of XSS scripts embeded. So please do NOT use
     * this parameter if you don't have other XSS detecting logic outside the edtior.
     */
    function Paste(useDirectPaste, htmlPropertyCallbacks) {
        var _this = this;
        this.useDirectPaste = useDirectPaste;
        this.htmlPropertyCallbacks = htmlPropertyCallbacks;
        this.onPaste = function (event) {
            buildClipboardData_1.default(event, _this.editor, function (clipboardData) {
                if (!_this.editor) {
                    return;
                }
                if (!clipboardData.html && clipboardData.text) {
                    clipboardData.html = roosterjs_editor_dom_1.textToHtml(clipboardData.text);
                }
                if (!clipboardData.isHtmlFromTempDiv) {
                    var currentStyles = getInheritableStyles_1.default(_this.editor);
                    clipboardData.html = roosterjs_editor_dom_1.sanitizeHtml(clipboardData.html, null /*additionalStyleNodes*/, false /*convertInlineCssOnly*/, _this.htmlPropertyCallbacks, currentStyles);
                }
                _this.pasteOriginal(clipboardData);
            }, _this.useDirectPaste);
        };
    }
    Paste.prototype.initialize = function (editor) {
        this.editor = editor;
        this.pasteDisposer = editor.addDomEventHandler('paste', this.onPaste);
    };
    Paste.prototype.dispose = function () {
        this.pasteDisposer();
        this.pasteDisposer = null;
        this.editor = null;
    };
    Paste.prototype.onPluginEvent = function (event) {
        if (event.eventType == 8 /* BeforePaste */) {
            var beforePasteEvent = event;
            if (beforePasteEvent.pasteOption == 0 /* PasteHtml */) {
                convertPastedContentFromWord_1.default(beforePasteEvent.fragment);
            }
        }
    };
    /**
     * Paste into editor using passed in clipboardData with original format
     * @param clipboardData The clipboardData to paste
     */
    Paste.prototype.pasteOriginal = function (clipboardData) {
        this.paste(clipboardData, this.detectPasteOption(clipboardData));
    };
    /**
     * Paste plain text into editor using passed in clipboardData
     * @param clipboardData The clipboardData to paste
     */
    Paste.prototype.pasteText = function (clipboardData) {
        this.paste(clipboardData, 1 /* PasteText */);
    };
    /**
     * Paste into editor using passed in clipboardData with curent format
     * @param clipboardData The clipboardData to paste
     */
    Paste.prototype.pasteAndMergeFormat = function (clipboardData) {
        this.paste(clipboardData, this.detectPasteOption(clipboardData), true /*mergeFormat*/);
    };
    Paste.prototype.detectPasteOption = function (clipboardData) {
        return clipboardData.text || !clipboardData.image
            ? 0 /* PasteHtml */
            : 2 /* PasteImage */;
    };
    Paste.prototype.paste = function (clipboardData, pasteOption, mergeCurrentFormat) {
        var document = this.editor.getDocument();
        var fragment = document.createDocumentFragment();
        if (pasteOption == 0 /* PasteHtml */) {
            var html = clipboardData.html;
            var nodes = roosterjs_editor_dom_1.fromHtml(html, document);
            for (var _i = 0, nodes_1 = nodes; _i < nodes_1.length; _i++) {
                var node = nodes_1[_i];
                if (mergeCurrentFormat) {
                    this.applyTextFormat(node, clipboardData.originalFormat);
                }
                fragment.appendChild(node);
            }
        }
        var event = {
            eventType: 8 /* BeforePaste */,
            clipboardData: clipboardData,
            fragment: fragment,
            pasteOption: pasteOption,
        };
        this.editor.triggerEvent(event, true /*broadcast*/);
        this.internalPaste(event);
    };
    Paste.prototype.internalPaste = function (event) {
        var _this = this;
        var clipboardData = event.clipboardData, fragment = event.fragment, pasteOption = event.pasteOption;
        this.editor.focus();
        if (clipboardData.snapshotBeforePaste == null) {
            clipboardData.snapshotBeforePaste = roosterjs_editor_core_1.buildSnapshot(this.editor);
        }
        else {
            roosterjs_editor_core_1.restoreSnapshot(this.editor, clipboardData.snapshotBeforePaste);
        }
        this.editor.formatWithUndo(function () {
            switch (pasteOption) {
                case 0 /* PasteHtml */:
                    _this.editor.insertNode(fragment);
                    break;
                case 1 /* PasteText */:
                    var html = roosterjs_editor_dom_1.textToHtml(clipboardData.text);
                    _this.editor.insertContent(html);
                    break;
                case 2 /* PasteImage */:
                    roosterjs_editor_api_1.insertImage(_this.editor, clipboardData.image);
                    break;
            }
        }, false /*preserveSelection*/, "Paste" /* Paste */, function () { return clipboardData; });
    };
    Paste.prototype.applyTextFormat = function (node, format) {
        var leaf = roosterjs_editor_dom_1.getFirstLeafNode(node);
        var parents = [];
        while (leaf) {
            if (leaf.nodeType == 3 /* Text */ &&
                leaf.parentNode &&
                parents.indexOf(leaf.parentNode) < 0) {
                parents.push(leaf.parentNode);
            }
            leaf = roosterjs_editor_dom_1.getNextLeafSibling(node, leaf);
        }
        for (var _i = 0, parents_1 = parents; _i < parents_1.length; _i++) {
            var parent_1 = parents_1[_i];
            roosterjs_editor_dom_1.applyFormat(parent_1, format);
        }
    };
    return Paste;
}());
exports.default = Paste;


/***/ }),
/* 69 */
/***/ (function(module, exports, __webpack_require__) {

"use strict";

Object.defineProperty(exports, "__esModule", { value: true });
var roosterjs_editor_api_1 = __webpack_require__(3);
var roosterjs_editor_core_1 = __webpack_require__(1);
var KEY_SPACE = 32;
/**
 * Handles the autoBullet event. Specifically, when user press space after input '*', '-' and '1.' in an empty line,
 * we automatically convert it to an html list
 * @param editor The editor instance
 * @param event The plugin event
 * @param keyboardEvent The keyboar event
 * @returns True if it is an autoBullet event, false otherwise
 */
function tryHandleAutoBullet(editor, event, keyboardEvent) {
    if (event.eventType == 0 /* KeyDown */) {
        if (keyboardEvent.which == KEY_SPACE &&
            !keyboardEvent.ctrlKey &&
            !keyboardEvent.altKey &&
            !keyboardEvent.metaKey) {
            var cursorData = roosterjs_editor_api_1.cacheGetCursorEventData(event, editor);
            // We pick 3 characters before cursor so that if any characters exist before "1." or "*",
            // we do not fire auto list.
            var textBeforeCursor = cursorData.getXCharsBeforeCursor(3);
            // Auto list is triggered if:
            // 1. Text before cursor exactly mathces '*', '-' or '1.'
            // 2. Cursor is not in html list
            // 3. There's no non-text inline entities before cursor
            if (isAutoBulletInput(textBeforeCursor) &&
                roosterjs_editor_api_1.cacheGetListState(editor, event) == 0 /* None */ &&
                !cursorData.getFirstNonTextInlineBeforeCursor()) {
                handleAutoBulletOrNumbering(textBeforeCursor, editor);
                return true;
            }
        }
    }
    return false;
}
exports.default = tryHandleAutoBullet;
function handleAutoBulletOrNumbering(identifier, editor) {
    var document = editor.getDocument();
    var spaceNode = document.createTextNode(' ');
    editor.insertNode(spaceNode, {
        position: 2 /* SelectionStart */,
        updateCursor: true,
        replaceSelection: false,
        insertOnNewLine: false,
    });
    editor.formatWithUndo(function () {
        // Remove the user input '*', '-' or '1.'
        var rangeToDelete = roosterjs_editor_api_1.validateAndGetRangeForTextBeforeCursor(editor, identifier + ' ', true, new roosterjs_editor_api_1.CursorData(editor));
        if (rangeToDelete) {
            rangeToDelete.deleteContents();
        }
        // If not explicitly insert br, Chrome will operate on the previous line
        if (roosterjs_editor_core_1.browserData.isChrome) {
            var brNode = document.createElement('br');
            editor.insertNode(brNode, {
                position: 2 /* SelectionStart */,
                updateCursor: true,
                replaceSelection: false,
                insertOnNewLine: false,
            });
        }
        if (identifier == '*' || identifier == '-') {
            roosterjs_editor_api_1.toggleBullet(editor);
        }
        else if (identifier == '1.') {
            roosterjs_editor_api_1.toggleNumbering(editor);
        }
    });
}
function isAutoBulletInput(input) {
    return ['*', '-', '1.'].indexOf(input) >= 0;
}


/***/ }),
/* 70 */
/***/ (function(module, exports, __webpack_require__) {

"use strict";

Object.defineProperty(exports, "__esModule", { value: true });
var roosterjs_editor_api_1 = __webpack_require__(3);
var roosterjs_editor_dom_1 = __webpack_require__(0);
var ContentEditFeatures_1 = __webpack_require__(29);
var autoBullet_1 = __webpack_require__(69);
var KEY_TAB = 9;
var KEY_BACKSPACE = 8;
var KEY_ENTER = 13;
var BLOCKQUOTE_TAG_NAME = 'BLOCKQUOTE';
/**
 * An editor plugin to handle content edit event.
 * The following cases are included:
 * 1. Auto increase/decrease indentation on Tab, Shift+tab
 * 2. Enter, Backspace on empty list item
 * 3. Enter, Backspace on empty blockquote line
 */
var ContentEdit = /** @class */ (function () {
    /**
     * Create instance of ContentEdit plugin
     * @param features An optional feature set to determine which features the plugin should provide
     */
    function ContentEdit(features) {
        this.features = features;
        this.features = this.features || ContentEditFeatures_1.getDefaultContentEditFeatures();
    }
    ContentEdit.prototype.initialize = function (editor) {
        this.editor = editor;
    };
    ContentEdit.prototype.dispose = function () {
        this.editor = null;
    };
    // Handle the event if it is a tab event, and cursor is at begin of a list
    ContentEdit.prototype.willHandleEventExclusively = function (event) {
        return this.isListEvent(event, [KEY_TAB]) || this.isTabInTable(event);
    };
    // Handle the event
    ContentEdit.prototype.onPluginEvent = function (event) {
        var _this = this;
        var keyboardEvent = event.rawEvent;
        var blockQuoteElement = null;
        if (this.isListEvent(event, [KEY_TAB, KEY_BACKSPACE, KEY_ENTER])) {
            // Tab: increase indent
            // Shift+ Tab: decrease indent
            if (keyboardEvent.which == KEY_TAB) {
                if (this.features.indentWhenTab && !keyboardEvent.shiftKey) {
                    roosterjs_editor_api_1.setIndentation(this.editor, 0 /* Increase */);
                    keyboardEvent.preventDefault();
                }
                else if (this.features.outdentWhenShiftTab && keyboardEvent.shiftKey) {
                    roosterjs_editor_api_1.setIndentation(this.editor, 1 /* Decrease */);
                    keyboardEvent.preventDefault();
                }
            }
            else {
                var listElement = roosterjs_editor_api_1.cacheGetNodeAtCursor(this.editor, event, 'LI');
                if (listElement && this.shouldToggleState(event, listElement)) {
                    this.toggleList(event);
                }
                else if (this.features.mergeInNewLineWhenBackspaceOnFirstChar &&
                    keyboardEvent.which == KEY_BACKSPACE &&
                    this.isCursorAtBeginningOf(listElement)) {
                    if (listElement == listElement.parentElement.firstChild) {
                        this.toggleList(event);
                    }
                    else {
                        var document_1 = this.editor.getDocument();
                        document_1.defaultView.requestAnimationFrame(function () {
                            if (_this.editor) {
                                var br = document_1.createElement('br');
                                _this.editor.insertNode(br);
                                _this.editor.select(br, roosterjs_editor_dom_1.Position.After);
                            }
                        });
                    }
                }
            }
        }
        else if (this.isTabInTable(event)) {
            for (var td = this.cacheGetTd(event), vtable = new roosterjs_editor_dom_1.VTable(td), step = keyboardEvent.shiftKey ? -1 : 1, row = vtable.row, col = vtable.col + step;; col += step) {
                if (col < 0 || col >= vtable.cells[row].length) {
                    row += step;
                    if (row < 0 || row >= vtable.cells.length) {
                        this.editor.select(vtable.table, keyboardEvent.shiftKey ? roosterjs_editor_dom_1.Position.Before : roosterjs_editor_dom_1.Position.After);
                        break;
                    }
                    col = keyboardEvent.shiftKey ? vtable.cells[row].length - 1 : 0;
                }
                var cell = vtable.getCell(row, col);
                if (cell.td) {
                    this.editor.select(cell.td, roosterjs_editor_dom_1.Position.Begin);
                    break;
                }
            }
            keyboardEvent.preventDefault();
        }
        else if ((blockQuoteElement = this.getBlockQuoteElementFromEvent(event, keyboardEvent))) {
            var node_1 = roosterjs_editor_api_1.getNodeAtCursor(this.editor);
            if (node_1 && node_1 != blockQuoteElement) {
                while (this.editor.contains(node_1) && node_1.parentNode != blockQuoteElement) {
                    node_1 = node_1.parentNode;
                }
                if (node_1.parentNode == blockQuoteElement && this.shouldToggleState(event, node_1)) {
                    keyboardEvent.preventDefault();
                    this.editor.formatWithUndo(function () {
                        roosterjs_editor_dom_1.splitParentNode(node_1, false /*splitBefore*/);
                        blockQuoteElement.parentNode.insertBefore(node_1, blockQuoteElement.nextSibling);
                        if (!blockQuoteElement.firstChild) {
                            blockQuoteElement.parentNode.removeChild(blockQuoteElement);
                        }
                        _this.editor.select(node_1, roosterjs_editor_dom_1.Position.Before);
                    });
                }
            }
        }
        else if (this.features.autoBullet &&
            autoBullet_1.default(this.editor, event, keyboardEvent)) {
            keyboardEvent.preventDefault();
        }
    };
    // Check if it is a tab or shift+tab / Enter / Backspace event
    // This tests following:
    // 1) is keydown
    // 2) is Tab / Enter / Backspace
    // 3) any of ctrl/meta/alt is not pressed
    ContentEdit.prototype.isListEvent = function (event, interestedKeyCodes) {
        if (event.eventType == 0 /* KeyDown */) {
            var keyboardEvent = event.rawEvent;
            if (interestedKeyCodes.indexOf(keyboardEvent.which) >= 0 &&
                !keyboardEvent.ctrlKey &&
                !keyboardEvent.altKey &&
                !keyboardEvent.metaKey) {
                // Checks if cursor on a list
                var listState = roosterjs_editor_api_1.cacheGetListState(this.editor, event);
                if (listState &&
                    (listState == 1 /* Bullets */ || listState == 2 /* Numbering */)) {
                    return true;
                }
            }
        }
        return false;
    };
    ContentEdit.prototype.isTabInTable = function (event) {
        var keyboardEvent = event.rawEvent;
        return (this.features.tabInTable &&
            event.eventType == 0 /* KeyDown */ &&
            keyboardEvent.which == KEY_TAB &&
            !!this.cacheGetTd(event));
    };
    ContentEdit.prototype.cacheGetTd = function (event) {
        return roosterjs_editor_api_1.cacheGetNodeAtCursor(this.editor, event, 'TD');
    };
    // Check if it is a blockquote event, if it is true, return the blockquote element where the cursor resides
    // To qualify a blockquote event:
    // 1. Cursor is in blockquote element
    // 2. Current block has no content
    // 3. is keyDown
    // 4. is Enter or Backspace
    // 5. Any of ctrl/meta/alt is not pressed
    ContentEdit.prototype.getBlockQuoteElementFromEvent = function (event, keyboardEvent) {
        if (event.eventType == 0 /* KeyDown */) {
            if ((keyboardEvent.which == KEY_BACKSPACE || keyboardEvent.which == KEY_ENTER) &&
                !keyboardEvent.ctrlKey &&
                !keyboardEvent.altKey &&
                !keyboardEvent.metaKey) {
                return roosterjs_editor_api_1.queryNodesWithSelection(this.editor, BLOCKQUOTE_TAG_NAME)[0];
            }
        }
        return null;
    };
    ContentEdit.prototype.shouldToggleState = function (event, node) {
        var isEmpty = roosterjs_editor_dom_1.isNodeEmpty(node);
        var keyboardEvent = event.rawEvent;
        var isList = roosterjs_editor_dom_1.getTagOfNode(node) == 'LI';
        if (((isList && this.features.outdentWhenBackspaceOnEmptyFirstLine) ||
            (!isList && this.features.unquoteWhenBackspaceOnEmptyFirstLine)) &&
            isEmpty &&
            keyboardEvent.which == KEY_BACKSPACE &&
            node == node.parentNode.firstChild) {
            return true;
        }
        if (((isList && this.features.outdentWhenEnterOnEmptyLine) ||
            (!isList && this.features.unquoteWhenEnterOnEmptyLine)) &&
            isEmpty &&
            keyboardEvent.which == KEY_ENTER) {
            return true;
        }
        return false;
    };
    ContentEdit.prototype.toggleList = function (event) {
        var keyboardEvent = event.rawEvent;
        var listState = roosterjs_editor_api_1.cacheGetListState(this.editor, event);
        keyboardEvent.preventDefault();
        if (listState == 1 /* Bullets */) {
            roosterjs_editor_api_1.toggleBullet(this.editor);
        }
        else if (listState == 2 /* Numbering */) {
            roosterjs_editor_api_1.toggleNumbering(this.editor);
        }
    };
    ContentEdit.prototype.isCursorAtBeginningOf = function (node) {
        var range = this.editor.getSelectionRange();
        return (range.collapsed &&
            range.start.offset == 0 &&
            new roosterjs_editor_dom_1.Position(node, 0).normalize().equalTo(range.start.normalize()));
    };
    return ContentEdit;
}());
exports.default = ContentEdit;


/***/ }),
/* 71 */
/***/ (function(module, exports, __webpack_require__) {

"use strict";

Object.defineProperty(exports, "__esModule", { value: true });
var roosterjs_editor_api_1 = __webpack_require__(3);
var roosterjs_editor_core_1 = __webpack_require__(1);
// When user type, they may end a link with a puncatuation, i.e. www.bing.com;
// we need to trim off the trailing puncatuation before turning it to link match
var TRAILING_PUNCTUATION_REGEX = /[.()+={}\[\]\s:;"',>]+$/i;
var TEMP_TITLE_REGEX = /<a\s+([^>]*\s+)?(title|istemptitle)="[^"]*"\s*([^>]*)\s+(title|istemptitle)="[^"]*"(\s+[^>]*)?>/gm;
var TEMP_TITLE = 'istemptitle';
var MINIMUM_LENGTH = 5;
var KEY_SPACE = 32;
var KEY_ENTER = 13;
/**
 * An editor plugin that auto linkify text as users type and show a tooltip for existing link
 */
var HyperLink = /** @class */ (function () {
    /**
     * Create a new instance of HyperLink class
     * @param getTooltipCallback A callback function to get tooltip text for an existing hyperlink.
     * Default value is to return the href itself. If null, there will be no tooltip text.
     * @param target (Optional) Target window name for hyperlink. If null, will use "_blank"
     * @param linkMatchRules (Optional) Rules for matching hyperlink. If null, will use defaultLinkMatchRules
     */
    function HyperLink(getTooltipCallback, target) {
        if (getTooltipCallback === void 0) { getTooltipCallback = function (href) { return href; }; }
        var _this = this;
        this.getTooltipCallback = getTooltipCallback;
        this.target = target;
        this.onClickLink = function (keyboardEvent) {
            var href;
            if (!roosterjs_editor_core_1.browserData.isFirefox &&
                (href = _this.tryGetHref(keyboardEvent.srcElement)) &&
                (roosterjs_editor_core_1.browserData.isMac ? keyboardEvent.metaKey : keyboardEvent.ctrlKey)) {
                var target = _this.target || '_blank';
                _this.editor.getDocument().defaultView.window.open(href, target);
            }
        };
    }
    HyperLink.prototype.initialize = function (editor) {
        this.editor = editor;
        if (roosterjs_editor_core_1.browserData.isIE) {
            this.editor
                .getDocument()
                .execCommand('AutoUrlDetect', false /* shouldDisplayUserInterface */, false /* value */);
        }
    };
    HyperLink.prototype.dispose = function () {
        this.forEachHyperLink(this.resetAnchor.bind(this));
        this.editor = null;
    };
<<<<<<< HEAD
    // Handle the event
    HyperLink.prototype.onPluginEvent = function (event) {
        switch (event.eventType) {
            case 0 /* KeyDown */:
                var keyboardEvt = event.rawEvent;
                if (keyboardEvt.which == KEY_ENTER || keyboardEvt.which == KEY_SPACE) {
                    this.autoLink(event);
                }
                break;
            case 6 /* ContentChanged */:
                var contentChangedEvent = event;
                if (contentChangedEvent.source == "Paste" /* Paste */) {
                    this.autoLink(event);
                }
                else if (contentChangedEvent.source == "CreateLink" /* CreateLink */) {
                    this.resetAnchor(contentChangedEvent.data);
                }
                this.forEachHyperLink(this.processLink.bind(this));
                break;
            case 7 /* ExtractContent */:
                var extractContentEvent = event;
                extractContentEvent.content = this.removeTempTooltip(extractContentEvent.content);
                break;
        }
    };
    HyperLink.prototype.resetAnchor = function (a) {
        try {
            if (a.getAttribute(TEMP_TITLE)) {
                a.removeAttribute(TEMP_TITLE);
                a.removeAttribute('title');
            }
            a.removeEventListener('mouseup', this.onClickLink);
        }
        catch (e) { }
    };
    HyperLink.prototype.autoLink = function (event) {
        var _this = this;
        var cursorData = roosterjs_editor_api_1.cacheGetCursorEventData(event, this.editor);
        var wordBeforeCursor = cursorData ? cursorData.wordBeforeCursor : null;
        if (wordBeforeCursor && wordBeforeCursor.length > MINIMUM_LENGTH) {
            // Check for trailing punctuation
            var trailingPunctuations = wordBeforeCursor.match(TRAILING_PUNCTUATION_REGEX);
            var trailingPunctuation_1 = trailingPunctuations && trailingPunctuations.length > 0
                ? trailingPunctuations[0]
                : null;
            // Compute the link candidate
            var linkCandidate = wordBeforeCursor.substring(0, trailingPunctuation_1
                ? wordBeforeCursor.length - trailingPunctuation_1.length
                : wordBeforeCursor.length);
            // Match and replace in editor
            var linkData_1 = roosterjs_editor_api_1.matchLink(linkCandidate);
            if (linkData_1) {
                var anchor_1 = this.editor.getDocument().createElement('A');
                anchor_1.textContent = linkData_1.originalUrl;
                anchor_1.href = linkData_1.normalizedUrl;
                this.editor.formatWithUndo(function () {
                    if (roosterjs_editor_api_1.replaceTextBeforeCursorWithNode(_this.editor, linkData_1.originalUrl, anchor_1, trailingPunctuation_1 ? false : true /* exactMatch */, cursorData)) {
                        // The content at cursor has changed. Should also clear the cursor data cache
                        roosterjs_editor_api_1.clearCursorEventDataCache(event);
                    }
                }, false /*preserveSelection*/, "AutoLink" /* AutoLink */, function () { return anchor_1; });
            }
        }
    };
    HyperLink.prototype.processLink = function (a) {
        if (!a.title && this.getTooltipCallback) {
            a.setAttribute(TEMP_TITLE, 'true');
            a.title = this.getTooltipCallback(this.tryGetHref(a));
        }
        a.addEventListener('mouseup', this.onClickLink);
    };
    HyperLink.prototype.removeTempTooltip = function (content) {
        return content.replace(TEMP_TITLE_REGEX, '<a $1$3$5>');
    };
    // Try get href from an anchor element
    // The reason this is put in a try-catch is that
    // it has been seen that accessing href may throw an exception, in particular on IE/Edge
    HyperLink.prototype.tryGetHref = function (element) {
        var href = null;
        try {
            do {
                if (element.tagName == 'A') {
                    href = element.href;
                    break;
                }
                element = element.parentElement;
            } while (this.editor.contains(element));
=======
}
exports.default = calcDefaultFormat;


/***/ }),
/* 82 */
/***/ (function(module, exports, __webpack_require__) {

"use strict";

Object.defineProperty(exports, "__esModule", { value: true });
var getSelection_1 = __webpack_require__(18);
var getSelectionRange_1 = __webpack_require__(5);
var roosterjs_editor_dom_1 = __webpack_require__(0);
/**
 * Returns a rect representing the location of the cursor.
 * In case there is a uncollapsed selection witin editor, this returns
 * the position for focus node.
 * The returned rect structure has a left and right and they should be same
 * here since it is for cursor, not for a range.
 */
function getCursorRect(core) {
    var selection = getSelection_1.default(core);
    var range = getSelectionRange_1.default(core, false /*tryGetFromCache*/);
    if (!range || !selection || !selection.focusNode || !selection.anchorNode) {
        return null;
    }
    var focusPosition = roosterjs_editor_dom_1.normalizeEditorPoint(selection.focusNode, selection.focusOffset);
    var node = focusPosition.containerNode;
    // 1) obtain a collapsed range pointing to cursor
    if (!range.collapsed) {
        var forwardSelection = roosterjs_editor_dom_1.isEditorPointAfter(focusPosition, roosterjs_editor_dom_1.normalizeEditorPoint(selection.anchorNode, selection.anchorOffset));
        range = range.cloneRange();
        range.collapse(!forwardSelection /*toStart*/);
    }
    // 2) try to get rect using range.getBoundingClientRect()
    var rect = getRectFromClientRect(range.getBoundingClientRect());
    // 3) if current cursor is inside text node, insert a SPAN and get the rect of SPAN
    if (!rect && node.nodeType == 3 /* Text */) {
        var document_1 = core.document;
        var span = document_1.createElement('SPAN');
        var range_1 = document_1.createRange();
        range_1.setStart(node, focusPosition.offset);
        range_1.collapse(true /*toStart*/);
        range_1.insertNode(span);
        rect = getRectFromClientRect(span.getBoundingClientRect());
        span.parentNode.removeChild(span);
    }
    // 4) fallback to element.getBoundingClientRect()
    if (!rect) {
        node = node.nodeType == 1 /* Element */ ? node : node.parentNode;
        if (node && node.nodeType == 1 /* Element */) {
            rect = getRectFromClientRect(node.getBoundingClientRect());
        }
    }
    return rect;
}
exports.default = getCursorRect;
function getRectFromClientRect(clientRect) {
    // A ClientRect of all 0 is possible. i.e. chrome returns a ClientRect of 0 when the cursor is on an empty p
    // We validate that and only return a rect when the passed in ClientRect is valid
    return clientRect &&
        (clientRect.left != 0 ||
            clientRect.right != 0 ||
            clientRect.left != 0 ||
            clientRect.right != 0)
        ? {
            left: Math.round(clientRect.left),
            right: Math.round(clientRect.right),
            top: Math.round(clientRect.top),
            bottom: Math.round(clientRect.bottom),
>>>>>>> 9d4ccbfb
        }
        catch (error) {
            // Not do anything for the moment
        }
        return href;
    };
    HyperLink.prototype.forEachHyperLink = function (callback) {
        var anchors = this.editor.queryNodes('a[href]');
        anchors.forEach(callback);
    };
    return HyperLink;
}());
exports.default = HyperLink;


/***/ }),
/* 72 */
/***/ (function(module, exports, __webpack_require__) {

"use strict";

Object.defineProperty(exports, "__esModule", { value: true });
var queryNodesWithSelection_1 = __webpack_require__(2);
/**
 * Toggle header at selection
 * @param editor The editor instance
 * @param level The header level, can be a number from 0 to 6, in which 1 ~ 6 refers to
 * the HTML header element <H1> to <H6>, 0 means no header
 * if passed in param is outside the range, will be rounded to nearest number in the range
 */
function toggleHeader(editor, level) {
    level = Math.min(Math.max(Math.round(level), 0), 6);
    editor.formatWithUndo(function () {
        editor.focus();
        if (level > 0) {
            var traverser = editor.getContentTraverser(1 /* Selection */);
            var inlineElement = traverser ? traverser.currentInlineElement : null;
            while (inlineElement) {
                var node = inlineElement.getContainerNode();
                if (node.nodeType == 3 /* Text */) {
                    node = node.parentNode;
                }
                if (node.nodeType == 1 /* Element */) {
                    node.style.fontSize = '';
                }
                inlineElement = traverser.getNextInlineElement();
            }
            editor.getDocument().execCommand('formatBlock', false, "<H" + level + ">");
        }
        else {
            editor.getDocument().execCommand('formatBlock', false, '<DIV>');
            for (var i = 1; i <= 6; i++) {
                var headers = queryNodesWithSelection_1.default(editor, 'H' + i);
                headers.forEach(function (header) {
                    var div = editor.getDocument().createElement('div');
                    while (header.firstChild) {
                        div.appendChild(header.firstChild);
                    }
                    editor.replaceNode(header, div);
                });
            }
        }
    });
}
exports.default = toggleHeader;


/***/ }),
/* 73 */
/***/ (function(module, exports, __webpack_require__) {

"use strict";

Object.defineProperty(exports, "__esModule", { value: true });
/**
 * Toggle underline at selection
 * If selection is collapsed, it will only affect the input after caret
 * If selection contains only underlined text, the underline style will be removed
 * If selection contains only normal text, underline style will be added to the whole selected text
 * If selection contains both underlined and normal text, the underline style will be added to the whole selected text
 * @param editor The editor instance
 */
function toggleUnderline(editor) {
    editor.focus();
    editor.formatWithUndo(function () {
        editor.getDocument().execCommand('underline', false, null);
    });
}
exports.default = toggleUnderline;


/***/ }),
/* 74 */
/***/ (function(module, exports, __webpack_require__) {

"use strict";

Object.defineProperty(exports, "__esModule", { value: true });
/**
 * Toggle superscript at selection
 * If selection is collapsed, it will only affect the input after caret
 * If selection contains only superscript text, the superscript style will be removed
 * If selection contains only normal text, superscript style will be added to the whole selected text
 * If selection contains both superscript and normal text, the superscript style will be removed from whole selected text
 * If selection contains any subscript text, the behavior is determined by corresponding realization of browser
 * execCommand API
 * @param editor The editor instance
 */
function toggleSuperscript(editor) {
    editor.focus();
    editor.formatWithUndo(function () {
        editor.getDocument().execCommand('superscript', false, null);
    });
}
exports.default = toggleSuperscript;


/***/ }),
/* 75 */
/***/ (function(module, exports, __webpack_require__) {

"use strict";

Object.defineProperty(exports, "__esModule", { value: true });
/**
 * Toggle subscript at selection
 * If selection is collapsed, it will only affect the input after caret
 * If selection contains only subscript text, the subscript style will be removed
 * If selection contains only normal text, subscript style will be added to the whole selected text
 * If selection contains both subscript and normal text, the subscript style will be removed from whole selected text
 * If selection contains any superscript text, the behavior is determined by corresponding realization of browser
 * execCommand API
 * @param editor The editor instance
 */
function toggleSubscript(editor) {
    editor.focus();
    editor.formatWithUndo(function () {
        editor.getDocument().execCommand('subscript', false, null);
    });
}
exports.default = toggleSubscript;


/***/ }),
/* 76 */
/***/ (function(module, exports, __webpack_require__) {

"use strict";

Object.defineProperty(exports, "__esModule", { value: true });
/**
 * Toggle strikethrough at selection
 * If selection is collapsed, it will only affect the input after caret
 * If selection contains only strikethrough text, the strikethrough style will be removed
 * If selection contains only normal text, strikethrough style will be added to the whole selected text
 * If selection contains both strikethrough and normal text, strikethrough stlye will be added to the whole selected text
 * @param editor The editor instance
 */
function toggleStrikethrough(editor) {
    editor.focus();
    editor.formatWithUndo(function () {
        editor.getDocument().execCommand('strikeThrough', false, null);
    });
}
exports.default = toggleStrikethrough;


/***/ }),
/* 77 */
/***/ (function(module, exports, __webpack_require__) {

"use strict";

Object.defineProperty(exports, "__esModule", { value: true });
var queryNodesWithSelection_1 = __webpack_require__(2);
var getNodeAtCursor_1 = __webpack_require__(5);
var roosterjs_editor_dom_1 = __webpack_require__(0);
var roosterjs_editor_core_1 = __webpack_require__(1);
var ZERO_WIDTH_SPACE = '\u200b';
var defaultStyler = function (element) {
    element.style.borderLeft = '3px solid';
    element.style.borderColor = '#C8C8C8';
    element.style.paddingLeft = '10px';
    element.style.color = '#666666';
};
/**
 * Toggle blockquote at selection, if selection already contains any blockquoted elements,
 * the blockquoted elements will be unblockquoted and other elements will take no affect
 * @param editor The editor instance
 * @param styler (Optional) The custom styler for setting the style for the
 * blockquote element
 */
function toggleBlockQuote(editor, styler) {
    editor.focus();
    var blockquoteNodes = queryNodesWithSelection_1.default(editor, 'blockquote');
    editor.formatWithUndo(function () {
        if (blockquoteNodes.length) {
            // There are already blockquote nodes, unwrap them
            blockquoteNodes.forEach(function (node) { return roosterjs_editor_dom_1.unwrap(node); });
        }
        else {
            // Step 1: Find all block elements and their content nodes
            var nodes = getContentNodes(editor);
            // Step 2: Split existing list container if necessary
            nodes = getSplittedListNodes(nodes);
            // Step 3: Handle some special cases
            nodes = getNodesWithSpecialCaseHandled(editor, nodes);
            var quoteElement = roosterjs_editor_dom_1.wrapAll(nodes, '<blockquote></blockqupte>');
            (styler || defaultStyler)(quoteElement);
            // Return a fallback to select in case original selection is not valid any more
            return nodes[0];
        }
    }, true /*preserveSelection*/);
}
exports.default = toggleBlockQuote;
function getContentNodes(editor) {
    var result = [];
    var contentTraverser = editor.getContentTraverser(1 /* Selection */);
    var blockElement = contentTraverser ? contentTraverser.currentBlockElement : null;
    while (blockElement) {
        var nodes = blockElement.getContentNodes();
        for (var _i = 0, nodes_1 = nodes; _i < nodes_1.length; _i++) {
            var node = nodes_1[_i];
            var listElement = getNodeAtCursor_1.default(editor, 'LI', node);
            if (!listElement) {
                result.push(node);
            }
            else if (listElement != result[result.length - 1]) {
                result.push(listElement);
            }
        }
        blockElement = contentTraverser.getNextBlockElement();
    }
    return result;
}
function getSplittedListNodes(nodes) {
    for (var changed = true, currentListNode = null; changed;) {
        changed = false;
        for (var i = 0; i < nodes.length; i++) {
            // When we are in list, check if the whole list is in selection.
            // If so, use the list element instead of each item
            var node = nodes[i];
            if (isListElement(node)) {
                var parentNode = node.parentNode;
                var firstIndex = nodes.indexOf(parentNode.firstChild);
                var nodeCount = parentNode.childNodes.length;
                // If all children are in the list, remove these nodes and use parent node instead
                if (firstIndex >= 0 && nodes[firstIndex + nodeCount - 1] == parentNode.lastChild) {
                    nodes.splice(firstIndex, nodeCount, parentNode);
                    i = firstIndex - 1;
                }
            }
        }
        // Use "i <= nodes.length" to do one more round of loop to perform a fianl round of parent node splitting
        for (var i = 0; i <= nodes.length; i++) {
            var node = nodes[i];
            if (isListElement(node)) {
                if (!currentListNode || node.parentNode != currentListNode.parentNode) {
                    changed = !!roosterjs_editor_dom_1.splitParentNode(node, true /*splitBefore*/) || changed;
                }
                currentListNode = node;
            }
            else if (currentListNode) {
                changed = !!roosterjs_editor_dom_1.splitParentNode(currentListNode, false /*splitBefore*/) || changed;
                currentListNode = null;
            }
        }
    }
    return nodes;
}
function getNodesWithSpecialCaseHandled(editor, nodes) {
    if (nodes.length == 1 && nodes[0].nodeName == 'BR') {
        nodes[0] = roosterjs_editor_dom_1.wrap(nodes[0], '<div></div>');
    }
    else if (nodes.length == 0) {
        var document_1 = editor.getDocument();
        // Selection is collapsed and blockElement is null, we need to create an empty div.
        // In case of IE and Edge, we insert ZWS to put cursor in the div, otherwise insert BR node.
        var div = document_1.createElement('div');
        div.appendChild(roosterjs_editor_core_1.browserData.isEdge || roosterjs_editor_core_1.browserData.isIE
            ? document_1.createTextNode(ZERO_WIDTH_SPACE)
            : document_1.createElement('BR'));
        editor.insertNode(div);
        nodes.push(div);
    }
    return nodes;
}
function isListElement(node) {
    var parentTag = node ? roosterjs_editor_dom_1.getTagOfNode(node.parentNode) : '';
    return parentTag == 'OL' || parentTag == 'UL';
}


/***/ }),
/* 78 */
/***/ (function(module, exports, __webpack_require__) {

"use strict";

Object.defineProperty(exports, "__esModule", { value: true });
var toggleBullet_1 = __webpack_require__(30);
/**
 * Toggle numbering at selection
 * If selection contains numbering in deep level, toggle numbering will decrease the numbering level by one
 * If selection contains bullet list, toggle numbering will convert the bullet list into number list
 * If selection contains both bullet/numbering and normal text, the behavior is decided by corresponding
 * realization of browser execCommand API
 * @param editor The editor instance
 */
function toggleNumbering(editor) {
    editor.focus();
    editor.formatWithUndo(function () {
        toggleBullet_1.workaroundForEdge(editor, function () {
            editor.getDocument().execCommand('insertOrderedList', false, null);
        });
    });
}
exports.default = toggleNumbering;


/***/ }),
/* 79 */
/***/ (function(module, exports, __webpack_require__) {

"use strict";

Object.defineProperty(exports, "__esModule", { value: true });
/**
 * Toggle italic at selection
 * If selection is collapsed, it will only affect the input after caret
 * If selection contains only italic text, the italic style will be removed
 * If selection contains only normal text, italic style will be added to the whole selected text
 * If selection contains both italic and normal text, italic stlye will be added to the whole selected text
 * @param editor The editor instance
 */
function toggleItalic(editor) {
    editor.focus();
    editor.formatWithUndo(function () {
        editor.getDocument().execCommand('italic', false, null);
    });
}
exports.default = toggleItalic;


/***/ }),
/* 80 */
/***/ (function(module, exports, __webpack_require__) {

"use strict";

Object.defineProperty(exports, "__esModule", { value: true });
/**
 * Toggle bold at selection
 * If selection is collapsed, it will only affect the following input after caret
 * If selection contains only bold text, the bold style will be removed
 * If selection contains only normal text, bold style will be added to the whole selected text
 * If selection contains both bold and normal text, bold stle will be added to the whole selected text
 * @param editor The editor instance
 */
function toggleBold(editor) {
    editor.focus();
    editor.formatWithUndo(function () {
        editor.getDocument().execCommand('bold', false, null);
    });
}
exports.default = toggleBold;


/***/ }),
/* 81 */
/***/ (function(module, exports, __webpack_require__) {

"use strict";

Object.defineProperty(exports, "__esModule", { value: true });
var getFormatState_1 = __webpack_require__(32);
var queryNodesWithSelection_1 = __webpack_require__(2);
/**
 * Set indentation at selection
 * If selection contains bullet/numbering list, increase/decrease indentation will
 * increase/decrease the list level by one.
 * @param editor The editor instance
 * @param indentation The indentation option:
 * Indentation.Increase to increase indentation or Indentation.Decrease to decrease indentation
 */
function setIndentation(editor, indentation) {
    editor.focus();
    var command = indentation == 0 /* Increase */ ? 'indent' : 'outdent';
    editor.formatWithUndo(function () {
        var format = getFormatState_1.default(editor);
        editor.getDocument().execCommand(command, false, null);
        if (!format.isBullet && !format.isNumbering) {
            var nodes = queryNodesWithSelection_1.default(editor, 'blockquote');
            nodes.forEach(function (node) {
                node.style.marginTop = '0px';
                node.style.marginBottom = '0px';
            });
        }
    });
}
exports.default = setIndentation;


/***/ }),
/* 82 */
/***/ (function(module, exports, __webpack_require__) {

"use strict";

Object.defineProperty(exports, "__esModule", { value: true });
var queryNodesWithSelection_1 = __webpack_require__(2);
/**
 * Set image alt text for all selected images at selection. If no images is contained
 * in selection, do nothing.
 * The alt attribute provides alternative information for an image if a user for some reason
 * cannot view it (because of slow connection, an error in the src attribute, or if the user
 * uses a screen reader). See https://www.w3schools.com/tags/att_img_alt.asp
 * @param editor The editor instance
 * @param altText The image alt text
 */
function setImageAltText(editor, altText) {
    editor.focus();
    var imageNodes = queryNodesWithSelection_1.default(editor, 'img');
    if (imageNodes.length > 0) {
        editor.formatWithUndo(function () {
            for (var _i = 0, imageNodes_1 = imageNodes; _i < imageNodes_1.length; _i++) {
                var node = imageNodes_1[_i];
                node.setAttribute('alt', altText);
            }
        });
    }
}
exports.default = setImageAltText;


/***/ }),
/* 83 */
/***/ (function(module, exports, __webpack_require__) {

"use strict";

Object.defineProperty(exports, "__esModule", { value: true });
var roosterjs_editor_dom_1 = __webpack_require__(0);
/**
 * Change direction for the blocks/paragraph at selection
 * @param editor The editor instance
 * @param dir The direction option:
 * Direction.LeftToRight refers to 'ltr', Direction.RightToLeft refers to 'rtl'
 */
function setDirection(editor, dir) {
    editor.focus();
    var dirValue = dir == 0 /* LeftToRight */ ? 'ltr' : 'rtl';
    var styleValue = dir == 0 /* LeftToRight */ ? 'left' : 'right';
    // Loop through all blocks in the selection
    // For NodeBlockElement (which normally represents a P or DIV etc.), apply dir & text-align directly on the blocks
    // For StartEndBlockElement (which mostly represents text segment broken down through a <BR> in the middle), if start and end
    // are under same parent, add a DIV wrap and then apply dir and text-align.
    // Otherwise (i.e. <ced><div>abc<span>12<br>34</span><div></ced>, abc<span>12<br> is a block) do nothing since there isn't
    // really a way to change direction for such blocks (some HTML shuffling is needed)
    var blockElements = [];
    var contentTraverser = editor.getContentTraverser(1 /* Selection */);
    var startBlock = contentTraverser.currentBlockElement;
    while (startBlock) {
        blockElements.push(startBlock);
        startBlock = contentTraverser.getNextBlockElement();
    }
    if (blockElements.length > 0) {
        editor.formatWithUndo(function () {
            for (var _i = 0, blockElements_1 = blockElements; _i < blockElements_1.length; _i++) {
                var block = blockElements_1[_i];
                // Any DOM change in the loop might interfere with the traversing so we should try to
                // get the next block first before running any logic that may change DOM
                if (block instanceof roosterjs_editor_dom_1.NodeBlockElement) {
                    // Apply dir and text-align right on the block
                    var containerNode = block.getStartNode();
                    containerNode.setAttribute('dir', dirValue);
                    containerNode.style.textAlign = styleValue;
                }
                else if (block instanceof roosterjs_editor_dom_1.StartEndBlockElement &&
                    block.getStartNode().parentNode == block.getEndNode().parentNode) {
                    // TODO: do this only for balanced start-end block
                    // Add support for un-balanced start-end block later on
                    // example for un-balanced start-end: <div>abc<span>123<br>456</span></div>
                    // in this case, the first block abc<span>123<br> is not a balanced node where
                    // the start node "abc" is not in same level as the end node <br> (the <br> is in a span)
                    // Some html suffling is required to properly wrap the content before applying dir
                    var allNodes = block.getContentNodes();
                    roosterjs_editor_dom_1.wrapAll(allNodes, "<div dir='" + dirValue + "', style='text-align:" + styleValue + ";'></div>");
                }
            }
        });
    }
}
exports.default = setDirection;


/***/ }),
/* 84 */
/***/ (function(module, exports, __webpack_require__) {

"use strict";

Object.defineProperty(exports, "__esModule", { value: true });
/**
 * Set content alignment
 * @param editor The editor instance
 * @param alignment The alignment option:
 * Alignment.Center, Alignment.Left, Alignment.Right
 */
function setAlignment(editor, alignment) {
    editor.focus();
    editor.formatWithUndo(function () {
        editor
            .getDocument()
            .execCommand(alignment == 1 /* Center */
            ? 'justifyCenter'
            : alignment == 2 /* Right */ ? 'justifyRight' : 'justifyLeft', false, null);
    });
}
exports.default = setAlignment;


/***/ }),
/* 85 */
/***/ (function(module, exports, __webpack_require__) {

"use strict";

Object.defineProperty(exports, "__esModule", { value: true });
var queryNodesWithSelection_1 = __webpack_require__(2);
var roosterjs_editor_dom_1 = __webpack_require__(0);
/**
 * Remove link at selection. If no links at selection, do nothing.
 * If selection contains multiple links, all of the link styles will be removed.
 * If only part of a link is selected, the whole link style will be removed.
 * @param editor The editor instance
 */
function removeLink(editor) {
    editor.focus();
    var nodes = queryNodesWithSelection_1.default(editor, 'a[href]');
    if (nodes.length) {
        editor.formatWithUndo(function () {
            for (var _i = 0, nodes_1 = nodes; _i < nodes_1.length; _i++) {
                var node = nodes_1[_i];
                roosterjs_editor_dom_1.unwrap(node);
            }
        }, true /*preserveSelection*/);
    }
}
exports.default = removeLink;


/***/ }),
/* 86 */
/***/ (function(module, exports, __webpack_require__) {

"use strict";

Object.defineProperty(exports, "__esModule", { value: true });
var getNodeAtCursor_1 = __webpack_require__(5);
var roosterjs_editor_dom_1 = __webpack_require__(0);
/**
 * Edit table with given operation. If there is no table at cursor then no op.
 * @param editor The editor instance
 * @param operation Table operation
 */
function editTable(editor, operation) {
    var td = getNodeAtCursor_1.default(editor, 'TD');
    if (td) {
        editor.formatWithUndo(function () {
            var vtable = new roosterjs_editor_dom_1.VTable(td);
            var currentRow = vtable.cells[vtable.row];
            var currentCell = currentRow[vtable.col];
            switch (operation) {
                case 0 /* InsertAbove */:
                case 1 /* InsertBelow */:
                    var newRow = vtable.row + (operation == 0 /* InsertAbove */ ? 0 : 1);
                    vtable.cells.splice(newRow, 0, currentRow.map(function (cell) { return roosterjs_editor_dom_1.VTable.cloneCell(cell); }));
                    break;
                case 2 /* InsertLeft */:
                case 3 /* InsertRight */:
                    var newCol_1 = vtable.col + (operation == 2 /* InsertLeft */ ? 0 : 1);
                    vtable.forEachCellOfCurrentColumn(function (cell, row) {
                        row.splice(newCol_1, 0, roosterjs_editor_dom_1.VTable.cloneCell(cell));
                    });
                    break;
                case 6 /* DeleteRow */:
                    vtable.forEachCellOfCurrentRow(function (cell, i) {
                        var nextCell = vtable.getCell(vtable.row + 1, i);
                        if (cell.td && cell.td.rowSpan > 1 && nextCell.spanAbove) {
                            nextCell.td = cell.td;
                        }
                    });
                    vtable.cells.splice(vtable.row, 1);
                    break;
                case 5 /* DeleteColumn */:
                    vtable.forEachCellOfCurrentColumn(function (cell, row, i) {
                        var nextCell = vtable.getCell(i, vtable.col + 1);
                        if (cell.td && cell.td.colSpan > 1 && nextCell.spanLeft) {
                            nextCell.td = cell.td;
                        }
                        row.splice(vtable.col, 1);
                    });
                    break;
                case 7 /* MergeAbove */:
                case 8 /* MergeBelow */:
                    var rowStep = operation == 7 /* MergeAbove */ ? -1 : 1;
                    for (var rowIndex = vtable.row + rowStep; rowIndex >= 0 && rowIndex < vtable.cells.length; rowIndex += rowStep) {
                        var cell = vtable.getCell(rowIndex, vtable.col);
                        if (cell.td && !cell.spanAbove) {
                            var aboveCell = rowIndex < vtable.row ? cell : currentCell;
                            var belowCell = rowIndex < vtable.row ? currentCell : cell;
                            if (aboveCell.td.colSpan == belowCell.td.colSpan) {
                                roosterjs_editor_dom_1.VTable.moveChildren(belowCell.td, aboveCell.td);
                                belowCell.td = null;
                                belowCell.spanAbove = true;
                            }
                            break;
                        }
                    }
                    break;
                case 9 /* MergeLeft */:
                case 10 /* MergeRight */:
                    var colStep = operation == 9 /* MergeLeft */ ? -1 : 1;
                    for (var colIndex = vtable.col + colStep; colIndex >= 0 && colIndex < vtable.cells[vtable.row].length; colIndex += colStep) {
                        var cell = vtable.getCell(vtable.row, colIndex);
                        if (cell.td && !cell.spanLeft) {
                            var leftCell = colIndex < vtable.col ? cell : currentCell;
                            var rightCell = colIndex < vtable.col ? currentCell : cell;
                            if (leftCell.td.rowSpan == rightCell.td.rowSpan) {
                                roosterjs_editor_dom_1.VTable.moveChildren(rightCell.td, leftCell.td);
                                rightCell.td = null;
                                rightCell.spanLeft = true;
                            }
                            break;
                        }
                    }
                    break;
                case 4 /* DeleteTable */:
                    vtable.cells = null;
                    break;
                case 12 /* SplitVertically */:
                    if (currentCell.td.rowSpan > 1) {
                        vtable.getCell(vtable.row + 1, vtable.col).td = roosterjs_editor_dom_1.VTable.cloneNode(currentCell.td);
                    }
                    else {
                        var splitRow = currentRow.map(function (cell) {
                            return {
                                td: cell == currentCell ? roosterjs_editor_dom_1.VTable.cloneNode(cell.td) : null,
                                spanAbove: cell != currentCell,
                                spanLeft: cell.spanLeft,
                            };
                        });
                        vtable.cells.splice(vtable.row + 1, 0, splitRow);
                    }
                    break;
                case 11 /* SplitHorizontally */:
                    if (currentCell.td.colSpan > 1) {
                        vtable.getCell(vtable.row, vtable.col + 1).td = roosterjs_editor_dom_1.VTable.cloneNode(currentCell.td);
                    }
                    else {
                        vtable.forEachCellOfCurrentColumn(function (cell, row) {
                            row.splice(vtable.col + 1, 0, {
                                td: row == currentRow ? roosterjs_editor_dom_1.VTable.cloneNode(cell.td) : null,
                                spanAbove: cell.spanAbove,
                                spanLeft: row != currentRow,
                            });
                        });
                    }
                    break;
            }
            vtable.writeBack();
            td = editor.contains(td) ? td : vtable.getCurrentTd();
            editor.focus();
            return td;
        }, true /*preserveSelection*/);
    }
}
exports.default = editTable;


/***/ }),
/* 87 */
/***/ (function(module, exports, __webpack_require__) {

"use strict";

Object.defineProperty(exports, "__esModule", { value: true });
var formatTable_1 = __webpack_require__(31);
/**
 * Insert table into editor at current selection
 * @param editor The editor instance
 * @param columns Number of columns in table, it also controls the default table cell width:
 * if columns <= 4, width = 120px; if columns <= 6, width = 100px; else width = 70px
 * @param rows Number of rows in table
 * @param format (Optional) The table format. If not passed, the default format will be applied:
 * background color: #FFF; border color: #ABABAB
 */
function insertTable(editor, columns, rows, format) {
    var document = editor.getDocument();
    var fragment = document.createDocumentFragment();
    var table = document.createElement('table');
    fragment.appendChild(table);
    table.cellSpacing = '0';
    table.cellPadding = '1';
    for (var i = 0; i < rows; i++) {
        var tr = document.createElement('tr');
        table.appendChild(tr);
        for (var j = 0; j < columns; j++) {
            var td = document.createElement('td');
            tr.appendChild(td);
            td.appendChild(document.createElement('br'));
            td.style.width = getTableCellWidth(columns);
        }
    }
    editor.formatWithUndo(function () {
        editor.insertNode(fragment);
        formatTable_1.default(editor, format || {
            bgColorEven: '#FFF',
            bgColorOdd: '#FFF',
            topBorderColor: '#ABABAB',
            bottomBorderColor: '#ABABAB',
            verticalBorderColor: '#ABABAB',
        }, table);
    });
}
exports.default = insertTable;
function getTableCellWidth(columns) {
    if (columns <= 4) {
        return '120px';
    }
    else if (columns <= 6) {
        return '100px';
    }
    else {
        return '70px';
    }
}


/***/ }),
/* 88 */
/***/ (function(module, exports, __webpack_require__) {

"use strict";

Object.defineProperty(exports, "__esModule", { value: true });
/**
 * Insert an image to editor at current selection
 * @param editor The editor instance
 * @param imageFile The image file. There are at least 3 ways to obtain the file object:
 * From local file, from clipboard data, from drag-and-drop
 */
function insertImage(editor, imageFile) {
    var reader = new FileReader();
    reader.onload = function (event) {
        if (!editor.isDisposed()) {
            editor.formatWithUndo(function () {
                var image = editor.getDocument().createElement('img');
                image.src = event.target.result;
                image.style.maxWidth = '100%';
                editor.insertNode(image);
            });
        }
    };
    reader.readAsDataURL(imageFile);
}
exports.default = insertImage;


/***/ }),
/* 89 */
/***/ (function(module, exports, __webpack_require__) {

"use strict";

Object.defineProperty(exports, "__esModule", { value: true });
var queryNodesWithSelection_1 = __webpack_require__(2);
var roosterjs_editor_core_1 = __webpack_require__(1);
var EVENTDATACACHE_HEADER_LEVEL = 'HeaderLevel';
/**
 * Get the header level in current selection. The header level refers to the HTML <H1> to <H6> elements,
 * level 1 indicates <H1>, level 2 indicates <H2>, etc
 * @param editor The editor instance
 * @param event (Optional) The plugin event, it stores the event cached data for looking up.
 * If not passed, we will query the node within selection
 * @returns The header level, 0 if there is no HTML heading elements
 */
function cacheGetHeaderLevel(editor, event) {
    return roosterjs_editor_core_1.cacheGetEventData(event, EVENTDATACACHE_HEADER_LEVEL, function () {
        for (var i = 1; i <= 6; i++) {
            if (queryNodesWithSelection_1.default(editor, 'H' + i).length > 0) {
                return i;
            }
        }
        return 0;
    });
}
exports.default = cacheGetHeaderLevel;


/***/ }),
/* 90 */
/***/ (function(module, exports, __webpack_require__) {

"use strict";

Object.defineProperty(exports, "__esModule", { value: true });
var matchLink_1 = __webpack_require__(33);
var queryNodesWithSelection_1 = __webpack_require__(2);
// Regex matching Uri scheme
var URI_REGEX = /^[a-zA-Z]+:/i;
// Regex matching begin of email address
var MAILTO_REGEX = /^[\w.%+-]+@/i;
// Regex matching begin of ftp, i.e. ftp.microsoft.com
var FTP_REGEX = /^ftp\./i;
var TEMP_TITLE = 'istemptitle';
/**
 * Insert a hyperlink at cursor.
 * When there is a selection, hyperlink will be applied to the selection,
 * otherwise a hyperlink will be inserted to the cursor position.
 * @param editor Editor object
 * @param link Link address, can be http(s), mailto, notes, file, unc, ftp, news, telnet, gopher, wais.
 * When protocol is not specified, a best matched protocol will be predicted.
 * @param altText Optional alt text of the link, will be shown when hover on the link
 * @param displayText Optional display text for the link.
 * If there is a selection, this parameter will be ignored.
 * If not specified, will use link instead
 */
function createLink(editor, link, altText, displayText) {
    editor.focus();
    var url = link ? link.trim() : '';
    if (url) {
        var linkData = matchLink_1.default(url);
        // matchLink can match most links, but not all, i.e. if you pass link a link as "abc", it won't match
        // we know in that case, users will want to insert a link like http://abc
        // so we have separate logic in applyLinkPrefix to add link prefix depending on the format of the link
        // i.e. if the link starts with something like abc@xxx, we will add mailto: prefix
        // if the link starts with ftp.xxx, we will add ftp:// link. For more, see applyLinkPrefix
        var normalizedUrl_1 = linkData ? linkData.normalizedUrl : applyLinkPrefix(url);
        var originalUrl_1 = linkData ? linkData.originalUrl : url;
        var anchor_1 = null;
        editor.formatWithUndo(function () {
            if (editor.getSelectionRange().collapsed) {
                anchor_1 = getAnchorNodeAtCursor(editor);
                // If there is already a link, just change its href
                if (anchor_1) {
                    anchor_1.href = normalizedUrl_1;
                }
                else {
                    anchor_1 = editor.getDocument().createElement('A');
                    anchor_1.textContent = displayText || originalUrl_1;
                    anchor_1.href = normalizedUrl_1;
                    editor.insertNode(anchor_1);
                }
            }
            else {
                /* the selection is not collapsed, use browser execCommand */
                editor.getDocument().execCommand('createLink', false, normalizedUrl_1);
                anchor_1 = getAnchorNodeAtCursor(editor);
            }
            if (altText && anchor_1) {
                // Hack: Ideally this should be done by HyperLink plugin.
                // We make a hack here since we don't have an event to notify HyperLink plugin
                // before we apply the link.
                anchor_1.removeAttribute(TEMP_TITLE);
                anchor_1.title = altText;
            }
        }, false /*preserveSelection*/, "CreateLink" /* CreateLink */, function () { return anchor_1; });
    }
}
exports.default = createLink;
function getAnchorNodeAtCursor(editor) {
    return queryNodesWithSelection_1.default(editor, 'a[href]')[0];
}
function applyLinkPrefix(url) {
    if (!url) {
        return url;
    }
    // Add link prefix per rule:
    // (a) if the url always starts with a URI scheme, leave it as it is
    // (b) if the url is an email address, xxx@... add mailto: prefix
    // (c) if the url starts with ftp., add ftp:// prefix
    // (d) rest, add http:// prefix
    var prefix = '';
    if (url.search(URI_REGEX) < 0) {
        if (url.search(MAILTO_REGEX) == 0) {
            prefix = 'mailto:';
        }
        else if (url.search(FTP_REGEX) == 0) {
            prefix = 'ftp://';
        }
        else {
            // fallback to http://
            prefix = 'http://';
        }
    }
    return prefix + url;
}


/***/ }),
/* 91 */
/***/ (function(module, exports, __webpack_require__) {

"use strict";

Object.defineProperty(exports, "__esModule", { value: true });
var setBackgroundColor_1 = __webpack_require__(37);
var setFontName_1 = __webpack_require__(36);
var setFontSize_1 = __webpack_require__(35);
var setTextColor_1 = __webpack_require__(34);
var queryNodesWithSelection_1 = __webpack_require__(2);
/**
 * Clear the format in current selection, after cleaning, the format will be
 * changed to default format. The format that get cleaned include B/I/U/font name/
 * font size/text color/background color/align left/align right/align center/superscript/subscript
 * @param editor The editor instance
 */
function clearFormat(editor) {
    editor.focus();
    editor.formatWithUndo(function () {
        editor.getDocument().execCommand('removeFormat', false, null);
        var nodes = queryNodesWithSelection_1.default(editor, '[class]');
        for (var _i = 0, nodes_1 = nodes; _i < nodes_1.length; _i++) {
            var node = nodes_1[_i];
            node.removeAttribute('class');
        }
        var defaultFormat = editor.getDefaultFormat();
        setFontName_1.default(editor, defaultFormat.fontFamily);
        setFontSize_1.default(editor, defaultFormat.fontSize);
        setTextColor_1.default(editor, defaultFormat.textColor);
        setBackgroundColor_1.default(editor, defaultFormat.backgroundColor);
    });
}
exports.default = clearFormat;


/***/ }),
/* 92 */
/***/ (function(module, exports, __webpack_require__) {

"use strict";

Object.defineProperty(exports, "__esModule", { value: true });
var CursorData_1 = __webpack_require__(18);
var replaceRangeWithNode_1 = __webpack_require__(39);
/**
 * Validate the text matches what's before the cursor, and return the range for it
 * @param editor The editor instance
 * @param text The text to match against
 * @param exactMatch Whether it is an exact match
 * @param cursorData The cursor data
 * @returns The range for the matched text, null if unable to find a match
 */
function validateAndGetRangeForTextBeforeCursor(editor, text, exactMatch, cursorData) {
    if (!text || text.length == 0) {
        return;
    }
    // This function works backwards to do match as text node is found. We used two set of "text" and "index"
    // text, textIndex is for the whole text to be matched
    // nodeContent, nodeIndex is for current text node found before cursor
    // Every time a new node is found, nodeContent and nodeIndex will be reset, while text remains, and textIndex
    // keep decreasing till it reaches -1 (on a match case) or mismatch half way
    var matchComplete = false;
    // The range for the matched text
    var range = editor.getDocument().createRange();
    // This is the start index, which points to last char from text. We match from end to begin
    var textIndex = text.length - 1;
    // endMatched to indicate if the end of text is matched
    // For exactMatch, since we need to match from last char, endMatched should just be true right away
    // For exactMatch == false, endMatched is set when first same char is seen from the text node that
    // can match last char from text as we walk backwards
    var endMatched = exactMatch;
    // The end of range is set or not
    var endOfRangeSet = false;
    // The cursor data, create a new one from editor when not supplied
    var cursor = cursorData || new CursorData_1.default(editor);
    cursor.getTextSectionBeforeCursorTill(function (textInline) {
        var nodeContent = textInline.getTextContent();
        var nodeIndex = nodeContent ? nodeContent.length - 1 : -1;
        while (nodeIndex >= 0 && textIndex >= 0) {
            if (text.charCodeAt(textIndex) == nodeContent.charCodeAt(nodeIndex)) {
                if (!endMatched) {
                    endMatched = true;
                }
                // on first time when end is matched, set the end of range
                if (endMatched && !endOfRangeSet) {
                    range.setEnd(textInline.getContainerNode(), textInline.getStartPosition().offset + nodeIndex + 1);
                    endOfRangeSet = true;
                }
                // Move both index one char backward
                nodeIndex--;
                textIndex--;
            }
            else {
                // We have a mis-match here
                // if exactMatch is desired or endMatched is already matched,
                // we should just call it an unsuccessful match and return
                if (exactMatch || endMatched) {
                    matchComplete = true;
                    break;
                }
                else {
                    // This is the case where exactMatch == false, and end is not matched yet
                    // minus just nodeIndex, since we're still trying to match the end char
                    nodeIndex--;
                }
            }
        }
        // when textIndex == -1, we have a successful complete match
        if (textIndex == -1) {
            matchComplete = true;
            range.setStart(textInline.getContainerNode(), textInline.getStartPosition().offset + nodeIndex + 1);
        }
        return matchComplete;
    });
    // textIndex == -1 means a successful complete match
    return textIndex == -1 ? range : null;
}
exports.validateAndGetRangeForTextBeforeCursor = validateAndGetRangeForTextBeforeCursor;
/**
 * Replace text before cursor with a node
 * @param editor The editor instance
 * @param text The text for matching. We will try to match the text with the text before cursor
 * @param node The node to replace the text with
 * @param exactMatch exactMatch is to match exactly, i.e.
 * In auto linkification, users could type URL followed by some punctuation and hit space. The auto link will kick in on space,
 * at the moment, what is before cursor could be "<URL>,", however, only "<URL>" makes the link. by setting exactMatch = false, it does not match
 * from right before cursor, but can scan through till first same char is seen. On the other hand if set exactMatch = true, it starts the match right
 * before cursor.
 * @param cursorData
 */
function replaceTextBeforeCursorWithNode(editor, text, node, exactMatch, cursorData) {
    // Make sure the text and node is valid
    if (!text || text.length == 0 || !node) {
        return false;
    }
    var replaced = false;
    var range = validateAndGetRangeForTextBeforeCursor(editor, text, exactMatch, cursorData);
    if (range) {
        replaced = replaceRangeWithNode_1.default(editor, range, node, exactMatch);
    }
    return replaced;
}
exports.default = replaceTextBeforeCursorWithNode;


/***/ }),
/* 93 */
/***/ (function(module, exports, __webpack_require__) {

"use strict";

Object.defineProperty(exports, "__esModule", { value: true });
var roosterjs_editor_dom_1 = __webpack_require__(0);
// Returns a rect representing the location of the cursor.
// In case there is a uncollapsed selection witin editor, this returns
// the position for focus node.
// The returned rect structure has a left and right and they should be same
// here since it is for cursor, not for a range.
function getCursorRect(editor) {
    var selectionRange = editor.getSelectionRange();
    var range = selectionRange.getRange();
    // There isn't a browser API that gets you position of cursor.
    // Different browsers emit slightly different behaviours and there is no a single API that
    // can help achieve the goal across all browsers. At high level, we try to achieve the goal
    // by below approach:
    // 1) first, obtain a collapsed range pointing to cursor
    // 2) try to get rect using range.getBoundingClientRect()
    // 3）fallback to a nearby range.getBoundingClientRect()
    // 4) fallback range.getClientRects()
    // 5) lastly fallback range.startContainer.getBoundingClientRect()
    // 1) obtain a collapsed range pointing to cursor
    if (!selectionRange.collapsed) {
        // Range is not collapsed, collapse to cursor first
        var selection = editor.getDocument().defaultView.getSelection();
        if (selection && selection.focusNode && selection.anchorNode) {
            var forwardSelection = selection.focusNode == selection.anchorNode
                ? selection.focusOffset > selection.anchorOffset
                : roosterjs_editor_dom_1.isDocumentPosition(selection.anchorNode.compareDocumentPosition(selection.focusNode), 4 /* Following */);
            range = range.cloneRange();
            range.collapse(!forwardSelection /*toStart*/);
        }
    }
    // 2) try to get rect using range.getBoundingClientRect()
    var rect = getRectFromClientRect(range.getBoundingClientRect());
    // 3）fallback to a nearby range.getBoundingClientRect()
    if (!rect) {
        // This is often the case the cursor runs in middle of two nodes.
        // i.e. <p>{cursor}<br></p>, or <p><img ...>{cursor}text</p>.
        // range.getBoundingClientRect mostly return a client rect of all 0
        // Skip this if we're in middle of a text node
        var position = new roosterjs_editor_dom_1.Position(range.startContainer, range.startOffset).normalize();
        if (position.node.nodeType != 3 /* Text */ || position.isAtEnd) {
            var nearbyRange = editor.getDocument().createRange();
            nearbyRange.selectNode(position.node);
            rect = getRectFromClientRect(nearbyRange.getBoundingClientRect());
            if (rect) {
                // Fix the position to boundary of the nearby range
                rect.left = rect.right = position.offset == 0 ? rect.left : rect.right;
            }
        }
    }
    // 4) fallback range.getClientRects()
    if (!rect) {
        // This is often the case Safari when cursor runs in middle of text node
        // range.getBoundingClientRect() returns a all 0 client rect.
        // range.getClientRects() returns a good client rect
        var clientRects = range.getClientRects();
        if (clientRects && clientRects.length == 1) {
            rect = getRectFromClientRect(clientRects[0]);
        }
    }
    // 5) lastly fallback range.startContainer.getBoundingClientRect()
    if (!rect && range.startContainer instanceof Element) {
        rect = getRectFromClientRect(range.startContainer.getBoundingClientRect());
    }
    return rect;
}
exports.default = getCursorRect;
function getRectFromClientRect(clientRect) {
    // A ClientRect of all 0 is possible. i.e. chrome returns a ClientRect of 0 when the cursor is on an empty p
    // We validate that and only return a rect when the passed in ClientRect is valid
    return clientRect &&
        (clientRect.left != 0 ||
            clientRect.right != 0 ||
            clientRect.left != 0 ||
            clientRect.right != 0)
        ? {
            left: Math.round(clientRect.left),
            right: Math.round(clientRect.right),
            top: Math.round(clientRect.top),
            bottom: Math.round(clientRect.bottom),
        }
        : null;
}


/***/ }),
/* 94 */
/***/ (function(module, exports, __webpack_require__) {

"use strict";

Object.defineProperty(exports, "__esModule", { value: true });
var CursorData_1 = __webpack_require__(18);
var roosterjs_editor_core_1 = __webpack_require__(1);
var EVENTDATACACHE_CURSORDATA = 'CURSORDATA';
/**
 * Read CursorData from plugin event cache. If not, create one
 * @param event The plugin event, it stores the event cached data for looking up.
 * If passed as null, we will create a new cursor data
 * @param editor The editor instance
 * @returns The cursor data
 */
function cacheGetCursorEventData(event, editor) {
    return roosterjs_editor_core_1.cacheGetEventData(event, EVENTDATACACHE_CURSORDATA, function () {
        return new CursorData_1.default(editor);
    });
}
exports.default = cacheGetCursorEventData;
/**
 * Clear the cursor data in a plugin event.
 * This is called when the cursor data is changed, e.g, the text is replace with HyperLink
 * @param event The plugin event
 */
function clearCursorEventDataCache(event) {
    roosterjs_editor_core_1.clearEventDataCache(event, EVENTDATACACHE_CURSORDATA);
}
exports.clearCursorEventDataCache = clearCursorEventDataCache;


/***/ }),
/* 95 */
/***/ (function(module, exports, __webpack_require__) {

"use strict";

Object.defineProperty(exports, "__esModule", { value: true });
// Clear a specifc cached data (as specified by a key) in a plugin event
function clearEventDataCache(event, key) {
    if (event && event.eventDataCache && event.eventDataCache.hasOwnProperty(key)) {
        delete event.eventDataCache[key];
    }
}
exports.clearEventDataCache = clearEventDataCache;
// Return the cached event data per cache key if there is already one.
// If not, create one and put it in event data cache
function cacheGetEventData(event, key, getter) {
    var result = event && event.eventDataCache && event.eventDataCache.hasOwnProperty(key)
        ? event.eventDataCache[key]
        : getter();
    if (event) {
        event.eventDataCache = event.eventDataCache || {};
        event.eventDataCache[key] = result;
    }
    return result;
}
exports.cacheGetEventData = cacheGetEventData;


/***/ }),
/* 96 */
/***/ (function(module, exports, __webpack_require__) {

"use strict";

Object.defineProperty(exports, "__esModule", { value: true });
var focus_1 = __webpack_require__(41);
var getLiveRange_1 = __webpack_require__(6);
var isVoidHtmlElement_1 = __webpack_require__(40);
var select_1 = __webpack_require__(11);
var roosterjs_editor_dom_1 = __webpack_require__(0);
var HTML_EMPTY_DIV = '<div></div>';
function insertNode(core, node, option) {
    option = option || {
        position: 2 /* SelectionStart */,
        updateCursor: true,
        replaceSelection: true,
        insertOnNewLine: false,
    };
    if (option.updateCursor) {
        focus_1.default(core);
    }
    switch (option.position) {
        case 0 /* Begin */:
            insertNodeAtBegin(core, node, option);
            break;
        case 1 /* End */:
            insertNodeAtEnd(core, node, option);
            break;
        case 2 /* SelectionStart */:
            insertNodeAtSelection(core, node, option);
            break;
        case 3 /* Outside */:
            core.contentDiv.parentNode.insertBefore(node, core.contentDiv.nextSibling);
            break;
    }
    return true;
}
exports.default = insertNode;
// Insert a node at begin of the editor
function insertNodeAtBegin(core, node, option) {
    var contentDiv = core.contentDiv;
    var firstBlock = roosterjs_editor_dom_1.getBlockElementAtNode(contentDiv, roosterjs_editor_dom_1.getFirstLeafNode(contentDiv));
    var insertedNode;
    if (firstBlock) {
        var refNode = firstBlock.getStartNode();
        var refParentNode = refNode.parentNode;
        if (option.insertOnNewLine) {
            // For insert on new line, insert it before the start of block
            insertedNode = refParentNode.insertBefore(node, refNode);
        }
        else {
            // not to insert on new line (to insert inline)
            // we shall try to insert the node in the block
            if (refNode.firstChild) {
                // if the refNode has firstChild, insert the new node before first child
                // i.e. <div>hello</div>, first child will be hello. We want to insert the content
                // before hello, but still within the DIV
                insertedNode = refNode.insertBefore(node, refNode.firstChild);
            }
            else if (refNode.nodeType == 3 /* Text */ ||
                isVoidHtmlElement_1.default(refNode)) {
                // refNode is text or void html element (HR, BR etc.) which cannot have children
                // i.e. <div>hello<br>world</div>, first block is hello<br>
                // we want to insert the node before hello, but still within the DIV
                insertedNode = refParentNode.insertBefore(node, refNode);
            }
            else {
                // refNode is element type. It does not have children, but can have children
                // i.e. empty block <div></div>
                // Use appendChild to append it into refNode
                insertedNode = refNode.appendChild(node);
            }
        }
    }
    else {
        // No first block, this can happen when editor is empty. Use appendChild to insert the content in contentDiv
        insertedNode = core.contentDiv.appendChild(node);
    }
    // Final check to see if the inserted node is a block. If not block and the ask is to insert on new line,
    // add a DIV wrapping
    if (insertedNode && option.insertOnNewLine && !roosterjs_editor_dom_1.isBlockElement(insertedNode)) {
        roosterjs_editor_dom_1.wrap(insertedNode, HTML_EMPTY_DIV);
    }
}
// Insert a node at end of the editor
function insertNodeAtEnd(core, node, option) {
    var contentDiv = core.contentDiv;
    var lastBlock = roosterjs_editor_dom_1.getBlockElementAtNode(contentDiv, roosterjs_editor_dom_1.getLastLeafNode(contentDiv));
    var insertedNode;
    if (lastBlock) {
        var refNode = lastBlock.getEndNode();
        var refParentNode = refNode.parentNode;
        if (option.insertOnNewLine) {
            // For insert on new line, insert it after the refNode (before refNode's next sibling)
            // The second param to insertBefore can be null, which means to insert at the end
            // refNode.nextSibling can be null, which ok and in that case, insertBefore behaves just like appendChild
            insertedNode = refParentNode.insertBefore(node, refNode.nextSibling);
        }
        else {
            // not to insert on new line (to insert inline)
            // the node needs to be inserted within the block
            if (refNode.lastChild) {
                // if the refNode has lastChild, use appendChild (which is like to insert as last child)
                // i.e. <div>hello</div>, the content will be inserted after hello
                insertedNode = refNode.appendChild(node);
            }
            else if (refNode.nodeType == 3 /* Text */ ||
                isVoidHtmlElement_1.default(refNode)) {
                // refNode is text or void html element (HR, BR etc.) which cannot have children
                // i.e. <div>hello<br>world</div>, world is the last block
                insertedNode = refParentNode.insertBefore(node, refNode.nextSibling);
            }
            else {
                // refNode is element type (other than void element), insert it as a child to refNode
                // i.e. <div></div>
                insertedNode = refNode.appendChild(node);
            }
        }
    }
    else {
        // No last block, editor is likely empty, use appendChild
        insertedNode = core.contentDiv.appendChild(node);
    }
    // Final check to see if the inserted node is a block. If not block and the ask is to insert on new line,
    // add a DIV wrapping
    if (insertedNode && option.insertOnNewLine && !roosterjs_editor_dom_1.isBlockElement(insertedNode)) {
        roosterjs_editor_dom_1.wrap(insertedNode, HTML_EMPTY_DIV);
    }
}
// Insert node at selection
function insertNodeAtSelection(core, node, option) {
    var rawRange = getLiveRange_1.default(core) || core.cachedRange;
    if (rawRange) {
        // if to replace the selection and the selection is not collapsed, remove the the content at selection first
        if (option.replaceSelection && !rawRange.collapsed) {
            rawRange.deleteContents();
        }
        // Create a clone (backup) for the selection first as we may need to restore to it later
        var clonedRange = new roosterjs_editor_dom_1.SelectionRange(rawRange);
        var blockElement = roosterjs_editor_dom_1.getBlockElementAtNode(core.contentDiv, rawRange.startContainer);
        if (blockElement) {
            var endNode = blockElement.getEndNode();
            if (option.insertOnNewLine) {
                // Adjust the insertion point
                // option.insertOnNewLine means to insert on a block after the selection, not really right at the selection
                // This is commonly used when users want to insert signature. They could place cursor somewhere mid of a line
                // and insert signature, they actually want signature to be inserted the line after the selection
                rawRange.setEndAfter(endNode);
                rawRange.collapse(false /*toStart*/);
            }
            else if (roosterjs_editor_dom_1.getTagOfNode(endNode) == 'P') {
                // Insert into a P tag may cause issues when the inserted content contains any block element.
                // Change P tag to DIV to make sure it works well
                roosterjs_editor_dom_1.changeElementTag(endNode, 'div', rawRange);
            }
        }
        var nodeForCursor = node.nodeType == 11 /* DocumentFragment */ ? node.lastChild : node;
        rawRange.insertNode(node);
        if (option.updateCursor && nodeForCursor) {
            select_1.default(core, nodeForCursor, roosterjs_editor_dom_1.Position.After);
        }
        else {
            select_1.default(core, clonedRange);
        }
    }
}


/***/ }),
/* 97 */
/***/ (function(module, exports, __webpack_require__) {

"use strict";

Object.defineProperty(exports, "__esModule", { value: true });
var getLiveRange_1 = __webpack_require__(6);
var roosterjs_editor_dom_1 = __webpack_require__(0);
function getContentTraverser(core, scope, position) {
    if (position === void 0) { position = 2 /* SelectionStart */; }
    var range = getLiveRange_1.default(core) || core.cachedRange;
    if (scope != 2 /* Body */ && !range) {
        return null;
    }
    var contentTraverser;
    var scoper;
    switch (scope) {
        case 0 /* Block */:
            scoper = new roosterjs_editor_dom_1.SelectionBlockScoper(core.contentDiv, new roosterjs_editor_dom_1.SelectionRange(range), position);
            break;
        case 1 /* Selection */:
            scoper = new roosterjs_editor_dom_1.SelectionScoper(core.contentDiv, new roosterjs_editor_dom_1.SelectionRange(range));
            break;
        case 2 /* Body */:
            scoper = new roosterjs_editor_dom_1.BodyScoper(core.contentDiv);
            break;
    }
    if (scoper) {
        contentTraverser = new roosterjs_editor_dom_1.ContentTraverser(core.contentDiv, scoper);
    }
    return contentTraverser;
}
exports.default = getContentTraverser;


/***/ }),
/* 98 */
/***/ (function(module, exports, __webpack_require__) {

"use strict";

Object.defineProperty(exports, "__esModule", { value: true });
var triggerEvent_1 = __webpack_require__(42);
function attachDomEvent(core, eventName, pluginEventType, beforeDispatch) {
    var onEvent = function (event) {
        if (beforeDispatch) {
            beforeDispatch(event);
        }
        if (pluginEventType != null) {
            triggerEvent_1.default(core, {
                eventType: pluginEventType,
                rawEvent: event,
            }, false /*broadcast*/);
        }
    };
    core.contentDiv.addEventListener(eventName, onEvent);
    return function () {
        core.contentDiv.removeEventListener(eventName, onEvent);
    };
}
exports.default = attachDomEvent;


/***/ }),
/* 99 */
/***/ (function(module, exports, __webpack_require__) {

"use strict";

Object.defineProperty(exports, "__esModule", { value: true });
var getLiveRange_1 = __webpack_require__(6);
var select_1 = __webpack_require__(11);
var lib_1 = __webpack_require__(0);
function formatWithUndo(core, callback, preserveSelection, skipAddingUndoAfterFormat) {
    var isNested = core.suspendAddingUndoSnapshot;
    if (!isNested) {
        core.undo.addUndoSnapshot();
        core.suspendAddingUndoSnapshot = true;
    }
    try {
        if (callback) {
            if (preserveSelection) {
                var range = getLiveRange_1.default(core) || core.cachedRange;
                var selectionRange = new lib_1.SelectionRange(range);
                var start = selectionRange.start.normalize();
                var end = selectionRange.end.normalize();
                var fallbackNode = callback();
                if (!select_1.default(core, start, end) && fallbackNode instanceof Node) {
                    select_1.default(core, fallbackNode);
                }
            }
            else {
                callback();
            }
            if (!isNested && !skipAddingUndoAfterFormat) {
                core.undo.addUndoSnapshot();
            }
        }
    }
    finally {
        if (!isNested) {
            core.suspendAddingUndoSnapshot = false;
        }
    }
}
exports.default = formatWithUndo;


/***/ }),
/* 100 */
/***/ (function(module, exports, __webpack_require__) {

"use strict";

Object.defineProperty(exports, "__esModule", { value: true });
var fromHtml_1 = __webpack_require__(22);
// Wrap all the node with html and return the wrapped node
// All nodes should be under same parent
function wrapAll(nodes, htmlFragment) {
    if (htmlFragment === void 0) { htmlFragment = '<div></div>'; }
    if (!nodes || nodes.length == 0) {
        return null;
    }
    var parentNode = nodes[0].parentNode;
    var wrapper = parentNode;
    if (htmlFragment) {
        wrapper = fromHtml_1.default(htmlFragment, nodes[0].ownerDocument)[0];
        if (parentNode) {
            parentNode.insertBefore(wrapper, nodes[0]);
        }
        for (var i = 0; i < nodes.length; i++) {
            wrapper.appendChild(nodes[i]);
        }
    }
    return wrapper;
}
exports.default = wrapAll;


/***/ }),
/* 101 */
/***/ (function(module, exports, __webpack_require__) {

"use strict";

Object.defineProperty(exports, "__esModule", { value: true });
// Removes the node and keep all children in place, return the parentNode where the children are attached
function unwrap(node) {
    // Unwrap requires a parentNode
    var parentNode = node ? node.parentNode : null;
    if (!parentNode) {
        return null;
    }
    while (node.firstChild) {
        parentNode.insertBefore(node.firstChild, node);
    }
    parentNode.removeChild(node);
    return parentNode;
}
exports.default = unwrap;


/***/ }),
/* 102 */
/***/ (function(module, exports, __webpack_require__) {

"use strict";

Object.defineProperty(exports, "__esModule", { value: true });
/**
 * Convert plain to HTML
 * @param text The plain text to convert
 * @returns HTML string to present the input text
 */
function textToHtml(text) {
    text = (text || '')
        .replace(/&/g, '&amp;')
        .replace(/</g, '&lt;')
        .replace(/>/g, '&gt;')
        .replace(/'/g, '&#39;')
        .replace(/"/g, '&quot;');
    var lines = text.split('\n');
    if (lines.length == 2) {
        text = "<span>" + lines[0] + "<br></span><span>" + lines[1] + "</span>";
    }
    else if (lines.length > 2) {
        text = '';
        lines.forEach(function (line, i) {
            line = line || '\u200B'; // Use ZeroWidthSpace for empty line
            if (i == 0) {
                text += "<span>" + line + "<br></span>";
            }
            else if (i == lines.length - 1) {
                text += "<span>" + line + "</span>";
            }
            else {
                text += "<div>" + line + "</div>";
            }
        });
    }
    text = text.replace(/\s/g, '&nbsp;');
    return text;
}
exports.default = textToHtml;


/***/ }),
/* 103 */
/***/ (function(module, exports, __webpack_require__) {

"use strict";

Object.defineProperty(exports, "__esModule", { value: true });
/**
 * Split parent node of the given node before/after the given node.
 * When a parent node contains [A,B,C] and pass B as the given node,
 * If split before, the new nodes will be [A][B,C] and returns [A];
 * otherwise, it will be [A,B][C] and returns [C].
 * @param node The node to split before/after
 * @param splitBefore Whether split before or after
 * @returns The new parent node
 */
function splitParentNode(node, splitBefore) {
    var parentNode = node.parentNode;
    var newParent = parentNode.cloneNode(false /*deep*/);
    if (splitBefore) {
        while (parentNode.firstChild && parentNode.firstChild != node) {
            newParent.appendChild(parentNode.firstChild);
        }
    }
    else {
        while (node.nextSibling) {
            newParent.appendChild(node.nextSibling);
        }
    }
    if (newParent.firstChild) {
        parentNode.parentNode.insertBefore(newParent, splitBefore ? parentNode : parentNode.nextSibling);
    }
    else {
        newParent = null;
    }
    return newParent;
}
exports.default = splitParentNode;


/***/ }),
/* 104 */
/***/ (function(module, exports, __webpack_require__) {

"use strict";

Object.defineProperty(exports, "__esModule", { value: true });
var VISIBLE_ELEMENT_SELECTORS = ['table', 'img', 'li'];
var ZERO_WIDTH_SPACE = '\u200b';
/**
 * Check if a given node has visible content
 */
function isNodeEmpty(node, trim) {
    var trimmer = trim ? function (text) { return text.trim(); } : function (text) { return text; };
    if (node.nodeType == 3 /* Text */) {
        return trimmer(node.data) != '';
    }
    else if (node.nodeType == 1 /* Element */) {
        var element = node;
        var textContent = trimmer(element.textContent);
        if (textContent != '' && textContent != ZERO_WIDTH_SPACE) {
            return false;
        }
        for (var _i = 0, VISIBLE_ELEMENT_SELECTORS_1 = VISIBLE_ELEMENT_SELECTORS; _i < VISIBLE_ELEMENT_SELECTORS_1.length; _i++) {
            var selector = VISIBLE_ELEMENT_SELECTORS_1[_i];
            if (element.querySelectorAll(selector).length > 0) {
                return false;
            }
        }
    }
    return true;
}
exports.default = isNodeEmpty;


/***/ }),
/* 105 */
/***/ (function(module, exports, __webpack_require__) {

"use strict";

Object.defineProperty(exports, "__esModule", { value: true });
var getTagOfNode_1 = __webpack_require__(8);
var HTML_REGEX = /<html[^>]*>[\s\S]*<\/html>/i;
/**
 * Sanitize HTML string
 * This function will do the following work:
 * 1. Convert global CSS into inline CSS
 * 2. Remove dangerous HTML tags and attributes
 * 3. Remove useless CSS properties
 * @param html The input HTML
 * @param additionalStyleNodes additional style nodes for inline css converting
 * @param convertInlineCssOnly Whether only convert inline css and skip html content sanitizing
 * @param propertyCallbacks A callback function map to handle HTML properties
 */
function sanitizeHtml(html, additionalStyleNodes, convertInlineCssOnly, propertyCallbacks, currentStyle) {
    var parser = new DOMParser();
    var matches = HTML_REGEX.exec(html);
    html = matches ? matches[0] : html;
    var doc;
    if (!html ||
        !html.trim() ||
        !(doc = parser.parseFromString(html, 'text/html')) ||
        !doc.body ||
        !doc.body.firstChild) {
        return '';
    }
    // 1. Convert global CSS into inline CSS
    applyInlineStyle(doc, additionalStyleNodes);
    // 2, 3: Remove dangerous HTML tags and attributes, remove useless CSS properties
    if (!convertInlineCssOnly) {
        var callbackPropertyNames = (propertyCallbacks ? Object.keys(propertyCallbacks) : []).map(function (name) { return name.toLowerCase(); });
        removeUnusedCssAndDangerousContent(doc.body, callbackPropertyNames, propertyCallbacks, currentStyle || {});
    }
    return doc.body.innerHTML;
}
exports.default = sanitizeHtml;
var ALLOWED_HTML_TAGS = [
    'BODY',
    'H1',
    'H2',
    'H3',
    'H4',
    'H5',
    'H6',
    'FORM',
    'P',
    'BR',
    'HR',
    'ACRONYM',
    'ABBR',
    'ADDRESS',
    'B',
    'BDI',
    'BDO',
    'BIG',
    'BLOCKQUOTE',
    'CENTER',
    'CITE',
    'CODE',
    'DEL',
    'DFN',
    'EM',
    'FONT',
    'I',
    'INS',
    'KBD',
    'MARK',
    'METER',
    'PRE',
    'PROGRESS',
    'Q',
    'RP',
    'RT',
    'RUBY',
    'S',
    'SAMP',
    'SMALL',
    'STRIKE',
    'STRONG',
    'SUB',
    'SUP',
    'TEMPLATE',
    'TIME',
    'TT',
    'U',
    'VAR',
    'WBR',
    'XMP',
    'INPUT',
    'TEXTAREA',
    'BUTTON',
    'SELECT',
    'OPTGROUP',
    'OPTION',
    'LABEL',
    'FIELDSET',
    'LEGEND',
    'DATALIST',
    'OUTPUT',
    'IMG',
    'MAP',
    'AREA',
    'CANVAS',
    'FIGCAPTION',
    'FIGURE',
    'PICTURE',
    'A',
    'NAV',
    'UL',
    'OL',
    'LI',
    'DIR',
    'UL',
    'DL',
    'DT',
    'DD',
    'MENU',
    'MENUITEM',
    'TABLE',
    'CAPTION',
    'TH',
    'TR',
    'TD',
    'THEAD',
    'TBODY',
    'TFOOT',
    'COL',
    'COLGROUP',
    'DIV',
    'SPAN',
    'HEADER',
    'FOOTER',
    'MAIN',
    'SECTION',
    'ARTICLE',
    'ASIDE',
    'DETAILS',
    'DIALOG',
    'SUMMARY',
    'DATA',
];
var ALLOWED_HTML_ATTRIBUTES = [
    'accept',
    'align',
    'alt',
    'checked',
    'cite',
    'cols',
    'colspan',
    'contextmenu',
    'coords',
    'datetime',
    'default',
    'dir',
    'dirname',
    'disabled',
    'download',
    'headers',
    'height',
    'hidden',
    'high',
    'href',
    'hreflang',
    'ismap',
    'kind',
    'label',
    'lang',
    'list',
    'low',
    'max',
    'maxlength',
    'media',
    'min',
    'multiple',
    'open',
    'optimum',
    'pattern',
    'placeholder',
    'readonly',
    'rel',
    'required',
    'reversed',
    'rows',
    'rowspan',
    'scope',
    'selected',
    'shape',
    'size',
    'sizes',
    'span',
    'spellcheck',
    'src',
    'srclang',
    'srcset',
    'start',
    'step',
    'style',
    'tabindex',
    'target',
    'title',
    'translate',
    'type',
    'usemap',
    'value',
    'width',
    'wrap',
];
function applyInlineStyle(doc, additionalStyleNodes) {
    var styleNodes = toArray(doc.querySelectorAll('style'));
    var styleSheets = (additionalStyleNodes || [])
        .reverse()
        .map(function (node) { return node.sheet; })
        .concat(styleNodes.map(function (node) { return node.sheet; }).reverse());
    for (var _i = 0, styleSheets_1 = styleSheets; _i < styleSheets_1.length; _i++) {
        var styleSheet = styleSheets_1[_i];
        var _loop_1 = function (j) {
            // Skip any none-style rule, i.e. @page
            var styleRule = styleSheet.cssRules[j];
            var text = styleRule.style.cssText;
            if (styleRule.type != CSSRule.STYLE_RULE || !text || !styleRule.selectorText) {
                return "continue";
            }
            // Make sure the selector is not empty
            for (var _i = 0, _a = styleRule.selectorText.split(','); _i < _a.length; _i++) {
                var selector = _a[_i];
                if (!selector || !selector.trim() || selector.indexOf(':') >= 0) {
                    continue;
                }
                var nodes = toArray(doc.querySelectorAll(selector));
                // Always put existing styles after so that they have higher priority
                // Which means if both global style and inline style apply to the same element,
                // inline style will have higher priority
                nodes.forEach(function (node) {
                    return node.setAttribute('style', text + (node.getAttribute('style') || ''));
                });
            }
        };
        for (var j = styleSheet.cssRules.length - 1; j >= 0; j--) {
            _loop_1(j);
        }
    }
}
function removeUnusedCssAndDangerousContent(node, callbackPropertyNames, propertyCallbacks, currentStyle) {
    var thisStyle = Object.assign ? Object.assign({}, currentStyle) : {};
    var nodeType = node.nodeType;
    var tag = getTagOfNode_1.default(node) || '';
    var isElement = nodeType == 1 /* Element */;
    if ((isElement && ALLOWED_HTML_TAGS.indexOf(tag) < 0 && tag.indexOf(':') < 0) ||
        (!isElement && nodeType != 3 /* Text */)) {
        node.parentNode.removeChild(node);
    }
    else if (nodeType == 1 /* Element */) {
        var element = node;
        if (element.hasAttribute('style')) {
            removeUnusedCss(element, thisStyle);
        }
        removeDisallowedAttributes(element, callbackPropertyNames, propertyCallbacks);
        var child = element.firstChild;
        var next = void 0;
        for (; child; child = next) {
            next = child.nextSibling;
            removeUnusedCssAndDangerousContent(child, callbackPropertyNames, propertyCallbacks, thisStyle);
        }
    }
}
function removeUnusedCss(element, thisStyle) {
    var source = element
        .getAttribute('style')
        .split(';')
        .filter(function (style) { return style && style.trim() != ''; });
    var result = source.filter(function (style) {
        var pair = style.split(':');
        if (pair.length == 2) {
            var name_1 = pair[0].trim().toLowerCase();
            var value = pair[1].trim().toLowerCase();
            var isInheritable = thisStyle[name_1] != undefined;
            var keep = value != 'inherit' &&
                ((isInheritable && value != thisStyle[name_1]) || (!isInheritable && value != 'initial' && value != 'normal')) &&
                !isDangerousCss(name_1, value);
            if (keep && isInheritable) {
                thisStyle[name_1] = value;
            }
            return keep;
        }
        else {
            return false;
        }
    });
    if (source.length != result.length) {
        if (result.length > 0) {
            element.setAttribute('style', result.join(';'));
        }
        else {
            element.removeAttribute('style');
        }
    }
}
function isDangerousCss(name, value) {
    if (name == 'position') {
        return true;
    }
    if (value.indexOf('expression') >= 0) {
        return true;
    }
    return false;
}
function removeDisallowedAttributes(element, callbackPropertyNames, propertyCallbacks) {
    for (var i = element.attributes.length - 1; i >= 0; i--) {
        var attribute = element.attributes[i];
        var name_2 = attribute.name.toLowerCase().trim();
        var value = attribute.value.trim();
        if (callbackPropertyNames.indexOf(name_2) >= 0) {
            value = propertyCallbacks[name_2](value);
            if (value != null) {
                attribute.value = value;
            }
            else {
                element.removeAttribute(name_2);
            }
        }
        else if (ALLOWED_HTML_ATTRIBUTES.indexOf(name_2) < 0 ||
            value.toLowerCase().indexOf('script:') >= 0) {
            element.removeAttribute(attribute.name);
        }
    }
}
function toArray(list) {
    return [].slice.call(list);
}


/***/ }),
/* 106 */
/***/ (function(module, exports, __webpack_require__) {

"use strict";

Object.defineProperty(exports, "__esModule", { value: true });
var SelectionRange_1 = __webpack_require__(16);
var getComputedStyle_1 = __webpack_require__(14);
var getTagOfNode_1 = __webpack_require__(8);
function changeElementTag(element, newTag, range) {
    var selectionRange = range ? new SelectionRange_1.default(range).normalize() : null;
    var newElement = element.ownerDocument.createElement(newTag);
    for (var i = 0; i < element.attributes.length; i++) {
        var attr = element.attributes[i];
        newElement.setAttribute(attr.name, attr.value);
    }
    while (element.firstChild) {
        newElement.appendChild(element.firstChild);
    }
    if (getTagOfNode_1.default(element) == 'P') {
        var styles = getComputedStyle_1.default(element, ['margin-top', 'margin-bottom']);
        newElement.style.marginTop = styles[0];
        newElement.style.marginBottom = styles[1];
    }
    if (element.parentNode) {
        element.parentNode.replaceChild(newElement, element);
    }
    if (selectionRange &&
        selectionRange.start.node != element &&
        selectionRange.end.node != element) {
        try {
            range.setStart(selectionRange.start.node, selectionRange.start.offset);
            range.setEnd(selectionRange.end.node, selectionRange.end.offset);
        }
        catch (e) { }
    }
    return newElement;
}
exports.default = changeElementTag;


/***/ }),
/* 107 */
/***/ (function(module, exports, __webpack_require__) {

"use strict";

Object.defineProperty(exports, "__esModule", { value: true });
function applyFormat(element, format) {
    if (format) {
        var elementStyle = element.style;
        if (format.fontFamily) {
            elementStyle.fontFamily = format.fontFamily;
        }
        if (format.fontSize) {
            elementStyle.fontSize = format.fontSize;
        }
        if (format.textColor) {
            elementStyle.color = format.textColor;
        }
        if (format.backgroundColor) {
            elementStyle.backgroundColor = format.backgroundColor;
        }
        if (format.bold) {
            elementStyle.fontWeight = 'bold';
        }
        if (format.italic) {
            elementStyle.fontStyle = 'italic';
        }
        if (format.underline) {
            elementStyle.textDecoration = 'underline';
        }
    }
}
exports.default = applyFormat;


/***/ }),
/* 108 */
/***/ (function(module, exports, __webpack_require__) {

"use strict";

Object.defineProperty(exports, "__esModule", { value: true });
var VTable = /** @class */ (function () {
    function VTable(node) {
        var _this = this;
        this.trs = [];
        this.table = node instanceof HTMLTableElement ? node : getTableFromTd(node);
        if (this.table) {
            var currentTd_1 = node instanceof HTMLTableElement ? null : node;
            var trs = [].slice.call(this.table.rows);
            this.cells = trs.map(function (row) { return []; });
            trs.forEach(function (tr, rowIndex) {
                _this.trs[rowIndex % 2] = tr;
                for (var sourceCol = 0, targetCol = 0; sourceCol < tr.cells.length; sourceCol++) {
                    // Skip the cells which already initialized
                    for (; _this.cells[rowIndex][targetCol]; targetCol++) { }
                    var td = tr.cells[sourceCol];
                    if (td == currentTd_1) {
                        _this.col = targetCol;
                        _this.row = rowIndex;
                    }
                    for (var colSpan = 0; colSpan < td.colSpan; colSpan++, targetCol++) {
                        for (var rowSpan = 0; rowSpan < td.rowSpan; rowSpan++) {
                            _this.cells[rowIndex + rowSpan][targetCol] = {
                                td: colSpan + rowSpan == 0 ? td : null,
                                spanLeft: colSpan > 0,
                                spanAbove: rowSpan > 0,
                            };
                        }
                    }
                }
            });
        }
    }
    VTable.prototype.writeBack = function () {
        var _this = this;
        if (this.cells) {
            VTable.moveChildren(this.table);
            this.table.style.borderCollapse = 'collapse';
            this.cells.forEach(function (row, r) {
                var tr = VTable.cloneNode(_this.trs[r % 2] || _this.trs[0]);
                _this.table.appendChild(tr);
                row.forEach(function (cell, c) {
                    if (cell.td) {
                        _this.recalcSpans(r, c);
                        tr.appendChild(cell.td);
                    }
                });
            });
        }
        else {
            this.table.parentNode.removeChild(this.table);
        }
    };
    VTable.prototype.applyFormat = function (format) {
        this.trs[0].style.backgroundColor = format.bgColorOdd || 'transparent';
        if (this.trs[1]) {
            this.trs[1].style.backgroundColor = format.bgColorEven || 'transparent';
        }
        this.cells.forEach(function (row) {
            return row.filter(function (cell) { return cell.td; }).forEach(function (cell) {
                cell.td.style.borderTop = getBorderStyle(format.topBorderColor);
                cell.td.style.borderBottom = getBorderStyle(format.bottomBorderColor);
                cell.td.style.borderLeft = getBorderStyle(format.verticalBorderColor);
                cell.td.style.borderRight = getBorderStyle(format.verticalBorderColor);
            });
        });
    };
    VTable.prototype.forEachCellOfCurrentColumn = function (callback) {
        for (var i = 0; i < this.cells.length; i++) {
            callback(this.getCell(i, this.col), this.cells[i], i);
        }
    };
    VTable.prototype.forEachCellOfCurrentRow = function (callback) {
        for (var i = 0; i < this.cells[this.row].length; i++) {
            callback(this.getCell(this.row, i), i);
        }
    };
    VTable.prototype.getCell = function (row, col) {
        return (this.cells[row] && this.cells[row][col]) || {};
    };
    VTable.prototype.getCurrentTd = function () {
        if (this.cells) {
            var row = Math.min(this.cells.length - 1, this.row);
            var col = Math.min(this.cells[row].length - 1, this.col);
            while (row >= 0 && col >= 0) {
                var cell = this.getCell(row, col);
                if (cell.td) {
                    return cell.td;
                }
                else if (cell.spanLeft) {
                    col--;
                }
                else if (cell.spanAbove) {
                    row--;
                }
                else {
                    break;
                }
            }
        }
        return null;
    };
    VTable.moveChildren = function (fromNode, toNode) {
        while (fromNode.firstChild) {
            if (toNode) {
                toNode.appendChild(fromNode.firstChild);
            }
            else {
                fromNode.removeChild(fromNode.firstChild);
            }
        }
    };
    VTable.cloneNode = function (node) {
        var newNode = node ? node.cloneNode(false /*deep*/) : null;
        if (newNode && newNode instanceof HTMLTableCellElement && !newNode.firstChild) {
            newNode.appendChild(node.ownerDocument.createElement('br'));
        }
        return newNode;
    };
    VTable.cloneCell = function (cell) {
        return {
            td: VTable.cloneNode(cell.td),
            spanAbove: cell.spanAbove,
            spanLeft: cell.spanLeft,
        };
    };
    VTable.prototype.recalcSpans = function (row, col) {
        var td = this.getCell(row, col).td;
        if (td) {
            td.colSpan = 1;
            td.rowSpan = 1;
            for (var i = col + 1; i < this.cells[row].length; i++) {
                var cell = this.getCell(row, i);
                if (cell.td || !cell.spanLeft) {
                    break;
                }
                td.colSpan = i + 1 - col;
            }
            for (var i = row + 1; i < this.cells.length; i++) {
                var cell = this.getCell(i, col);
                if (cell.td || !cell.spanAbove) {
                    break;
                }
                td.rowSpan = i + 1 - row;
            }
        }
    };
    return VTable;
}());
exports.default = VTable;
function getTableFromTd(td) {
    var result = td;
    for (; result && result.tagName != 'TABLE'; result = result.parentElement) { }
    return result;
}
function getBorderStyle(style) {
    return 'solid 1px ' + (style || 'transparent');
}


/***/ }),
/* 109 */
/***/ (function(module, exports, __webpack_require__) {

"use strict";

Object.defineProperty(exports, "__esModule", { value: true });
<<<<<<< HEAD
var EditorSelection_1 = __webpack_require__(44);
// This is selection scoper that provide a start inline as the start of the selection
// and checks if a block falls in the selection (isBlockInScope)
// last trimInlineElement to trim any inline element to return a partial that falls in the selection
var SelectionScoper = /** @class */ (function () {
    function SelectionScoper(rootNode, selectionRange) {
        this.editorSelection = new EditorSelection_1.default(rootNode, selectionRange);
    }
    // Provide a start block as the first block after the cursor
    SelectionScoper.prototype.getStartBlockElement = function () {
        return this.editorSelection.startBlockElement;
    };
    // Provide a start inline as the first inline after the cursor
    SelectionScoper.prototype.getStartInlineElement = function () {
        return this.editorSelection.startInlineElement;
    };
    // Checks if a block completely falls in the selection
    SelectionScoper.prototype.isBlockInScope = function (blockElement) {
        return blockElement ? this.editorSelection.isBlockInScope(blockElement) : false;
    };
    // Trim an incoming inline. If it falls completely outside selection, return null
    // otherwise return a partial that represents the portion that falls in the selection
    SelectionScoper.prototype.trimInlineElement = function (inlineElement) {
        return inlineElement ? this.editorSelection.trimInlineElement(inlineElement) : null;
    };
    return SelectionScoper;
}());
exports.default = SelectionScoper;
=======
var roosterjs_editor_dom_1 = __webpack_require__(0);
var roosterjs_editor_api_1 = __webpack_require__(4);
var CONTAINER_HTML = '<div contenteditable style="width: 1px; height: 1px; overflow: hidden; position: fixed; top: 0; left; 0; -webkit-user-select: text"></div>';
/**
 * Build ClipboardData from a paste event
 * @param event The paste event
 * @param editor The editor
 * @param callback Callback function when data is ready
 * @param useDirectPaste Whether use direct HTML instead of using temp DIV
 */
function buildClipboardData(event, editor, callback, useDirectPaste) {
    var dataTransfer = event.clipboardData || editor.getDocument().defaultView.clipboardData;
    var types = dataTransfer.types ? [].slice.call(dataTransfer.types) : [];
    var clipboardData = {
        snapshotBeforePaste: null,
        originalFormat: getCurrentFormat(editor),
        types: types,
        image: getImage(dataTransfer),
        text: dataTransfer.getData('text'),
        html: null,
    };
    if (useDirectPaste && event.clipboardData && event.clipboardData.items) {
        directRetrieveHtml(event, function (html) {
            clipboardData.html = html;
            callback(clipboardData);
        });
    }
    else {
        retrieveHtmlViaTempDiv(editor, function (html) {
            clipboardData.html = html;
            clipboardData.isHtmlFromTempDiv = true;
            callback(clipboardData);
        });
    }
}
exports.default = buildClipboardData;
function getCurrentFormat(editor) {
    var format = roosterjs_editor_api_1.getFormatState(editor);
    return format
        ? {
            fontFamily: format.fontName,
            fontSize: format.fontSize,
            textColor: format.textColor,
            backgroundColor: format.backgroundColor,
            bold: format.isBold,
            italic: format.isItalic,
            underline: format.isUnderline,
        }
        : {};
}
function getImage(dataTransfer) {
    // Chrome, Firefox, Edge support dataTransfer.items
    var fileCount = dataTransfer.items ? dataTransfer.items.length : 0;
    for (var i = 0; i < fileCount; i++) {
        var item = dataTransfer.items[i];
        if (item.type && item.type.indexOf('image/') == 0) {
            return item.getAsFile();
        }
    }
    // IE, Safari support dataTransfer.files
    fileCount = dataTransfer.files ? dataTransfer.files.length : 0;
    for (var i = 0; i < fileCount; i++) {
        var file = dataTransfer.files.item(i);
        if (file.type && file.type.indexOf('image/') == 0) {
            return file;
        }
    }
    return null;
}
function directRetrieveHtml(event, callback) {
    event.preventDefault();
    var items = event.clipboardData.items;
    for (var i = 0; i < items.length; i++) {
        var item = items[i];
        if (item.type && item.type.indexOf('text/html') == 0) {
            item.getAsString(callback);
            return;
        }
    }
    callback(null);
}
function retrieveHtmlViaTempDiv(editor, callback) {
    // cache original selection range in editor
    var originalSelectionRange = editor.getSelectionRange();
    var tempDiv = getTempDivForPaste(editor);
    tempDiv.focus();
    window.requestAnimationFrame(function () {
        if (editor) {
            // restore original selection range in editor
            editor.updateSelection(originalSelectionRange);
            callback(tempDiv.innerHTML);
            tempDiv.style.display = 'none';
            tempDiv.innerHTML = '';
        }
    });
}
function getTempDivForPaste(editor) {
    var tempDiv = editor.getCustomData('PasteDiv', function () {
        var pasteDiv = roosterjs_editor_dom_1.fromHtml(CONTAINER_HTML, editor.getDocument())[0];
        editor.insertNode(pasteDiv, {
            position: 3 /* Outside */,
            updateCursor: false,
            replaceSelection: false,
            insertOnNewLine: false,
        });
        return pasteDiv;
    }, function (pasteDiv) {
        pasteDiv.parentNode.removeChild(pasteDiv);
    });
    tempDiv.style.display = '';
    return tempDiv;
}
>>>>>>> 9d4ccbfb


/***/ }),
/* 110 */
/***/ (function(module, exports, __webpack_require__) {

"use strict";

Object.defineProperty(exports, "__esModule", { value: true });
var PartialInlineElement_1 = __webpack_require__(13);
var getInlineElementAtNode_1 = __webpack_require__(7);
var shouldSkipNode_1 = __webpack_require__(24);
var getLeafSibling_1 = __webpack_require__(4);
/**
 * Get inline element before a position
 * This is mostly used when we want to get the inline element before selection/cursor
 * There is a possible that the cursor is in middle of an inline element (i.e. mid of a text node)
 * in this case, we only want to return what is before cursor (a partial of an inline) to indicate
 * that we're in middle.
 * @param rootNode Root node of current scope, use for create InlineElement
 * @param position The position to get InlineElement before
 */
function getInlineElementBefore(rootNode, position) {
    return getInlineElementBeforeAfterPoint(rootNode, position, false /*isAfter*/);
}
exports.getInlineElementBefore = getInlineElementBefore;
/**
 * Get inline element after a position
 * This is mostly used when we want to get the inline element after selection/cursor
 * There is a possible that the cursor is in middle of an inline element (i.e. mid of a text node)
 * in this case, we only want to return what is before cursor (a partial of an inline) to indicate
 * that we're in middle.
 * @param rootNode Root node of current scope, use for create InlineElement
 * @param position The position to get InlineElement after
 */
function getInlineElementAfter(rootNode, position) {
    return getInlineElementBeforeAfterPoint(rootNode, position, true /*isAfter*/);
}
exports.getInlineElementAfter = getInlineElementAfter;
function getInlineElementBeforeAfterPoint(rootNode, position, isAfter) {
    if (!position || !position.node) {
        return null;
    }
    position = position.normalize();
    var node = position.node;
    var isPartial = false;
    var traverseFunc = isAfter ? getLeafSibling_1.getNextLeafSibling : getLeafSibling_1.getPreviousLeafSibling;
    if ((!isAfter && position.offset == 0 && !position.isAtEnd) ||
        (isAfter && position.isAtEnd)) {
        node = traverseFunc(rootNode, node);
    }
    else if (node.nodeType == 3 /* Text */ && ((!isAfter && !position.isAtEnd) || (isAfter && position.offset > 0))) {
        isPartial = true;
    }
    while (node && shouldSkipNode_1.default(node)) {
        node = traverseFunc(rootNode, node);
    }
    var inlineElement = getInlineElementAtNode_1.default(node);
    if (inlineElement && (inlineElement.contains(position) || isPartial)) {
        inlineElement = isAfter ?
            new PartialInlineElement_1.default(inlineElement, position, null) :
            new PartialInlineElement_1.default(inlineElement, null, position);
    }
    return inlineElement;
}


/***/ }),
/* 111 */
/***/ (function(module, exports, __webpack_require__) {

"use strict";

Object.defineProperty(exports, "__esModule", { value: true });
var EditorSelection_1 = __webpack_require__(44);
// This provides traversing content in a selection start block
// This is commonly used for those cursor context sensitive plugin
// i.e. Mentions, Hashtag etc. they want to know text being typed at cursor
// This provides a scope for parsing from cursor position up to begin of the selection block
var SelectionBlockScoper = /** @class */ (function () {
    function SelectionBlockScoper(rootNode, selectionRange, startPosition) {
        this.startPosition = startPosition;
        this.editorSelection = new EditorSelection_1.default(rootNode, selectionRange);
    }
    // Get the start block element
    SelectionBlockScoper.prototype.getStartBlockElement = function () {
        if (!this.selectionBlock) {
            this.selectionBlock = this.editorSelection.startBlockElement;
        }
        return this.selectionBlock;
    };
    // Get the start inline element
    // The start inline refers to inline before the selection start
    // The reason why we choose the one before rather after is, when cursor is at the end of a paragragh,
    // the one after likely will point to inline in next paragragh which may be null if the cursor is at bottom of editor
    SelectionBlockScoper.prototype.getStartInlineElement = function () {
        var theBlock = this.getStartBlockElement();
        var startInline;
        if (theBlock) {
            switch (this.startPosition) {
                case 0 /* Begin */:
                    startInline = theBlock.getFirstInlineElement();
                    break;
                case 1 /* End */:
                    startInline = theBlock.getLastInlineElement();
                    break;
                case 2 /* SelectionStart */:
                    // Get the inline before selection start point, and ensure it falls in the selection block
                    startInline = this.editorSelection.startInlineElement;
                    if (startInline && !theBlock.contains(startInline)) {
                        startInline = null;
                    }
                    break;
            }
        }
        return startInline;
    };
    // This is special case to support when startInlineElement is null
    // startInlineElement being null can happen when cursor is in the end of block. In that case, there
    // isn't anything after the cursor so you get a null startInlineElement. The scoper works together
    // with content traverser. When users ask for a previous inline element and content traverser sees
    // a null startInline element, it will fall back to call this getInlineElementBeforeStart to get a
    // a previous inline element
    SelectionBlockScoper.prototype.getInlineElementBeforeStart = function () {
        var inlineBeforeStart;
        var theBlock = this.getStartBlockElement();
        if (theBlock && this.startPosition == 2 /* SelectionStart */) {
            // Get the inline before selection start point, and ensure it falls in the selection block
            inlineBeforeStart = this.editorSelection.inlineElementBeforeStart;
            if (inlineBeforeStart && !theBlock.contains(inlineBeforeStart)) {
                inlineBeforeStart = null;
            }
        }
        return inlineBeforeStart;
    };
    SelectionBlockScoper.prototype.isBlockInScope = function (blockElement) {
        var theBlock = this.getStartBlockElement();
        return theBlock && blockElement ? theBlock.equals(blockElement) : false;
    };
    // Trim the incoming inline element, and return an inline element
    // This just tests and return the inline element if it is in block
    // This is a block scoper, which is not like selection scoper where it may cut an inline element in half
    // A block scoper does not cut an inline in half
    SelectionBlockScoper.prototype.trimInlineElement = function (inlineElement) {
        var theBlock = this.getStartBlockElement();
        return theBlock && inlineElement && theBlock.contains(inlineElement)
            ? inlineElement
            : null;
    };
    return SelectionBlockScoper;
}());
exports.default = SelectionBlockScoper;


/***/ }),
/* 112 */
/***/ (function(module, exports, __webpack_require__) {

"use strict";

Object.defineProperty(exports, "__esModule", { value: true });
var getFirstLastInlineElement_1 = __webpack_require__(21);
var getLeafNode_1 = __webpack_require__(23);
var getBlockElementAtNode_1 = __webpack_require__(12);
// This provides scoper for traversing the entire editor body starting from the beginning
var BodyScoper = /** @class */ (function () {
    function BodyScoper(rootNode) {
        this.rootNode = rootNode;
    }
    // Get the start block element
    BodyScoper.prototype.getStartBlockElement = function () {
        return getBlockElementAtNode_1.default(this.rootNode, getLeafNode_1.getFirstLeafNode(this.rootNode));
    };
    // Get the first inline element in the editor
    BodyScoper.prototype.getStartInlineElement = function () {
        return getFirstLastInlineElement_1.getFirstInlineElement(this.rootNode);
    };
    // Since the scope is global, all blocks under the root node are in scope
    BodyScoper.prototype.isBlockInScope = function (blockElement) {
        return this.rootNode.contains(blockElement.getStartNode());
    };
    // Since we're at body scope, inline elements never need to be trimmed
    BodyScoper.prototype.trimInlineElement = function (inlineElement) {
        return inlineElement;
    };
    return BodyScoper;
}());
exports.default = BodyScoper;


/***/ }),
/* 113 */
/***/ (function(module, exports, __webpack_require__) {

"use strict";

Object.defineProperty(exports, "__esModule", { value: true });
var getNextPreviousInlineElement_1 = __webpack_require__(49);
var getNextPreviousBlockElement_1 = __webpack_require__(45);
// The provides traversing of content inside editor.
// There are two ways to traverse, block by block, or inline element by inline element
// Block and inline traversing is independent from each other, meanning if you traverse block by block, it does not change
// the current inline element position
var ContentTraverser = /** @class */ (function () {
    function ContentTraverser(rootNode, scoper) {
        this.rootNode = rootNode;
        this.scoper = scoper;
    }
    Object.defineProperty(ContentTraverser.prototype, "currentBlockElement", {
        // Get current block
        get: function () {
            // Prepare currentBlock from the scoper
            if (!this.currentBlock) {
                this.currentBlock = this.scoper.getStartBlockElement();
            }
            return this.currentBlock;
        },
        enumerable: true,
        configurable: true
    });
    // Get next block element
    ContentTraverser.prototype.getNextBlockElement = function () {
        var thisBlock = this.currentBlockElement;
        var nextBlock = thisBlock ? getNextPreviousBlockElement_1.getNextBlockElement(this.rootNode, thisBlock) : null;
        // Make sure this is right block:
        // 1) the block is in scope per scoper
        // 2) the block is after the current block
        // Then:
        // 1) Re-position current block to newly found block
        if (nextBlock && this.scoper.isBlockInScope(nextBlock) && nextBlock.isAfter(thisBlock)) {
            this.currentBlock = nextBlock;
            return this.currentBlock;
        }
        return null;
    };
    // Get previous block element
    ContentTraverser.prototype.getPreviousBlockElement = function () {
        var thisBlock = this.currentBlockElement;
        var previousBlock = thisBlock ? getNextPreviousBlockElement_1.getPreviousBlockElement(this.rootNode, thisBlock) : null;
        // Make sure this is right block:
        // 1) the block is in scope per scoper
        // 2) the block is before the current block
        // Then:
        // 1) Re-position current block to newly found block
        if (previousBlock &&
            this.scoper.isBlockInScope(previousBlock) &&
            thisBlock.isAfter(previousBlock)) {
            this.currentBlock = previousBlock;
            return this.currentBlock;
        }
        return null;
    };
    Object.defineProperty(ContentTraverser.prototype, "currentInlineElement", {
        // Current inline element getter
        get: function () {
            // Retrieve a start inline from scoper
            if (!this.currentInline) {
                this.currentInline = this.scoper.getStartInlineElement();
            }
            return this.currentInline;
        },
        enumerable: true,
        configurable: true
    });
    // Get next inline element
    ContentTraverser.prototype.getNextInlineElement = function () {
        var thisInline = this.currentInlineElement;
        var nextInline;
        if (thisInline) {
            nextInline = getNextPreviousInlineElement_1.getNextInlineElement(this.rootNode, thisInline);
        }
        else {
            nextInline = this.scoper.getInlineElementAfterStart
                ? this.scoper.getInlineElementAfterStart()
                : null;
        }
        // For inline, we need to make sure:
        // 1) it is really next to current, unless current is null
        // 2) pass on the new inline to this.scoper to do the triming and we still get back an inline
        // Then
        // 1) re-position current inline
        if (nextInline &&
            (!thisInline || nextInline.isAfter(thisInline)) &&
            (nextInline = this.scoper.trimInlineElement(nextInline))) {
            this.currentInline = nextInline;
            return this.currentInline;
        }
        return null;
    };
    // Get previous inline element
    ContentTraverser.prototype.getPreviousInlineElement = function () {
        var thisInline = this.currentInlineElement;
        var previousInline;
        if (thisInline) {
            previousInline = getNextPreviousInlineElement_1.getPreviousInlineElement(this.rootNode, thisInline);
        }
        else {
            previousInline = this.scoper.getInlineElementBeforeStart
                ? this.scoper.getInlineElementBeforeStart()
                : null;
        }
        // For inline, we need to make sure:
        // 1) it is really previous to current
        // 2) pass on the new inline to this.scoper to do the trimming and we still get back an inline
        // Then
        // 1) re-position current inline
        if (previousInline &&
            (!thisInline || thisInline.isAfter(previousInline)) &&
            (previousInline = this.scoper.trimInlineElement(previousInline))) {
            this.currentInline = previousInline;
            return this.currentInline;
        }
        return null;
    };
    return ContentTraverser;
}());
exports.default = ContentTraverser;


/***/ }),
/* 114 */
/***/ (function(module, exports, __webpack_require__) {

"use strict";

Object.defineProperty(exports, "__esModule", { value: true });
// Max stack size that cannot be exceeded. When exceeded, old undo history will be dropped
// to keep size under limit. This is kept at 10MB
var MAXSIZELIMIT = 10000000;
var UndoSnapshots = /** @class */ (function () {
    function UndoSnapshots(maxSize) {
        if (maxSize === void 0) { maxSize = MAXSIZELIMIT; }
        this.maxSize = maxSize;
        this.snapshots = [];
        this.totalSize = 0;
        this.currentIndex = -1;
    }
    UndoSnapshots.prototype.canMove = function (delta) {
        var newIndex = this.currentIndex + delta;
        return newIndex >= 0 && newIndex < this.snapshots.length;
    };
    UndoSnapshots.prototype.move = function (delta) {
        if (this.canMove(delta)) {
            this.currentIndex += delta;
            return this.snapshots[this.currentIndex];
        }
        else {
            return null;
        }
    };
    UndoSnapshots.prototype.addSnapshot = function (snapshot) {
        if (this.currentIndex < 0 || snapshot != this.snapshots[this.currentIndex]) {
            this.clearRedo();
            this.snapshots.push(snapshot);
            this.currentIndex++;
            this.totalSize += snapshot.length;
            var removeCount = 0;
            while (removeCount < this.snapshots.length && this.totalSize > this.maxSize) {
                this.totalSize -= this.snapshots[removeCount].length;
                removeCount++;
            }
            if (removeCount > 0) {
                this.snapshots.splice(0, removeCount);
                this.currentIndex -= removeCount;
            }
        }
    };
    UndoSnapshots.prototype.clearRedo = function () {
        if (this.canMove(1)) {
            var removedSize = 0;
            for (var i = this.currentIndex + 1; i < this.snapshots.length; i++) {
                removedSize += this.snapshots[i].length;
            }
            this.snapshots.splice(this.currentIndex + 1);
            this.totalSize -= removedSize;
        }
    };
    return UndoSnapshots;
}());
exports.default = UndoSnapshots;


/***/ }),
/* 115 */
/***/ (function(module, exports, __webpack_require__) {

"use strict";

Object.defineProperty(exports, "__esModule", { value: true });
var Undo_1 = __webpack_require__(53);
var roosterjs_editor_dom_1 = __webpack_require__(0);
var EditorCore = {
    create: function (contentDiv, options) {
        return {
            contentDiv: contentDiv,
            document: contentDiv.ownerDocument,
            defaultFormat: calcDefaultFormat(contentDiv, options.defaultFormat),
            customData: {},
            cachedRange: null,
            undo: options.undo || new Undo_1.default(),
            suspendAddingUndoSnapshot: false,
            plugins: (options.plugins || []).filter(function (plugin) { return !!plugin; }),
        };
    },
};
exports.default = EditorCore;
function calcDefaultFormat(node, baseFormat) {
    baseFormat = baseFormat || {};
    var computedStyle = roosterjs_editor_dom_1.getComputedStyle(node);
    return {
        fontFamily: baseFormat.fontFamily || computedStyle[0],
        fontSize: baseFormat.fontSize || computedStyle[1],
        textColor: baseFormat.textColor || computedStyle[2],
        backgroundColor: baseFormat.backgroundColor || computedStyle[3],
        bold: baseFormat.bold,
        italic: baseFormat.italic,
        underline: baseFormat.underline,
    };
}


/***/ }),
/* 116 */
/***/ (function(module, exports, __webpack_require__) {

"use strict";

Object.defineProperty(exports, "__esModule", { value: true });
var EditorCore_1 = __webpack_require__(115);
var formatWithUndo_1 = __webpack_require__(99);
var attachDomEvent_1 = __webpack_require__(98);
var BrowserData_1 = __webpack_require__(26);
var focus_1 = __webpack_require__(41);
var getContentTraverser_1 = __webpack_require__(97);
var getLiveRange_1 = __webpack_require__(6);
var hasFocus_1 = __webpack_require__(19);
var insertNode_1 = __webpack_require__(96);
var select_1 = __webpack_require__(11);
var triggerEvent_1 = __webpack_require__(42);
var roosterjs_editor_dom_1 = __webpack_require__(0);
var IS_IE_OR_EDGE = BrowserData_1.default.isIE || BrowserData_1.default.isEdge;
var Editor = /** @class */ (function () {
    /**
     * Creates an instance of Editor
     * @param contentDiv The DIV HTML element which will be the container element of editor
     * @param options An optional options object to customize the editor
     */
    function Editor(contentDiv, options) {
        if (options === void 0) { options = {}; }
        var _this = this;
        // Check if user is typing right under the content div
        // When typing goes directly under content div, many things can go wrong
        // We fix it by wrapping it with a div and reposition cursor within the div
        // TODO: we only fix the case when selection is collapsed
        // When selection is not collapsed, i.e. users press ctrl+A, and then type
        // We don't have a good way to fix that for the moment
        this.onKeyPress = function () {
            var range = _this.getSelectionRange();
            var focusNode;
            if (range.collapsed &&
                (focusNode = range.start.node) &&
                (focusNode == _this.core.contentDiv ||
                    (focusNode.nodeType == 3 /* Text */ &&
                        focusNode.parentNode == _this.core.contentDiv))) {
                var blockElement = roosterjs_editor_dom_1.getBlockElementAtNode(_this.core.contentDiv, range.start.node);
                if (!blockElement) {
                    // Only reason we don't get the selection block is that we have an empty content div
                    // which can happen when users removes everything (i.e. select all and DEL, or backspace from very end to begin)
                    // The fix is to add a DIV wrapping, apply default format and move cursor over
                    var nodes = roosterjs_editor_dom_1.fromHtml('<div><br></div>', _this.core.document);
                    var element = _this.core.contentDiv.appendChild(nodes[0]);
                    roosterjs_editor_dom_1.applyFormat(element, _this.core.defaultFormat);
                    // element points to a wrapping node we added "<div><br></div>". We should move the selection left to <br>
                    _this.select(element.firstChild, 0);
                }
                else if (blockElement.getStartNode().parentNode == blockElement.getEndNode().parentNode) {
                    // Only fix the balanced start-end block where start and end node is under same parent
                    // The focus node could be pointing to the content div, normalize it to have it point to a child first
                    var focusOffset = range.start.offset;
                    var element = roosterjs_editor_dom_1.wrapAll(blockElement.getContentNodes());
                    if (roosterjs_editor_dom_1.getTagOfNode(blockElement.getStartNode()) == 'BR') {
                        // if the block is just BR, apply default format
                        // Otherwise, leave it as it is as we don't want to change the style for existing data
                        roosterjs_editor_dom_1.applyFormat(element, _this.core.defaultFormat);
                    }
                    // Last restore the selection using the normalized editor point
                    _this.select(new roosterjs_editor_dom_1.Position(focusNode, focusOffset).normalize());
                }
            }
        };
        // 1. Make sure all parameters are valid
        if (roosterjs_editor_dom_1.getTagOfNode(contentDiv) != 'DIV') {
            throw new Error('contentDiv must be an HTML DIV element');
        }
        // 2. Store options values to local variables
        this.core = EditorCore_1.default.create(contentDiv, options);
        this.disableRestoreSelectionOnFocus = options.disableRestoreSelectionOnFocus;
        this.omitContentEditable = options.omitContentEditableAttributeChanges;
        this.defaultRange = this.createDefaultRange();
        // 3. Initialize plugins
        this.core.plugins.forEach(function (plugin) { return plugin.initialize(_this); });
        // 4. Ensure initial content and its format
        this.ensureInitialContent(options.initialContent);
        // 5. Initialize undo service
        this.core.undo.initialize(this);
        this.core.plugins.push(this.core.undo);
        // 6. Create event handler to bind DOM events
        this.createEventHandlers();
        // 7. Finally make the container editable and set its selection styles
        if (!this.omitContentEditable) {
            contentDiv.setAttribute('contenteditable', 'true');
            var styles = contentDiv.style;
            styles.userSelect = styles.msUserSelect = styles.webkitUserSelect = 'text';
        }
        // 8. Disable these operations for firefox since its behavior is usually wrong
        // Catch any possible exception since this should not block the initialization of editor
        try {
            this.core.document.execCommand('enableObjectResizing', false, false);
            this.core.document.execCommand('enableInlineTableEditing', false, false);
        }
        catch (e) { }
    }
    /**
     * Dispose this editor, dispose all plugins and custom data
     */
    Editor.prototype.dispose = function () {
        this.core.plugins.forEach(function (plugin) {
            plugin.dispose();
        });
        this.eventDisposers.forEach(function (disposer) { return disposer(); });
        this.eventDisposers = null;
        for (var _i = 0, _a = Object.keys(this.core.customData); _i < _a.length; _i++) {
            var key = _a[_i];
            var data = this.core.customData[key];
            if (data && data.disposer) {
                data.disposer(data.value);
            }
            delete this.core.customData[key];
        }
        if (!this.omitContentEditable) {
            var styles = this.core.contentDiv.style;
            styles.userSelect = styles.msUserSelect = styles.webkitUserSelect = '';
            this.core.contentDiv.removeAttribute('contenteditable');
        }
        this.core = null;
    };
    /**
     * Get whether this editor is disposed
     * @returns True if editor is disposed, otherwise false
     */
    Editor.prototype.isDisposed = function () {
        return !this.core;
    };
    //#region Node API
    /**
     * Insert node into editor
     * @param node The node to insert
     * @param option Insert options. Default value is:
     *  position: ContentPosition.SelectionStart
     *  updateCursor: true
     *  replaceSelection: true
     *  insertOnNewLine: false
     * @returns true if node is inserted. Otherwise false
     */
    Editor.prototype.insertNode = function (node, option) {
        return node ? insertNode_1.default(this.core, node, option) : false;
    };
    /**
     * Delete a node from editor content
     * @param node The node to delete
     * @returns true if node is deleted. Otherwise false
     */
    Editor.prototype.deleteNode = function (node) {
        // Only remove the node when it falls within editor
        if (this.contains(node)) {
            node.parentNode.removeChild(node);
            return true;
        }
        return false;
    };
    /**
     * Replace a node in editor content with another node
     * @param existingNode The existing node to be replaced
     * @param new node to replace to
     * @returns true if node is replaced. Otherwise false
     */
    Editor.prototype.replaceNode = function (existingNode, toNode) {
        // Only replace the node when it falls within editor
        if (toNode && this.contains(existingNode)) {
            existingNode.parentNode.replaceChild(toNode, existingNode);
            return true;
        }
        return false;
    };
    /**
     * Get BlockElement at given node
     * @param node The node to create InlineElement
     * @requires The BlockElement result
     */
    Editor.prototype.getBlockElementAtNode = function (node) {
        return roosterjs_editor_dom_1.getBlockElementAtNode(this.core.contentDiv, node);
    };
    /**
     * Check if the node falls in the editor content
     * @param node The node to check
     * @returns True if the given node is in editor content, otherwise false
     */
    Editor.prototype.contains = function (node) {
        return roosterjs_editor_dom_1.contains(this.core.contentDiv, node);
    };
    //#endregion
    //#region Content API
    /**
     * Check whether the editor contains any visible content
     * @param trim Whether trime the content string before check. Default is false
     * @returns True if there's no visible content, otherwise false
     */
    Editor.prototype.isEmpty = function (trim) {
        return roosterjs_editor_dom_1.isNodeEmpty(this.core.contentDiv, trim);
    };
    /**
     * Get current editor content as HTML string
     * @param triggerExtractContentEvent Whether trigger ExtractContent event to all plugins
     * before return. Use this parameter to remove any temporary content added by plugins.
     * @returns HTML string representing current editor content
     */
    Editor.prototype.getContent = function (triggerExtractContentEvent) {
        if (triggerExtractContentEvent === void 0) { triggerExtractContentEvent = true; }
        var content = this.core.contentDiv.innerHTML;
        if (triggerExtractContentEvent) {
            var extractContentEvent = {
                eventType: 7 /* ExtractContent */,
                content: content,
            };
            this.triggerEvent(extractContentEvent, true /*broadcast*/);
            content = extractContentEvent.content;
        }
        return content;
    };
    /**
     * Get plain text content inside editor
     * @returns The text content inside editor
     */
    Editor.prototype.getTextContent = function () {
        return this.core.contentDiv.innerText;
    };
    /**
     * Set HTML content to this editor. All existing content will be replaced. A ContentChanged event will be triggered
     * @param content HTML content to set in
     */
    Editor.prototype.setContent = function (content) {
        this.core.contentDiv.innerHTML = content || '';
        this.triggerContentChangedEvent();
    };
    /**
     * Insert HTML content into editor
     * @param HTML content to insert
     * @param option Insert options. Default value is:
     *  position: ContentPosition.SelectionStart
     *  updateCursor: true
     *  replaceSelection: true
     *  insertOnNewLine: false
     */
    Editor.prototype.insertContent = function (content, option) {
        if (content) {
            var allNodes = roosterjs_editor_dom_1.fromHtml(content, this.core.document);
            // If it is to insert on new line, and there are more than one node in the collection, wrap all nodes with
            // a parent DIV before calling insertNode on each top level sub node. Otherwise, every sub node may get wrapped
            // separately to show up on its own line
            if (option && option.insertOnNewLine && allNodes.length > 0) {
                allNodes = [roosterjs_editor_dom_1.wrapAll(allNodes)];
            }
            for (var i = 0; i < allNodes.length; i++) {
                this.insertNode(allNodes[i], option);
            }
        }
    };
    /**
     * DOM query nodes in editor
     * @param selector Selector string to query
     * @returns Node list of the query result
     */
    Editor.prototype.queryNodes = function (selector) {
        var nodes = this.core.contentDiv.querySelectorAll(selector);
        return Array.apply(null, nodes);
    };
    //#endregion
    //#region Focus and Selection
    Editor.prototype.getSelectionRange = function () {
        return new roosterjs_editor_dom_1.SelectionRange(getLiveRange_1.default(this.core) || this.core.cachedRange || this.defaultRange);
    };
    /**
     * Check if focus is in editor now
     * @returns true if focus is in editor, otherwise false
     */
    Editor.prototype.hasFocus = function () {
        return hasFocus_1.default(this.core);
    };
    /**
     * Focus to this editor, the selection was restored to where it was before, no unexpected scroll.
     */
    Editor.prototype.focus = function () {
        focus_1.default(this.core);
    };
    Editor.prototype.select = function (arg1, arg2, arg3, arg4) {
        return select_1.default(this.core, arg1, arg2, arg3, arg4);
    };
    //#endregion
    //#region EVENT API
    /**
     * Add a custom DOM event handler to handle events not handled by roosterjs.
     * Caller need to take the responsibility to dispose the handler properly
     * @param eventName DOM event name to handle
     * @param handler Handler callback
     * @returns A dispose function. Call the function to dispose this event handler
     */
    Editor.prototype.addDomEventHandler = function (eventName, handler) {
        return attachDomEvent_1.default(this.core, eventName, null /*pluginEventType*/, handler);
    };
    /**
     * Trigger an event to be dispatched to all plugins
     * @param pluginEvent The event object to trigger
     * @param broadcast indicates if the event needs to be dispatched to all plugins
     * True means to all, false means to allow exclusive handling from one plugin unless no one wants that
     */
    Editor.prototype.triggerEvent = function (pluginEvent, broadcast) {
        if (broadcast === void 0) { broadcast = true; }
        triggerEvent_1.default(this.core, pluginEvent, broadcast);
    };
    /**
     * Trigger a ContentChangedEvent
     * @param source Source of this event, by default is 'SetContent'
     * @param data additional data for this event
     */
    Editor.prototype.triggerContentChangedEvent = function (source, data) {
        if (source === void 0) { source = "SetContent" /* SetContent */; }
        this.triggerEvent({
            eventType: 6 /* ContentChanged */,
            source: source,
            data: data,
        });
    };
    //#endregion
    //#region Undo API
    /**
     * Undo last edit operation
     */
    Editor.prototype.undo = function () {
        this.focus();
        this.core.undo.undo();
    };
    /**
     * Redo next edit operation
     */
    Editor.prototype.redo = function () {
        this.focus();
        this.core.undo.redo();
    };
    /**
     * Add undo snapshot, and execute a format callback function, then add another undo snapshot if
     * addsnapshotAfterFormat is set to true, finally trigger ContentChangedEvent with given change source.
     * If this function is called nested, undo snapshot will only be added in the outside one
     * @param callback The callback function to perform formatting
     * @param preserveSelection Set to true to try preserve the selection after format
     * @param addsnapshotAfterFormat Whether should add an undo snapshot after format callback is called
     * @param changeSource The change source to use when fire ContentChangedEvent. Default value is 'Format'
     * If pass null, the event will not be fired.
     * @param dataCallback A callback function to retrieve the data for ContentChangedEvent
     * @param skipAddingUndoAfterFormat Set to true to only add undo snapshot before format. Default value is false
     */
    Editor.prototype.formatWithUndo = function (callback, preserveSelection, changeSource, dataCallback, skipAddingUndoAfterFormat) {
        if (preserveSelection === void 0) { preserveSelection = false; }
        if (changeSource === void 0) { changeSource = "Format" /* Format */; }
        if (skipAddingUndoAfterFormat === void 0) { skipAddingUndoAfterFormat = false; }
        formatWithUndo_1.default(this.core, callback, preserveSelection, skipAddingUndoAfterFormat);
        if (changeSource) {
            this.triggerContentChangedEvent(changeSource, dataCallback ? dataCallback() : null);
        }
    };
    /**
     * Whether there is an available undo snapshot
     */
    Editor.prototype.canUndo = function () {
        return this.core.undo.canUndo();
    };
    /**
     * Whether there is an available redo snapshot
     */
    Editor.prototype.canRedo = function () {
        return this.core.undo.canRedo();
    };
    //#endregion
    //#region Misc
    /**
     * Get document which contains this editor
     * @returns The HTML document which contains this editor
     */
    Editor.prototype.getDocument = function () {
        return this.core.document;
    };
    /**
     * Get custom data related to this editor
     * @param key Key of the custom data
     * @param getter Getter function. If custom data for the given key doesn't exist,
     * call this function to get one and store it.
     * @param disposer An optional disposer function to dispose this custom data when
     * dispose editor.
     */
    Editor.prototype.getCustomData = function (key, getter, disposer) {
        var customData = this.core.customData;
        return (customData[key] = customData[key] || {
            value: getter(),
            disposer: disposer,
        }).value;
    };
    /**
     * Check if editor is in IME input sequence
     * @returns True if editor is in IME input sequence, otherwise false
     */
    Editor.prototype.isInIME = function () {
        return this.inIME;
    };
    /**
     * Get default format of this editor
     * @returns Default format object of this editor
     */
    Editor.prototype.getDefaultFormat = function () {
        return this.core.defaultFormat;
    };
    /**
     * Get a content traverser that can be used to travse content within editor
     * @param scope Content scope type. There are 3 kinds of scoper:
     * 1) SelectionBlockScoper is a block based scoper that restrict traversing within the block where the selection is
     *    it allows traversing from start, end or selection start position
     *    this is commonly used to parse content from cursor as user type up to the begin or end of block
     * 2) SelectionScoper restricts traversing within the selection. It is commonly used for applying style to selection
     * 3) BodyScoper will traverse the entire editor body from the beginning (ignoring the passed in position parameter)
     * @param position Start position of the traverser
     * @returns A content traverser to help travse among InlineElemnt/BlockElement within scope
     */
    Editor.prototype.getContentTraverser = function (scope, position) {
        if (position === void 0) { position = 2 /* SelectionStart */; }
        return getContentTraverser_1.default(this.core, scope, position);
    };
    //#endregion
    //#region Private functions
    Editor.prototype.createEventHandlers = function () {
        var _this = this;
        this.eventDisposers = [
            attachDomEvent_1.default(this.core, 'keypress', 1 /* KeyPress */, this.onKeyPress),
            attachDomEvent_1.default(this.core, 'keydown', 0 /* KeyDown */),
            attachDomEvent_1.default(this.core, 'keyup', 2 /* KeyUp */),
            attachDomEvent_1.default(this.core, 'mousedown', 4 /* MouseDown */),
            attachDomEvent_1.default(this.core, 'mouseup', 5 /* MouseUp */),
            attachDomEvent_1.default(this.core, 'compositionstart', null, function () { return (_this.inIME = true); }),
            attachDomEvent_1.default(this.core, 'compositionend', 3 /* CompositionEnd */, function () { return (_this.inIME = false); }),
            attachDomEvent_1.default(this.core, 'focus', null, function () {
                // Restore the last saved selection first
                if (_this.core.cachedRange && !_this.disableRestoreSelectionOnFocus) {
                    _this.select(_this.core.cachedRange);
                }
                _this.core.cachedRange = null;
            }),
            attachDomEvent_1.default(this.core, IS_IE_OR_EDGE ? 'beforedeactivate' : 'blur', null, function () {
                _this.core.cachedRange = getLiveRange_1.default(_this.core);
            }),
        ];
    };
    Editor.prototype.ensureInitialContent = function (initialContent) {
        if (initialContent) {
            this.setContent(initialContent);
        }
        else if (this.core.contentDiv.innerHTML != '') {
            this.triggerContentChangedEvent();
        }
        var contentDiv = this.core.contentDiv;
        var firstBlock = roosterjs_editor_dom_1.getBlockElementAtNode(contentDiv, roosterjs_editor_dom_1.getFirstLeafNode(contentDiv));
        var defaultFormatBlockElement;
        if (!firstBlock) {
            // No first block, let's create one
            var nodes = roosterjs_editor_dom_1.fromHtml('<div><br></div>', this.core.document);
            defaultFormatBlockElement = this.core.contentDiv.appendChild(nodes[0]);
        }
        else if (firstBlock instanceof roosterjs_editor_dom_1.NodeBlockElement) {
            // There is a first block and it is a Node (P, DIV etc.) block
            // Check if it is empty block and apply default format if so
            if (roosterjs_editor_dom_1.isNodeEmpty(firstBlock.getStartNode())) {
                defaultFormatBlockElement = firstBlock.getStartNode();
            }
        }
        if (defaultFormatBlockElement) {
            roosterjs_editor_dom_1.applyFormat(defaultFormatBlockElement, this.core.defaultFormat);
        }
    };
    Editor.prototype.createDefaultRange = function () {
        var range = this.core.document.createRange();
        range.setStart(this.core.contentDiv, 0);
        range.collapse(true);
        return range;
    };
    return Editor;
}());
exports.default = Editor;


/***/ }),
/* 117 */
/***/ (function(module, exports, __webpack_require__) {

"use strict";

Object.defineProperty(exports, "__esModule", { value: true });
var roosterjs_editor_core_1 = __webpack_require__(1);
var roosterjs_editor_api_1 = __webpack_require__(3);
var KEY_B = 66;
var KEY_I = 73;
var KEY_U = 85;
var KEY_Y = 89;
var KEY_Z = 90;
var KEY_PERIOD = 190;
var KEY_FORWARDSLASH = 191;
function createShortcutCommand(metaKey, ctrlKey, shiftKey, which, command) {
    return {
        metaKey: metaKey,
        ctrlKey: ctrlKey,
        shiftKey: shiftKey,
        which: which,
        command: command,
    };
}
var macCommands = [
    // Bold for Mac: Command (Meta) + B
    createShortcutCommand(true /*metaKey*/, false /*ctrlKey*/, false /*shiftKey*/, KEY_B, 1 /* Bold */),
    // Italic for Mac: Command (Meta) + I
    createShortcutCommand(true /*metaKey*/, false /*ctrlKey*/, false /*shiftKey*/, KEY_I, 2 /* Italic */),
    // Underline for Mac: Command (Meta) + U
    createShortcutCommand(true /*metaKey*/, false /*ctrlKey*/, false /*shiftKey*/, KEY_U, 3 /* Underline */),
    // Undo for Mac: Command (Meta) + Z
    createShortcutCommand(true /*metaKey*/, false /*ctrlKey*/, false /*shiftKey*/, KEY_Z, 4 /* Undo */),
    // Redo for Mac: Command (meta) + SHIFT + Z
    createShortcutCommand(true /*metaKey*/, false /*ctrlKey*/, true /*shiftKey*/, KEY_Z, 5 /* Redo */),
    // Bullet for Mac: Command (meta) + .
    createShortcutCommand(true /*metaKey*/, false /*ctrlKey*/, false /*shiftKey*/, KEY_PERIOD, 6 /* Bullet */),
    // Numbering for Mac: Command (meta) + /
    createShortcutCommand(true /*metaKey*/, false /*ctrlKey*/, false /*shiftKey*/, KEY_FORWARDSLASH, 7 /* Numbering */),
];
var winCommands = [
    // Bold for Windows: Ctrl + B
    createShortcutCommand(false /*metaKey*/, true /*ctrlKey*/, false /*shiftKey*/, KEY_B, 1 /* Bold */),
    // Italic for Windows: Ctrl + I
    createShortcutCommand(false /*metaKey*/, true /*ctrlKey*/, false /*shiftKey*/, KEY_I, 2 /* Italic */),
    // Underline for Windows: Ctrl + U
    createShortcutCommand(false /*metaKey*/, true /*ctrlKey*/, false /*shiftKey*/, KEY_U, 3 /* Underline */),
    // Undo for Windows: Ctrl + Z
    createShortcutCommand(false /*metaKey*/, true /*ctrlKey*/, false /*shiftKey*/, KEY_Z, 4 /* Undo */),
    // Redo for Windows: Ctrl + Y
    createShortcutCommand(false /*metaKey*/, true /*ctrlKey*/, false /*shiftKey*/, KEY_Y, 5 /* Redo */),
    // Bullet for Windows: Ctrl + .
    createShortcutCommand(false /*metaKey*/, true /*ctrlKey*/, false /*shiftKey*/, KEY_PERIOD, 6 /* Bullet */),
    // Numbering for Windows: Ctrl + /
    createShortcutCommand(false /*metaKey*/, true /*ctrlKey*/, false /*shiftKey*/, KEY_FORWARDSLASH, 7 /* Numbering */),
];
// Try get command from the event
function tryGetCommandFromEvent(event) {
    if (event.eventType == 0 /* KeyDown */) {
        var commands = roosterjs_editor_core_1.browserData.isMac ? macCommands : winCommands;
        var keyboardEvent = event.rawEvent;
        for (var _i = 0, commands_1 = commands; _i < commands_1.length; _i++) {
            var cmd = commands_1[_i];
            if (!keyboardEvent.altKey &&
                cmd.ctrlKey == keyboardEvent.ctrlKey &&
                cmd.metaKey == keyboardEvent.metaKey &&
                cmd.shiftKey == keyboardEvent.shiftKey &&
                cmd.which == keyboardEvent.which) {
                return cmd.command;
            }
        }
    }
    return 0 /* None */;
}
// An editor plugin to respond to default common keyboard short
// i.e. Ctrl+B, Ctrl+I, Ctrl+U, Ctrl+Z, Ctrl+Y
var DefaultShortcut = /** @class */ (function () {
    function DefaultShortcut() {
    }
    DefaultShortcut.prototype.initialize = function (editor) {
        this.editor = editor;
    };
    DefaultShortcut.prototype.dispose = function () {
        this.editor = null;
    };
    // Handle the event if it is a tab event, and cursor is at begin of a list
    DefaultShortcut.prototype.willHandleEventExclusively = function (event) {
        var command = tryGetCommandFromEvent(event);
        return command != 0 /* None */;
    };
    // Handle the event
    DefaultShortcut.prototype.onPluginEvent = function (event) {
        var command = tryGetCommandFromEvent(event);
        if (!command) {
            return;
        }
        var commandExecuted = true;
        switch (command) {
            case 1 /* Bold */:
                roosterjs_editor_api_1.toggleBold(this.editor);
                break;
            case 2 /* Italic */:
                roosterjs_editor_api_1.toggleItalic(this.editor);
                break;
            case 3 /* Underline */:
                roosterjs_editor_api_1.toggleUnderline(this.editor);
                break;
            case 4 /* Undo */:
                this.editor.undo();
                break;
            case 5 /* Redo */:
                this.editor.redo();
                break;
            case 6 /* Bullet */:
                roosterjs_editor_api_1.toggleBullet(this.editor);
                break;
            case 7 /* Numbering */:
                roosterjs_editor_api_1.toggleNumbering(this.editor);
                break;
            default:
                commandExecuted = false;
        }
        if (commandExecuted) {
            event.rawEvent.preventDefault();
            event.rawEvent.stopPropagation();
        }
    };
    return DefaultShortcut;
}());
exports.default = DefaultShortcut;


/***/ }),
/* 118 */
/***/ (function(module, exports, __webpack_require__) {

"use strict";

Object.defineProperty(exports, "__esModule", { value: true });
var roosterjs_editor_plugins_1 = __webpack_require__(54);
var roosterjs_editor_core_1 = __webpack_require__(1);
/**
 * Create an editor instance with most common options
 * @param contentDiv The html div element needed for creating the editor
 * @param additionalPlugins The additional user defined plugins. Currently the default plugins that are already included are
 * DefalutShortcut, HyperLink, Paste, and ContentEdit, user don't need to add those.
 * @param initialContent The initial content to show in editor. It can't be removed by undo, user need to manually remove it if needed.
 * @returns The editor instance
 */
function createEditor(contentDiv, additionalPlugins, initialContent) {
    var plugins = [
        new roosterjs_editor_plugins_1.DefaultShortcut(),
        new roosterjs_editor_plugins_1.HyperLink(),
        new roosterjs_editor_plugins_1.Paste(),
        new roosterjs_editor_plugins_1.ContentEdit(),
    ];
    if (additionalPlugins) {
        plugins = plugins.concat(additionalPlugins);
    }
    var options = {
        plugins: plugins,
        initialContent: initialContent,
        defaultFormat: {
            fontFamily: 'Calibri,Arial,Helvetica,sans-serif',
            fontSize: '11pt',
            textColor: '#000000',
        },
    };
    return new roosterjs_editor_core_1.Editor(contentDiv, options);
}
exports.default = createEditor;


/***/ }),
/* 119 */
/***/ (function(module, exports, __webpack_require__) {

"use strict";

function __export(m) {
    for (var p in m) if (!exports.hasOwnProperty(p)) exports[p] = m[p];
}
Object.defineProperty(exports, "__esModule", { value: true });
var createEditor_1 = __webpack_require__(118);
exports.createEditor = createEditor_1.default;
__export(__webpack_require__(61));
__export(__webpack_require__(0));
__export(__webpack_require__(1));
__export(__webpack_require__(3));
__export(__webpack_require__(54));
__export(__webpack_require__(60));
__export(__webpack_require__(58));
__export(__webpack_require__(56));


/***/ })
/******/ ])});;
//# sourceMappingURL=rooster-amd.js.map<|MERGE_RESOLUTION|>--- conflicted
+++ resolved
@@ -76,7 +76,6 @@
 "use strict";
 
 Object.defineProperty(exports, "__esModule", { value: true });
-<<<<<<< HEAD
 // Selections
 var Position_1 = __webpack_require__(17);
 exports.Position = Position_1.default;
@@ -84,26 +83,6 @@
 exports.SelectionRange = SelectionRange_1.default;
 // DOM Walker
 var getLeafSibling_1 = __webpack_require__(4);
-=======
-var BlockElement_1 = __webpack_require__(12);
-exports.NodeBlockElement = BlockElement_1.NodeBlockElement;
-exports.StartEndBlockElement = BlockElement_1.StartEndBlockElement;
-exports.getBlockElementAtNode = BlockElement_1.getBlockElementAtNode;
-exports.getFirstBlockElement = BlockElement_1.getFirstBlockElement;
-exports.getLastBlockElement = BlockElement_1.getLastBlockElement;
-exports.getNextBlockElement = BlockElement_1.getNextBlockElement;
-exports.getPreviousBlockElement = BlockElement_1.getPreviousBlockElement;
-exports.getFirstInlineElement = BlockElement_1.getFirstInlineElement;
-exports.getLastInlineElement = BlockElement_1.getLastInlineElement;
-exports.getInlineElementAtNode = BlockElement_1.getInlineElementAtNode;
-exports.getNextInlineElement = BlockElement_1.getNextInlineElement;
-exports.getPreviousInlineElement = BlockElement_1.getPreviousInlineElement;
-exports.getInlineElementBeforePoint = BlockElement_1.getInlineElementBeforePoint;
-exports.getInlineElementAfterPoint = BlockElement_1.getInlineElementAfterPoint;
-var ContentTraverser_1 = __webpack_require__(62);
-exports.ContentTraverser = ContentTraverser_1.default;
-var getLeafSibling_1 = __webpack_require__(17);
->>>>>>> 9d4ccbfb
 exports.getNextLeafSibling = getLeafSibling_1.getNextLeafSibling;
 exports.getPreviousLeafSibling = getLeafSibling_1.getPreviousLeafSibling;
 var getLeafNode_1 = __webpack_require__(23);
@@ -152,11 +131,7 @@
 exports.sanitizeHtml = sanitizeHtml_1.default;
 var fromHtml_1 = __webpack_require__(22);
 exports.fromHtml = fromHtml_1.default;
-<<<<<<< HEAD
 var getComputedStyle_1 = __webpack_require__(14);
-=======
-var getComputedStyle_1 = __webpack_require__(16);
->>>>>>> 9d4ccbfb
 exports.getComputedStyle = getComputedStyle_1.default;
 var getTagOfNode_1 = __webpack_require__(8);
 exports.getTagOfNode = getTagOfNode_1.default;
@@ -166,13 +141,7 @@
 exports.isBlockElement = isBlockElement_1.default;
 var isDocumentPosition_1 = __webpack_require__(9);
 exports.isDocumentPosition = isDocumentPosition_1.default;
-<<<<<<< HEAD
 var isNodeEmpty_1 = __webpack_require__(104);
-=======
-var isEditorPointAfter_1 = __webpack_require__(14);
-exports.isEditorPointAfter = isEditorPointAfter_1.default;
-var isNodeEmpty_1 = __webpack_require__(71);
->>>>>>> 9d4ccbfb
 exports.isNodeEmpty = isNodeEmpty_1.default;
 var splitParentNode_1 = __webpack_require__(103);
 exports.splitParentNode = splitParentNode_1.default;
@@ -197,11 +166,7 @@
 exports.Editor = Editor_1.default;
 var Undo_1 = __webpack_require__(53);
 exports.Undo = Undo_1.default;
-<<<<<<< HEAD
 var BrowserData_1 = __webpack_require__(26);
-=======
-var BrowserData_1 = __webpack_require__(20);
->>>>>>> 9d4ccbfb
 exports.browserData = BrowserData_1.default;
 var eventDataCacheUtils_1 = __webpack_require__(95);
 exports.clearEventDataCache = eventDataCacheUtils_1.clearEventDataCache;
@@ -322,40 +287,7 @@
 
 
 /***/ }),
-<<<<<<< HEAD
 /* 4 */
-=======
-/* 5 */
-/***/ (function(module, exports, __webpack_require__) {
-
-"use strict";
-
-Object.defineProperty(exports, "__esModule", { value: true });
-var getSelection_1 = __webpack_require__(18);
-var hasFocus_1 = __webpack_require__(19);
-var isRangeInContainer_1 = __webpack_require__(39);
-function getSelectionRange(core, tryGetFromCache) {
-    var result = null;
-    if (!tryGetFromCache || hasFocus_1.default(core)) {
-        var selection = getSelection_1.default(core);
-        if (selection && selection.rangeCount > 0) {
-            var range = selection.getRangeAt(0);
-            if (isRangeInContainer_1.default(range, core.contentDiv)) {
-                result = range;
-            }
-        }
-    }
-    if (!result && tryGetFromCache) {
-        result = core.cachedSelectionRange;
-    }
-    return result;
-}
-exports.default = getSelectionRange;
-
-
-/***/ }),
-/* 6 */
->>>>>>> 9d4ccbfb
 /***/ (function(module, exports, __webpack_require__) {
 
 "use strict";
@@ -378,40 +310,12 @@
 function getPreviousLeafSibling(rootNode, startNode) {
     return getLeafSibling(rootNode, startNode, false /*isNext*/);
 }
-<<<<<<< HEAD
 exports.getPreviousLeafSibling = getPreviousLeafSibling;
 function getLeafSibling(rootNode, startNode, isNext, stop) {
     var getSibling = function (node) { return isNext ? node.nextSibling : node.previousSibling; };
     var getChild = function (node) { return isNext ? node.firstChild : node.lastChild; };
     if (!contains_1.default(rootNode, startNode)) {
         return null;
-=======
-exports.default = getTagOfNode;
-
-
-/***/ }),
-/* 9 */
-/***/ (function(module, exports, __webpack_require__) {
-
-"use strict";
-
-Object.defineProperty(exports, "__esModule", { value: true });
-var contains_1 = __webpack_require__(15);
-var getTagOfNode_1 = __webpack_require__(8);
-var isDocumentPosition_1 = __webpack_require__(7);
-var isEditorPointAfter_1 = __webpack_require__(14);
-var isNodeAfter_1 = __webpack_require__(21);
-var wrap_1 = __webpack_require__(36);
-var getLeafSibling_1 = __webpack_require__(17);
-// This presents an inline element that can be reprented by a single html node.
-// This serves as base for most inline element as it contains most implentation
-// of all operations that can happen on an inline element. Other sub inline elements mostly
-// just identify themself for a certain type
-var NodeInlineElement = /** @class */ (function () {
-    function NodeInlineElement(containerNode, parentBlock) {
-        this.containerNode = containerNode;
-        this.parentBlock = parentBlock;
->>>>>>> 9d4ccbfb
     }
     var curNode;
     for (curNode = startNode; curNode;) {
@@ -433,42 +337,8 @@
                 return curNode;
             }
         }
-<<<<<<< HEAD
         if (!shouldSkipNode_1.default(curNode)) {
             break;
-=======
-    };
-    return NodeInlineElement;
-}());
-exports.default = NodeInlineElement;
-
-
-/***/ }),
-/* 10 */
-/***/ (function(module, exports, __webpack_require__) {
-
-"use strict";
-
-Object.defineProperty(exports, "__esModule", { value: true });
-var getSelection_1 = __webpack_require__(18);
-var hasFocus_1 = __webpack_require__(19);
-var isRangeInContainer_1 = __webpack_require__(39);
-function updateSelection(core, range) {
-    var selectionUpdated = false;
-    if (isRangeInContainer_1.default(range, core.contentDiv)) {
-        var selection = getSelection_1.default(core);
-        if (selection) {
-            // Workaround IE exception 800a025e
-            try {
-                selection.removeAllRanges();
-            }
-            catch (e) { }
-            selection.addRange(range);
-            if (!hasFocus_1.default(core)) {
-                core.cachedSelectionRange = range;
-            }
-            selectionUpdated = true;
->>>>>>> 9d4ccbfb
         }
     }
     return curNode;
@@ -531,7 +401,6 @@
 "use strict";
 
 Object.defineProperty(exports, "__esModule", { value: true });
-<<<<<<< HEAD
 var isRangeInContainer_1 = __webpack_require__(43);
 function getLiveRange(core) {
     var selection = core.document.defaultView.getSelection();
@@ -539,55 +408,6 @@
         var range = selection.getRangeAt(0);
         if (isRangeInContainer_1.default(range, core.contentDiv)) {
             return range;
-=======
-var PartialInlineElement_1 = __webpack_require__(13);
-var contains_1 = __webpack_require__(15);
-var getTagOfNode_1 = __webpack_require__(8);
-var isBlockElement_1 = __webpack_require__(33);
-var isDocumentPosition_1 = __webpack_require__(7);
-var isNodeAfter_1 = __webpack_require__(21);
-var shouldSkipNode_1 = __webpack_require__(22);
-var getLeafNode_1 = __webpack_require__(34);
-var getLeafSibling_1 = __webpack_require__(17);
-// Get the inline element at a node
-function getInlineElementAtNode(rootNode, node, inlineElementFactory) {
-    // An inline element has to be in a block element, get the block first and then resolve through the factory
-    var parentBlock = node ? getBlockElementAtNode(rootNode, node, inlineElementFactory) : null;
-    return parentBlock ? inlineElementFactory.resolve(node, rootNode, parentBlock) : null;
-}
-exports.getInlineElementAtNode = getInlineElementAtNode;
-// Get first inline element
-function getFirstInlineElement(rootNode, inlineElementFactory) {
-    // getFirstLeafNode can return null for empty container
-    // do check null before passing on to get inline from the node
-    var node = getLeafNode_1.getFirstLeafNode(rootNode);
-    return node ? getInlineElementAtNode(rootNode, node, inlineElementFactory) : null;
-}
-exports.getFirstInlineElement = getFirstInlineElement;
-// Get last inline element
-function getLastInlineElement(rootNode, inlineElementFactory) {
-    // getLastLeafNode can return null for empty container
-    // do check null before passing on to get inline from the node
-    var node = getLeafNode_1.getLastLeafNode(rootNode);
-    return node ? getInlineElementAtNode(rootNode, node, inlineElementFactory) : null;
-}
-exports.getLastInlineElement = getLastInlineElement;
-function getNextPreviousInlineElement(rootNode, inlineElement, inlineElementFactory, isNext) {
-    var result;
-    if (inlineElement) {
-        if (inlineElement instanceof PartialInlineElement_1.default &&
-            inlineElement.nextInlineElement) {
-            // if current is partial, get the the other half of the inline unless it is no more
-            result = inlineElement.nextInlineElement;
-        }
-        else {
-            // Get a leaf node after startNode and use that base to find next inline
-            var startNode = inlineElement.getContainerNode();
-            startNode = getLeafSibling_1.getLeafSibling(rootNode, startNode, isNext);
-            result = startNode
-                ? getInlineElementAtNode(rootNode, startNode, inlineElementFactory)
-                : null;
->>>>>>> 9d4ccbfb
         }
     }
     return null;
@@ -933,7 +753,6 @@
 "use strict";
 
 Object.defineProperty(exports, "__esModule", { value: true });
-<<<<<<< HEAD
 var Position_1 = __webpack_require__(17);
 var SelectionRange_1 = __webpack_require__(16);
 var isDocumentPosition_1 = __webpack_require__(9);
@@ -944,16 +763,6 @@
  * PartialInlineElement is implemented in a way that decorate another full inline element with its own override on methods like isAfter
  * It also offers some special methods that others don't have, i.e. nextInlineElement etc.
  */
-=======
-var editorPointEquals_1 = __webpack_require__(32);
-var isDocumentPosition_1 = __webpack_require__(7);
-var isEditorPointAfter_1 = __webpack_require__(14);
-// This is a special version of inline element that identifies a section of an inline element
-// We often have the need to cut an inline element in half and perform some operation only on half of an inline element
-// i.e. users select only some text of a text node and apply format, in that case, format has to happen on partial of an inline element
-// PartialInlineElement is implemented in a way that decorate another full inline element with its own override on methods like isAfter
-// It also offers some special methods that others don't have, i.e. nextInlineElement etc.
->>>>>>> 9d4ccbfb
 var PartialInlineElement = /** @class */ (function () {
     function PartialInlineElement(inlineElement, start, end) {
         this.inlineElement = inlineElement;
@@ -1078,7 +887,6 @@
 "use strict";
 
 Object.defineProperty(exports, "__esModule", { value: true });
-<<<<<<< HEAD
 function getComputedStyle(node, styleNames) {
     if (styleNames === void 0) { styleNames = ['font-family', 'font-size', 'color', 'background-color']; }
     var result = [];
@@ -1089,138 +897,15 @@
         for (var _i = 0, styleNames_1 = styleNames; _i < styleNames_1.length; _i++) {
             var style = styleNames_1[_i];
             result.push(((styles && styles.getPropertyValue(style)) || '').toLowerCase());
-=======
-var isNodeAfter_1 = __webpack_require__(21);
-// Checks if point1 is after point2
-function isEditorPointAfter(point1, point2) {
-    return point1.containerNode == point2.containerNode
-        ? point1.offset > point2.offset
-        : isNodeAfter_1.default(point1.containerNode, point2.containerNode);
-}
-exports.default = isEditorPointAfter;
+        }
+    }
+    return result;
+}
+exports.default = getComputedStyle;
 
 
 /***/ }),
 /* 15 */
-/***/ (function(module, exports, __webpack_require__) {
-
-"use strict";
-
-Object.defineProperty(exports, "__esModule", { value: true });
-var isDocumentPosition_1 = __webpack_require__(7);
-// Test if a node contains another node
-function contains(container, contained) {
-    return !!(container &&
-        contained &&
-        isDocumentPosition_1.default(container.compareDocumentPosition(contained), 16 /* ContainedBy */));
-}
-exports.default = contains;
-
-
-/***/ }),
-/* 16 */
-/***/ (function(module, exports, __webpack_require__) {
-
-"use strict";
-
-Object.defineProperty(exports, "__esModule", { value: true });
-function getComputedStyle(node, styleName) {
-    var styleValue = '';
-    if (node && node.nodeType == 1 /* Element */) {
-        var win = node.ownerDocument.defaultView || window;
-        var styles = win.getComputedStyle(node);
-        styleValue = styles && styles.getPropertyValue(styleName);
-        if (styleValue) {
-            styleValue = styleValue.toLowerCase();
-        }
-    }
-    return styleValue;
-}
-exports.default = getComputedStyle;
-
-
-/***/ }),
-/* 17 */
-/***/ (function(module, exports, __webpack_require__) {
-
-"use strict";
-
-Object.defineProperty(exports, "__esModule", { value: true });
-var contains_1 = __webpack_require__(15);
-var shouldSkipNode_1 = __webpack_require__(22);
-function getLeafSibling(rootNode, startNode, isNext) {
-    var result = null;
-    var getSibling = isNext
-        ? function (node) { return node.nextSibling; }
-        : function (node) { return node.previousSibling; };
-    var getChild = isNext ? function (node) { return node.firstChild; } : function (node) { return node.lastChild; };
-    if (startNode && contains_1.default(rootNode, startNode)) {
-        var curNode = startNode;
-        var shouldContinue = true;
-        while (shouldContinue) {
-            // Find next/previous node, starting from next/previous sibling, then one level up to find next/previous sibling from parent
-            // till a non-null nextSibling/previousSibling is found or the ceiling is encountered (rootNode)
-            var parentNode = curNode.parentNode;
-            curNode = getSibling(curNode);
-            while (!curNode && parentNode != rootNode) {
-                curNode = getSibling(parentNode);
-                parentNode = parentNode.parentNode;
-            }
-            // Now traverse down to get first/last child
-            while (curNode && getChild(curNode)) {
-                curNode = getChild(curNode);
-            }
-            // Check special nodes (i.e. node that has a display:none etc.) and continue looping if so
-            shouldContinue = curNode && shouldSkipNode_1.default(curNode);
-            if (!shouldContinue) {
-                // Found a good leaf node, assign and exit
-                result = curNode;
-                break;
-            }
->>>>>>> 9d4ccbfb
-        }
-    }
-    return result;
-}
-<<<<<<< HEAD
-exports.default = getComputedStyle;
-
-
-/***/ }),
-/* 15 */
-=======
-exports.getLeafSibling = getLeafSibling;
-// This walks forwards (from left to right) DOM tree to get next meaningful node
-// A null is returned when it reaches the very end - beyond the scope as defined by rootNode
-function getNextLeafSibling(rootNode, startNode) {
-    return getLeafSibling(rootNode, startNode, true /*isNext*/);
-}
-exports.getNextLeafSibling = getNextLeafSibling;
-// This walks backwards (from right to left) DOM tree to get previous meaningful node
-// A null is returned when it reaches the very first - beyond the scope as defined by rootNode
-function getPreviousLeafSibling(rootNode, startNode) {
-    return getLeafSibling(rootNode, startNode, false /*isNext*/);
-}
-exports.getPreviousLeafSibling = getPreviousLeafSibling;
-
-
-/***/ }),
-/* 18 */
-/***/ (function(module, exports, __webpack_require__) {
-
-"use strict";
-
-Object.defineProperty(exports, "__esModule", { value: true });
-function getSelection(core) {
-    var win = (core.document || document).defaultView || window;
-    return win.getSelection();
-}
-exports.default = getSelection;
-
-
-/***/ }),
-/* 19 */
->>>>>>> 9d4ccbfb
 /***/ (function(module, exports, __webpack_require__) {
 
 "use strict";
@@ -1237,11 +922,7 @@
 
 
 /***/ }),
-<<<<<<< HEAD
 /* 16 */
-=======
-/* 20 */
->>>>>>> 9d4ccbfb
 /***/ (function(module, exports, __webpack_require__) {
 
 "use strict";
@@ -1270,7 +951,6 @@
         }
         return this.rawRange;
     };
-<<<<<<< HEAD
     SelectionRange.prototype.normalize = function () {
         return new SelectionRange(this.start.normalize(), this.end.normalize());
     };
@@ -1281,16 +961,6 @@
 
 /***/ }),
 /* 17 */
-=======
-}
-exports.getBrowserData = getBrowserData;
-var browserData = getBrowserData();
-exports.default = browserData;
-
-
-/***/ }),
-/* 21 */
->>>>>>> 9d4ccbfb
 /***/ (function(module, exports, __webpack_require__) {
 
 "use strict";
@@ -1372,7 +1042,6 @@
     }
     return i;
 }
-<<<<<<< HEAD
 function getEndOffset(node) {
     if (node.nodeType == 3 /* Text */) {
         return node.nodeValue.length;
@@ -1383,51 +1052,6 @@
     else {
         return 1;
     }
-=======
-exports.default = isNodeAfter;
-
-
-/***/ }),
-/* 22 */
-/***/ (function(module, exports, __webpack_require__) {
-
-"use strict";
-
-Object.defineProperty(exports, "__esModule", { value: true });
-var getComputedStyle_1 = __webpack_require__(16);
-// Check if it is an empty text node
-function isEmptyTextNode(node) {
-    return !!(node &&
-        node.nodeType == 3 /* Text */ &&
-        (!node.nodeValue || node.textContent == ''));
-}
-// Checks if it is text node that contains only CRLF
-// Use case: Edge/IE often injects some CRLF text node in-between elements i.e.
-// <div>{CRLF}<div>hello world</div></div>, those {CRLF} is not shown but creates noise
-// that we want to skip
-function isCRLFOnlyTextNode(node) {
-    var isCRLF = false;
-    if (node && node.nodeType == 3 /* Text */ && node.nodeValue) {
-        var reg = /^[\r\n]+$/gm;
-        isCRLF = reg.test(node.nodeValue);
-    }
-    return isCRLF;
-}
-// Checks if the element has a display: none or empty if it is not an element
-function isDisplayNone(node) {
-    return getComputedStyle_1.default(node, 'display') == 'none';
-}
-// Skip a node when any of following conditions are true
-// - it is neither Element nor Text
-// - it is a text node but is empty
-// - it is a text node but contains just CRLF (noisy text node that often comes in-between elements)
-// - has a display:none
-function shouldSkipNode(node) {
-    return ((node.nodeType != 1 /* Element */ && node.nodeType != 3 /* Text */) ||
-        isEmptyTextNode(node) ||
-        isCRLFOnlyTextNode(node) ||
-        isDisplayNone(node));
->>>>>>> 9d4ccbfb
 }
 
 
@@ -1438,7 +1062,6 @@
 "use strict";
 
 Object.defineProperty(exports, "__esModule", { value: true });
-<<<<<<< HEAD
 var roosterjs_editor_dom_1 = __webpack_require__(0);
 // White space matching regex. It matches following chars:
 // \s: white space
@@ -1454,74 +1077,6 @@
      */
     function CursorData(editor) {
         this.editor = editor;
-=======
-// Creates a HTMLElement array from html
-function fromHtml(htmlFragment, ownerDocument) {
-    var element = ownerDocument.createElement('DIV');
-    element.innerHTML = htmlFragment;
-    var children = [];
-    for (var index = 0; index < element.childNodes.length; index++) {
-        children.push(element.childNodes.item(index));
-    }
-    return children;
-}
-exports.default = fromHtml;
-
-
-/***/ }),
-/* 24 */
-/***/ (function(module, exports, __webpack_require__) {
-
-"use strict";
-
-var __extends = (this && this.__extends) || (function () {
-    var extendStatics = Object.setPrototypeOf ||
-        ({ __proto__: [] } instanceof Array && function (d, b) { d.__proto__ = b; }) ||
-        function (d, b) { for (var p in b) if (b.hasOwnProperty(p)) d[p] = b[p]; };
-    return function (d, b) {
-        extendStatics(d, b);
-        function __() { this.constructor = d; }
-        d.prototype = b === null ? Object.create(b) : (__.prototype = b.prototype, new __());
-    };
-})();
-Object.defineProperty(exports, "__esModule", { value: true });
-var NodeInlineElement_1 = __webpack_require__(9);
-// This refers to an inline element that represents a text node
-var TextInlineElement = /** @class */ (function (_super) {
-    __extends(TextInlineElement, _super);
-    function TextInlineElement(containerNode, parentBlock) {
-        return _super.call(this, containerNode, parentBlock) || this;
-    }
-    return TextInlineElement;
-}(NodeInlineElement_1.default));
-exports.default = TextInlineElement;
-
-
-/***/ }),
-/* 25 */
-/***/ (function(module, exports, __webpack_require__) {
-
-"use strict";
-
-Object.defineProperty(exports, "__esModule", { value: true });
-var PartialInlineElement_1 = __webpack_require__(13);
-var editorPointEquals_1 = __webpack_require__(32);
-var isEditorPointAfter_1 = __webpack_require__(14);
-var normalizeEditorPoint_1 = __webpack_require__(26);
-var BlockElement_1 = __webpack_require__(12);
-// This is a utility like class that produces editor point/inline/block element around or within a selection range
-var EditorSelection = /** @class */ (function () {
-    function EditorSelection(rootNode, selectionRange, inlineElementFactory) {
-        this.rootNode = rootNode;
-        this.selectionRange = selectionRange;
-        this.inlineElementFactory = inlineElementFactory;
-        this.startEndCalculated = false;
-        // compute the start and end point
-        this.startPoint = normalizeEditorPoint_1.default(this.selectionRange.startContainer, this.selectionRange.startOffset);
-        this.endPoint = this.selectionRange.collapsed
-            ? this.startPoint
-            : normalizeEditorPoint_1.default(this.selectionRange.endContainer, this.selectionRange.endOffset);
->>>>>>> 9d4ccbfb
     }
     Object.defineProperty(CursorData.prototype, "wordBeforeCursor", {
         /**
@@ -1722,14 +1277,6 @@
 "use strict";
 
 Object.defineProperty(exports, "__esModule", { value: true });
-<<<<<<< HEAD
-=======
-var getSelectionRange_1 = __webpack_require__(5);
-var hasFocus_1 = __webpack_require__(19);
-var isVoidHtmlElement_1 = __webpack_require__(40);
-var restoreSelection_1 = __webpack_require__(41);
-var updateSelection_1 = __webpack_require__(10);
->>>>>>> 9d4ccbfb
 var roosterjs_editor_dom_1 = __webpack_require__(0);
 function hasFocus(core) {
     return roosterjs_editor_dom_1.contains(core.contentDiv, core.document.activeElement, true /*treatSameNodeAsContain*/);
@@ -1939,7 +1486,6 @@
 "use strict";
 
 Object.defineProperty(exports, "__esModule", { value: true });
-<<<<<<< HEAD
 var getComputedStyle_1 = __webpack_require__(14);
 /**
  * Skip a node when any of following conditions are true
@@ -1951,72 +1497,6 @@
 function shouldSkipNode(node) {
     if (node && node.nodeType == 3 /* Text */) {
         return /^[\r\n]*$/.test(node.nodeValue);
-=======
-var BrowserData_1 = __webpack_require__(20);
-var roosterjs_editor_dom_1 = __webpack_require__(0);
-// Undo cursor marker
-var CURSOR_START = 'cursor-start';
-var CURSOR_END = 'cursor-end';
-// Build undo snapshot
-function buildSnapshot(editor) {
-    // Build the snapshot in-between adding and removing cursor marker
-    var selectionRange = editor.getSelectionRange();
-    if (selectionRange) {
-        addCursorMarkersToSelection(editor, selectionRange);
-    }
-    var htmlContent = editor.getContent(false /*triggerExtractContentEvent*/) || '';
-    // This extra update selection to cursor marker post building snapshot is added for Mac safari
-    // We temporarily inject a cursor marker to current selection prior to build snapshot and remove it afterwards
-    // The insertion of cursor marker for some reasons has caused the selection maintained in browser to be lost.
-    // This restores the selection prior to removing the cursor marker.
-    // The code may throw error for Firefox and IE, hence keep it only for Mac Safari
-    if (BrowserData_1.default.isSafari) {
-        updateSelectionToCursorMarkers(editor);
-    }
-    removeCursorMarkers(editor);
-    return htmlContent;
-}
-exports.buildSnapshot = buildSnapshot;
-// Restore a snapshot
-function restoreSnapshot(editor, snapshot) {
-    editor.setContent(snapshot);
-    // Restore the selection and delete the cursor marker afterwards
-    updateSelectionToCursorMarkers(editor);
-    removeCursorMarkers(editor);
-}
-exports.restoreSnapshot = restoreSnapshot;
-// Remove the temporarily added cursor markers
-function removeCursorMarkers(editor) {
-    removeCursorMarkerById(editor, CURSOR_START);
-    removeCursorMarkerById(editor, CURSOR_END);
-}
-// Temporarily inject a SPAN marker to the selection which is used to remember where the selection is
-// The marker is used on restore selection on undo
-function addCursorMarkersToSelection(editor, selectionRange) {
-    // First to insert the start marker
-    var startMarker = createCursorMarker(editor, CURSOR_START);
-    var startPoint = roosterjs_editor_dom_1.normalizeEditorPoint(selectionRange.startContainer, selectionRange.startOffset);
-    insertCursorMarkerToEditorPoint(editor, startPoint, startMarker);
-    // Then the end marker
-    // For collapsed selection, use the start marker as the editor so that
-    // the end marker is always placed after the start marker
-    var endMarker = createCursorMarker(editor, CURSOR_END);
-    var endPoint = selectionRange.collapsed
-        ? { containerNode: startMarker, offset: 1 /* End */ }
-        : roosterjs_editor_dom_1.normalizeEditorPoint(selectionRange.endContainer, selectionRange.endOffset);
-    insertCursorMarkerToEditorPoint(editor, endPoint, endMarker);
-}
-// Update selection to where cursor marker is
-// This is used in post building snapshot to restore selection
-function updateSelectionToCursorMarkers(editor) {
-    var startMarker = getCursorMarkerByUniqueId(editor, CURSOR_START);
-    var endMarker = getCursorMarkerByUniqueId(editor, CURSOR_END);
-    if (startMarker && endMarker) {
-        var selectionRange = editor.getDocument().createRange();
-        selectionRange.setEndBefore(endMarker);
-        selectionRange.setStartAfter(startMarker);
-        editor.updateSelection(selectionRange);
->>>>>>> 9d4ccbfb
     }
     else if (node && node.nodeType == 1 /* Element */) {
         return getComputedStyle_1.default(node, 'display')[0] == 'none';
@@ -2052,7 +1532,6 @@
 "use strict";
 
 Object.defineProperty(exports, "__esModule", { value: true });
-<<<<<<< HEAD
 function getBrowserData(userAgent, appVersion) {
     // In case universal render somehow hits this code path
     if (typeof window == 'undefined') {
@@ -2067,16 +1546,6 @@
             isFirefox: false,
             isEdge: false,
         };
-=======
-var getComputedStyle_1 = __webpack_require__(16);
-// Checks if the node is a block like element. Block like element are usually those P, DIV, LI, TD etc.
-// TODO: should inline-block be considered as block?
-// Other block like style to consider: table-caption, table-header-group, table-footer-group etc.
-function isBlockElement(node) {
-    if (node && node.nodeType == 1 /* Element */) {
-        var displayStyle = getComputedStyle_1.default(node, 'display');
-        return (displayStyle == 'block' || displayStyle == 'list-item' || displayStyle == 'table-cell');
->>>>>>> 9d4ccbfb
     }
     var rawValue = userAgent || window.navigator.userAgent;
     var appVer = appVersion || window.navigator.appVersion;
@@ -2132,7 +1601,6 @@
 "use strict";
 
 Object.defineProperty(exports, "__esModule", { value: true });
-<<<<<<< HEAD
 ;
 /** create an empty LevelLists */
 function createLevelLists() {
@@ -2140,20 +1608,6 @@
         listsMetadata: {},
         currentUniqueListId: -1,
     };
-=======
-var shouldSkipNode_1 = __webpack_require__(22);
-var getLeafSibling_1 = __webpack_require__(17);
-function getLeafNode(rootNode, isFirst) {
-    var getChild = isFirst ? function (node) { return node.firstChild; } : function (node) { return node.lastChild; };
-    var result = getChild(rootNode);
-    while (result && getChild(result)) {
-        result = getChild(result);
-    }
-    if (result && shouldSkipNode_1.default(result)) {
-        result = getLeafSibling_1.getLeafSibling(rootNode, result, isFirst);
-    }
-    return result;
->>>>>>> 9d4ccbfb
 }
 exports.createLevelLists = createLevelLists;
 
@@ -2383,674 +1837,7 @@
         headerLevel: headerLevel,
     };
 }
-<<<<<<< HEAD
 exports.default = getFormatState;
-=======
-exports.default = sanitizeHtml;
-// Inheritable CSS properties
-// Ref: https://www.w3.org/TR/CSS21/propidx.html
-var INHERITABLE_PROPERTOES = [
-    'azimuth',
-    'border-collapse',
-    'border-spacing',
-    'caption-side',
-    'color',
-    'cursor',
-    'direction',
-    'elevation',
-    'empty-cells',
-    'font-family',
-    'font-size',
-    'font-style',
-    'font-variant',
-    'font-weight',
-    'font',
-    'letter-spacing',
-    'line-height',
-    'list-style-image',
-    'list-style-position',
-    'list-style-type',
-    'list-style',
-    'orphans',
-    'pitch-range',
-    'pitch',
-    'quotes',
-    'richness',
-    'speak-header',
-    'speak-numeral',
-    'speak-punctuation',
-    'speak',
-    'speech-rate',
-    'stress',
-    'text-align',
-    'text-indent',
-    'text-transform',
-    'visibility',
-    'voice-family',
-    'volume',
-    'white-space',
-    'widows',
-    'word-spacing',
-];
-var ALLOWED_HTML_TAGS = [
-    'BODY',
-    'H1',
-    'H2',
-    'H3',
-    'H4',
-    'H5',
-    'H6',
-    'FORM',
-    'P',
-    'BR',
-    'HR',
-    'ACRONYM',
-    'ABBR',
-    'ADDRESS',
-    'B',
-    'BDI',
-    'BDO',
-    'BIG',
-    'BLOCKQUOTE',
-    'CENTER',
-    'CITE',
-    'CODE',
-    'DEL',
-    'DFN',
-    'EM',
-    'FONT',
-    'I',
-    'INS',
-    'KBD',
-    'MARK',
-    'METER',
-    'PRE',
-    'PROGRESS',
-    'Q',
-    'RP',
-    'RT',
-    'RUBY',
-    'S',
-    'SAMP',
-    'SMALL',
-    'STRIKE',
-    'STRONG',
-    'SUB',
-    'SUP',
-    'TEMPLATE',
-    'TIME',
-    'TT',
-    'U',
-    'VAR',
-    'WBR',
-    'XMP',
-    'INPUT',
-    'TEXTAREA',
-    'BUTTON',
-    'SELECT',
-    'OPTGROUP',
-    'OPTION',
-    'LABEL',
-    'FIELDSET',
-    'LEGEND',
-    'DATALIST',
-    'OUTPUT',
-    'IMG',
-    'MAP',
-    'AREA',
-    'CANVAS',
-    'FIGCAPTION',
-    'FIGURE',
-    'PICTURE',
-    'A',
-    'NAV',
-    'UL',
-    'OL',
-    'LI',
-    'DIR',
-    'UL',
-    'DL',
-    'DT',
-    'DD',
-    'MENU',
-    'MENUITEM',
-    'TABLE',
-    'CAPTION',
-    'TH',
-    'TR',
-    'TD',
-    'THEAD',
-    'TBODY',
-    'TFOOT',
-    'COL',
-    'COLGROUP',
-    'DIV',
-    'SPAN',
-    'HEADER',
-    'FOOTER',
-    'MAIN',
-    'SECTION',
-    'ARTICLE',
-    'ASIDE',
-    'DETAILS',
-    'DIALOG',
-    'SUMMARY',
-    'DATA',
-];
-var ALLOWED_HTML_ATTRIBUTES = [
-    'accept',
-    'align',
-    'alt',
-    'checked',
-    'cite',
-    'cols',
-    'colspan',
-    'contextmenu',
-    'coords',
-    'datetime',
-    'default',
-    'dir',
-    'dirname',
-    'disabled',
-    'download',
-    'headers',
-    'height',
-    'hidden',
-    'high',
-    'href',
-    'hreflang',
-    'ismap',
-    'kind',
-    'label',
-    'lang',
-    'list',
-    'low',
-    'max',
-    'maxlength',
-    'media',
-    'min',
-    'multiple',
-    'open',
-    'optimum',
-    'pattern',
-    'placeholder',
-    'readonly',
-    'rel',
-    'required',
-    'reversed',
-    'rows',
-    'rowspan',
-    'scope',
-    'selected',
-    'shape',
-    'size',
-    'sizes',
-    'span',
-    'spellcheck',
-    'src',
-    'srclang',
-    'srcset',
-    'start',
-    'step',
-    'style',
-    'tabindex',
-    'target',
-    'title',
-    'translate',
-    'type',
-    'usemap',
-    'value',
-    'width',
-    'wrap',
-];
-function applyInlineStyle(doc, additionalStyleNodes) {
-    var styleNodes = toArray(doc.querySelectorAll('style'));
-    var styleSheets = (additionalStyleNodes || [])
-        .reverse()
-        .map(function (node) { return node.sheet; })
-        .concat(styleNodes.map(function (node) { return node.sheet; }).reverse());
-    for (var _i = 0, styleSheets_1 = styleSheets; _i < styleSheets_1.length; _i++) {
-        var styleSheet = styleSheets_1[_i];
-        var _loop_1 = function (j) {
-            // Skip any none-style rule, i.e. @page
-            var styleRule = styleSheet.cssRules[j];
-            var text = styleRule.style.cssText;
-            if (styleRule.type != CSSRule.STYLE_RULE || !text || !styleRule.selectorText) {
-                return "continue";
-            }
-            // Make sure the selector is not empty
-            for (var _i = 0, _a = styleRule.selectorText.split(','); _i < _a.length; _i++) {
-                var selector = _a[_i];
-                if (!selector || !selector.trim() || selector.indexOf(':') >= 0) {
-                    continue;
-                }
-                var nodes = toArray(doc.querySelectorAll(selector));
-                // Always put existing styles after so that they have higher priority
-                // Which means if both global style and inline style apply to the same element,
-                // inline style will have higher priority
-                nodes.forEach(function (node) {
-                    return node.setAttribute('style', text + (node.getAttribute('style') || ''));
-                });
-            }
-        };
-        for (var j = styleSheet.cssRules.length - 1; j >= 0; j--) {
-            _loop_1(j);
-        }
-    }
-}
-function removeUnusedCssAndDangerousContent(node, callbackPropertyNames, propertyCallbacks, currentStyle) {
-    if (currentStyle === void 0) { currentStyle = {}; }
-    var thisStyle = Object.assign ? Object.assign({}, currentStyle) : {};
-    var nodeType = node.nodeType;
-    var tag = getTagOfNode_1.default(node) || '';
-    var isElement = nodeType == 1 /* Element */;
-    var isText = nodeType == 3 /* Text */;
-    if ((isElement && ALLOWED_HTML_TAGS.indexOf(tag) < 0 && tag.indexOf(':') < 0) ||
-        (isText && /^[\r\n]*$/g.test(node.nodeValue)) ||
-        (!isElement && !isText)) {
-        node.parentNode.removeChild(node);
-    }
-    else if (nodeType == 1 /* Element */) {
-        var element = node;
-        if (element.hasAttribute('style')) {
-            removeUnusedCss(element, thisStyle);
-        }
-        removeDisallowedAttributes(element, callbackPropertyNames, propertyCallbacks);
-        var child = element.firstChild;
-        var next = void 0;
-        for (; child; child = next) {
-            next = child.nextSibling;
-            removeUnusedCssAndDangerousContent(child, callbackPropertyNames, propertyCallbacks, thisStyle);
-        }
-    }
-}
-function removeUnusedCss(element, thisStyle) {
-    var source = element
-        .getAttribute('style')
-        .split(';')
-        .filter(function (style) { return style && style.trim() != ''; });
-    var result = source.filter(function (style) {
-        var pair = style.split(':');
-        if (pair.length == 2) {
-            var name_1 = pair[0].trim().toLowerCase();
-            var value = pair[1].trim().toLowerCase();
-            var isInheritable = INHERITABLE_PROPERTOES.indexOf(name_1) >= 0;
-            var keep = value != 'inherit' &&
-                (value != thisStyle[name_1] || !isInheritable) &&
-                !isDangerousCss(name_1, value);
-            if (keep && isInheritable) {
-                thisStyle[name_1] = value;
-            }
-            return keep;
-        }
-        else {
-            return false;
-        }
-    });
-    if (source.length != result.length) {
-        if (result.length > 0) {
-            element.setAttribute('style', result.join(';'));
-        }
-        else {
-            element.removeAttribute('style');
-        }
-    }
-}
-function isDangerousCss(name, value) {
-    if (name == 'position') {
-        return true;
-    }
-    if (value.indexOf('expression') >= 0) {
-        return true;
-    }
-    return false;
-}
-function removeDisallowedAttributes(element, callbackPropertyNames, propertyCallbacks) {
-    for (var i = element.attributes.length - 1; i >= 0; i--) {
-        var attribute = element.attributes[i];
-        var name_2 = attribute.name.toLowerCase().trim();
-        var value = attribute.value.trim();
-        if (callbackPropertyNames.indexOf(name_2) >= 0) {
-            value = propertyCallbacks[name_2](value);
-            if (value != null) {
-                attribute.value = value;
-            }
-            else {
-                element.removeAttribute(name_2);
-            }
-        }
-        else if (ALLOWED_HTML_ATTRIBUTES.indexOf(name_2) < 0 || value.toLowerCase().indexOf('script:') >= 0) {
-            element.removeAttribute(attribute.name);
-        }
-    }
-}
-function toArray(list) {
-    return [].slice.call(list);
-}
-
-
-/***/ }),
-/* 39 */
-/***/ (function(module, exports, __webpack_require__) {
-
-"use strict";
-
-Object.defineProperty(exports, "__esModule", { value: true });
-function isRangeInContainer(range, container) {
-    var ancestorContainer = range ? range.commonAncestorContainer : null;
-    // use the parentNode if ancestorContainer is a text node
-    if (ancestorContainer && ancestorContainer.nodeType == 3 /* Text */) {
-        ancestorContainer = ancestorContainer.parentNode;
-    }
-    return (ancestorContainer &&
-        (container == ancestorContainer || container.contains(ancestorContainer)));
-}
-exports.default = isRangeInContainer;
-
-
-/***/ }),
-/* 40 */
-/***/ (function(module, exports, __webpack_require__) {
-
-"use strict";
-
-Object.defineProperty(exports, "__esModule", { value: true });
-var roosterjs_editor_dom_1 = __webpack_require__(0);
-// HTML void elements
-// Per https://www.w3.org/TR/html/syntax.html#syntax-elements, cannot have child nodes
-// This regex is used when we move focus to very begin of editor. We should avoid putting focus inside
-// void elements so users don't accidently create child nodes in them
-var HTML_VOID_ELEMENTS_REGEX = /^(AREA|BASE|BR|COL|COMMAND|EMBED|HR|IMG|INPUT|KEYGEN|LINK|META|PARAM|SOURCE|TRACK|WBR)$/i;
-// check if it is html void element. void element cannot have childen
-function isVoidHtmlElement(element) {
-    return element && HTML_VOID_ELEMENTS_REGEX.test(roosterjs_editor_dom_1.getTagOfNode(element)) ? true : false;
-}
-exports.default = isVoidHtmlElement;
-
-
-/***/ }),
-/* 41 */
-/***/ (function(module, exports, __webpack_require__) {
-
-"use strict";
-
-Object.defineProperty(exports, "__esModule", { value: true });
-var updateSelection_1 = __webpack_require__(10);
-function restoreSelection(core) {
-    var selectionRestored = false;
-    if (core.cachedSelectionRange) {
-        selectionRestored = updateSelection_1.default(core, core.cachedSelectionRange);
-    }
-    return selectionRestored;
-}
-exports.default = restoreSelection;
-
-
-/***/ }),
-/* 42 */
-/***/ (function(module, exports, __webpack_require__) {
-
-"use strict";
-
-Object.defineProperty(exports, "__esModule", { value: true });
-var getSelectionRange_1 = __webpack_require__(5);
-var roosterjs_editor_dom_1 = __webpack_require__(0);
-function getContentTraverser(core, scope, position) {
-    if (position === void 0) { position = 2 /* SelectionStart */; }
-    var selectionRange = getSelectionRange_1.default(core, true /*tryGetFromCache*/);
-    if (scope != 2 /* Body */ && !selectionRange) {
-        return null;
-    }
-    var contentTraverser;
-    var scoper;
-    switch (scope) {
-        case 0 /* Block */:
-            scoper = new roosterjs_editor_dom_1.SelectionBlockScoper(core.contentDiv, selectionRange, position, core.inlineElementFactory);
-            break;
-        case 1 /* Selection */:
-            scoper = new roosterjs_editor_dom_1.SelectionScoper(core.contentDiv, selectionRange, core.inlineElementFactory);
-            break;
-        case 2 /* Body */:
-            scoper = new roosterjs_editor_dom_1.BodyScoper(core.contentDiv, core.inlineElementFactory);
-            break;
-    }
-    if (scoper) {
-        contentTraverser = new roosterjs_editor_dom_1.ContentTraverser(core.contentDiv, scoper, core.inlineElementFactory);
-    }
-    return contentTraverser;
-}
-exports.default = getContentTraverser;
-
-
-/***/ }),
-/* 43 */
-/***/ (function(module, exports, __webpack_require__) {
-
-"use strict";
-
-Object.defineProperty(exports, "__esModule", { value: true });
-function triggerEvent(core, pluginEvent, broadcast) {
-    var isHandledExclusively = false;
-    if (!broadcast) {
-        for (var i = 0; i < core.plugins.length; i++) {
-            var plugin = core.plugins[i];
-            if (plugin.willHandleEventExclusively &&
-                plugin.onPluginEvent &&
-                plugin.willHandleEventExclusively(pluginEvent)) {
-                plugin.onPluginEvent(pluginEvent);
-                isHandledExclusively = true;
-                break;
-            }
-        }
-    }
-    if (!isHandledExclusively) {
-        core.plugins.forEach(function (plugin) {
-            if (plugin.onPluginEvent) {
-                plugin.onPluginEvent(pluginEvent);
-            }
-        });
-    }
-}
-exports.default = triggerEvent;
-
-
-/***/ }),
-/* 44 */
-/***/ (function(module, exports, __webpack_require__) {
-
-"use strict";
-
-Object.defineProperty(exports, "__esModule", { value: true });
-/**
- * Replace the specified range with a node
- * @param editor The editor instance
- * @param range The range in which content needs to be replaced
- * @param node The node to be inserted
- * @param exactMatch exactMatch is to match exactly, i.e.
- * In auto linkification, users could type URL followed by some punctuation and hit space. The auto link will kick in on space,
- * at the moment, what is before cursor could be "<URL>,", however, only "<URL>" makes the link. by setting exactMatch = false, it does not match
- * from right before cursor, but can scan through till first same char is seen. On the other hand if set exactMatch = true, it starts the match right
- * before cursor.
- * @returns True if we complete the replacement, false otherwise
- */
-function replaceRangeWithNode(editor, range, node, exactMatch) {
-    // Make sure the range and node is valid
-    if (!range || !node) {
-        return false;
-    }
-    range.deleteContents();
-    range.insertNode(node);
-    if (exactMatch) {
-        range.setEndAfter(node);
-        range.collapse(false /*toStart*/);
-        editor.updateSelection(range);
-    }
-    return true;
-}
-exports.default = replaceRangeWithNode;
-
-
-/***/ }),
-/* 45 */
-/***/ (function(module, exports, __webpack_require__) {
-
-"use strict";
-
-Object.defineProperty(exports, "__esModule", { value: true });
-var queryNodesWithSelection_1 = __webpack_require__(3);
-var roosterjs_editor_core_1 = __webpack_require__(2);
-var roosterjs_editor_dom_1 = __webpack_require__(0);
-var EVENTDATACACHE_LISTSTATE = 'LISTSTATE';
-/**
- * Get the list state at selection
- * The list state refers to the HTML elements <OL> or <UL>
- * @param editor The editor instance
- * @param event (Optional) The plugin event, it stores the event cached data for looking up.
- * If not passed, we will query the first <LI> node in selection and return the list state of its direct parent
- * @returns The list state. ListState.Numbering indicates <OL>, ListState.Bullets indicates <UL>,
- * ListState.None indicates no <OL> or <UL> elements found at current selection
- */
-function cacheGetListState(editor, event) {
-    return roosterjs_editor_core_1.cacheGetEventData(event, EVENTDATACACHE_LISTSTATE, function () {
-        var itemNodes = queryNodesWithSelection_1.default(editor, 'li');
-        if (itemNodes.length > 0) {
-            var tagName = roosterjs_editor_dom_1.getTagOfNode(itemNodes[0].parentNode);
-            if (tagName == 'OL') {
-                return 2 /* Numbering */;
-            }
-            else if (tagName == 'UL') {
-                return 1 /* Bullets */;
-            }
-        }
-        return 0 /* None */;
-    });
-}
-exports.default = cacheGetListState;
-
-
-/***/ }),
-/* 46 */
-/***/ (function(module, exports, __webpack_require__) {
-
-"use strict";
-
-Object.defineProperty(exports, "__esModule", { value: true });
-var execFormatWithUndo_1 = __webpack_require__(1);
-/**
- * Set background color at current selection
- * @param editor The editor instance
- * @param color The color string, can be any of the predefined color names (e.g, 'red')
- * or hexadecimal color string (e.g, '#FF0000') or rgb value (e.g, 'rgb(255, 0, 0)') supported by browser.
- * Currently there's no validation to the string, if the passed string is invalid, it won't take affect
- */
-function setBackgroundColor(editor, color) {
-    editor.focus();
-    // TODO: Verify color
-    var validatedColor = color.trim();
-    if (validatedColor) {
-        execFormatWithUndo_1.default(editor, function () {
-            editor.applyInlineStyle(function (element) {
-                element.style.backgroundColor = validatedColor;
-            });
-        });
-    }
-}
-exports.default = setBackgroundColor;
-
-
-/***/ }),
-/* 47 */
-/***/ (function(module, exports, __webpack_require__) {
-
-"use strict";
-
-Object.defineProperty(exports, "__esModule", { value: true });
-var execFormatWithUndo_1 = __webpack_require__(1);
-/**
- * Set font name at selection
- * @param editor The editor instance
- * @param fontName The fontName string, should be a valid CSS font-family style.
- * Currently there's no validation to the string, if the passed string is invalid, it won't take affect
- */
-function setFontName(editor, fontName) {
-    editor.focus();
-    // TODO: Verify font name
-    var validatedFontName = fontName.trim();
-    if (validatedFontName) {
-        execFormatWithUndo_1.default(editor, function () {
-            // The browser provided execCommand creates a HTML <font> tag with face attribute. <font> is not HTML5 standard
-            // (http://www.w3schools.com/tags/tag_font.asp). Use editor.applyInlineStyle which gives flexibility on applying inline style
-            // for here, we use CSS font-family style
-            editor.applyInlineStyle(function (element) {
-                element.style.fontFamily = validatedFontName;
-            });
-        });
-    }
-}
-exports.default = setFontName;
-
-
-/***/ }),
-/* 48 */
-/***/ (function(module, exports, __webpack_require__) {
-
-"use strict";
-
-Object.defineProperty(exports, "__esModule", { value: true });
-var execFormatWithUndo_1 = __webpack_require__(1);
-/**
- * Set font size at selection
- * @param editor The editor instance
- * @param fontSize The fontSize string, should be a valid CSS font-size style.
- * Currently there's no validation to the string, if the passed string is invalid, it won't take affect
- */
-function setFontSize(editor, fontSize) {
-    editor.focus();
-    // TODO: Verify font size
-    var validatedFontSize = fontSize.trim();
-    if (validatedFontSize) {
-        execFormatWithUndo_1.default(editor, function () {
-            // The browser provided execCommand only accepts 1-7 point value. In addition, it uses HTML <font> tag with size attribute.
-            // <font> is not HTML5 standard (http://www.w3schools.com/tags/tag_font.asp). Use editor.applyInlineStyle which gives flexibility on applying inline style
-            // for here, we use CSS font-size style
-            editor.applyInlineStyle(function (element) {
-                element.style.fontSize = fontSize;
-            });
-        });
-    }
-}
-exports.default = setFontSize;
-
-
-/***/ }),
-/* 49 */
-/***/ (function(module, exports, __webpack_require__) {
-
-"use strict";
-
-Object.defineProperty(exports, "__esModule", { value: true });
-var execFormatWithUndo_1 = __webpack_require__(1);
-/**
- * Set text color at selection
- * @param editor The editor instance
- * @param color The color string, can be any of the predefined color names (e.g, 'red')
- * or hexadecimal color string (e.g, '#FF0000') or rgb value (e.g, 'rgb(255, 0, 0)') supported by browser.
- * Currently there's no validation to the string, if the passed string is invalid, it won't take affect
- */
-function setTextColor(editor, color) {
-    editor.focus();
-    // TODO: Verify color
-    var validatedColor = color.trim();
-    if (validatedColor) {
-        execFormatWithUndo_1.default(editor, function () {
-            editor.applyInlineStyle(function (element) {
-                element.style.color = validatedColor;
-            });
-        });
-    }
-}
-exports.default = setTextColor;
->>>>>>> 9d4ccbfb
 
 
 /***/ }),
@@ -3659,7 +2446,6 @@
 "use strict";
 
 Object.defineProperty(exports, "__esModule", { value: true });
-<<<<<<< HEAD
 var getLeafSibling_1 = __webpack_require__(4);
 var getBlockElementAtNode_1 = __webpack_require__(12);
 /**
@@ -3761,27 +2547,6 @@
  */
 var NodeBlockElement = /** @class */ (function (_super) {
     __extends(NodeBlockElement, _super);
-=======
-var Undo_1 = __webpack_require__(30);
-var applyInlineStyle_1 = __webpack_require__(79);
-var attachDomEvent_1 = __webpack_require__(80);
-var BrowserData_1 = __webpack_require__(20);
-var calcDefaultFormat_1 = __webpack_require__(81);
-var focus_1 = __webpack_require__(27);
-var getContentTraverser_1 = __webpack_require__(42);
-var getCursorRect_1 = __webpack_require__(82);
-var getSelection_1 = __webpack_require__(18);
-var getSelectionRange_1 = __webpack_require__(5);
-var hasFocus_1 = __webpack_require__(19);
-var insertNode_1 = __webpack_require__(83);
-var restoreSelection_1 = __webpack_require__(41);
-var saveSelectionRange_1 = __webpack_require__(84);
-var triggerEvent_1 = __webpack_require__(43);
-var updateSelection_1 = __webpack_require__(10);
-var roosterjs_editor_dom_1 = __webpack_require__(0);
-var IS_IE_OR_EDGE = BrowserData_1.default.isIE || BrowserData_1.default.isEdge;
-var Editor = /** @class */ (function () {
->>>>>>> 9d4ccbfb
     /**
      * Create a new instance of NodeBlockElement class
      * @param containerNode The container DOM Node of this NodeBlockElement
@@ -5273,7 +4038,6 @@
     }
     return child;
 }
-<<<<<<< HEAD
 /** Finds the real previous sibling, ignoring emtpy text nodes */
 function getRealPreviousSibling(node) {
     var prevSibling = node;
@@ -5301,27 +4065,6 @@
         if (listatt && listatt.length > 0 && listatt.trim().toLowerCase() == 'ignore') {
             return true;
         }
-=======
-exports.default = applyFormat;
-
-
-/***/ }),
-/* 69 */
-/***/ (function(module, exports, __webpack_require__) {
-
-"use strict";
-
-Object.defineProperty(exports, "__esModule", { value: true });
-var getComputedStyle_1 = __webpack_require__(16);
-var getTagOfNode_1 = __webpack_require__(8);
-var normalizeEditorPoint_1 = __webpack_require__(26);
-function changeElementTag(element, newTag, range) {
-    var start;
-    var end;
-    if (range) {
-        start = normalizeEditorPoint_1.default(range.startContainer, range.startOffset);
-        end = normalizeEditorPoint_1.default(range.endContainer, range.endOffset);
->>>>>>> 9d4ccbfb
     }
     return false;
 }
@@ -5474,9 +4217,11 @@
  */
 function buildClipboardData(event, editor, callback, useDirectPaste) {
     var dataTransfer = event.clipboardData || editor.getDocument().defaultView.clipboardData;
+    var types = dataTransfer.types ? [].slice.call(dataTransfer.types) : [];
     var clipboardData = {
         snapshotBeforePaste: null,
         originalFormat: getCurrentFormat(editor),
+        types: types,
         image: getImage(dataTransfer),
         text: dataTransfer.getData('text'),
         html: null,
@@ -6136,7 +4881,6 @@
         this.forEachHyperLink(this.resetAnchor.bind(this));
         this.editor = null;
     };
-<<<<<<< HEAD
     // Handle the event
     HyperLink.prototype.onPluginEvent = function (event) {
         switch (event.eventType) {
@@ -6224,79 +4968,6 @@
                 }
                 element = element.parentElement;
             } while (this.editor.contains(element));
-=======
-}
-exports.default = calcDefaultFormat;
-
-
-/***/ }),
-/* 82 */
-/***/ (function(module, exports, __webpack_require__) {
-
-"use strict";
-
-Object.defineProperty(exports, "__esModule", { value: true });
-var getSelection_1 = __webpack_require__(18);
-var getSelectionRange_1 = __webpack_require__(5);
-var roosterjs_editor_dom_1 = __webpack_require__(0);
-/**
- * Returns a rect representing the location of the cursor.
- * In case there is a uncollapsed selection witin editor, this returns
- * the position for focus node.
- * The returned rect structure has a left and right and they should be same
- * here since it is for cursor, not for a range.
- */
-function getCursorRect(core) {
-    var selection = getSelection_1.default(core);
-    var range = getSelectionRange_1.default(core, false /*tryGetFromCache*/);
-    if (!range || !selection || !selection.focusNode || !selection.anchorNode) {
-        return null;
-    }
-    var focusPosition = roosterjs_editor_dom_1.normalizeEditorPoint(selection.focusNode, selection.focusOffset);
-    var node = focusPosition.containerNode;
-    // 1) obtain a collapsed range pointing to cursor
-    if (!range.collapsed) {
-        var forwardSelection = roosterjs_editor_dom_1.isEditorPointAfter(focusPosition, roosterjs_editor_dom_1.normalizeEditorPoint(selection.anchorNode, selection.anchorOffset));
-        range = range.cloneRange();
-        range.collapse(!forwardSelection /*toStart*/);
-    }
-    // 2) try to get rect using range.getBoundingClientRect()
-    var rect = getRectFromClientRect(range.getBoundingClientRect());
-    // 3) if current cursor is inside text node, insert a SPAN and get the rect of SPAN
-    if (!rect && node.nodeType == 3 /* Text */) {
-        var document_1 = core.document;
-        var span = document_1.createElement('SPAN');
-        var range_1 = document_1.createRange();
-        range_1.setStart(node, focusPosition.offset);
-        range_1.collapse(true /*toStart*/);
-        range_1.insertNode(span);
-        rect = getRectFromClientRect(span.getBoundingClientRect());
-        span.parentNode.removeChild(span);
-    }
-    // 4) fallback to element.getBoundingClientRect()
-    if (!rect) {
-        node = node.nodeType == 1 /* Element */ ? node : node.parentNode;
-        if (node && node.nodeType == 1 /* Element */) {
-            rect = getRectFromClientRect(node.getBoundingClientRect());
-        }
-    }
-    return rect;
-}
-exports.default = getCursorRect;
-function getRectFromClientRect(clientRect) {
-    // A ClientRect of all 0 is possible. i.e. chrome returns a ClientRect of 0 when the cursor is on an empty p
-    // We validate that and only return a rect when the passed in ClientRect is valid
-    return clientRect &&
-        (clientRect.left != 0 ||
-            clientRect.right != 0 ||
-            clientRect.left != 0 ||
-            clientRect.right != 0)
-        ? {
-            left: Math.round(clientRect.left),
-            right: Math.round(clientRect.right),
-            top: Math.round(clientRect.top),
-            bottom: Math.round(clientRect.bottom),
->>>>>>> 9d4ccbfb
         }
         catch (error) {
             // Not do anything for the moment
@@ -7353,67 +6024,48 @@
 
 Object.defineProperty(exports, "__esModule", { value: true });
 var roosterjs_editor_dom_1 = __webpack_require__(0);
-// Returns a rect representing the location of the cursor.
-// In case there is a uncollapsed selection witin editor, this returns
-// the position for focus node.
-// The returned rect structure has a left and right and they should be same
-// here since it is for cursor, not for a range.
+/**
+ * Returns a rect representing the location of the cursor.
+ * In case there is a uncollapsed selection witin editor, this returns
+ * the position for focus node.
+ * The returned rect structure has a left and right and they should be same
+ * here since it is for cursor, not for a range.
+ */
 function getCursorRect(editor) {
-    var selectionRange = editor.getSelectionRange();
-    var range = selectionRange.getRange();
-    // There isn't a browser API that gets you position of cursor.
-    // Different browsers emit slightly different behaviours and there is no a single API that
-    // can help achieve the goal across all browsers. At high level, we try to achieve the goal
-    // by below approach:
-    // 1) first, obtain a collapsed range pointing to cursor
-    // 2) try to get rect using range.getBoundingClientRect()
-    // 3）fallback to a nearby range.getBoundingClientRect()
-    // 4) fallback range.getClientRects()
-    // 5) lastly fallback range.startContainer.getBoundingClientRect()
+    var range = editor.getSelectionRange().getRange();
+    var document = editor.getDocument();
     // 1) obtain a collapsed range pointing to cursor
-    if (!selectionRange.collapsed) {
-        // Range is not collapsed, collapse to cursor first
-        var selection = editor.getDocument().defaultView.getSelection();
-        if (selection && selection.focusNode && selection.anchorNode) {
-            var forwardSelection = selection.focusNode == selection.anchorNode
-                ? selection.focusOffset > selection.anchorOffset
-                : roosterjs_editor_dom_1.isDocumentPosition(selection.anchorNode.compareDocumentPosition(selection.focusNode), 4 /* Following */);
-            range = range.cloneRange();
-            range.collapse(!forwardSelection /*toStart*/);
-        }
+    if (!range.collapsed) {
+        var selection = document.defaultView.getSelection();
+        if (!selection || !selection.focusNode) {
+            return null;
+        }
+        var forwardSelection = range.endContainer == selection.focusNode && range.endOffset == selection.focusOffset;
+        range = range.cloneRange();
+        range.collapse(!forwardSelection /*toStart*/);
     }
     // 2) try to get rect using range.getBoundingClientRect()
     var rect = getRectFromClientRect(range.getBoundingClientRect());
-    // 3）fallback to a nearby range.getBoundingClientRect()
     if (!rect) {
-        // This is often the case the cursor runs in middle of two nodes.
-        // i.e. <p>{cursor}<br></p>, or <p><img ...>{cursor}text</p>.
-        // range.getBoundingClientRect mostly return a client rect of all 0
-        // Skip this if we're in middle of a text node
         var position = new roosterjs_editor_dom_1.Position(range.startContainer, range.startOffset).normalize();
-        if (position.node.nodeType != 3 /* Text */ || position.isAtEnd) {
-            var nearbyRange = editor.getDocument().createRange();
-            nearbyRange.selectNode(position.node);
-            rect = getRectFromClientRect(nearbyRange.getBoundingClientRect());
-            if (rect) {
-                // Fix the position to boundary of the nearby range
-                rect.left = rect.right = position.offset == 0 ? rect.left : rect.right;
-            }
-        }
-    }
-    // 4) fallback range.getClientRects()
-    if (!rect) {
-        // This is often the case Safari when cursor runs in middle of text node
-        // range.getBoundingClientRect() returns a all 0 client rect.
-        // range.getClientRects() returns a good client rect
-        var clientRects = range.getClientRects();
-        if (clientRects && clientRects.length == 1) {
-            rect = getRectFromClientRect(clientRects[0]);
-        }
-    }
-    // 5) lastly fallback range.startContainer.getBoundingClientRect()
-    if (!rect && range.startContainer instanceof Element) {
-        rect = getRectFromClientRect(range.startContainer.getBoundingClientRect());
+        var node = position.node;
+        // 3) if current cursor is inside text node, insert a SPAN and get the rect of SPAN
+        if (node.nodeType == 3 /* Text */) {
+            var span = document.createElement('SPAN');
+            range = document.createRange();
+            range.setStart(node, position.offset);
+            range.collapse(true /*toStart*/);
+            range.insertNode(span);
+            rect = getRectFromClientRect(span.getBoundingClientRect());
+            span.parentNode.removeChild(span);
+        }
+        // 4) fallback to element.getBoundingClientRect()
+        if (!rect) {
+            node = node.nodeType == 1 /* Element */ ? node : node.parentNode;
+            if (node && node.nodeType == 1 /* Element */) {
+                rect = getRectFromClientRect(node.getBoundingClientRect());
+            }
+        }
     }
     return rect;
 }
@@ -7421,16 +6073,16 @@
 function getRectFromClientRect(clientRect) {
     // A ClientRect of all 0 is possible. i.e. chrome returns a ClientRect of 0 when the cursor is on an empty p
     // We validate that and only return a rect when the passed in ClientRect is valid
-    return clientRect &&
-        (clientRect.left != 0 ||
-            clientRect.right != 0 ||
-            clientRect.left != 0 ||
-            clientRect.right != 0)
+    if (!clientRect) {
+        return null;
+    }
+    var left = clientRect.left, right = clientRect.right, top = clientRect.top, bottom = clientRect.bottom;
+    return left + right + top + bottom > 0
         ? {
-            left: Math.round(clientRect.left),
-            right: Math.round(clientRect.right),
-            top: Math.round(clientRect.top),
-            bottom: Math.round(clientRect.bottom),
+            left: Math.round(left),
+            right: Math.round(right),
+            top: Math.round(top),
+            bottom: Math.round(bottom),
         }
         : null;
 }
@@ -8175,7 +6827,7 @@
         var _loop_1 = function (j) {
             // Skip any none-style rule, i.e. @page
             var styleRule = styleSheet.cssRules[j];
-            var text = styleRule.style.cssText;
+            var text = styleRule && styleRule.style ? styleRule.style.cssText : null;
             if (styleRule.type != CSSRule.STYLE_RULE || !text || !styleRule.selectorText) {
                 return "continue";
             }
@@ -8204,8 +6856,10 @@
     var nodeType = node.nodeType;
     var tag = getTagOfNode_1.default(node) || '';
     var isElement = nodeType == 1 /* Element */;
+    var isText = nodeType == 3 /* Text */;
     if ((isElement && ALLOWED_HTML_TAGS.indexOf(tag) < 0 && tag.indexOf(':') < 0) ||
-        (!isElement && nodeType != 3 /* Text */)) {
+        (isText && /^[\r\n]*$/g.test(node.nodeValue)) ||
+        (!isElement && !isText)) {
         node.parentNode.removeChild(node);
     }
     else if (nodeType == 1 /* Element */) {
@@ -8539,7 +7193,6 @@
 "use strict";
 
 Object.defineProperty(exports, "__esModule", { value: true });
-<<<<<<< HEAD
 var EditorSelection_1 = __webpack_require__(44);
 // This is selection scoper that provide a start inline as the start of the selection
 // and checks if a block falls in the selection (isBlockInScope)
@@ -8568,120 +7221,6 @@
     return SelectionScoper;
 }());
 exports.default = SelectionScoper;
-=======
-var roosterjs_editor_dom_1 = __webpack_require__(0);
-var roosterjs_editor_api_1 = __webpack_require__(4);
-var CONTAINER_HTML = '<div contenteditable style="width: 1px; height: 1px; overflow: hidden; position: fixed; top: 0; left; 0; -webkit-user-select: text"></div>';
-/**
- * Build ClipboardData from a paste event
- * @param event The paste event
- * @param editor The editor
- * @param callback Callback function when data is ready
- * @param useDirectPaste Whether use direct HTML instead of using temp DIV
- */
-function buildClipboardData(event, editor, callback, useDirectPaste) {
-    var dataTransfer = event.clipboardData || editor.getDocument().defaultView.clipboardData;
-    var types = dataTransfer.types ? [].slice.call(dataTransfer.types) : [];
-    var clipboardData = {
-        snapshotBeforePaste: null,
-        originalFormat: getCurrentFormat(editor),
-        types: types,
-        image: getImage(dataTransfer),
-        text: dataTransfer.getData('text'),
-        html: null,
-    };
-    if (useDirectPaste && event.clipboardData && event.clipboardData.items) {
-        directRetrieveHtml(event, function (html) {
-            clipboardData.html = html;
-            callback(clipboardData);
-        });
-    }
-    else {
-        retrieveHtmlViaTempDiv(editor, function (html) {
-            clipboardData.html = html;
-            clipboardData.isHtmlFromTempDiv = true;
-            callback(clipboardData);
-        });
-    }
-}
-exports.default = buildClipboardData;
-function getCurrentFormat(editor) {
-    var format = roosterjs_editor_api_1.getFormatState(editor);
-    return format
-        ? {
-            fontFamily: format.fontName,
-            fontSize: format.fontSize,
-            textColor: format.textColor,
-            backgroundColor: format.backgroundColor,
-            bold: format.isBold,
-            italic: format.isItalic,
-            underline: format.isUnderline,
-        }
-        : {};
-}
-function getImage(dataTransfer) {
-    // Chrome, Firefox, Edge support dataTransfer.items
-    var fileCount = dataTransfer.items ? dataTransfer.items.length : 0;
-    for (var i = 0; i < fileCount; i++) {
-        var item = dataTransfer.items[i];
-        if (item.type && item.type.indexOf('image/') == 0) {
-            return item.getAsFile();
-        }
-    }
-    // IE, Safari support dataTransfer.files
-    fileCount = dataTransfer.files ? dataTransfer.files.length : 0;
-    for (var i = 0; i < fileCount; i++) {
-        var file = dataTransfer.files.item(i);
-        if (file.type && file.type.indexOf('image/') == 0) {
-            return file;
-        }
-    }
-    return null;
-}
-function directRetrieveHtml(event, callback) {
-    event.preventDefault();
-    var items = event.clipboardData.items;
-    for (var i = 0; i < items.length; i++) {
-        var item = items[i];
-        if (item.type && item.type.indexOf('text/html') == 0) {
-            item.getAsString(callback);
-            return;
-        }
-    }
-    callback(null);
-}
-function retrieveHtmlViaTempDiv(editor, callback) {
-    // cache original selection range in editor
-    var originalSelectionRange = editor.getSelectionRange();
-    var tempDiv = getTempDivForPaste(editor);
-    tempDiv.focus();
-    window.requestAnimationFrame(function () {
-        if (editor) {
-            // restore original selection range in editor
-            editor.updateSelection(originalSelectionRange);
-            callback(tempDiv.innerHTML);
-            tempDiv.style.display = 'none';
-            tempDiv.innerHTML = '';
-        }
-    });
-}
-function getTempDivForPaste(editor) {
-    var tempDiv = editor.getCustomData('PasteDiv', function () {
-        var pasteDiv = roosterjs_editor_dom_1.fromHtml(CONTAINER_HTML, editor.getDocument())[0];
-        editor.insertNode(pasteDiv, {
-            position: 3 /* Outside */,
-            updateCursor: false,
-            replaceSelection: false,
-            insertOnNewLine: false,
-        });
-        return pasteDiv;
-    }, function (pasteDiv) {
-        pasteDiv.parentNode.removeChild(pasteDiv);
-    });
-    tempDiv.style.display = '';
-    return tempDiv;
-}
->>>>>>> 9d4ccbfb
 
 
 /***/ }),

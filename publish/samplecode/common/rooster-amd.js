define(function() { return /******/ (function(modules) { // webpackBootstrap
/******/ 	// The module cache
/******/ 	var installedModules = {};
/******/
/******/ 	// The require function
/******/ 	function __webpack_require__(moduleId) {
/******/
/******/ 		// Check if module is in cache
/******/ 		if(installedModules[moduleId]) {
/******/ 			return installedModules[moduleId].exports;
/******/ 		}
/******/ 		// Create a new module (and put it into the cache)
/******/ 		var module = installedModules[moduleId] = {
/******/ 			i: moduleId,
/******/ 			l: false,
/******/ 			exports: {}
/******/ 		};
/******/
/******/ 		// Execute the module function
/******/ 		modules[moduleId].call(module.exports, module, module.exports, __webpack_require__);
/******/
/******/ 		// Flag the module as loaded
/******/ 		module.l = true;
/******/
/******/ 		// Return the exports of the module
/******/ 		return module.exports;
/******/ 	}
/******/
/******/
/******/ 	// expose the modules object (__webpack_modules__)
/******/ 	__webpack_require__.m = modules;
/******/
/******/ 	// expose the module cache
/******/ 	__webpack_require__.c = installedModules;
/******/
/******/ 	// define getter function for harmony exports
/******/ 	__webpack_require__.d = function(exports, name, getter) {
/******/ 		if(!__webpack_require__.o(exports, name)) {
/******/ 			Object.defineProperty(exports, name, {
/******/ 				configurable: false,
/******/ 				enumerable: true,
/******/ 				get: getter
/******/ 			});
/******/ 		}
/******/ 	};
/******/
/******/ 	// define __esModule on exports
/******/ 	__webpack_require__.r = function(exports) {
/******/ 		Object.defineProperty(exports, '__esModule', { value: true });
/******/ 	};
/******/
/******/ 	// getDefaultExport function for compatibility with non-harmony modules
/******/ 	__webpack_require__.n = function(module) {
/******/ 		var getter = module && module.__esModule ?
/******/ 			function getDefault() { return module['default']; } :
/******/ 			function getModuleExports() { return module; };
/******/ 		__webpack_require__.d(getter, 'a', getter);
/******/ 		return getter;
/******/ 	};
/******/
/******/ 	// Object.prototype.hasOwnProperty.call
/******/ 	__webpack_require__.o = function(object, property) { return Object.prototype.hasOwnProperty.call(object, property); };
/******/
/******/ 	// __webpack_public_path__
/******/ 	__webpack_require__.p = "";
/******/
/******/
/******/ 	// Load entry module and return exports
/******/ 	return __webpack_require__(__webpack_require__.s = 116);
/******/ })
/************************************************************************/
/******/ ([
/* 0 */
/***/ (function(module, exports, __webpack_require__) {

"use strict";

Object.defineProperty(exports, "__esModule", { value: true });
// Selections
var Position_1 = __webpack_require__(15);
exports.Position = Position_1.default;
var SelectionRange_1 = __webpack_require__(24);
exports.SelectionRange = SelectionRange_1.default;
// DOM Walker
var getLeafSibling_1 = __webpack_require__(5);
exports.getNextLeafSibling = getLeafSibling_1.getNextLeafSibling;
exports.getPreviousLeafSibling = getLeafSibling_1.getPreviousLeafSibling;
var getLeafNode_1 = __webpack_require__(21);
exports.getFirstLeafNode = getLeafNode_1.getFirstLeafNode;
exports.getLastLeafNode = getLeafNode_1.getLastLeafNode;
var NodeInlineElement_1 = __webpack_require__(53);
exports.NodeInlineElement = NodeInlineElement_1.default;
var PartialInlineElement_1 = __webpack_require__(13);
exports.PartialInlineElement = PartialInlineElement_1.default;
var getInlineElementAtNode_1 = __webpack_require__(8);
exports.getInlineElementAtNode = getInlineElementAtNode_1.default;
var getFirstLastInlineElement_1 = __webpack_require__(20);
exports.getFirstInlineElement = getFirstLastInlineElement_1.getFirstInlineElement;
exports.getLastInlineElement = getFirstLastInlineElement_1.getLastInlineElement;
var getNextPreviousInlineElement_1 = __webpack_require__(49);
exports.getNextInlineElement = getNextPreviousInlineElement_1.getNextInlineElement;
exports.getPreviousInlineElement = getNextPreviousInlineElement_1.getPreviousInlineElement;
var NodeBlockElement_1 = __webpack_require__(48);
exports.NodeBlockElement = NodeBlockElement_1.default;
var StartEndBlockElement_1 = __webpack_require__(19);
exports.StartEndBlockElement = StartEndBlockElement_1.default;
var getBlockElementAtNode_1 = __webpack_require__(7);
exports.getBlockElementAtNode = getBlockElementAtNode_1.default;
var getNextPreviousBlockElement_1 = __webpack_require__(45);
exports.getNextBlockElement = getNextPreviousBlockElement_1.getNextBlockElement;
exports.getPreviousBlockElement = getNextPreviousBlockElement_1.getPreviousBlockElement;
// Content Traverser
var ContentTraverser_1 = __webpack_require__(110);
exports.ContentTraverser = ContentTraverser_1.default;
// Utils
var applyFormat_1 = __webpack_require__(106);
exports.applyFormat = applyFormat_1.default;
var changeElementTag_1 = __webpack_require__(105);
exports.changeElementTag = changeElementTag_1.default;
var contains_1 = __webpack_require__(14);
exports.contains = contains_1.default;
var sanitizeHtml_1 = __webpack_require__(50);
exports.sanitizeHtml = sanitizeHtml_1.default;
var fromHtml_1 = __webpack_require__(51);
exports.fromHtml = fromHtml_1.default;
var getComputedStyle_1 = __webpack_require__(22);
exports.getComputedStyle = getComputedStyle_1.default;
var getTagOfNode_1 = __webpack_require__(6);
exports.getTagOfNode = getTagOfNode_1.default;
var intersectWithNodeRange_1 = __webpack_require__(47);
exports.intersectWithNodeRange = intersectWithNodeRange_1.default;
var isBlockElement_1 = __webpack_require__(46);
exports.isBlockElement = isBlockElement_1.default;
var isDocumentPosition_1 = __webpack_require__(9);
exports.isDocumentPosition = isDocumentPosition_1.default;
var isNodeEmpty_1 = __webpack_require__(104);
exports.isNodeEmpty = isNodeEmpty_1.default;
var splitParentNode_1 = __webpack_require__(103);
exports.splitParentNode = splitParentNode_1.default;
var unwrap_1 = __webpack_require__(102);
exports.unwrap = unwrap_1.default;
var wrap_1 = __webpack_require__(52);
exports.wrap = wrap_1.default;


/***/ }),
/* 1 */
/***/ (function(module, exports, __webpack_require__) {

"use strict";

Object.defineProperty(exports, "__esModule", { value: true });
var Editor_1 = __webpack_require__(113);
exports.Editor = Editor_1.default;
var Undo_1 = __webpack_require__(55);
exports.Undo = Undo_1.default;
var BrowserData_1 = __webpack_require__(26);
exports.browserData = BrowserData_1.default;
var eventDataCacheUtils_1 = __webpack_require__(98);
exports.clearEventDataCache = eventDataCacheUtils_1.clearEventDataCache;
exports.cacheGetEventData = eventDataCacheUtils_1.cacheGetEventData;
var snapshotUtils_1 = __webpack_require__(54);
exports.buildSnapshot = snapshotUtils_1.buildSnapshot;
exports.restoreSnapshot = snapshotUtils_1.restoreSnapshot;


/***/ }),
/* 2 */
/***/ (function(module, exports, __webpack_require__) {

"use strict";

Object.defineProperty(exports, "__esModule", { value: true });
var roosterjs_editor_dom_1 = __webpack_require__(0);
/**
 * Query nodes intersected with current selection using a selector
 * @param editor The editor
 * @param selector The selector to query
 * @param nodeContainedByRangeOnly When set to true, only return the nodes contained by current selection. Default value is false
 * @returns The nodes intersected with current selection, returns an empty array if no result is found
 */
function queryNodesWithSelection(editor, selector, nodeContainedByRangeOnly) {
    var result = [];
    var nodes = editor.queryNodes(selector);
    var range = editor.getSelectionRange();
<<<<<<< HEAD
    for (var i = 0; i < nodes.length; i++) {
        if (roosterjs_editor_dom_1.intersectWithNodeRange(nodes[i], range.start.node, range.end.node, false /*containOnly*/)) {
            result.push(nodes[i]);
=======
    if (range) {
        for (var i = 0; i < nodes.length; i++) {
            if (isIntersectWithNodeRange(nodes[i], range, nodeContainedByRangeOnly)) {
                result.push(nodes[i]);
            }
>>>>>>> 8b90f9f4
        }
    }
    return result;
}
exports.default = queryNodesWithSelection;
<<<<<<< HEAD
=======
function isIntersectWithNodeRange(node, range, nodeContainedByRangeOnly) {
    var startPosition = node.compareDocumentPosition(range.startContainer);
    var endPosition = node.compareDocumentPosition(range.endContainer);
    var targetPositions = [0 /* Same */, 8 /* Contains */];
    if (!nodeContainedByRangeOnly) {
        targetPositions.push(16 /* ContainedBy */);
    }
    return (roosterjs_editor_dom_1.isDocumentPosition(startPosition, targetPositions) // intersectStart
        || roosterjs_editor_dom_1.isDocumentPosition(endPosition, targetPositions) // intersectEnd
        || (roosterjs_editor_dom_1.isDocumentPosition(startPosition, 2 /* Preceding */) &&
            roosterjs_editor_dom_1.isDocumentPosition(endPosition, 4 /* Following */) &&
            !roosterjs_editor_dom_1.isDocumentPosition(endPosition, 16 /* ContainedBy */)));
}
>>>>>>> 8b90f9f4


/***/ }),
/* 3 */
/***/ (function(module, exports, __webpack_require__) {

"use strict";

Object.defineProperty(exports, "__esModule", { value: true });
var cacheGetCursorEventData_1 = __webpack_require__(97);
exports.cacheGetCursorEventData = cacheGetCursorEventData_1.default;
exports.clearCursorEventDataCache = cacheGetCursorEventData_1.clearCursorEventDataCache;
var CursorData_1 = __webpack_require__(17);
exports.CursorData = CursorData_1.default;
var getCursorRect_1 = __webpack_require__(96);
exports.getCursorRect = getCursorRect_1.default;
var getNodeAtCursor_1 = __webpack_require__(4);
exports.getNodeAtCursor = getNodeAtCursor_1.default;
exports.cacheGetNodeAtCursor = getNodeAtCursor_1.cacheGetNodeAtCursor;
var queryNodesWithSelection_1 = __webpack_require__(2);
exports.queryNodesWithSelection = queryNodesWithSelection_1.default;
var replaceRangeWithNode_1 = __webpack_require__(39);
exports.replaceRangeWithNode = replaceRangeWithNode_1.default;
var replaceTextBeforeCursorWithNode_1 = __webpack_require__(95);
exports.replaceTextBeforeCursorWithNode = replaceTextBeforeCursorWithNode_1.default;
exports.validateAndGetRangeForTextBeforeCursor = replaceTextBeforeCursorWithNode_1.validateAndGetRangeForTextBeforeCursor;
var cacheGetListTag_1 = __webpack_require__(38);
exports.cacheGetListTag = cacheGetListTag_1.default;
var clearFormat_1 = __webpack_require__(94);
exports.clearFormat = clearFormat_1.default;
var createLink_1 = __webpack_require__(93);
exports.createLink = createLink_1.default;
var getFormatState_1 = __webpack_require__(32);
exports.getFormatState = getFormatState_1.default;
var insertImage_1 = __webpack_require__(91);
exports.insertImage = insertImage_1.default;
var VTable_1 = __webpack_require__(16);
exports.VTable = VTable_1.default;
var insertTable_1 = __webpack_require__(90);
exports.insertTable = insertTable_1.default;
var editTable_1 = __webpack_require__(89);
exports.editTable = editTable_1.default;
var formatTable_1 = __webpack_require__(31);
exports.formatTable = formatTable_1.default;
var removeLink_1 = __webpack_require__(88);
exports.removeLink = removeLink_1.default;
var setAlignment_1 = __webpack_require__(87);
exports.setAlignment = setAlignment_1.default;
var setBackgroundColor_1 = __webpack_require__(37);
exports.setBackgroundColor = setBackgroundColor_1.default;
var setTextColor_1 = __webpack_require__(34);
exports.setTextColor = setTextColor_1.default;
var setDirection_1 = __webpack_require__(86);
exports.setDirection = setDirection_1.default;
var setFontName_1 = __webpack_require__(36);
exports.setFontName = setFontName_1.default;
var setFontSize_1 = __webpack_require__(35);
exports.setFontSize = setFontSize_1.default;
var setImageAltText_1 = __webpack_require__(85);
exports.setImageAltText = setImageAltText_1.default;
var setIndentation_1 = __webpack_require__(84);
exports.setIndentation = setIndentation_1.default;
var toggleBold_1 = __webpack_require__(83);
exports.toggleBold = toggleBold_1.default;
var toggleBullet_1 = __webpack_require__(30);
exports.toggleBullet = toggleBullet_1.default;
var toggleItalic_1 = __webpack_require__(82);
exports.toggleItalic = toggleItalic_1.default;
var toggleNumbering_1 = __webpack_require__(81);
exports.toggleNumbering = toggleNumbering_1.default;
var toggleBlockQuote_1 = __webpack_require__(80);
exports.toggleBlockQuote = toggleBlockQuote_1.default;
var toggleStrikethrough_1 = __webpack_require__(79);
exports.toggleStrikethrough = toggleStrikethrough_1.default;
var toggleSubscript_1 = __webpack_require__(78);
exports.toggleSubscript = toggleSubscript_1.default;
var toggleSuperscript_1 = __webpack_require__(77);
exports.toggleSuperscript = toggleSuperscript_1.default;
var toggleUnderline_1 = __webpack_require__(76);
exports.toggleUnderline = toggleUnderline_1.default;
var toggleHeader_1 = __webpack_require__(75);
exports.toggleHeader = toggleHeader_1.default;
var matchLink_1 = __webpack_require__(33);
exports.matchLink = matchLink_1.default;


/***/ }),
/* 4 */
/***/ (function(module, exports, __webpack_require__) {

"use strict";

Object.defineProperty(exports, "__esModule", { value: true });
var roosterjs_editor_core_1 = __webpack_require__(1);
var roosterjs_editor_dom_1 = __webpack_require__(0);
/**
 * Get the node at selection. If an expectedTag is specified, return the nearest ancestor of current node
 * which matches the tag name, or null if no match found in editor.
 * @param editor The editor instance
 * @param expectedTag The expected tag name. If null, return the element at cursor
 * @param startNode If specified, use this node as start node to search instead of current node
 * @returns The node at cursor or the nearest ancestor with the tag name is specified
 */
function getNodeAtCursor(editor, expectedTag, startNode) {
    var node = startNode || editor.getSelectionRange().start.normalize().node;
    node = node && node.nodeType == 3 /* Text */ ? node.parentNode : node;
    if (expectedTag) {
        while (editor.contains(node)) {
            if (roosterjs_editor_dom_1.getTagOfNode(node) == expectedTag.toUpperCase()) {
                return node;
            }
            node = node.parentNode;
        }
    }
    return editor.contains(node) ? node : null;
}
exports.default = getNodeAtCursor;
/**
 * Get the node at selection from event cache if it exists.
 * If an expectedTag is specified, return the nearest ancestor of current node
 * which matches the tag name, or null if no match found in editor.
 * @param editor The editor instance
 * @param event Event object to get cached object from
 * @param expectedTag The expected tag name. If null, return the element at cursor
 * @returns The element at cursor or the nearest ancestor with the tag name is specified
 */
function cacheGetNodeAtCursor(editor, event, expectedTag) {
    return roosterjs_editor_core_1.cacheGetEventData(event, 'GET_NODE_AT_CURSOR_' + expectedTag, function () {
        return getNodeAtCursor(editor, expectedTag);
    });
}
exports.cacheGetNodeAtCursor = cacheGetNodeAtCursor;


/***/ }),
/* 5 */
/***/ (function(module, exports, __webpack_require__) {

"use strict";

Object.defineProperty(exports, "__esModule", { value: true });
var contains_1 = __webpack_require__(14);
var shouldSkipNode_1 = __webpack_require__(23);
/**
 * This walks forwards (from left to right) DOM tree to get next meaningful node
 * A null is returned when it reaches the very end - beyond the scope as defined by rootNode
 */
function getNextLeafSibling(rootNode, startNode) {
    return getLeafSibling(rootNode, startNode, true /*isNext*/);
}
exports.getNextLeafSibling = getNextLeafSibling;
/**
 * This walks backwards (from right to left) DOM tree to get previous meaningful node
 * A null is returned when it reaches the very first - beyond the scope as defined by rootNode
 */
function getPreviousLeafSibling(rootNode, startNode) {
    return getLeafSibling(rootNode, startNode, false /*isNext*/);
}
exports.getPreviousLeafSibling = getPreviousLeafSibling;
function getLeafSibling(rootNode, startNode, isNext, stop) {
    var getSibling = function (node) { return (isNext ? node.nextSibling : node.previousSibling); };
    var getChild = function (node) { return (isNext ? node.firstChild : node.lastChild); };
    if (!contains_1.default(rootNode, startNode)) {
        return null;
    }
    var curNode;
    for (curNode = startNode; curNode;) {
        // Find next/previous node, starting from next/previous sibling, then one level up to find next/previous sibling from parent
        // till a non-null nextSibling/previousSibling is found or the ceiling is encountered (rootNode)
        var parentNode = curNode.parentNode;
        curNode = getSibling(curNode);
        while (!curNode && parentNode != rootNode) {
            curNode = getSibling(parentNode);
            parentNode = parentNode.parentNode;
        }
        if (stop && stop(curNode)) {
            return curNode;
        }
        // Now traverse down to get first/last child
        while (curNode && curNode.hasChildNodes()) {
            curNode = getChild(curNode);
            if (stop && stop(curNode)) {
                return curNode;
            }
        }
        if (!shouldSkipNode_1.default(curNode)) {
            break;
        }
    }
    return curNode;
}
exports.getLeafSibling = getLeafSibling;


/***/ }),
/* 6 */
/***/ (function(module, exports, __webpack_require__) {

"use strict";

Object.defineProperty(exports, "__esModule", { value: true });
/**
 * Get the html tag of a node, or empty if it is not an element
 * @param node The node to get tag of
 * @returns Tag name in upper case if the given node is an Element, or empty string otherwise
 */
function getTagOfNode(node) {
    return node && node.nodeType == 1 /* Element */ ? node.tagName.toUpperCase() : '';
}
exports.default = getTagOfNode;


/***/ }),
/* 7 */
/***/ (function(module, exports, __webpack_require__) {

"use strict";

Object.defineProperty(exports, "__esModule", { value: true });
var contains_1 = __webpack_require__(14);
var isBlockElement_1 = __webpack_require__(46);
var NodeBlockElement_1 = __webpack_require__(48);
var StartEndBlockElement_1 = __webpack_require__(19);
var getLeafSibling_1 = __webpack_require__(5);
var getTagOfNode_1 = __webpack_require__(6);
/**
 * This produces a block element from a a node
 * It needs to account for various HTML structure. Examples:
 * 1) <ced><div>abc</div></ced>
 *   This is most common the case, user passes in a node pointing to abc, and get back a block representing <div>abc</div>
 * 2) <ced><p><br></p></ced>
 *   Common content for empty block, user passes node pointing to <br>, and get back a block representing <p><br></p>
 * 3) <ced>abc</ced>
 *   Not common, but does happen. It is still a block in user's view. User passes in abc, and get back a start-end block representing abc
 *   NOTE: abc could be just one node. However, since it is not a html block, it is more appropriate to use start-end block although they point to same node
 * 4) <ced><div>abc<br>123</div></ced>
 *   A bit tricky, but can happen when user use Ctrl+Enter which simply inserts a <BR> to create a link break. There're two blocks:
 *   block1: 1) abc<br> block2: 123
 * 5) <ced><div>abc<div>123</div></div></ced>
 *   Nesting div and there is text node in same level as a DIV. Two blocks: 1) abc 2) <div>123</div>
 * 6) <ced><div>abc<span>123<br>456</span></div></ced>
 *   This is really tricky. Essentially there is a <BR> in middle of a span breaking the span into two blocks;
 *   block1: abc<span>123<br> block2: 456
 * In summary, given any arbitary node (leaf), to identify the head and tail of the block, following rules need to be followed:
 * 1) to identify the head, it needs to crawl DOM tre left/up till a block node or BR is encountered
 * 2) same for identifying tail
 * 3) should also apply a block ceiling, meaning as it crawls up, it should stop at a block node
 */
function getBlockElementAtNode(rootNode, node) {
    if (!node || !contains_1.default(rootNode, node)) {
        return null;
    }
    else if (isBlockElement_1.default(node)) {
        return new NodeBlockElement_1.default(node);
    }
    else {
        var blockElement = void 0;
        // Identify the containing block. This serves as ceiling for traversing down below
        // NOTE: this container block could be just the rootNode,
        // which cannot be used to create block element. We will special case handle it later on
        var containerBlockNode = node.parentNode;
        while (contains_1.default(rootNode, containerBlockNode) && !isBlockElement_1.default(containerBlockNode)) {
            containerBlockNode = containerBlockNode.parentNode;
        }
        // Find the head and leaf node in the block
        var headNode = findHeadTailLeafNodeInBlock(node, containerBlockNode, false /*isTail*/);
        var tailNode = findHeadTailLeafNodeInBlock(node, containerBlockNode, true /*isTail*/);
        // TODO: assert headNode and tailNode to be leaf, and are within containerBlockNode
        // At this point, we have the head and tail of a block, here are some examples and where head and tail point to
        // 1) <ced><div>hello<br></div></ced>, head: hello, tail: <br>
        // 2) <ced><div>hello<span style="font-family: Arial">world</span></div></ced>, head: hello, tail: world
        // Both are actually completely and exclusively wrapped in a parent div, and can be represented with a Node block
        // So we shall try to collapse as much as we can to the nearest common ancester
        var parentNode = headNode.parentNode;
        while (parentNode.firstChild == headNode && parentNode != containerBlockNode) {
            if (contains_1.default(parentNode, tailNode)) {
                // this is an indication that the nearest common ancester has been reached
                break;
            }
            else {
                headNode = parentNode;
                parentNode = parentNode.parentNode;
            }
        }
        // Do same for the tail
        parentNode = tailNode.parentNode;
        while (parentNode.lastChild == tailNode && parentNode != containerBlockNode) {
            if (contains_1.default(parentNode, headNode)) {
                // this is an indication that the nearest common ancester has been reached
                break;
            }
            else {
                tailNode = parentNode;
                parentNode = parentNode.parentNode;
            }
        }
        if (headNode.parentNode != tailNode.parentNode) {
            // Un-balanced start and end, create a start-end block
            blockElement = new StartEndBlockElement_1.default(headNode, tailNode);
        }
        else {
            // Balanced start and end (point to same parent), need to see if further collapsing can be done
            parentNode = headNode.parentNode;
            while (parentNode.firstChild == headNode && parentNode.lastChild == tailNode) {
                if (parentNode == containerBlockNode) {
                    // Has reached the container block
                    if (containerBlockNode != rootNode) {
                        // If the container block is not the root, use the container block
                        headNode = tailNode = parentNode;
                    }
                    break;
                }
                else {
                    // Continue collapsing to parent
                    headNode = tailNode = parentNode;
                    parentNode = parentNode.parentNode;
                }
            }
            // If head and tail are same and it is a block element, create NodeBlock, otherwise start-end block
            blockElement =
                headNode == tailNode && isBlockElement_1.default(headNode)
                    ? new NodeBlockElement_1.default(headNode)
                    : new StartEndBlockElement_1.default(headNode, tailNode);
        }
        return blockElement;
    }
}
exports.default = getBlockElementAtNode;
// Given a node and container block, identify the first leaf (head) node
// A leaf node is defined as deepest first node in a block
// i.e. <div><span style="font-family: Arial">abc</span></div>, abc is the head leaf of the block
// Often <br> or a child <div> is used to create a block. In that case, the leaf after the sibling div or br should be the head leaf
// i.e. <div>123<br>abc</div>, abc is the head of a block because of a previous sibling <br>
// i.e. <div><div>123</div>abc</div>, abc is also the head of a block because of a previous sibling <div>
// To identify the head leaf of a block, we basically start from a node, go all the way towards left till a sibling <div> or <br>
// in DOM tree traversal, it is three traversal:
// 1) previous sibling traversal
// 2) parent traversal looking for a previous sibling from parent
// 3) last child traversal, repeat from 1-3
function findHeadTailLeafNodeInBlock(node, container, isTail) {
    var sibling = node;
    var isBr = false;
    do {
        node = sibling;
        sibling = getLeafSibling_1.getLeafSibling(container, node, isTail, isBlockElement_1.default);
        isBr = getTagOfNode_1.default(sibling) == 'BR';
    } while (sibling && !isBlockElement_1.default(sibling) && !isBr);
    return isBr && isTail ? sibling : node;
}


/***/ }),
/* 8 */
/***/ (function(module, exports, __webpack_require__) {

"use strict";

Object.defineProperty(exports, "__esModule", { value: true });
var NodeInlineElement_1 = __webpack_require__(53);
/**
 * Get the inline element at a node
 * @param node The node to get InlineElement froms
 */
function getInlineElementAtNode(node) {
    return node ? new NodeInlineElement_1.default(node) : null;
}
exports.default = getInlineElementAtNode;


/***/ }),
/* 9 */
/***/ (function(module, exports, __webpack_require__) {

"use strict";

Object.defineProperty(exports, "__esModule", { value: true });
/**
 * Check if position is or encompasses any of targets
 * @param position The doucment position to check
 * @param targets The target position or position array
 */
function isDocumentPosition(position, targets) {
    targets = targets instanceof Array ? targets : [targets];
    return targets.some(function (target) {
        return target == 0 /* Same */
            ? position == 0 /* Same */
            : (position & target) == target;
    });
}
exports.default = isDocumentPosition;


/***/ }),
/* 10 */
/***/ (function(module, exports, __webpack_require__) {

"use strict";

Object.defineProperty(exports, "__esModule", { value: true });
var roosterjs_editor_dom_1 = __webpack_require__(0);
var ZERO_WIDTH_SPACE = '&#8203;';
// Apply inline style to collapsed selection
// Use case is that users do not select anything, and then choose a style first (i.e. a font name), and then type and expect text to have the style
// The problem here is that there isn't a concrete DOM element to apply the style
// The workaround is to create a SPAN and have the style applied on the SPAN, and then re-position cursor within the SPAN where typing can happen
// TODO: what if user position this in an inlne element, i.e. hashtag, creating a span within an existing inline element may not be a good idea
function applyInlineStyleToCollapsedSelection(editor, styler) {
    // let's just be simple to create a new span to hold the style
    // TODO: maybe we should be a bit smarter to see if we're in a span, and apply the style in parent span
    var element = editor.getDocument().createElement('SPAN');
    // Some content is needed to position selection into the span
    // for here, we inject ZWS - zero width space
    element.innerHTML = ZERO_WIDTH_SPACE;
    styler(element);
    editor.insertNode(element);
    // reset selection to be after the ZWS (rather than selecting it)
    // This is needed so that the cursor still looks blinking inside editor
    // This also means an extra ZWS will be in editor
    // TODO: somewhere in returning content to consumer, we may need to do a cleanup for ZWS
    editor.select(element, roosterjs_editor_dom_1.Position.End);
}
// Apply style to non collapsed selection
// It does that by looping through all inline element that can be found in the selection
// and apply style on each individual inline element
function applyInlineStyleToExpandedSelection(editor, styler) {
    // This is start and end node that get the style. The start and end needs to be recorded so that selection
    // can be re-applied post-applying style
    var startNode;
    var endNode;
    var contentTraverser = editor.getContentTraverser(1 /* Selection */);
    // Just loop through all inline elements in the selection and apply style for each
    var startInline = contentTraverser.currentInlineElement;
    while (startInline) {
        // Need to obtain next inline first. Applying styles changes DOM which may mess up with the navigation
        var nextInline = contentTraverser.getNextInlineElement();
        startInline.applyStyle(function (element) {
            styler(element);
            if (!startNode) {
                startNode = element;
            }
            endNode = element;
        });
        startInline = nextInline;
    }
    // When selectionStartNode/EndNode is set, it means there is DOM change. Re-create the selection
    if (startNode && endNode) {
        editor.select(startNode, roosterjs_editor_dom_1.Position.Before, endNode, roosterjs_editor_dom_1.Position.After);
    }
}
/**
 * Apply inline style to current selection
 * @param editor The editor instance
 * @param styler The callback function to apply style to each element inside selection
 */
function applyInlineStyle(editor, styler) {
    editor.focus();
    var collapsed = editor.getSelectionRange().collapsed;
    editor.formatWithUndo(function () {
        if (collapsed) {
            applyInlineStyleToCollapsedSelection(editor, styler);
        }
        else {
            applyInlineStyleToExpandedSelection(editor, styler);
        }
    }, false /*preserveSelection*/, "Format" /* Format */, null /*dataCallback*/, collapsed /*skipAddingUndoAfterFormat*/);
}
exports.default = applyInlineStyle;


/***/ }),
/* 11 */
/***/ (function(module, exports, __webpack_require__) {

"use strict";

Object.defineProperty(exports, "__esModule", { value: true });
var roosterjs_editor_dom_1 = __webpack_require__(0);
var hasFocus_1 = __webpack_require__(18);
var isRangeInContainer_1 = __webpack_require__(43);
function select(core, arg1, arg2, arg3, arg4) {
    var rawRange;
    if (arg1 instanceof Range) {
        rawRange = arg1;
    }
    else {
        var range = void 0;
        if (arg1.start && arg1.end) {
            range = arg1;
        }
        else if (arg1.node) {
            range = new roosterjs_editor_dom_1.SelectionRange(new roosterjs_editor_dom_1.Position(arg1), arg2 && arg2.node ? new roosterjs_editor_dom_1.Position(arg2) : null);
        }
        else if (arg1 instanceof Node) {
            var start = void 0;
            var end = void 0;
            if (arg2 == undefined) {
                start = new roosterjs_editor_dom_1.Position(arg1, roosterjs_editor_dom_1.Position.Before);
                end = new roosterjs_editor_dom_1.Position(arg1, roosterjs_editor_dom_1.Position.After);
            }
            else {
                start = new roosterjs_editor_dom_1.Position(arg1, arg2);
                end =
                    arg3 instanceof Node
                        ? new roosterjs_editor_dom_1.Position(arg3, arg4)
                        : null;
            }
            range = new roosterjs_editor_dom_1.SelectionRange(start, end);
        }
        rawRange = range.getRange();
    }
    if (isRangeInContainer_1.default(rawRange, core.contentDiv)) {
        var selection = core.document.defaultView.getSelection();
        if (selection) {
            if (selection.rangeCount > 0) {
                selection.removeAllRanges();
            }
            selection.addRange(rawRange);
            if (!hasFocus_1.default(core)) {
                core.cachedRange = rawRange;
            }
            return true;
        }
    }
    return false;
}
exports.default = select;


/***/ }),
/* 12 */
/***/ (function(module, exports, __webpack_require__) {

"use strict";

Object.defineProperty(exports, "__esModule", { value: true });
var isRangeInContainer_1 = __webpack_require__(43);
function getLiveRange(core) {
    var selection = core.document.defaultView.getSelection();
    if (selection && selection.rangeCount > 0) {
        var range = selection.getRangeAt(0);
        if (isRangeInContainer_1.default(range, core.contentDiv)) {
            return range;
        }
    }
    return null;
}
exports.default = getLiveRange;


/***/ }),
/* 13 */
/***/ (function(module, exports, __webpack_require__) {

"use strict";

Object.defineProperty(exports, "__esModule", { value: true });
var Position_1 = __webpack_require__(15);
var SelectionRange_1 = __webpack_require__(24);
var isDocumentPosition_1 = __webpack_require__(9);
/**
 * This is a special version of inline element that identifies a section of an inline element
 * We often have the need to cut an inline element in half and perform some operation only on half of an inline element
 * i.e. users select only some text of a text node and apply format, in that case, format has to happen on partial of an inline element
 * PartialInlineElement is implemented in a way that decorate another full inline element with its own override on methods like isAfter
 * It also offers some special methods that others don't have, i.e. nextInlineElement etc.
 */
var PartialInlineElement = /** @class */ (function () {
    function PartialInlineElement(inlineElement, start, end) {
        this.inlineElement = inlineElement;
        this.start = start;
        this.end = end;
    }
    /**
     * Get the full inline element that this partial inline decorates
     */
    PartialInlineElement.prototype.getDecoratedInline = function () {
        return this.inlineElement;
    };
    /**
     * Gets the container node
     */
    PartialInlineElement.prototype.getContainerNode = function () {
        return this.inlineElement.getContainerNode();
    };
    /**
     * Gets the text content
     */
    PartialInlineElement.prototype.getTextContent = function () {
        var node = this.inlineElement.getContainerNode();
        return new SelectionRange_1.default(this.start || new Position_1.default(node, Position_1.default.Before), this.end || new Position_1.default(node, Position_1.default.After))
            .getRange()
            .toString();
    };
    /**
     * Gets the start position
     */
    PartialInlineElement.prototype.getStartPosition = function () {
        return this.start || this.inlineElement.getStartPosition();
    };
    /**
     * Gets the end position
     */
    PartialInlineElement.prototype.getEndPosition = function () {
        return this.end || this.inlineElement.getEndPosition();
    };
    /**
     * Checks if the partial is on start point
     */
    PartialInlineElement.prototype.isStartPartial = function () {
        return !!this.start;
    };
    /**
     * Checks if the partial is on the end point
     */
    PartialInlineElement.prototype.isEndPartial = function () {
        return !!this.end;
    };
    Object.defineProperty(PartialInlineElement.prototype, "nextInlineElement", {
        /**
         * Get next partial inline element if it is not at the end boundary yet
         */
        get: function () {
            return this.end && new PartialInlineElement(this.inlineElement, this.end, null);
        },
        enumerable: true,
        configurable: true
    });
    Object.defineProperty(PartialInlineElement.prototype, "previousInlineElement", {
        /**
         * Get previous partial inline element if it is not at the begin boundary yet
         */
        get: function () {
            return this.start && new PartialInlineElement(this.inlineElement, null, this.start);
        },
        enumerable: true,
        configurable: true
    });
    /**
     * Checks if it contains a position
     */
    PartialInlineElement.prototype.contains = function (p) {
        return p.isAfter(this.getStartPosition()) && this.getEndPosition().isAfter(p);
    };
    /**
     * Check if this inline element is after the other inline element
     */
    PartialInlineElement.prototype.isAfter = function (inlineElement) {
        // First node level check to see if this element's container node is after (following) the other element (inlineElement)
        // If node level says after (following), it is really "is after"
        var documentPosition = inlineElement
            .getContainerNode()
            .compareDocumentPosition(this.getContainerNode());
        var isAfter = isDocumentPosition_1.default(documentPosition, 4 /* Following */);
        // If node level is not "is after", need to do extra check if the other inline element is also a partial that decorates same inline element
        // and this partical is partial on start (this.startPosition != null)
        // The idea here is to take this partial's start to compare with the other inline end. We consider "is after" only when
        // this partial's start is after or same as the other inline's end
        if (!isAfter &&
            documentPosition == 0 /* Same */ &&
            inlineElement instanceof PartialInlineElement &&
            this.start) {
            // get partial's end
            var otherInline = inlineElement;
            var otherInlineEndPosition = otherInline.getEndPosition();
            // this partial's start
            var thisStartPosition = this.getStartPosition();
            isAfter =
                thisStartPosition.isAfter(otherInlineEndPosition) ||
                    thisStartPosition.equalTo(otherInlineEndPosition);
        }
        return isAfter;
    };
    /**
     * apply style
     */
    PartialInlineElement.prototype.applyStyle = function (styler, from, to) {
        this.inlineElement.applyStyle(styler, from || this.start, to || this.end);
    };
    return PartialInlineElement;
}());
exports.default = PartialInlineElement;


/***/ }),
/* 14 */
/***/ (function(module, exports, __webpack_require__) {

"use strict";

Object.defineProperty(exports, "__esModule", { value: true });
/**
 * Test if a node contains another node
 * @param container The container node
 * @param contained The node to check if it is insied container
 * @param treatSameNodeAsContain When container and contained are the same node,
 * return true if this param is set to true, otherwise return false. Default value is false
 * @returns True if contained is insied container, or they are the same node when treatSameNodeAsContain is true.
 * Otherwise false.
 */
function contains(container, contained, treatSameNodeAsContain) {
    return !!(container &&
        (treatSameNodeAsContain || container != contained) &&
        container.contains(contained));
}
exports.default = contains;


/***/ }),
/* 15 */
/***/ (function(module, exports, __webpack_require__) {

"use strict";

Object.defineProperty(exports, "__esModule", { value: true });
var isNodeAfter_1 = __webpack_require__(25);
/**
 * Represent a position in DOM tree by the node and its offset index
 */
var Position = /** @class */ (function () {
    function Position(nodeOrPosition, offsetOrPosType) {
        if (nodeOrPosition.node) {
            this.node = nodeOrPosition.node;
            offsetOrPosType = nodeOrPosition.offset;
        }
        else {
            this.node = nodeOrPosition;
        }
        switch (offsetOrPosType) {
            case "b" /* Before */:
                this.offset = getIndexOfNode(this.node);
                this.node = this.node.parentNode;
                this.isAtEnd = false;
                break;
            case "a" /* After */:
                this.offset = getIndexOfNode(this.node) + 1;
                this.isAtEnd = !this.node.nextSibling;
                this.node = this.node.parentNode;
                break;
            case "e" /* End */:
                this.offset = getEndOffset(this.node);
                this.isAtEnd = true;
                break;
            default:
                var endOffset = getEndOffset(this.node);
                this.offset = Math.max(0, Math.min(offsetOrPosType, endOffset));
                this.isAtEnd =
                    offsetOrPosType == "e" /* End */ ||
                        (this.offset > 0 && this.offset == endOffset);
                break;
        }
    }
    /**
     * Normalize this position the leaf node, return the normalize result.
     * If current position is already using leaf node, return this position object itself
     */
    Position.prototype.normalize = function () {
        if (this.node.nodeType == 3 /* Text */ || !this.node.firstChild) {
            return this;
        }
        var node = this.node;
        var newOffset = this.isAtEnd
            ? "e" /* End */
            : this.offset;
        while (node.nodeType == 1 /* Element */ && node.firstChild) {
            node =
                newOffset == 0 /* Begin */
                    ? node.firstChild
                    : newOffset == "e" /* End */
                        ? node.lastChild
                        : node.childNodes[newOffset];
            newOffset = this.isAtEnd ? "e" /* End */ : 0 /* Begin */;
        }
        return new Position(node, newOffset);
    };
    /**
     * Check if this position is equal to the given position
     * @param p The position to check
     */
    Position.prototype.equalTo = function (p) {
        return this == p || (this.node == p.node && this.offset == p.offset);
    };
    /**
     * Checks if position 1 is after position 2
     */
    Position.prototype.isAfter = function (p) {
        return this.node == p.node ? this.offset > p.offset : isNodeAfter_1.default(this.node, p.node);
    };
    Position.Before = "b" /* Before */;
    Position.Begin = 0 /* Begin */;
    Position.End = "e" /* End */;
    Position.After = "a" /* After */;
    return Position;
}());
exports.default = Position;
function getIndexOfNode(node) {
    var i = 0;
    while ((node = node.previousSibling)) {
        i++;
    }
    return i;
}
function getEndOffset(node) {
    if (node.nodeType == 3 /* Text */) {
        return node.nodeValue.length;
    }
    else if (node.nodeType == 1 /* Element */) {
        return node.childNodes.length;
    }
    else {
        return 1;
    }
}


/***/ }),
/* 16 */
/***/ (function(module, exports, __webpack_require__) {

"use strict";

Object.defineProperty(exports, "__esModule", { value: true });
/**
 * A virtual table class, represent an HTML table, by expand all merged cells to each separated cells
 */
var VTable = /** @class */ (function () {
    function VTable(node) {
        var _this = this;
        this.trs = [];
        this.table = node instanceof HTMLTableElement ? node : getTableFromTd(node);
        if (this.table) {
            var currentTd_1 = node instanceof HTMLTableElement ? null : node;
            var trs = [].slice.call(this.table.rows);
            this.cells = trs.map(function (row) { return []; });
            trs.forEach(function (tr, rowIndex) {
                _this.trs[rowIndex % 2] = tr;
                for (var sourceCol = 0, targetCol = 0; sourceCol < tr.cells.length; sourceCol++) {
                    // Skip the cells which already initialized
                    for (; _this.cells[rowIndex][targetCol]; targetCol++) { }
                    var td = tr.cells[sourceCol];
                    if (td == currentTd_1) {
                        _this.col = targetCol;
                        _this.row = rowIndex;
                    }
                    for (var colSpan = 0; colSpan < td.colSpan; colSpan++, targetCol++) {
                        for (var rowSpan = 0; rowSpan < td.rowSpan; rowSpan++) {
                            _this.cells[rowIndex + rowSpan][targetCol] = {
                                td: colSpan + rowSpan == 0 ? td : null,
                                spanLeft: colSpan > 0,
                                spanAbove: rowSpan > 0,
                            };
                        }
                    }
                }
            });
        }
    }
    /**
     * Write the virtual table back to DOM tree to represent the change of VTable
     */
    VTable.prototype.writeBack = function () {
        var _this = this;
        if (this.cells) {
            VTable.moveChildren(this.table);
            this.table.style.borderCollapse = 'collapse';
            this.cells.forEach(function (row, r) {
                var tr = VTable.cloneNode(_this.trs[r % 2] || _this.trs[0]);
                _this.table.appendChild(tr);
                row.forEach(function (cell, c) {
                    if (cell.td) {
                        _this.recalcSpans(r, c);
                        tr.appendChild(cell.td);
                    }
                });
            });
        }
        else {
            this.table.parentNode.removeChild(this.table);
        }
    };
    /**
     * Apply the given table format to this virtual table
     * @param format Table format to apply
     */
    VTable.prototype.applyFormat = function (format) {
        this.trs[0].style.backgroundColor = format.bgColorOdd || 'transparent';
        if (this.trs[1]) {
            this.trs[1].style.backgroundColor = format.bgColorEven || 'transparent';
        }
        this.cells.forEach(function (row) {
            return row.filter(function (cell) { return cell.td; }).forEach(function (cell) {
                cell.td.style.borderTop = getBorderStyle(format.topBorderColor);
                cell.td.style.borderBottom = getBorderStyle(format.bottomBorderColor);
                cell.td.style.borderLeft = getBorderStyle(format.verticalBorderColor);
                cell.td.style.borderRight = getBorderStyle(format.verticalBorderColor);
            });
        });
    };
    /**
     * Loop each cell of current column and invoke a callback function
     * @param callback The callback function to invoke
     */
    VTable.prototype.forEachCellOfCurrentColumn = function (callback) {
        for (var i = 0; i < this.cells.length; i++) {
            callback(this.getCell(i, this.col), this.cells[i], i);
        }
    };
    /**
     * Loop each cell of current row and invoke a callback function
     * @param callback The callback function to invoke
     */
    VTable.prototype.forEachCellOfCurrentRow = function (callback) {
        for (var i = 0; i < this.cells[this.row].length; i++) {
            callback(this.getCell(this.row, i), i);
        }
    };
    /**
     * Get a table cell using its row and column index. This function will always return an object
     * even if the given indexes don't exist in table.
     * @param row The row index
     * @param col The column index
     */
    VTable.prototype.getCell = function (row, col) {
        return (this.cells && this.cells[row] && this.cells[row][col]) || {};
    };
    /**
     * Get current HTML table cell object. If the current table cell is a virtual expanded cell, return its root cell
     */
    VTable.prototype.getCurrentTd = function () {
        if (this.cells) {
            var row = Math.min(this.cells.length - 1, this.row);
            var col = Math.min(this.cells[row].length - 1, this.col);
            while (row >= 0 && col >= 0) {
                var cell = this.getCell(row, col);
                if (cell.td) {
                    return cell.td;
                }
                else if (cell.spanLeft) {
                    col--;
                }
                else if (cell.spanAbove) {
                    row--;
                }
                else {
                    break;
                }
            }
        }
        return null;
    };
    /**
     * Move all children from one node to another
     * @param fromNode The source node to move children from
     * @param toNode Target node. If not passed, children nodes of source node will be removed
     */
    VTable.moveChildren = function (fromNode, toNode) {
        while (fromNode.firstChild) {
            if (toNode) {
                toNode.appendChild(fromNode.firstChild);
            }
            else {
                fromNode.removeChild(fromNode.firstChild);
            }
        }
    };
    /**
     * Clone a node without its children.
     * @param node The node to clone
     */
    VTable.cloneNode = function (node) {
        var newNode = node ? node.cloneNode(false /*deep*/) : null;
        if (newNode && newNode instanceof HTMLTableCellElement && !newNode.firstChild) {
            newNode.appendChild(node.ownerDocument.createElement('br'));
        }
        return newNode;
    };
    /**
     * Clone a table cell
     * @param cell The cell to clone
     */
    VTable.cloneCell = function (cell) {
        return {
            td: VTable.cloneNode(cell.td),
            spanAbove: cell.spanAbove,
            spanLeft: cell.spanLeft,
        };
    };
    VTable.prototype.recalcSpans = function (row, col) {
        var td = this.getCell(row, col).td;
        if (td) {
            td.colSpan = 1;
            td.rowSpan = 1;
            for (var i = col + 1; i < this.cells[row].length; i++) {
                var cell = this.getCell(row, i);
                if (cell.td || !cell.spanLeft) {
                    break;
                }
                td.colSpan = i + 1 - col;
            }
            for (var i = row + 1; i < this.cells.length; i++) {
                var cell = this.getCell(i, col);
                if (cell.td || !cell.spanAbove) {
                    break;
                }
                td.rowSpan = i + 1 - row;
            }
        }
    };
    return VTable;
}());
exports.default = VTable;
function getTableFromTd(td) {
    var result = td;
    for (; result && result.tagName != 'TABLE'; result = result.parentElement) { }
    return result;
}
function getBorderStyle(style) {
    return 'solid 1px ' + (style || 'transparent');
}


/***/ }),
/* 17 */
/***/ (function(module, exports, __webpack_require__) {

"use strict";

Object.defineProperty(exports, "__esModule", { value: true });
var roosterjs_editor_dom_1 = __webpack_require__(0);
// White space matching regex. It matches following chars:
// \s: white space
// \u00A0: no-breaking white space
// \u200B: zero width space
// \u3000: full width space (which can come from JPN IME)
var WHITESPACE_REGEX = /[\s\u00A0\u200B\u3000]+([^\s\u00A0\u200B\u3000]*)$/i;
// The class that helps parse content around cursor
var CursorData = /** @class */ (function () {
    /**
     * Create a new CursorData instance
     * @param editor The editor instance
     */
    function CursorData(editor) {
        this.editor = editor;
    }
    Object.defineProperty(CursorData.prototype, "wordBeforeCursor", {
        /**
         * Get the word before cursor. The word is determined by scanning backwards till the first white space, the portion
         * between cursor and the white space is the word before cursor
         * @returns The word before cursor
         */
        get: function () {
            var _this = this;
            if (!this.cachedWordBeforeCursor && !this.backwardTraversingComplete) {
                this.continueTraversingBackwardTill(function () { return _this.cachedWordBeforeCursor != null; });
            }
            return this.cachedWordBeforeCursor;
        },
        enumerable: true,
        configurable: true
    });
    Object.defineProperty(CursorData.prototype, "inlineElementBeforeCursor", {
        /**
         * Get the inline element before cursor
         * @returns The inlineElement before cursor
         */
        get: function () {
            if (!this.inlineBeforeCursor && !this.backwardTraversingComplete) {
                // Just return after it moves the needle by one step
                this.continueTraversingBackwardTill(function () { return true; });
            }
            return this.inlineBeforeCursor;
        },
        enumerable: true,
        configurable: true
    });
    Object.defineProperty(CursorData.prototype, "inlineElementAfterCursor", {
        /**
         * Get the inline element after cursor
         * @returns The inline element after cursor
         */
        get: function () {
            if (!this.inlineAfterCursor && !this.forwardTraversingComplete) {
                // TODO: this may needs to be extended to support read more than just one inline element after cursor
                if (!this.forwardTraverser) {
                    this.forwardTraverser = this.editor.getContentTraverser(0 /* Block */, 2 /* SelectionStart */);
                }
                if (this.forwardTraverser) {
                    this.inlineAfterCursor = this.forwardTraverser.currentInlineElement;
                }
                // Set traversing to be complete once we read
                this.forwardTraversingComplete = true;
            }
            return this.inlineAfterCursor;
        },
        enumerable: true,
        configurable: true
    });
    /**
     * Get X number of chars before cursor
     * The actual returned chars may be less than what is requested. e.g, length of text before cursor is less then X
     * @param numChars The X number of chars user want to get
     * @returns The actual chars we get as a string
     */
    CursorData.prototype.getXCharsBeforeCursor = function (numChars) {
        var _this = this;
        if ((!this.cachedTextBeforeCursor || this.cachedTextBeforeCursor.length < numChars) &&
            !this.backwardTraversingComplete) {
            // The cache is not built yet or not to the point the client asked for
            this.continueTraversingBackwardTill(function () {
                return _this.cachedTextBeforeCursor != null &&
                    _this.cachedTextBeforeCursor.length >= numChars;
            });
        }
        if (this.cachedTextBeforeCursor) {
            return this.cachedTextBeforeCursor.length >= numChars
                ? this.cachedTextBeforeCursor.substr(this.cachedTextBeforeCursor.length - numChars)
                : this.cachedTextBeforeCursor;
        }
        else {
            return '';
        }
    };
    /**
     * Get text section before cursor till stop condition is met.
     * This offers consumers to retrieve text section by section
     * The section essentially is just an inline element which has Container element
     * so that the consumer can remember it for anchoring popup or verification purpose
     * when cursor moves out of context etc.
     * @param stopFunc The callback stop function
     */
    CursorData.prototype.getTextSectionBeforeCursorTill = function (stopFunc) {
        // We cache all text sections read so far
        // Every time when you ask for textSection, we start with the cached first
        // and resort to further reading once we exhausted with the cache
        var shouldStop = false;
        if (this.inlineElementsBeforeCursor && this.inlineElementsBeforeCursor.length > 0) {
            for (var i = 0; i < this.inlineElementsBeforeCursor.length; i++) {
                shouldStop = stopFunc(this.inlineElementsBeforeCursor[i]);
                if (shouldStop) {
                    break;
                }
            }
        }
        // The cache does not completely fulfill the need, resort to extra parsing
        if (!shouldStop && !this.backwardTraversingComplete) {
            this.continueTraversingBackwardTill(stopFunc);
        }
    };
    /**
     * Get first non textual inline element before cursor
     * @returns First non textutal inline element before cursor or null if no such element exists
     */
    CursorData.prototype.getFirstNonTextInlineBeforeCursor = function () {
        if (!this.firstNonTextInlineBeforeCursor && !this.backwardTraversingComplete) {
            this.continueTraversingBackwardTill(function () {
                return false;
            });
        }
        return this.firstNonTextInlineBeforeCursor;
    };
    /// Continue traversing backward till stop condition is met or begin of block is reached
    CursorData.prototype.continueTraversingBackwardTill = function (stopFunc) {
        if (!this.backwardTraverser) {
            this.backwardTraverser = this.editor.getContentTraverser(0 /* Block */, 2 /* SelectionStart */);
        }
        if (!this.backwardTraverser) {
            return;
        }
        var previousInline = this.backwardTraverser.getPreviousInlineElement();
        while (!this.backwardTraversingComplete) {
            if (previousInline && isTextualInlineElement(previousInline)) {
                var textContent = previousInline.getTextContent();
                if (!this.inlineBeforeCursor) {
                    // Make sure the inline before cursor is a non-empty text inline
                    this.inlineBeforeCursor = previousInline;
                }
                // build the word before cursor if it is not built yet
                if (!this.cachedWordBeforeCursor) {
                    // Match on the white space, the portion after space is on the index of 1 of the matched result
                    // (index at 0 is whole match result, index at 1 is the word)
                    var matches = WHITESPACE_REGEX.exec(textContent);
                    if (matches && matches.length == 2) {
                        this.cachedWordBeforeCursor = matches[1];
                        // if this.cachedTextBeforeCursor is not null, what we get is just a portion of it, need to append this.cachedTextBeforeCursor
                        if (this.cachedTextBeforeCursor) {
                            this.cachedWordBeforeCursor =
                                this.cachedWordBeforeCursor + this.cachedTextBeforeCursor;
                        }
                    }
                }
                this.cachedTextBeforeCursor = !this.cachedTextBeforeCursor
                    ? textContent
                    : textContent + this.cachedTextBeforeCursor;
                if (!this.inlineElementsBeforeCursor) {
                    this.inlineElementsBeforeCursor = [previousInline];
                }
                else {
                    this.inlineElementsBeforeCursor.push(previousInline);
                }
                // Check if stop condition is met
                if (stopFunc && stopFunc(previousInline)) {
                    break;
                }
            }
            else {
                /* non-textual inline or null is seen */
                if (!this.inlineBeforeCursor) {
                    // When we're here, it means we first hit a non-text inline node
                    // Make sure to set inlineBeforeCursor if it is not set
                    this.inlineBeforeCursor = previousInline;
                }
                this.firstNonTextInlineBeforeCursor = previousInline;
                this.backwardTraversingComplete = true;
                if (!this.cachedWordBeforeCursor) {
                    // if parsing is done, whatever we get so far in this.cachedText should also be in this.cachedWordBeforeCursor
                    this.cachedWordBeforeCursor = this.cachedTextBeforeCursor;
                }
                // When a non-textual inline element, or null is seen, we consider parsing complete
                // TODO: we may need to change this if there is a future need to parse beyond text, i.e.
                // we have aaa @someone bbb<cursor>, and we want to read the text before @someone
                break;
            }
            previousInline = this.backwardTraverser.getPreviousInlineElement();
        }
    };
    return CursorData;
}());
exports.default = CursorData;
function isTextualInlineElement(inlineElement) {
    return (inlineElement &&
        (inlineElement.getContainerNode().nodeType == 3 /* Text */ ||
            (inlineElement instanceof roosterjs_editor_dom_1.PartialInlineElement &&
                inlineElement.getDecoratedInline().getContainerNode().nodeType == 3 /* Text */)));
}


/***/ }),
/* 18 */
/***/ (function(module, exports, __webpack_require__) {

"use strict";

Object.defineProperty(exports, "__esModule", { value: true });
var roosterjs_editor_dom_1 = __webpack_require__(0);
function hasFocus(core) {
    return roosterjs_editor_dom_1.contains(core.contentDiv, core.document.activeElement, true /*treatSameNodeAsContain*/);
}
exports.default = hasFocus;


/***/ }),
/* 19 */
/***/ (function(module, exports, __webpack_require__) {

"use strict";

Object.defineProperty(exports, "__esModule", { value: true });
var getInlineElementAtNode_1 = __webpack_require__(8);
var intersectWithNodeRange_1 = __webpack_require__(47);
var isNodeAfter_1 = __webpack_require__(25);
/**
 * This reprents a block that is identified by a start and end node
 * This is for cases like <ced>Hello<BR>World</ced>
 * in that case, Hello<BR> is a block, World is another block
 * Such block cannot be represented by a NodeBlockElement since they don't chained up
 * to a single parent node, instead they have a start and end
 * This start and end must be in same sibling level and have same parent in DOM tree
 */
var StartEndBlockElement = /** @class */ (function () {
    /**
     * Create a new instance of StartEndBlockElement class
     * @param rootNode rootNode of current scope
     * @param startNode startNode of this block element
     * @param endNode end nod of this block element
     */
    function StartEndBlockElement(startNode, endNode) {
        this.startNode = startNode;
        this.endNode = endNode;
    }
    /**
     * Gets the text content
     */
    StartEndBlockElement.prototype.getTextContent = function () {
        var range = this.startNode.ownerDocument.createRange();
        range.setStartBefore(this.startNode);
        range.setEndAfter(this.endNode);
        return range.toString();
    };
    /**
     * Get all nodes represented in a Node array
     * This only works for balanced node -- start and end is at same level
     */
    StartEndBlockElement.prototype.getContentNodes = function () {
        var allNodes = [];
        if (this.startNode.parentNode == this.endNode.parentNode) {
            for (var node = this.startNode; node && node != this.endNode; node = node.nextSibling) {
                allNodes.push(node);
            }
            allNodes.push(this.endNode);
        }
        return allNodes;
    };
    /**
     * Gets the start node
     */
    StartEndBlockElement.prototype.getStartNode = function () {
        return this.startNode;
    };
    /**
     * Gets the end node
     */
    StartEndBlockElement.prototype.getEndNode = function () {
        return this.endNode;
    };
    /**
     * Gets first inline
     */
    StartEndBlockElement.prototype.getFirstInlineElement = function () {
        if (!this.firstInline) {
            this.firstInline = getInlineElementAtNode_1.default(this.startNode);
        }
        return this.firstInline;
    };
    /**
     * Gets last inline
     */
    StartEndBlockElement.prototype.getLastInlineElement = function () {
        if (!this.lastInline) {
            this.lastInline = getInlineElementAtNode_1.default(this.endNode);
        }
        return this.lastInline;
    };
    /**
     * Checks equals of two blocks
     */
    StartEndBlockElement.prototype.equals = function (blockElement) {
        return (this.startNode == blockElement.getStartNode() &&
            this.endNode == blockElement.getEndNode());
    };
    /**
     * Checks if this block element is after another block element
     */
    StartEndBlockElement.prototype.isAfter = function (blockElement) {
        return isNodeAfter_1.default(this.getStartNode(), blockElement.getEndNode());
    };
    StartEndBlockElement.prototype.contains = function (arg) {
        var node = arg instanceof Node ? arg : arg.getContainerNode();
        return intersectWithNodeRange_1.default(node, this.startNode, this.endNode, true /*containOnly*/);
    };
    return StartEndBlockElement;
}());
exports.default = StartEndBlockElement;


/***/ }),
/* 20 */
/***/ (function(module, exports, __webpack_require__) {

"use strict";

Object.defineProperty(exports, "__esModule", { value: true });
var getInlineElementAtNode_1 = __webpack_require__(8);
var getLeafNode_1 = __webpack_require__(21);
/**
 * Get first inline element
 */
function getFirstInlineElement(rootNode) {
    // getFirstLeafNode can return null for empty container
    // do check null before passing on to get inline from the node
    var node = getLeafNode_1.getFirstLeafNode(rootNode);
    return getInlineElementAtNode_1.default(node);
}
exports.getFirstInlineElement = getFirstInlineElement;
/**
 * Get last inline element
 */
function getLastInlineElement(rootNode) {
    // getLastLeafNode can return null for empty container
    // do check null before passing on to get inline from the node
    var node = getLeafNode_1.getLastLeafNode(rootNode);
    return getInlineElementAtNode_1.default(node);
}
exports.getLastInlineElement = getLastInlineElement;


/***/ }),
/* 21 */
/***/ (function(module, exports, __webpack_require__) {

"use strict";

Object.defineProperty(exports, "__esModule", { value: true });
var shouldSkipNode_1 = __webpack_require__(23);
var getLeafSibling_1 = __webpack_require__(5);
/**
 * Get the first meaningful leaf node
 * This can return null for empty container or
 * container that does not contain any meaningful node
 */
function getFirstLeafNode(rootNode) {
    return getLeafNode(rootNode, true /*isFirst*/);
}
exports.getFirstLeafNode = getFirstLeafNode;
/**
 * Get the last meaningful leaf node
 * This can return null for empty container or
 * container that does not contain any meaningful node
 */
function getLastLeafNode(rootNode) {
    return getLeafNode(rootNode, false /*isFirst*/);
}
exports.getLastLeafNode = getLastLeafNode;
function getLeafNode(rootNode, isFirst) {
    var getChild = function (node) { return (isFirst ? node.firstChild : node.lastChild); };
    var result = getChild(rootNode);
    while (result && getChild(result)) {
        result = getChild(result);
    }
    if (result && shouldSkipNode_1.default(result)) {
        result = getLeafSibling_1.getLeafSibling(rootNode, result, isFirst);
    }
    return result;
}


/***/ }),
/* 22 */
/***/ (function(module, exports, __webpack_require__) {

"use strict";

Object.defineProperty(exports, "__esModule", { value: true });
/**
 * Get computed styles of a node
 * @param node The node to get computed styles from
 * @param styleNames Names of style to get, can be a single name or an array.
 * Default value is font-family, font-size, color, background-color
 * @returns An array of the computed styles
 */
function getComputedStyle(node, styleNames) {
    if (styleNames === void 0) { styleNames = ['font-family', 'font-size', 'color', 'background-color']; }
    var result = [];
    styleNames = styleNames instanceof Array ? styleNames : [styleNames];
    if (node && node.nodeType == 1 /* Element */) {
        var win = node.ownerDocument.defaultView || window;
        var styles = win.getComputedStyle(node);
        for (var _i = 0, styleNames_1 = styleNames; _i < styleNames_1.length; _i++) {
            var style = styleNames_1[_i];
            result.push(((styles && styles.getPropertyValue(style)) || '').toLowerCase());
        }
    }
    return result;
}
exports.default = getComputedStyle;


/***/ }),
/* 23 */
/***/ (function(module, exports, __webpack_require__) {

"use strict";

Object.defineProperty(exports, "__esModule", { value: true });
var getComputedStyle_1 = __webpack_require__(22);
/**
 * Skip a node when any of following conditions are true
 * - it is neither Element nor Text
 * - it is a text node but is empty
 * - it is a text node but contains just CRLF (noisy text node that often comes in-between elements)
 * - has a display:none
 */
function shouldSkipNode(node) {
    if (node && node.nodeType == 3 /* Text */) {
        return /^[\r\n]*$/.test(node.nodeValue);
    }
    else if (node && node.nodeType == 1 /* Element */) {
        return getComputedStyle_1.default(node, 'display')[0] == 'none';
    }
    else {
        return true;
    }
}
exports.default = shouldSkipNode;


/***/ }),
/* 24 */
/***/ (function(module, exports, __webpack_require__) {

"use strict";

Object.defineProperty(exports, "__esModule", { value: true });
var Position_1 = __webpack_require__(15);
/**
 * Represent a selection range in DOM tree
 */
var SelectionRange = /** @class */ (function () {
    function SelectionRange(startOrRawRange, end) {
        if (startOrRawRange instanceof Range) {
            this.rawRange = startOrRawRange;
            this.start = new Position_1.default(startOrRawRange.startContainer, startOrRawRange.startOffset);
            this.end = new Position_1.default(startOrRawRange.endContainer, startOrRawRange.endOffset);
        }
        else {
            this.start = startOrRawRange;
            this.end = end || this.start;
        }
        this.collapsed = this.start.node == this.end.node && this.start.offset == this.end.offset;
    }
    /**
     * Retrieve the browser range object
     */
    SelectionRange.prototype.getRange = function () {
        if (!this.rawRange) {
            var document_1 = this.start.node.ownerDocument;
            this.rawRange = document_1.createRange();
            this.rawRange.setStart(this.start.node, this.start.offset);
            this.rawRange.setEnd(this.end.node, this.end.offset);
        }
        return this.rawRange;
    };
    /**
     * Normal this selction range by normalizing its start and end position
     */
    SelectionRange.prototype.normalize = function () {
        return new SelectionRange(this.start.normalize(), this.end.normalize());
    };
    return SelectionRange;
}());
exports.default = SelectionRange;


/***/ }),
/* 25 */
/***/ (function(module, exports, __webpack_require__) {

"use strict";

Object.defineProperty(exports, "__esModule", { value: true });
var isDocumentPosition_1 = __webpack_require__(9);
/**
 * Checks if node1 is after node2
 * @param node1 The node to check if it is after another node
 * @param node2 The node to check if another node is after this one
 * @returns True if node1 is after node2, otherwise false
 */
function isNodeAfter(node1, node2) {
    return !!(node1 &&
        node2 &&
        isDocumentPosition_1.default(node2.compareDocumentPosition(node1), 4 /* Following */));
}
exports.default = isNodeAfter;


/***/ }),
/* 26 */
/***/ (function(module, exports, __webpack_require__) {

"use strict";

Object.defineProperty(exports, "__esModule", { value: true });
function getBrowserData(userAgent, appVersion) {
    // In case universal render somehow hits this code path
    if (typeof window == 'undefined') {
        return {
            isMac: false,
            isWin: false,
            isWebKit: false,
            isIE: false,
            isIE11OrGreater: false,
            isSafari: false,
            isChrome: false,
            isFirefox: false,
            isEdge: false,
        };
    }
    var rawValue = userAgent || window.navigator.userAgent;
    var appVer = appVersion || window.navigator.appVersion;
    // checks whether the browser is running in IE
    // IE11 will use rv in UA instead of MSIE. Unfortunately Firefox also uses this. We should also look for "Trident" to confirm this.
    // There have been cases where companies using older version of IE and custom UserAgents have broken this logic (e.g. IE 10 and KellyServices)
    // therefore we should check that the Trident/rv combo is not just from an older IE browser
    var isIE11OrGreater = rawValue.indexOf('rv:') != -1 && rawValue.indexOf('Trident') != -1;
    var isIE = rawValue.indexOf('MSIE') != -1 || isIE11OrGreater;
    var isWebKit = rawValue.indexOf('WebKit') != -1;
    // IE11+ may also send Chrome, Firefox and Safari. But it will send trident also
    var isChrome = false;
    var isFirefox = false;
    var isSafari = false;
    var isEdge = false;
    if (!isIE) {
        isChrome = rawValue.indexOf('Chrome') != -1;
        isFirefox = rawValue.indexOf('Firefox') != -1;
        if (rawValue.indexOf('Safari') != -1) {
            // Android and Chrome have Safari in the user string
            isSafari = rawValue.indexOf('Chrome') == -1 && rawValue.indexOf('Android') == -1;
        }
        // Sample Edge UA: Mozilla/5.0 (Windows NT 10.0) AppleWebKit/537.36 (KHTML, like Gecko) Chrome/42.0.2311.135 Safari/537.36 Edge/12.10121
        isEdge = rawValue.indexOf('Edge') != -1;
        // When it is edge, it should not be chrome or firefox. and it is also not webkit
        if (isEdge) {
            isWebKit = isChrome = isFirefox = false;
        }
    }
    var isMac = appVer.indexOf('Mac') != -1;
    var isWin = appVer.indexOf('Win') != -1 || appVer.indexOf('NT') != -1;
    return {
        isMac: isMac,
        isWin: isWin,
        isWebKit: isWebKit,
        isIE: isIE,
        isIE11OrGreater: isIE11OrGreater,
        isSafari: isSafari,
        isChrome: isChrome,
        isFirefox: isFirefox,
        isEdge: isEdge,
    };
}
exports.getBrowserData = getBrowserData;
var browserData = getBrowserData();
exports.default = browserData;


/***/ }),
/* 27 */
/***/ (function(module, exports, __webpack_require__) {

"use strict";

Object.defineProperty(exports, "__esModule", { value: true });
;
/** create an empty LevelLists */
function createLevelLists() {
    return {
        listsMetadata: {},
        currentUniqueListId: -1,
    };
}
exports.createLevelLists = createLevelLists;


/***/ }),
/* 28 */
/***/ (function(module, exports, __webpack_require__) {

"use strict";

Object.defineProperty(exports, "__esModule", { value: true });
<<<<<<< HEAD
/** NodeId attribute */
var NODE_ID_ATTRIBUTE_NAME = 'NodeId';
;
/** create an empty CustomData */
function createCustomData() {
    return {
        dict: {},
        nextNodeId: 1,
    };
}
exports.createCustomData = createCustomData;
/**
 * Sets the specified object data
 */
function setObject(customData, element, key, value) {
    // Get the id for the element
    if (element.nodeType == 1 /* Element */) {
        var id = getAndSetNodeId(customData, element);
        if (id != '') {
            // Get the values for the element
            if (!customData.dict[id]) {
                // First time dictionary creation
                customData.dict[id] = {};
            }
            customData.dict[id][key] = value;
        }
    }
}
exports.setObject = setObject;
/**
 * Reads the specified object data
 */
function getObject(customData, element, key) {
    if (element.nodeType == 1 /* Element */) {
        var id = getAndSetNodeId(customData, element);
        if (id != '') {
            return customData.dict[id] && customData.dict[id][key];
        }
=======
var getTagOfNode_1 = __webpack_require__(8);
var HTML_REGEX = /<html[^>]*>[\s\S]*<\/html>/i;
var START_FRAGMENT = '<!--StartFragment-->';
var END_FRAGMENT = '<!--EndFragment-->';
var LAST_TD_END_REGEX = /<\/\s*td\s*>((?!<\/\s*tr\s*>)[\s\S])*$/i;
var LAST_TR_END_REGEX = /<\/\s*tr\s*>((?!<\/\s*table\s*>)[\s\S])*$/i;
var LAST_TR_REGEX = /<tr[^>]*>[^<]*/i;
var LAST_TABLE_REGEX = /<table[^>]*>[^<]*/i;
/**
 * Sanitize HTML string
 * This function will do the following work:
 * 1. Convert global CSS into inline CSS
 * 2. Remove dangerous HTML tags and attributes
 * 3. Remove useless CSS properties
 * @param html The input HTML
 * @param additionalStyleNodes additional style nodes for inline css converting
 * @param convertInlineCssOnly Whether only convert inline css and skip html content sanitizing
 * @param propertyCallbacks A callback function map to handle HTML properties
 * @param preserveFragmentOnly If set to true, only preserve the html content between <!--StartFragment--> and <!--Endfragment-->
 */
function sanitizeHtml(html, additionalStyleNodes, convertInlineCssOnly, propertyCallbacks, preserveFragmentOnly) {
    var parser = new DOMParser();
    var matches = HTML_REGEX.exec(html);
    html = matches ? matches[0] : html;
    var doc;
    if (!html ||
        !html.trim() ||
        !(doc = parser.parseFromString(html, 'text/html')) ||
        !doc.body ||
        !doc.body.firstChild) {
        return '';
    }
    // 1. Filter out html code outside of Fragment tags if need
    if (preserveFragmentOnly) {
        html = trimWithFragment(html);
        doc.body.innerHTML = html;
    }
    // 2. Convert global CSS into inline CSS
    applyInlineStyle(doc, additionalStyleNodes);
    // 3, 4: Remove dangerous HTML tags and attributes, remove useless CSS properties
    if (!convertInlineCssOnly) {
        var callbackPropertyNames = (propertyCallbacks ? Object.keys(propertyCallbacks) : []).map(function (name) { return name.toLowerCase(); });
        removeUnusedCssAndDangerousContent(doc.body, callbackPropertyNames, propertyCallbacks);
>>>>>>> 8b90f9f4
    }
    return null;
}
<<<<<<< HEAD
exports.getObject = getObject;
/** Get the unique id for the specified node... */
function getAndSetNodeId(customData, element) {
    var id = element.getAttribute(NODE_ID_ATTRIBUTE_NAME);
    if (!id) {
        id = customData.nextNodeId.toString();
        customData.nextNodeId++;
        element.setAttribute(NODE_ID_ATTRIBUTE_NAME, id);
=======
exports.default = sanitizeHtml;
// Inheritable CSS properties
// Ref: https://www.w3.org/TR/CSS21/propidx.html
var INHERITABLE_PROPERTOES = [
    'azimuth',
    'border-collapse',
    'border-spacing',
    'caption-side',
    'color',
    'cursor',
    'direction',
    'elevation',
    'empty-cells',
    'font-family',
    'font-size',
    'font-style',
    'font-variant',
    'font-weight',
    'font',
    'letter-spacing',
    'line-height',
    'list-style-image',
    'list-style-position',
    'list-style-type',
    'list-style',
    'orphans',
    'pitch-range',
    'pitch',
    'quotes',
    'richness',
    'speak-header',
    'speak-numeral',
    'speak-punctuation',
    'speak',
    'speech-rate',
    'stress',
    'text-align',
    'text-indent',
    'text-transform',
    'visibility',
    'voice-family',
    'volume',
    'white-space',
    'widows',
    'word-spacing',
];
var ALLOWED_HTML_TAGS = [
    'BODY',
    'H1',
    'H2',
    'H3',
    'H4',
    'H5',
    'H6',
    'FORM',
    'P',
    'BR',
    'NOBR',
    'HR',
    'ACRONYM',
    'ABBR',
    'ADDRESS',
    'B',
    'BDI',
    'BDO',
    'BIG',
    'BLOCKQUOTE',
    'CENTER',
    'CITE',
    'CODE',
    'DEL',
    'DFN',
    'EM',
    'FONT',
    'I',
    'INS',
    'KBD',
    'MARK',
    'METER',
    'PRE',
    'PROGRESS',
    'Q',
    'RP',
    'RT',
    'RUBY',
    'S',
    'SAMP',
    'SMALL',
    'STRIKE',
    'STRONG',
    'SUB',
    'SUP',
    'TEMPLATE',
    'TIME',
    'TT',
    'U',
    'VAR',
    'WBR',
    'XMP',
    'INPUT',
    'TEXTAREA',
    'BUTTON',
    'SELECT',
    'OPTGROUP',
    'OPTION',
    'LABEL',
    'FIELDSET',
    'LEGEND',
    'DATALIST',
    'OUTPUT',
    'IMG',
    'MAP',
    'AREA',
    'CANVAS',
    'FIGCAPTION',
    'FIGURE',
    'PICTURE',
    'A',
    'NAV',
    'UL',
    'OL',
    'LI',
    'DIR',
    'UL',
    'DL',
    'DT',
    'DD',
    'MENU',
    'MENUITEM',
    'TABLE',
    'CAPTION',
    'TH',
    'TR',
    'TD',
    'THEAD',
    'TBODY',
    'TFOOT',
    'COL',
    'COLGROUP',
    'DIV',
    'SPAN',
    'HEADER',
    'FOOTER',
    'MAIN',
    'SECTION',
    'ARTICLE',
    'ASIDE',
    'DETAILS',
    'DIALOG',
    'SUMMARY',
    'DATA',
];
var ALLOWED_HTML_ATTRIBUTES = [
    'accept',
    'align',
    'alt',
    'checked',
    'cite',
    'cols',
    'colspan',
    'contextmenu',
    'coords',
    'datetime',
    'default',
    'dir',
    'dirname',
    'disabled',
    'download',
    'headers',
    'height',
    'hidden',
    'high',
    'href',
    'hreflang',
    'ismap',
    'kind',
    'label',
    'lang',
    'list',
    'low',
    'max',
    'maxlength',
    'media',
    'min',
    'multiple',
    'open',
    'optimum',
    'pattern',
    'placeholder',
    'readonly',
    'rel',
    'required',
    'reversed',
    'rows',
    'rowspan',
    'scope',
    'selected',
    'shape',
    'size',
    'sizes',
    'span',
    'spellcheck',
    'src',
    'srclang',
    'srcset',
    'start',
    'step',
    'style',
    'tabindex',
    'target',
    'title',
    'translate',
    'type',
    'usemap',
    'value',
    'width',
    'wrap',
];
function applyInlineStyle(doc, additionalStyleNodes) {
    var styleNodes = toArray(doc.querySelectorAll('style'));
    var styleSheets = (additionalStyleNodes || [])
        .reverse()
        .map(function (node) { return node.sheet; })
        .concat(styleNodes.map(function (node) { return node.sheet; }).reverse());
    for (var _i = 0, styleSheets_1 = styleSheets; _i < styleSheets_1.length; _i++) {
        var styleSheet = styleSheets_1[_i];
        var _loop_1 = function (j) {
            // Skip any none-style rule, i.e. @page
            var styleRule = styleSheet.cssRules[j];
            var text = styleRule && styleRule.style ? styleRule.style.cssText : null;
            if (styleRule.type != CSSRule.STYLE_RULE || !text || !styleRule.selectorText) {
                return "continue";
            }
            // Make sure the selector is not empty
            for (var _i = 0, _a = styleRule.selectorText.split(','); _i < _a.length; _i++) {
                var selector = _a[_i];
                if (!selector || !selector.trim() || selector.indexOf(':') >= 0) {
                    continue;
                }
                var nodes = toArray(doc.querySelectorAll(selector));
                // Always put existing styles after so that they have higher priority
                // Which means if both global style and inline style apply to the same element,
                // inline style will have higher priority
                nodes.forEach(function (node) {
                    return node.setAttribute('style', text + (node.getAttribute('style') || ''));
                });
            }
        };
        for (var j = styleSheet.cssRules.length - 1; j >= 0; j--) {
            _loop_1(j);
        }
    }
}
function removeUnusedCssAndDangerousContent(node, callbackPropertyNames, propertyCallbacks, currentStyle) {
    if (currentStyle === void 0) { currentStyle = {}; }
    var thisStyle = Object.assign ? Object.assign({}, currentStyle) : {};
    var nodeType = node.nodeType;
    var tag = getTagOfNode_1.default(node) || '';
    var isElement = nodeType == 1 /* Element */;
    var isText = nodeType == 3 /* Text */;
    if ((isElement && ALLOWED_HTML_TAGS.indexOf(tag) < 0 && tag.indexOf(':') < 0) ||
        (isText && /^[\r\n]*$/g.test(node.nodeValue)) ||
        (!isElement && !isText)) {
        node.parentNode.removeChild(node);
    }
    else if (nodeType == 1 /* Element */) {
        var element = node;
        if (element.hasAttribute('style')) {
            removeUnusedCss(element, thisStyle);
        }
        removeDisallowedAttributes(element, callbackPropertyNames, propertyCallbacks);
        var child = element.firstChild;
        var next = void 0;
        for (; child; child = next) {
            next = child.nextSibling;
            removeUnusedCssAndDangerousContent(child, callbackPropertyNames, propertyCallbacks, thisStyle);
        }
    }
}
function removeUnusedCss(element, thisStyle) {
    var source = element
        .getAttribute('style')
        .split(';')
        .filter(function (style) { return style && style.trim() != ''; });
    var result = source.filter(function (style) {
        var pair = style.split(':');
        if (pair.length == 2) {
            var name_1 = pair[0].trim().toLowerCase();
            var value = pair[1].trim().toLowerCase();
            var isInheritable = INHERITABLE_PROPERTOES.indexOf(name_1) >= 0;
            var keep = value != 'inherit' &&
                (value != thisStyle[name_1] || !isInheritable) &&
                !isDangerousCss(name_1, value);
            if (keep && isInheritable) {
                thisStyle[name_1] = value;
            }
            return keep;
        }
        else {
            return false;
        }
    });
    if (source.length != result.length) {
        if (result.length > 0) {
            element.setAttribute('style', result.join(';'));
        }
        else {
            element.removeAttribute('style');
        }
    }
}
function isDangerousCss(name, value) {
    if (name == 'position') {
        return true;
    }
    if (value.indexOf('expression') >= 0) {
        return true;
    }
    return false;
}
function removeDisallowedAttributes(element, callbackPropertyNames, propertyCallbacks) {
    for (var i = element.attributes.length - 1; i >= 0; i--) {
        var attribute = element.attributes[i];
        var name_2 = attribute.name.toLowerCase().trim();
        var value = attribute.value.trim();
        if (callbackPropertyNames.indexOf(name_2) >= 0) {
            value = propertyCallbacks[name_2](value);
            if (value != null) {
                attribute.value = value;
            }
            else {
                element.removeAttribute(name_2);
            }
        }
        else if (ALLOWED_HTML_ATTRIBUTES.indexOf(name_2) < 0 ||
            value.toLowerCase().indexOf('script:') >= 0) {
            element.removeAttribute(attribute.name);
        }
    }
}
function toArray(list) {
    return [].slice.call(list);
}
function trimWithFragment(html) {
    var startIndex = html.indexOf(START_FRAGMENT);
    var endIndex = html.lastIndexOf(END_FRAGMENT);
    if (startIndex >= 0 && endIndex >= 0 && endIndex >= startIndex + START_FRAGMENT.length) {
        var before = html.substr(0, startIndex);
        html = html.substring(startIndex + START_FRAGMENT.length, endIndex);
        // Fix up table for Excel
        if (html.match(LAST_TD_END_REGEX)) {
            var trMatch = before.match(LAST_TR_REGEX);
            var tr = trMatch ? trMatch[0] : '<TR>';
            html = tr + html + '</TR>';
        }
        if (html.match(LAST_TR_END_REGEX)) {
            var tableMatch = before.match(LAST_TABLE_REGEX);
            var table = tableMatch ? tableMatch[0] : '<TABLE>';
            html = table + html + '</TABLE>';
        }
    }
    return html;
}


/***/ }),
/* 39 */
/***/ (function(module, exports, __webpack_require__) {

"use strict";

Object.defineProperty(exports, "__esModule", { value: true });
function isRangeInContainer(range, container) {
    var ancestorContainer = range ? range.commonAncestorContainer : null;
    // use the parentNode if ancestorContainer is a text node
    if (ancestorContainer && ancestorContainer.nodeType == 3 /* Text */) {
        ancestorContainer = ancestorContainer.parentNode;
    }
    return (ancestorContainer &&
        (container == ancestorContainer || container.contains(ancestorContainer)));
}
exports.default = isRangeInContainer;


/***/ }),
/* 40 */
/***/ (function(module, exports, __webpack_require__) {

"use strict";

Object.defineProperty(exports, "__esModule", { value: true });
var roosterjs_editor_dom_1 = __webpack_require__(0);
// HTML void elements
// Per https://www.w3.org/TR/html/syntax.html#syntax-elements, cannot have child nodes
// This regex is used when we move focus to very begin of editor. We should avoid putting focus inside
// void elements so users don't accidently create child nodes in them
var HTML_VOID_ELEMENTS_REGEX = /^(AREA|BASE|BR|COL|COMMAND|EMBED|HR|IMG|INPUT|KEYGEN|LINK|META|PARAM|SOURCE|TRACK|WBR)$/i;
// check if it is html void element. void element cannot have childen
function isVoidHtmlElement(element) {
    return element && HTML_VOID_ELEMENTS_REGEX.test(roosterjs_editor_dom_1.getTagOfNode(element)) ? true : false;
}
exports.default = isVoidHtmlElement;


/***/ }),
/* 41 */
/***/ (function(module, exports, __webpack_require__) {

"use strict";

Object.defineProperty(exports, "__esModule", { value: true });
var updateSelection_1 = __webpack_require__(10);
function restoreSelection(core) {
    var selectionRestored = false;
    if (core.cachedSelectionRange) {
        selectionRestored = updateSelection_1.default(core, core.cachedSelectionRange);
    }
    return selectionRestored;
}
exports.default = restoreSelection;


/***/ }),
/* 42 */
/***/ (function(module, exports, __webpack_require__) {

"use strict";

Object.defineProperty(exports, "__esModule", { value: true });
var getSelectionRange_1 = __webpack_require__(5);
var roosterjs_editor_dom_1 = __webpack_require__(0);
function getContentTraverser(core, scope, position) {
    if (position === void 0) { position = 2 /* SelectionStart */; }
    var selectionRange = getSelectionRange_1.default(core, true /*tryGetFromCache*/);
    if (scope != 2 /* Body */ && !selectionRange) {
        return null;
    }
    var contentTraverser;
    var scoper;
    switch (scope) {
        case 0 /* Block */:
            scoper = new roosterjs_editor_dom_1.SelectionBlockScoper(core.contentDiv, selectionRange, position, core.inlineElementFactory);
            break;
        case 1 /* Selection */:
            scoper = new roosterjs_editor_dom_1.SelectionScoper(core.contentDiv, selectionRange, core.inlineElementFactory);
            break;
        case 2 /* Body */:
            scoper = new roosterjs_editor_dom_1.BodyScoper(core.contentDiv, core.inlineElementFactory);
            break;
    }
    if (scoper) {
        contentTraverser = new roosterjs_editor_dom_1.ContentTraverser(core.contentDiv, scoper, core.inlineElementFactory);
    }
    return contentTraverser;
}
exports.default = getContentTraverser;


/***/ }),
/* 43 */
/***/ (function(module, exports, __webpack_require__) {

"use strict";

Object.defineProperty(exports, "__esModule", { value: true });
function triggerEvent(core, pluginEvent, broadcast) {
    var isHandledExclusively = false;
    if (!broadcast) {
        for (var i = 0; i < core.plugins.length; i++) {
            var plugin = core.plugins[i];
            if (plugin.willHandleEventExclusively &&
                plugin.onPluginEvent &&
                plugin.willHandleEventExclusively(pluginEvent)) {
                plugin.onPluginEvent(pluginEvent);
                isHandledExclusively = true;
                break;
            }
        }
    }
    if (!isHandledExclusively) {
        core.plugins.forEach(function (plugin) {
            if (plugin.onPluginEvent) {
                plugin.onPluginEvent(pluginEvent);
            }
        });
>>>>>>> 8b90f9f4
    }
    return id;
}


/***/ }),
/* 29 */
/***/ (function(module, exports, __webpack_require__) {

"use strict";

Object.defineProperty(exports, "__esModule", { value: true });
/**
 * Get default feature set of ContentEdit plugin
 */
function getDefaultContentEditFeatures() {
    return {
        indentWhenTab: true,
        outdentWhenShiftTab: true,
        outdentWhenBackspaceOnEmptyFirstLine: true,
        outdentWhenEnterOnEmptyLine: true,
        mergeInNewLineWhenBackspaceOnFirstChar: false,
        unquoteWhenBackspaceOnEmptyFirstLine: true,
        unquoteWhenEnterOnEmptyLine: true,
        autoBullet: true,
        tabInTable: true,
    };
}
exports.getDefaultContentEditFeatures = getDefaultContentEditFeatures;


/***/ }),
/* 30 */
/***/ (function(module, exports, __webpack_require__) {

"use strict";

Object.defineProperty(exports, "__esModule", { value: true });
var getNodeAtCursor_1 = __webpack_require__(4);
var roosterjs_editor_core_1 = __webpack_require__(1);
var ZERO_WIDTH_SPACE = '&#8203;';
/**
 * Edge may incorrectly put cursor after toggle bullet, workaround it by adding a space.
 * The space will be removed by Edge after toggle bullet
 * @param editor The editor instance
 * @param callback The real callback function
 */
function workaroundForEdge(editor, callback) {
    var node = roosterjs_editor_core_1.browserData.isEdge ? getNodeAtCursor_1.default(editor) : null;
    if (node && node.nodeType == 1 /* Element */ && node.textContent == '') {
        var span = editor.getDocument().createElement('span');
        node.insertBefore(span, node.firstChild);
        span.innerHTML = ZERO_WIDTH_SPACE;
        callback();
        if (span.parentNode) {
            span.parentNode.removeChild(span);
        }
    }
    else {
        callback();
    }
}
exports.workaroundForEdge = workaroundForEdge;
/**
 * Toggle bullet at selection
 * If selection contains bullet in deep level, toggle bullet will decrease the bullet level by one
 * If selection contains number list, toggle bullet will convert the number list into bullet list
 * If selection contains both bullet/numbering and normal text, the behavior is decided by corresponding
 * browser execCommand API
 * @param editor The editor instance
 */
function toggleBullet(editor) {
    editor.focus();
    editor.formatWithUndo(function () {
        workaroundForEdge(editor, function () {
            editor.getDocument().execCommand('insertUnorderedList', false, null);
        });
    });
}
exports.default = toggleBullet;


/***/ }),
/* 31 */
/***/ (function(module, exports, __webpack_require__) {

"use strict";

Object.defineProperty(exports, "__esModule", { value: true });
var VTable_1 = __webpack_require__(16);
var getNodeAtCursor_1 = __webpack_require__(4);
/**
 * Format table
 * @param table The table to format
 * @param formatName Name of the format to use
 */
function formatTable(editor, format, table) {
    var td = table
        ? table.rows[0].cells[0]
        : getNodeAtCursor_1.default(editor, 'TD');
    if (td) {
        editor.formatWithUndo(function () {
            var vtable = new VTable_1.default(td);
            vtable.applyFormat(format);
            vtable.writeBack();
            td = editor.contains(td) ? td : vtable.getCurrentTd();
            editor.focus();
            return td;
        }, true /*preserveSelection*/);
    }
}
exports.default = formatTable;


/***/ }),
/* 32 */
/***/ (function(module, exports, __webpack_require__) {

"use strict";

Object.defineProperty(exports, "__esModule", { value: true });
var getNodeAtCursor_1 = __webpack_require__(4);
var roosterjs_editor_dom_1 = __webpack_require__(0);
var cacheGetListTag_1 = __webpack_require__(38);
var cacheGetHeaderLevel_1 = __webpack_require__(92);
var queryNodesWithSelection_1 = __webpack_require__(2);
// Query command state, used for query Bold, Italic, Underline state
function queryCommandState(editor, command) {
    return editor.getDocument().queryCommandState(command);
}
/**
 * Get format state at cursor
 * A format state is a collection of all format related states, e.g.,
 * bold, italic, underline, font name, font size, etc.
 * @param editor The editor
 * @param (Optional) The plugin event, it stores the event cached data for looking up.
 * In this function the event cache is used to get list state and header level. If not passed,
 * it will query the node within selection to get the info
 * @returns The format state at cursor
 */
function getFormatState(editor, event) {
    var nodeAtCursor = getNodeAtCursor_1.default(editor);
    if (!nodeAtCursor) {
        return null;
    }
    var styles = roosterjs_editor_dom_1.getComputedStyle(nodeAtCursor);
    var tag = cacheGetListTag_1.default(editor, event);
    return {
        fontName: styles[0],
        fontSize: styles[1],
        textColor: styles[2],
        backgroundColor: styles[3],
        isBullet: tag == 'UL',
        isNumbering: tag == 'OL',
        isBold: queryCommandState(editor, 'bold'),
        isItalic: queryCommandState(editor, 'italic'),
        isUnderline: queryCommandState(editor, 'underline'),
        isStrikeThrough: queryCommandState(editor, 'strikeThrough'),
        isSubscript: queryCommandState(editor, 'subscript'),
        isSuperscript: queryCommandState(editor, 'superscript'),
        canUnlink: queryNodesWithSelection_1.default(editor, 'a[href]').length > 0,
        canAddImageAltText: queryNodesWithSelection_1.default(editor, 'img').length > 0,
        isBlockQuote: queryNodesWithSelection_1.default(editor, 'blockquote').length > 0,
        canUndo: editor.canUndo(),
        canRedo: editor.canRedo(),
        headerLevel: cacheGetHeaderLevel_1.default(editor, event),
    };
}
exports.default = getFormatState;


/***/ }),
/* 33 */
/***/ (function(module, exports, __webpack_require__) {

"use strict";

Object.defineProperty(exports, "__esModule", { value: true });
// http exclude matching regex
// invalid URL example (in paricular on IE and Edge):
// - http://www.bing.com%00, %00 before ? (question mark) is considered invalid. IE/Edge throws invalid argument exception
// - http://www.bing.com%1, %1 is invalid
// - http://www.bing.com%g, %g is invalid (IE and Edge expects a two hex value after a %)
// - http://www.bing.com%, % as ending is invalid (IE and Edge expects a two hex value after a %)
// All above % cases if they're after ? (question mark) is then considered valid again
// Similar for @, it needs to be after / (forward slash), or ? (question mark). Otherwise IE/Edge will throw security exception
// - http://www.bing.com@name, @name before ? (question mark) is considered invalid
// - http://www.bing.com/@name, is valid sine it is after / (forward slash)
// - http://www.bing.com?@name, is also valid sinve it is after ? (question mark)
// The regex below is essentially a break down of:
// ^[^?]+%[^0-9a-f]+ => to exclude URL like www.bing.com%%
// ^[^?]+%[0-9a-f][^0-9a-f]+ => to exclude URL like www.bing.com%1
// ^[^?]+%00 => to exclude URL like www.bing.com%00
// ^[^?]+%$ => to exclude URL like www.bing.com%
// ^https?:\/\/[^?\/]+@ => to exclude URL like http://www.bing.com@name
// ^www\.[^?\/]+@ => to exclude URL like www.bing.com@name
var httpExcludeRegEx = /^[^?]+%[^0-9a-f]+|^[^?]+%[0-9a-f][^0-9a-f]+|^[^?]+%00|^[^?]+%$|^https?:\/\/[^?\/]+@|^www\.[^?\/]+@/i;
var linkMatchRules = {
    http: {
        match: /^(microsoft-edge:)?http:\/\/\S+|www\.\S+/i,
        except: httpExcludeRegEx,
        normalizeUrl: function (url) { return (/^(microsoft-edge:)?http:\/\//i.test(url) ? url : 'http://' + url); },
    },
    https: {
        match: /^(microsoft-edge:)?https:\/\/\S+/i,
        except: httpExcludeRegEx,
    },
    mailto: { match: /^mailto:\S+@\S+\.\S+/i },
    notes: { match: /^notes:\/\/\S+/i },
    file: { match: /^file:\/\/\/?\S+/i },
    unc: { match: /^\\\\\S+/i },
    ftp: {
        match: /^ftp:\/\/\S+|ftp\.\S+/i,
        normalizeUrl: function (url) { return (/^ftp:\/\//i.test(url) ? url : 'ftp://' + url); },
    },
    news: { match: /^news:(\/\/)?\S+/i },
    telnet: { match: /^telnet:\S+/i },
    gopher: { match: /^gopher:\/\/\S+/i },
    wais: { match: /^wais:\S+/i },
};
/**
 * Try to match a given string with link match rules, return matched link
 * @param url Input url to match
 * @param option Link match option, exact or partial. If it is exact match, we need
 * to check the length of matched link and url
 * @param rules Optional link match rules, if not passed, only the default link match
 * rules will be applied
 * @returns The matched link data, or null if no match found.
 * The link data includes an original url and a normalized url
 */
function matchLink(url) {
    if (url) {
        for (var _i = 0, _a = Object.keys(linkMatchRules); _i < _a.length; _i++) {
            var schema = _a[_i];
            var rule = linkMatchRules[schema];
            var matches = url.match(rule.match);
            if (matches && matches[0] == url && (!rule.except || !rule.except.test(url))) {
                return {
                    scheme: schema,
                    originalUrl: url,
                    normalizedUrl: rule.normalizeUrl ? rule.normalizeUrl(url) : url,
                };
            }
        }
    }
    return null;
}
exports.default = matchLink;


/***/ }),
/* 34 */
/***/ (function(module, exports, __webpack_require__) {

"use strict";

Object.defineProperty(exports, "__esModule", { value: true });
var applyInlineStyle_1 = __webpack_require__(10);
/**
 * Set text color at selection
 * @param editor The editor instance
 * @param color The color string, can be any of the predefined color names (e.g, 'red')
 * or hexadecimal color string (e.g, '#FF0000') or rgb value (e.g, 'rgb(255, 0, 0)') supported by browser.
 * Currently there's no validation to the string, if the passed string is invalid, it won't take affect
 */
function setTextColor(editor, color) {
    applyInlineStyle_1.default(editor, function (element) { return (element.style.color = color); });
}
exports.default = setTextColor;


/***/ }),
/* 35 */
/***/ (function(module, exports, __webpack_require__) {

"use strict";

Object.defineProperty(exports, "__esModule", { value: true });
var applyInlineStyle_1 = __webpack_require__(10);
/**
 * Set font size at selection
 * @param editor The editor instance
 * @param fontSize The fontSize string, should be a valid CSS font-size style.
 * Currently there's no validation to the string, if the passed string is invalid, it won't take affect
 */
function setFontSize(editor, fontSize) {
    // The browser provided execCommand only accepts 1-7 point value. In addition, it uses HTML <font> tag with size attribute.
    // <font> is not HTML5 standard (http://www.w3schools.com/tags/tag_font.asp). Use editor.applyInlineStyle which gives flexibility on applying inline style
    // for here, we use CSS font-size style
    applyInlineStyle_1.default(editor, function (element) { return (element.style.fontSize = fontSize); });
}
exports.default = setFontSize;


/***/ }),
/* 36 */
/***/ (function(module, exports, __webpack_require__) {

"use strict";

Object.defineProperty(exports, "__esModule", { value: true });
var applyInlineStyle_1 = __webpack_require__(10);
/**
 * Set font name at selection
 * @param editor The editor instance
 * @param fontName The fontName string, should be a valid CSS font-family style.
 * Currently there's no validation to the string, if the passed string is invalid, it won't take affect
 */
function setFontName(editor, fontName) {
    // The browser provided execCommand creates a HTML <font> tag with face attribute. <font> is not HTML5 standard
    // (http://www.w3schools.com/tags/tag_font.asp). Use editor.applyInlineStyle which gives flexibility on applying inline style
    // for here, we use CSS font-family style
    applyInlineStyle_1.default(editor, function (element) { return (element.style.fontFamily = fontName); });
}
exports.default = setFontName;


/***/ }),
/* 37 */
/***/ (function(module, exports, __webpack_require__) {

"use strict";

Object.defineProperty(exports, "__esModule", { value: true });
var applyInlineStyle_1 = __webpack_require__(10);
/**
 * Set background color at current selection
 * @param editor The editor instance
 * @param color The color string, can be any of the predefined color names (e.g, 'red')
 * or hexadecimal color string (e.g, '#FF0000') or rgb value (e.g, 'rgb(255, 0, 0)') supported by browser.
 * Currently there's no validation to the string, if the passed string is invalid, it won't take affect
 */
function setBackgroundColor(editor, color) {
    applyInlineStyle_1.default(editor, function (element) { return (element.style.backgroundColor = color); });
}
exports.default = setBackgroundColor;


/***/ }),
/* 38 */
/***/ (function(module, exports, __webpack_require__) {

"use strict";

Object.defineProperty(exports, "__esModule", { value: true });
var getNodeAtCursor_1 = __webpack_require__(4);
var roosterjs_editor_dom_1 = __webpack_require__(0);
/**
 * Get the list state at selection
 * The list state refers to the HTML elements <OL> or <UL>
 * @param editor The editor instance
 * @param event (Optional) The plugin event, it stores the event cached data for looking up.
 * If not passed, we will query the first <LI> node in selection and return the list state of its direct parent
 * @returns The list tag, OL, UL or empty when cursor is not inside a list
 */
function cacheGetListTag(editor, event) {
    var li = getNodeAtCursor_1.cacheGetNodeAtCursor(editor, event, 'LI');
    var tag = li && roosterjs_editor_dom_1.getTagOfNode(li.parentNode);
    return tag == 'OL' || tag == 'UL' ? tag : '';
}
exports.default = cacheGetListTag;


/***/ }),
/* 39 */
/***/ (function(module, exports, __webpack_require__) {

"use strict";

Object.defineProperty(exports, "__esModule", { value: true });
var roosterjs_editor_dom_1 = __webpack_require__(0);
/**
 * Replace the specified range with a node
 * @param editor The editor instance
 * @param range The range in which content needs to be replaced
 * @param node The node to be inserted
 * @param exactMatch exactMatch is to match exactly, i.e.
 * In auto linkification, users could type URL followed by some punctuation and hit space. The auto link will kick in on space,
 * at the moment, what is before cursor could be "<URL>,", however, only "<URL>" makes the link. by setting exactMatch = false, it does not match
 * from right before cursor, but can scan through till first same char is seen. On the other hand if set exactMatch = true, it starts the match right
 * before cursor.
 * @returns True if we complete the replacement, false otherwise
 */
function replaceRangeWithNode(editor, range, node, exactMatch) {
    // Make sure the range and node is valid
    if (!range || !node) {
        return false;
    }
    range.deleteContents();
    range.insertNode(node);
    if (exactMatch) {
        editor.select(node, roosterjs_editor_dom_1.Position.After);
    }
    return true;
}
exports.default = replaceRangeWithNode;


/***/ }),
/* 40 */
/***/ (function(module, exports, __webpack_require__) {

"use strict";

Object.defineProperty(exports, "__esModule", { value: true });
var roosterjs_editor_dom_1 = __webpack_require__(0);
// HTML void elements
// Per https://www.w3.org/TR/html/syntax.html#syntax-elements, cannot have child nodes
// This regex is used when we move focus to very begin of editor. We should avoid putting focus inside
// void elements so users don't accidently create child nodes in them
var HTML_VOID_ELEMENTS_REGEX = /^(AREA|BASE|BR|COL|COMMAND|EMBED|HR|IMG|INPUT|KEYGEN|LINK|META|PARAM|SOURCE|TRACK|WBR)$/i;
// check if it is html void element. void element cannot have childen
function isVoidHtmlElement(element) {
    return element && HTML_VOID_ELEMENTS_REGEX.test(roosterjs_editor_dom_1.getTagOfNode(element)) ? true : false;
}
exports.default = isVoidHtmlElement;


/***/ }),
/* 41 */
/***/ (function(module, exports, __webpack_require__) {

"use strict";

Object.defineProperty(exports, "__esModule", { value: true });
var getLiveRange_1 = __webpack_require__(12);
var hasFocus_1 = __webpack_require__(18);
var isVoidHtmlElement_1 = __webpack_require__(40);
var select_1 = __webpack_require__(11);
var roosterjs_editor_dom_1 = __webpack_require__(0);
function focus(core) {
    if (!hasFocus_1.default(core) || !getLiveRange_1.default(core)) {
        // Focus (document.activeElement indicates) and selection are mostly in sync, but could be out of sync in some extreme cases.
        // i.e. if you programmatically change window selection to point to a non-focusable DOM element (i.e. tabindex=-1 etc.).
        // On Chrome/Firefox, it does not change document.activeElement. On Edge/IE, it change document.activeElement to be body
        // Although on Chrome/Firefox, document.activeElement points to editor, you cannot really type which we don't want (no cursor).
        // So here we always do a live selection pull on DOM and make it point in Editor. The pitfall is, the cursor could be reset
        // to very begin to of editor since we don't really have last saved selection (created on blur which does not fire in this case).
        // It should be better than the case you cannot type
        if (!(core.cachedRange && select_1.default(core, core.cachedRange))) {
            setSelectionToBegin(core);
        }
    }
    // remember to clear cachedRange
    core.cachedRange = null;
    // This is more a fallback to ensure editor gets focus if it didn't manage to move focus to editor
    if (!hasFocus_1.default(core)) {
        core.contentDiv.focus();
    }
}
exports.default = focus;
function setSelectionToBegin(core) {
    var firstNode = roosterjs_editor_dom_1.getFirstLeafNode(core.contentDiv);
    if (firstNode) {
        if (firstNode.nodeType == 3 /* Text */) {
            // First node is text, move selection to the begin
            select_1.default(core, firstNode, 0);
        }
        else if (firstNode.nodeType == 1 /* Element */) {
            if (isVoidHtmlElement_1.default(firstNode)) {
                // First node is a html void element (void elements cannot have child nodes), move selection before it
                select_1.default(core, firstNode, roosterjs_editor_dom_1.Position.Before);
            }
            else {
                // Other html element, move selection inside it
                select_1.default(core, firstNode, 0);
            }
        }
    }
    else {
        // No first node, likely we have an empty content DIV, move selection inside it
        select_1.default(core, core.contentDiv, 0);
    }
}


/***/ }),
/* 42 */
/***/ (function(module, exports, __webpack_require__) {

"use strict";

Object.defineProperty(exports, "__esModule", { value: true });
function triggerEvent(core, pluginEvent, broadcast) {
    var isHandledExclusively = false;
    if (!broadcast) {
        for (var i = 0; i < core.plugins.length; i++) {
            var plugin = core.plugins[i];
            if (plugin.willHandleEventExclusively &&
                plugin.onPluginEvent &&
                plugin.willHandleEventExclusively(pluginEvent)) {
                plugin.onPluginEvent(pluginEvent);
                isHandledExclusively = true;
                break;
            }
        }
    }
    if (!isHandledExclusively) {
        core.plugins.forEach(function (plugin) {
            if (plugin.onPluginEvent) {
                plugin.onPluginEvent(pluginEvent);
            }
        });
    }
}
exports.default = triggerEvent;


/***/ }),
/* 43 */
/***/ (function(module, exports, __webpack_require__) {

"use strict";

Object.defineProperty(exports, "__esModule", { value: true });
var roosterjs_editor_dom_1 = __webpack_require__(0);
function isRangeInContainer(range, container) {
    var ancestorContainer = range ? range.commonAncestorContainer : null;
    // use the parentNode if ancestorContainer is a text node
    if (ancestorContainer && ancestorContainer.nodeType == 3 /* Text */) {
        ancestorContainer = ancestorContainer.parentNode;
    }
    return roosterjs_editor_dom_1.contains(container, ancestorContainer, true /*treatSameNodeAsContain*/);
}
exports.default = isRangeInContainer;


/***/ }),
/* 44 */
/***/ (function(module, exports, __webpack_require__) {

"use strict";

Object.defineProperty(exports, "__esModule", { value: true });
var PartialInlineElement_1 = __webpack_require__(13);
var getInlineElementAtNode_1 = __webpack_require__(8);
var shouldSkipNode_1 = __webpack_require__(23);
var getLeafSibling_1 = __webpack_require__(5);
/**
 * Get inline element before a position
 * This is mostly used when we want to get the inline element before selection/cursor
 * There is a possible that the cursor is in middle of an inline element (i.e. mid of a text node)
 * in this case, we only want to return what is before cursor (a partial of an inline) to indicate
 * that we're in middle.
 * @param rootNode Root node of current scope, use for create InlineElement
 * @param position The position to get InlineElement before
 */
function getInlineElementBefore(rootNode, position) {
    return getInlineElementBeforeAfterPoint(rootNode, position, false /*isAfter*/);
}
exports.getInlineElementBefore = getInlineElementBefore;
/**
 * Get inline element after a position
 * This is mostly used when we want to get the inline element after selection/cursor
 * There is a possible that the cursor is in middle of an inline element (i.e. mid of a text node)
 * in this case, we only want to return what is before cursor (a partial of an inline) to indicate
 * that we're in middle.
 * @param rootNode Root node of current scope, use for create InlineElement
 * @param position The position to get InlineElement after
 */
function getInlineElementAfter(rootNode, position) {
    return getInlineElementBeforeAfterPoint(rootNode, position, true /*isAfter*/);
}
exports.getInlineElementAfter = getInlineElementAfter;
function getInlineElementBeforeAfterPoint(rootNode, position, isAfter) {
    if (!position || !position.node) {
        return null;
    }
    position = position.normalize();
    var node = position.node;
    var isPartial = false;
    var traverseFunc = isAfter ? getLeafSibling_1.getNextLeafSibling : getLeafSibling_1.getPreviousLeafSibling;
    if ((!isAfter && position.offset == 0 && !position.isAtEnd) || (isAfter && position.isAtEnd)) {
        node = traverseFunc(rootNode, node);
    }
    else if (node.nodeType == 3 /* Text */ &&
        ((!isAfter && !position.isAtEnd) || (isAfter && position.offset > 0))) {
        isPartial = true;
    }
    while (node && shouldSkipNode_1.default(node)) {
        node = traverseFunc(rootNode, node);
    }
    var inlineElement = getInlineElementAtNode_1.default(node);
    if (inlineElement && (inlineElement.contains(position) || isPartial)) {
        inlineElement = isAfter
            ? new PartialInlineElement_1.default(inlineElement, position, null)
            : new PartialInlineElement_1.default(inlineElement, null, position);
    }
    return inlineElement;
}


/***/ }),
/* 45 */
/***/ (function(module, exports, __webpack_require__) {

"use strict";

Object.defineProperty(exports, "__esModule", { value: true });
var getLeafSibling_1 = __webpack_require__(5);
var getBlockElementAtNode_1 = __webpack_require__(7);
/**
 * Get next block
 */
function getNextBlockElement(rootNode, blockElement) {
    return getNextPreviousBlockElement(rootNode, blockElement, true /*isNext*/);
}
exports.getNextBlockElement = getNextBlockElement;
/**
 * Get previous block
 */
function getPreviousBlockElement(rootNode, blockElement) {
    return getNextPreviousBlockElement(rootNode, blockElement, false /*isNext*/);
}
exports.getPreviousBlockElement = getPreviousBlockElement;
function getNextPreviousBlockElement(rootNode, blockElement, isNext) {
    if (!blockElement) {
        return null;
    }
    // Get a leaf node after block's end element and use that base to find next block
    // TODO: this code is used to identify block, maybe we shouldn't exclude those empty nodes
    // We can improve this later on
    var leaf = getLeafSibling_1.getLeafSibling(rootNode, isNext ? blockElement.getEndNode() : blockElement.getStartNode(), isNext);
    return getBlockElementAtNode_1.default(rootNode, leaf);
}


/***/ }),
/* 46 */
/***/ (function(module, exports, __webpack_require__) {

"use strict";

Object.defineProperty(exports, "__esModule", { value: true });
var getTagOfNode_1 = __webpack_require__(6);
var BLOCK_ELEMENT_TAGS = [
    'ADDRESS',
    'ARTICLE',
    'ASIDE',
    'BLOCKQUOTE',
    'CANVAS',
    'DD',
    'DIV',
    'DL',
    'DT',
    'FIELDSET',
    'FIGCAPTION',
    'FIGURE',
    'FOOTER',
    'FORM',
    'H1',
    'H2',
    'H3',
    'H4',
    'H5',
    'H6',
    'HEADER',
    'HR',
    'LI',
    'MAIN',
    'NAV',
    'NOSCRIPT',
    'OL',
    'OUTPUT',
    'P',
    'PRE',
    'SECTION',
    'TABLE',
    'TD',
    'TFOOT',
    'UL',
    'VIDEO',
];
var BLOCK_DISPLAY_STYLES = ['block', 'list-item', 'table-cell'];
/**
 * Checks if the node is a block like element. Block like element are usually those P, DIV, LI, TD etc.
 * @param node The node to check
 * @returns True if the node is a block element, otherwise false
 */
function isBlockElement(node) {
    var tag = getTagOfNode_1.default(node);
    return !!(tag &&
        (BLOCK_DISPLAY_STYLES.indexOf(node.style.display) >= 0 ||
            BLOCK_ELEMENT_TAGS.indexOf(tag) >= 0));
}
exports.default = isBlockElement;


/***/ }),
/* 47 */
/***/ (function(module, exports, __webpack_require__) {

"use strict";

Object.defineProperty(exports, "__esModule", { value: true });
var isDocumentPosition_1 = __webpack_require__(9);
/**
 * Check if a given node has intersection with the given node range
 * @param node The node to check
 * @param start Start node of the range
 * @param end End node of the range
 * @param containOnly When set to true, will return true only when the node is between
 * start and end nodes or contained by start or end node. When set to false, also return true
 * if the node contains both start and end node
 * @return True if the node has intersection with the range. Otherwise false
 */
function intersectWithNodeRange(node, start, end, containOnly) {
    var startPosition = node.compareDocumentPosition(start);
    var endPosition = node.compareDocumentPosition(end);
    var targetPositions = [0 /* Same */, 8 /* Contains */];
    if (!containOnly) {
        targetPositions.push(16 /* ContainedBy */);
    }
    var intersectStart = isDocumentPosition_1.default(startPosition, targetPositions);
    var intersectEnd = isDocumentPosition_1.default(endPosition, targetPositions);
    return (intersectStart ||
        intersectEnd ||
        (isDocumentPosition_1.default(startPosition, 2 /* Preceding */) &&
            isDocumentPosition_1.default(endPosition, 4 /* Following */)));
}
exports.default = intersectWithNodeRange;


/***/ }),
/* 48 */
/***/ (function(module, exports, __webpack_require__) {

"use strict";

var __extends = (this && this.__extends) || (function () {
    var extendStatics = Object.setPrototypeOf ||
        ({ __proto__: [] } instanceof Array && function (d, b) { d.__proto__ = b; }) ||
        function (d, b) { for (var p in b) if (b.hasOwnProperty(p)) d[p] = b[p]; };
    return function (d, b) {
        extendStatics(d, b);
        function __() { this.constructor = d; }
        d.prototype = b === null ? Object.create(b) : (__.prototype = b.prototype, new __());
    };
})();
Object.defineProperty(exports, "__esModule", { value: true });
var StartEndBlockElement_1 = __webpack_require__(19);
var getFirstLastInlineElement_1 = __webpack_require__(20);
/**
 * This presents a content block that can be reprented by a single html block type element.
 * In most cases, it corresponds to an HTML block level element, i.e. P, DIV, LI, TD etc.
 */
var NodeBlockElement = /** @class */ (function (_super) {
    __extends(NodeBlockElement, _super);
    /**
     * Create a new instance of NodeBlockElement class
     * @param containerNode The container DOM Node of this NodeBlockElement
     */
    function NodeBlockElement(containerNode) {
        return _super.call(this, containerNode, containerNode) || this;
    }
    /**
     * Gets first inline
     */
    NodeBlockElement.prototype.getFirstInlineElement = function () {
        if (!this.firstInline) {
            this.firstInline = getFirstLastInlineElement_1.getFirstInlineElement(this.getStartNode());
        }
        return this.firstInline;
    };
    /**
     * Gets last inline
     */
    NodeBlockElement.prototype.getLastInlineElement = function () {
        if (!this.lastInline) {
            this.lastInline = getFirstLastInlineElement_1.getLastInlineElement(this.getEndNode());
        }
        return this.lastInline;
    };
    NodeBlockElement.prototype.contains = function (arg) {
        var node = arg instanceof Node ? arg : arg.getContainerNode();
        return this.getStartNode().contains(node);
    };
    return NodeBlockElement;
}(StartEndBlockElement_1.default));
exports.default = NodeBlockElement;


/***/ }),
/* 49 */
/***/ (function(module, exports, __webpack_require__) {

"use strict";

Object.defineProperty(exports, "__esModule", { value: true });
var PartialInlineElement_1 = __webpack_require__(13);
var getInlineElementAtNode_1 = __webpack_require__(8);
var getLeafSibling_1 = __webpack_require__(5);
/**
 * Get next inline element
 */
function getNextInlineElement(rootNode, inlineElement) {
    return getNextPreviousInlineElement(rootNode, inlineElement, true /*isNext*/);
}
exports.getNextInlineElement = getNextInlineElement;
/**
 * Get previous inline element
 */
function getPreviousInlineElement(rootNode, inlineElement) {
    return getNextPreviousInlineElement(rootNode, inlineElement, false /*isNext*/);
}
exports.getPreviousInlineElement = getPreviousInlineElement;
function getNextPreviousInlineElement(rootNode, inlineElement, isNext) {
    return ((inlineElement instanceof PartialInlineElement_1.default &&
        (isNext ? inlineElement.nextInlineElement : inlineElement.previousInlineElement)) ||
        getInlineElementAtNode_1.default(getLeafSibling_1.getLeafSibling(rootNode, inlineElement.getContainerNode(), isNext)));
}


/***/ }),
/* 50 */
/***/ (function(module, exports, __webpack_require__) {

"use strict";

Object.defineProperty(exports, "__esModule", { value: true });
var getTagOfNode_1 = __webpack_require__(6);
var HTML_REGEX = /<html[^>]*>[\s\S]*<\/html>/i;
/**
 * Sanitize HTML string
 * This function will do the following work:
 * 1. Convert global CSS into inline CSS
 * 2. Remove dangerous HTML tags and attributes
 * 3. Remove useless CSS properties
 * @param html The input HTML
 * @param additionalStyleNodes additional style nodes for inline css converting
 * @param convertInlineCssOnly Whether only convert inline css and skip html content sanitizing
 * @param propertyCallbacks A callback function map to handle HTML properties
 */
function sanitizeHtml(html, additionalStyleNodes, convertInlineCssOnly, propertyCallbacks, currentStyle) {
    var parser = new DOMParser();
    var matches = HTML_REGEX.exec(html);
    html = matches ? matches[0] : html;
    var doc;
    if (!html ||
        !html.trim() ||
        !(doc = parser.parseFromString(html, 'text/html')) ||
        !doc.body ||
        !doc.body.firstChild) {
        return '';
    }
    // 1. Convert global CSS into inline CSS
    applyInlineStyle(doc, additionalStyleNodes);
    // 2, 3: Remove dangerous HTML tags and attributes, remove useless CSS properties
    if (!convertInlineCssOnly) {
        var callbackPropertyNames = (propertyCallbacks ? Object.keys(propertyCallbacks) : []).map(function (name) { return name.toLowerCase(); });
        removeUnusedCssAndDangerousContent(doc.body, callbackPropertyNames, propertyCallbacks, currentStyle || {});
    }
    return doc.body.innerHTML;
}
exports.default = sanitizeHtml;
var ALLOWED_HTML_TAGS = [
    'BODY',
    'H1',
    'H2',
    'H3',
    'H4',
    'H5',
    'H6',
    'FORM',
    'P',
    'BR',
    'HR',
    'ACRONYM',
    'ABBR',
    'ADDRESS',
    'B',
    'BDI',
    'BDO',
    'BIG',
    'BLOCKQUOTE',
    'CENTER',
    'CITE',
    'CODE',
    'DEL',
    'DFN',
    'EM',
    'FONT',
    'I',
    'INS',
    'KBD',
    'MARK',
    'METER',
    'PRE',
    'PROGRESS',
    'Q',
    'RP',
    'RT',
    'RUBY',
    'S',
    'SAMP',
    'SMALL',
    'STRIKE',
    'STRONG',
    'SUB',
    'SUP',
    'TEMPLATE',
    'TIME',
    'TT',
    'U',
    'VAR',
    'WBR',
    'XMP',
    'INPUT',
    'TEXTAREA',
    'BUTTON',
    'SELECT',
    'OPTGROUP',
    'OPTION',
    'LABEL',
    'FIELDSET',
    'LEGEND',
    'DATALIST',
    'OUTPUT',
    'IMG',
    'MAP',
    'AREA',
    'CANVAS',
    'FIGCAPTION',
    'FIGURE',
    'PICTURE',
    'A',
    'NAV',
    'UL',
    'OL',
    'LI',
    'DIR',
    'UL',
    'DL',
    'DT',
    'DD',
    'MENU',
    'MENUITEM',
    'TABLE',
    'CAPTION',
    'TH',
    'TR',
    'TD',
    'THEAD',
    'TBODY',
    'TFOOT',
    'COL',
    'COLGROUP',
    'DIV',
    'SPAN',
    'HEADER',
    'FOOTER',
    'MAIN',
    'SECTION',
    'ARTICLE',
    'ASIDE',
    'DETAILS',
    'DIALOG',
    'SUMMARY',
    'DATA',
];
var ALLOWED_HTML_ATTRIBUTES = [
    'accept',
    'align',
    'alt',
    'checked',
    'cite',
    'cols',
    'colspan',
    'contextmenu',
    'coords',
    'datetime',
    'default',
    'dir',
    'dirname',
    'disabled',
    'download',
    'headers',
    'height',
    'hidden',
    'high',
    'href',
    'hreflang',
    'ismap',
    'kind',
    'label',
    'lang',
    'list',
    'low',
    'max',
    'maxlength',
    'media',
    'min',
    'multiple',
    'open',
    'optimum',
    'pattern',
    'placeholder',
    'readonly',
    'rel',
    'required',
    'reversed',
    'rows',
    'rowspan',
    'scope',
    'selected',
    'shape',
    'size',
    'sizes',
    'span',
    'spellcheck',
    'src',
    'srclang',
    'srcset',
    'start',
    'step',
    'style',
    'tabindex',
    'target',
    'title',
    'translate',
    'type',
    'usemap',
    'value',
    'width',
    'wrap',
];
function applyInlineStyle(doc, additionalStyleNodes) {
    var styleNodes = toArray(doc.querySelectorAll('style'));
    var styleSheets = (additionalStyleNodes || [])
        .reverse()
        .map(function (node) { return node.sheet; })
        .concat(styleNodes.map(function (node) { return node.sheet; }).reverse());
    for (var _i = 0, styleSheets_1 = styleSheets; _i < styleSheets_1.length; _i++) {
        var styleSheet = styleSheets_1[_i];
        var _loop_1 = function (j) {
            // Skip any none-style rule, i.e. @page
            var styleRule = styleSheet.cssRules[j];
            var text = styleRule && styleRule.style ? styleRule.style.cssText : null;
            if (styleRule.type != CSSRule.STYLE_RULE || !text || !styleRule.selectorText) {
                return "continue";
            }
            // Make sure the selector is not empty
            for (var _i = 0, _a = styleRule.selectorText.split(','); _i < _a.length; _i++) {
                var selector = _a[_i];
                if (!selector || !selector.trim() || selector.indexOf(':') >= 0) {
                    continue;
                }
                var nodes = toArray(doc.querySelectorAll(selector));
                // Always put existing styles after so that they have higher priority
                // Which means if both global style and inline style apply to the same element,
                // inline style will have higher priority
                nodes.forEach(function (node) {
                    return node.setAttribute('style', text + (node.getAttribute('style') || ''));
                });
            }
        };
        for (var j = styleSheet.cssRules.length - 1; j >= 0; j--) {
            _loop_1(j);
        }
    }
}
function removeUnusedCssAndDangerousContent(node, callbackPropertyNames, propertyCallbacks, currentStyle) {
    var thisStyle = Object.assign ? Object.assign({}, currentStyle) : {};
    var nodeType = node.nodeType;
    var tag = getTagOfNode_1.default(node) || '';
    var isElement = nodeType == 1 /* Element */;
    var isText = nodeType == 3 /* Text */;
    if ((isElement && ALLOWED_HTML_TAGS.indexOf(tag) < 0 && tag.indexOf(':') < 0) ||
        (isText && /^[\r\n]*$/g.test(node.nodeValue)) ||
        (!isElement && !isText)) {
        node.parentNode.removeChild(node);
    }
    else if (nodeType == 1 /* Element */) {
        var element = node;
        if (element.hasAttribute('style')) {
            removeUnusedCss(element, thisStyle);
        }
        removeDisallowedAttributes(element, callbackPropertyNames, propertyCallbacks);
        var child = element.firstChild;
        var next = void 0;
        for (; child; child = next) {
            next = child.nextSibling;
            removeUnusedCssAndDangerousContent(child, callbackPropertyNames, propertyCallbacks, thisStyle);
        }
    }
}
function removeUnusedCss(element, thisStyle) {
    var source = element
        .getAttribute('style')
        .split(';')
        .filter(function (style) { return style && style.trim() != ''; });
    var result = source.filter(function (style) {
        var pair = style.split(':');
        if (pair.length == 2) {
            var name_1 = pair[0].trim().toLowerCase();
            var value = pair[1].trim().toLowerCase();
            var isInheritable = thisStyle[name_1] != undefined;
            var keep = value != 'inherit' &&
                ((isInheritable && value != thisStyle[name_1]) ||
                    (!isInheritable && value != 'initial' && value != 'normal')) &&
                !isDangerousCss(name_1, value);
            if (keep && isInheritable) {
                thisStyle[name_1] = value;
            }
            return keep;
        }
        else {
            return false;
        }
    });
    if (source.length != result.length) {
        if (result.length > 0) {
            element.setAttribute('style', result.join(';'));
        }
        else {
            element.removeAttribute('style');
        }
    }
}
function isDangerousCss(name, value) {
    if (name == 'position') {
        return true;
    }
    if (value.indexOf('expression') >= 0) {
        return true;
    }
    return false;
}
function removeDisallowedAttributes(element, callbackPropertyNames, propertyCallbacks) {
    for (var i = element.attributes.length - 1; i >= 0; i--) {
        var attribute = element.attributes[i];
        var name_2 = attribute.name.toLowerCase().trim();
        var value = attribute.value.trim();
        if (callbackPropertyNames.indexOf(name_2) >= 0) {
            value = propertyCallbacks[name_2](value);
            if (value != null) {
                attribute.value = value;
            }
            else {
                element.removeAttribute(name_2);
            }
        }
        else if (ALLOWED_HTML_ATTRIBUTES.indexOf(name_2) < 0 ||
            value.toLowerCase().indexOf('script:') >= 0) {
            element.removeAttribute(attribute.name);
        }
    }
}
function toArray(list) {
    return [].slice.call(list);
}


/***/ }),
/* 51 */
/***/ (function(module, exports, __webpack_require__) {

"use strict";

Object.defineProperty(exports, "__esModule", { value: true });
var sanitizeHtml_1 = __webpack_require__(50);
/**
 * Creates an HTML node array from html
 * @param html the html string to create HTML elements from
 * @param ownerDocument Owner document of the result HTML elements
 * @param sanitize Whether do sanitization before create elements to avoid XSS. Default value is false
 * @returns An HTML node array to represent the given html string
 */
function fromHtml(html, ownerDocument, sanitize) {
    var element = ownerDocument.createElement('DIV');
    element.innerHTML = sanitize ? sanitizeHtml_1.default(html) : html;
    return [].slice.call(element.childNodes);
}
exports.default = fromHtml;


/***/ }),
/* 52 */
/***/ (function(module, exports, __webpack_require__) {

"use strict";

Object.defineProperty(exports, "__esModule", { value: true });
var fromHtml_1 = __webpack_require__(51);
/**
 * Wrap all the node with html and return the wrapped node, and put the wrapper node under the parent of the first node
 * @param nodes The node or node array to wrap
 * @param wrapper The wrapper node or HTML string, default value is <div></div>
 * @param sanitize Whether do sanitization of wrapper string before create node to avoid XSS,
 * default value is false
 * @returns The wrapper element
 */
function wrap(nodes, wrapper, sanitize) {
    nodes = !nodes ? [] : nodes instanceof Node ? [nodes] : nodes;
    if (nodes.length == 0 || !nodes[0]) {
        return null;
    }
    wrapper =
        wrapper instanceof Node
            ? wrapper
            : fromHtml_1.default(wrapper || '<div></div>', nodes[0].ownerDocument, sanitize)[0];
    var parentNode = nodes[0].parentNode;
    if (parentNode) {
        parentNode.insertBefore(wrapper, nodes[0]);
    }
    for (var _i = 0, nodes_1 = nodes; _i < nodes_1.length; _i++) {
        var node = nodes_1[_i];
        wrapper.appendChild(node);
    }
    return wrapper;
}
exports.default = wrap;


/***/ }),
/* 53 */
/***/ (function(module, exports, __webpack_require__) {

"use strict";

Object.defineProperty(exports, "__esModule", { value: true });
var contains_1 = __webpack_require__(14);
var getTagOfNode_1 = __webpack_require__(6);
var isDocumentPosition_1 = __webpack_require__(9);
var isNodeAfter_1 = __webpack_require__(25);
var wrap_1 = __webpack_require__(52);
var getLeafSibling_1 = __webpack_require__(5);
var Position_1 = __webpack_require__(15);
var SelectionRange_1 = __webpack_require__(24);
/**
 * This presents an inline element that can be reprented by a single html node.
 * This serves as base for most inline element as it contains most implentation
 * of all operations that can happen on an inline element. Other sub inline elements mostly
 * just identify themself for a certain type
 */
var NodeInlineElement = /** @class */ (function () {
    function NodeInlineElement(containerNode) {
        this.containerNode = containerNode;
    }
    /**
     * The text content for this inline element
     */
    NodeInlineElement.prototype.getTextContent = function () {
        // nodeValue is better way to retrieve content for a text. Others, just use textContent
        return this.containerNode.nodeType == 3 /* Text */
            ? this.containerNode.nodeValue
            : this.containerNode.textContent;
    };
    /**
     * Get the container node
     */
    NodeInlineElement.prototype.getContainerNode = function () {
        return this.containerNode;
    };
    /**
     * Get the start point of the inline element
     */
    NodeInlineElement.prototype.getStartPosition = function () {
        // For an editor point, we always want it to point to a leaf node
        // We should try to go get the lowest first child node from the container
        return new Position_1.default(this.containerNode, 0).normalize();
    };
    /**
     * Get the end point of the inline element
     */
    NodeInlineElement.prototype.getEndPosition = function () {
        // For an editor point, we always want it to point to a leaf node
        // We should try to go get the lowest last child node from the container
        return new Position_1.default(this.containerNode, Position_1.default.End).normalize();
    };
    /**
     * Checks if an inline element is after the current inline element
     */
    NodeInlineElement.prototype.isAfter = function (inlineElement) {
        return isNodeAfter_1.default(this.containerNode, inlineElement.getContainerNode());
    };
    /**
     * Checks if an editor point is contained in the inline element
     */
    NodeInlineElement.prototype.contains = function (position) {
        var start = this.getStartPosition();
        var end = this.getEndPosition();
        return position.isAfter(start) && end.isAfter(position);
    };
    /**
     * Apply inline style to a region of an inline element. The region is identified thorugh the from and to point
     * The fromPosition and toPosition are optional and when bing missed, it indicates the boundary of the element
     * The function finds the minimal DOM on top of which styles can be applied, or create DOM when needed, i.e.
     * when the style has to be applied to partial of a text node, in that case, it wraps that in a SPAN and returns the SPAN
     * The actuall styling is done by consumer through the styler callback
     */
    NodeInlineElement.prototype.applyStyle = function (styler, from, to) {
        var ownerDoc = this.containerNode.ownerDocument;
        // Adjust the start point
        if (!from) {
            from = new Position_1.default(this.containerNode, 0);
        }
        else if (from.isAtEnd) {
            var nextNode = getLeafSibling_1.getNextLeafSibling(this.containerNode, from.node);
            from = nextNode ? new Position_1.default(nextNode, 0) : null;
        }
        // Adjust the end point
        if (!to) {
            to = new Position_1.default(this.containerNode, Position_1.default.End);
        }
        else if (to.offset == 0) {
            var prevNode = getLeafSibling_1.getPreviousLeafSibling(this.containerNode, to.node);
            to = prevNode ? new Position_1.default(prevNode, Position_1.default.End) : null;
        }
        if (!from || !to) {
            // we need a valid start and end node, if either one is null, we will just exit
            // this isn't an error, it just tells the fact we don't see a good node to apply a style
            return;
        }
        from = from.normalize();
        to = to.normalize();
        var fromNode = from.node;
        var toNode = to.node;
        var fromOffset = from.offset;
        while (contains_1.default(this.containerNode, fromNode, true /*treatSameNodeAsContain*/)) {
            // The code below modifies DOM. Need to get the next sibling first otherwise
            // you won't be able to reliably get a good next sibling node
            var nextLeafNode = getLeafSibling_1.getNextLeafSibling(this.containerNode, fromNode);
            var withinRange = fromNode == toNode ||
                isDocumentPosition_1.default(fromNode.compareDocumentPosition(toNode), 4 /* Following */);
            if (!withinRange) {
                break;
            }
            // Apply the style
            // If a node has only white space and new line and is in table, we ignore it,
            // otherwise the table will be distorted
            if (fromNode.nodeType == 3 /* Text */ && getTagOfNode_1.default(fromNode.parentNode) != 'TR') {
                var adjustedEndOffset = fromNode == toNode ? to.offset : fromNode.nodeValue.length;
                if (adjustedEndOffset > fromOffset) {
                    var len = adjustedEndOffset - fromOffset;
                    var parentNode = fromNode.parentNode;
                    if (getTagOfNode_1.default(parentNode) == 'SPAN' &&
                        parentNode.textContent.length == len) {
                        // If the element is in a span and this element is everything of the parent
                        // apply the style on parent span
                        styler(parentNode);
                    }
                    else if (len == fromNode.nodeValue.length) {
                        // It is whole text node
                        styler(wrap_1.default(fromNode, '<span></span>'));
                    }
                    else {
                        // It is partial of a text node
                        var newNode = ownerDoc.createElement('SPAN');
                        newNode.textContent = fromNode.nodeValue.substring(fromOffset, adjustedEndOffset);
                        var selectionRange = new SelectionRange_1.default(new Position_1.default(fromNode, fromOffset), new Position_1.default(fromNode, adjustedEndOffset));
                        var range = selectionRange.getRange();
                        range.deleteContents();
                        range.insertNode(newNode);
                        styler(newNode);
                    }
                }
            }
            fromNode = nextLeafNode;
            fromOffset = 0;
        }
    };
    return NodeInlineElement;
}());
exports.default = NodeInlineElement;


/***/ }),
/* 54 */
/***/ (function(module, exports, __webpack_require__) {

"use strict";

Object.defineProperty(exports, "__esModule", { value: true });
var BrowserData_1 = __webpack_require__(26);
var roosterjs_editor_dom_1 = __webpack_require__(0);
// Undo cursor marker
var CURSOR_START = 'cursor-start';
var CURSOR_END = 'cursor-end';
var CURSOR_MARKER_HTML = "<span id='" + CURSOR_START + "'></span><span id='" + CURSOR_END + "'></span>";
// Build undo snapshot
function buildSnapshot(editor) {
    // Build the snapshot in-between adding and removing cursor marker
    addCursorMarkersToSelection(editor);
    var htmlContent = editor.getContent(false /*triggerExtractContentEvent*/) || '';
    // This extra update selection to cursor marker post building snapshot is added for Mac safari
    // We temporarily inject a cursor marker to current selection prior to build snapshot and remove it afterwards
    // The insertion of cursor marker for some reasons has caused the selection maintained in browser to be lost.
    // This restores the selection prior to removing the cursor marker.
    // The code may throw error for Firefox and IE, hence keep it only for Mac Safari
    if (BrowserData_1.default.isSafari) {
        updateSelectionToCursorMarkers(editor);
    }
    removeCursorMarkers(editor);
    return htmlContent;
}
exports.buildSnapshot = buildSnapshot;
// Restore a snapshot
function restoreSnapshot(editor, snapshot) {
    editor.setContent(snapshot);
    // Restore the selection and delete the cursor marker afterwards
    updateSelectionToCursorMarkers(editor);
    removeCursorMarkers(editor);
}
exports.restoreSnapshot = restoreSnapshot;
// Remove the temporarily added cursor markers
function removeCursorMarkers(editor) {
    [CURSOR_START, CURSOR_END].forEach(function (id) {
        var nodes = getCursorMarkNodes(editor, id);
        if (nodes) {
            for (var i = 0; i < nodes.length; i++) {
                nodes[i].parentNode.removeChild(nodes[i]);
            }
        }
    });
}
// Temporarily inject a SPAN marker to the selection which is used to remember where the selection is
// The marker is used on restore selection on undo
function addCursorMarkersToSelection(editor) {
    var range = editor.getSelectionRange();
    var markers = roosterjs_editor_dom_1.fromHtml(CURSOR_MARKER_HTML, editor.getDocument());
    insertCursorMarker(editor, range.start, markers[0]);
    // Then the end marker
    // For collapsed selection, use the start marker as the editor so that
    // the end marker is always placed after the start marker
    var rawRange = range.getRange();
    var endPosition = range.collapsed
        ? new roosterjs_editor_dom_1.Position(markers[0], roosterjs_editor_dom_1.Position.After)
        : new roosterjs_editor_dom_1.Position(rawRange.endContainer, rawRange.endOffset);
    insertCursorMarker(editor, endPosition, markers[1]);
}
// Update selection to where cursor marker is
// This is used in post building snapshot to restore selection
function updateSelectionToCursorMarkers(editor) {
    var startMarker = getCursorMarkerByUniqueId(editor, CURSOR_START);
    var endMarker = getCursorMarkerByUniqueId(editor, CURSOR_END);
    if (startMarker && endMarker) {
        editor.select(startMarker, roosterjs_editor_dom_1.Position.After, endMarker, roosterjs_editor_dom_1.Position.Before);
    }
}
// Insert cursor marker to an editor point
// The original code uses range.insertNode which "damages" some browser node & selection state
// i.e. on chrome, when the cursor is right at begin of a list, range.insertNode will cause some
// extra "empty" text node to be created as cursor marker is inserted. That extra "empty" text node
// will cause indentation to behave really weirdly
// This revised version uses DOM parentNode.insertBefore when it sees the insertion point is in node boundary_begin
// which gives precise control over DOM structure and solves the chrome issue
function insertCursorMarker(editor, position, cursorMaker) {
    position = position.normalize();
    var parentNode = position.node.parentNode;
    if (position.offset == 0) {
        parentNode.insertBefore(cursorMaker, position.node);
    }
    else if (position.isAtEnd) {
        // otherwise, insert after
        parentNode.insertBefore(cursorMaker, position.node.nextSibling);
    }
    else {
        // This is for insertion in-between a text node
        var insertionRange = editor.getDocument().createRange();
        insertionRange.setStart(position.node, position.offset);
        insertionRange.insertNode(cursorMaker);
    }
}
// Get an element by unique id. If there is more than one element by the id, it should return null
function getCursorMarkerByUniqueId(editor, id) {
    var nodes = getCursorMarkNodes(editor, id);
    return nodes && nodes.length == 1 ? nodes[0] : null;
}
function getCursorMarkNodes(editor, id) {
    return editor.queryNodes("span[id=\"" + id + "\"]:empty");
}


/***/ }),
/* 55 */
/***/ (function(module, exports, __webpack_require__) {

"use strict";

Object.defineProperty(exports, "__esModule", { value: true });
var UndoSnapshots_1 = __webpack_require__(111);
var snapshotUtils_1 = __webpack_require__(54);
var KEY_BACKSPACE = 8;
var KEY_DELETE = 46;
var KEY_SPACE = 32;
var KEY_ENTER = 13;
var KEY_PAGEUP = 33;
var KEY_DOWN = 40;
/**
 * Provides snapshot based undo service for Editor
 */
var Undo = /** @class */ (function () {
    /**
     * Create an instance of Undo
     * @param preserveSnapshots True to preserve the snapshots after dispose, this allows
     * this object to be reused when editor is disposed and created again
     */
    function Undo(preserveSnapshots) {
        this.preserveSnapshots = preserveSnapshots;
    }
    /**
     * Initialize this plugin. This should only be called from Editor
     * @param editor Editor instance
     */
    Undo.prototype.initialize = function (editor) {
        var _this = this;
        this.editor = editor;
        this.onDropDisposer = this.editor.addDomEventHandler('drop', function () {
            _this.addUndoSnapshot();
            _this.hasNewContent = true;
        });
        // Add an initial snapshot if snapshotsManager isn't created yet
        if (!this.undoSnapshots) {
            this.addUndoSnapshot();
        }
    };
    /**
     * Dispose this plugin
     */
    Undo.prototype.dispose = function () {
        this.onDropDisposer();
        this.onDropDisposer = null;
        this.editor = null;
        if (!this.preserveSnapshots) {
            this.clear();
        }
    };
    /**
     * Handle events triggered from editor
     * @param event PluginEvent object
     */
    Undo.prototype.onPluginEvent = function (event) {
        // if editor is in IME, don't do anything
        if (this.editor.isInIME()) {
            return;
        }
        switch (event.eventType) {
            case 0 /* KeyDown */:
                this.onKeyDown(event);
                break;
            case 1 /* KeyPress */:
                this.onKeyPress(event);
                break;
            case 3 /* CompositionEnd */:
                this.clearRedoForInput();
                break;
            case 6 /* ContentChanged */:
                if (!this.isRestoring) {
                    this.clearRedoForInput();
                }
                break;
        }
    };
    /**
     * Clear all existing undo snapshots
     */
    Undo.prototype.clear = function () {
        this.undoSnapshots = null;
        this.hasNewContent = false;
    };
    /**
     * Restore an undo snapshot to editor
     */
    Undo.prototype.undo = function () {
        if (this.hasNewContent) {
            this.addUndoSnapshot();
        }
        this.restoreSnapshot(-1 /*previousSnapshot*/);
    };
    /**
     * Restore a redo snapshot to editor
     */
    Undo.prototype.redo = function () {
        this.restoreSnapshot(1 /*nextSnapshot*/);
    };
    /**
     * Whether there is a snapshot for undo
     */
    Undo.prototype.canUndo = function () {
        return this.hasNewContent || this.getSnapshotsManager().canMove(-1 /*previousSnapshot*/);
    };
    /**
     * Whether there is a snapshot for redo
     */
    Undo.prototype.canRedo = function () {
        return this.getSnapshotsManager().canMove(1 /*nextSnapshot*/);
    };
    /**
     * Add an undo snapshot
     */
    Undo.prototype.addUndoSnapshot = function () {
        var snapshot = snapshotUtils_1.buildSnapshot(this.editor);
        this.getSnapshotsManager().addSnapshot(snapshot);
        this.hasNewContent = false;
    };
    Undo.prototype.restoreSnapshot = function (delta) {
        var snapshot = this.getSnapshotsManager().move(delta);
        if (snapshot != null) {
            try {
                this.isRestoring = true;
                snapshotUtils_1.restoreSnapshot(this.editor, snapshot);
            }
            finally {
                this.isRestoring = false;
            }
        }
    };
    Undo.prototype.onKeyDown = function (pluginEvent) {
        // Handle backspace/delete when there is a selection to take a snapshot
        // since we want the state prior to deletion restorable
        var evt = pluginEvent.rawEvent;
        if (evt.which == KEY_BACKSPACE || evt.which == KEY_DELETE) {
            var selectionRange = this.editor.getSelectionRange();
            // Add snapshot when
            // 1. Something has been selected (not collapsed), or
            // 2. It has a different key code from the last keyDown event (to prevent adding too many snapshot when keeping press the same key), or
            // 3. Ctrl/Meta key is pressed so that a whole word will be deleted
            if (!selectionRange.collapsed ||
                this.lastKeyPress != evt.which ||
                evt.ctrlKey ||
                evt.metaKey) {
                this.addUndoSnapshot();
            }
            // Since some content is deleted, always set hasNewContent to true so that we will take undo snapshot next time
            this.hasNewContent = true;
            this.lastKeyPress = evt.which;
        }
        else if (evt.which >= KEY_PAGEUP && evt.which <= KEY_DOWN) {
            // PageUp, PageDown, Home, End, Left, Right, Up, Down
            if (this.hasNewContent) {
                this.addUndoSnapshot();
            }
            this.lastKeyPress = 0;
        }
    };
    Undo.prototype.onKeyPress = function (pluginEvent) {
        var evt = pluginEvent.rawEvent;
        if (evt.metaKey) {
            // if metaKey is pressed, simply return since no actual effect will be taken on the editor.
            // this is to prevent changing hasNewContent to true when meta + v to paste on Safari.
            return;
        }
        var shouldTakeUndo = false;
        if (!this.editor.getSelectionRange().collapsed) {
            // The selection will be removed, should take undo
            shouldTakeUndo = true;
        }
        else if ((evt.which == KEY_SPACE && this.lastKeyPress != KEY_SPACE) ||
            evt.which == KEY_ENTER) {
            shouldTakeUndo = true;
        }
        if (shouldTakeUndo) {
            this.addUndoSnapshot();
        }
        else {
            this.clearRedoForInput();
        }
        this.lastKeyPress = evt.which;
    };
    Undo.prototype.clearRedoForInput = function () {
        this.getSnapshotsManager().clearRedo();
        this.lastKeyPress = 0;
        this.hasNewContent = true;
    };
    Undo.prototype.getSnapshotsManager = function () {
        if (!this.undoSnapshots) {
            this.undoSnapshots = new UndoSnapshots_1.default();
        }
        return this.undoSnapshots;
    };
    return Undo;
}());
exports.default = Undo;


/***/ }),
/* 56 */
/***/ (function(module, exports, __webpack_require__) {

"use strict";

Object.defineProperty(exports, "__esModule", { value: true });
var DefaultShortcut_1 = __webpack_require__(114);
exports.DefaultShortcut = DefaultShortcut_1.default;
var HyperLink_1 = __webpack_require__(74);
exports.HyperLink = HyperLink_1.default;
var ContentEdit_1 = __webpack_require__(73);
exports.ContentEdit = ContentEdit_1.default;
var Paste_1 = __webpack_require__(71);
exports.Paste = Paste_1.default;
var ContentEditFeatures_1 = __webpack_require__(29);
exports.getDefaultContentEditFeatures = ContentEditFeatures_1.getDefaultContentEditFeatures;


/***/ }),
/* 57 */
/***/ (function(module, exports, __webpack_require__) {

"use strict";

Object.defineProperty(exports, "__esModule", { value: true });
var roosterjs_editor_dom_1 = __webpack_require__(0);
var WATERMARK_SPAN_ID = '_rooster_watermarkSpan';
var WATERMARK_REGEX = new RegExp("<span[^>]*id=['\"]?" + WATERMARK_SPAN_ID + "['\"]?[^>]*>[^<]*</span>", 'ig');
/**
 * A watermark plugin to manage watermark string for roosterjs
 */
var Watermark = /** @class */ (function () {
    /**
     * Create an instance of Watermark plugin
     * @param watermark The watermark string
     */
    function Watermark(watermark, format) {
        var _this = this;
        this.watermark = watermark;
        this.format = format;
        this.handleWatermark = function () {
            _this.showHideWatermark(false /*ignoreCachedState*/);
        };
        this.format = this.format || {
            fontSize: '14px',
            textColor: '#aaa',
        };
    }
    Watermark.prototype.initialize = function (editor) {
        this.editor = editor;
        this.showHideWatermark(false /*ignoreCachedState*/);
        this.focusDisposer = this.editor.addDomEventHandler('focus', this.handleWatermark);
        this.blurDisposer = this.editor.addDomEventHandler('blur', this.handleWatermark);
    };
    Watermark.prototype.dispose = function () {
        this.focusDisposer();
        this.blurDisposer();
        this.focusDisposer = null;
        this.blurDisposer = null;
        this.hideWatermark();
        this.editor = null;
    };
    Watermark.prototype.onPluginEvent = function (event) {
        if (event.eventType == 6 /* ContentChanged */) {
            // When content is changed from setContent() API, current cached state
            // may not be accurate, so we ignore it
            this.showHideWatermark(event.source == "SetContent" /* SetContent */);
        }
        else if (event.eventType == 7 /* ExtractContent */ && this.isWatermarkShowing) {
            this.removeWartermarkFromHtml(event);
        }
    };
    Watermark.prototype.showHideWatermark = function (ignoreCachedState) {
        var hasFocus = this.editor.hasFocus();
        if (hasFocus && (ignoreCachedState || this.isWatermarkShowing)) {
            this.hideWatermark();
        }
        else if (!hasFocus &&
            (ignoreCachedState || !this.isWatermarkShowing) &&
            this.editor.isEmpty(true /*trim*/)) {
            this.showWatermark();
        }
    };
    Watermark.prototype.showWatermark = function () {
        var document = this.editor.getDocument();
        var watermarkNode = roosterjs_editor_dom_1.wrap(document.createTextNode(this.watermark), "<span id=\"" + WATERMARK_SPAN_ID + "\"></span>");
        roosterjs_editor_dom_1.applyFormat(watermarkNode, this.format);
        this.editor.insertNode(watermarkNode, {
            position: 0 /* Begin */,
            updateCursor: false,
            replaceSelection: false,
            insertOnNewLine: false,
        });
        this.isWatermarkShowing = true;
    };
    Watermark.prototype.hideWatermark = function () {
        var nodes = this.editor.queryNodes("span[id=\"" + WATERMARK_SPAN_ID + "\"]");
        for (var _i = 0, nodes_1 = nodes; _i < nodes_1.length; _i++) {
            var node = nodes_1[_i];
            this.editor.deleteNode(node);
        }
        this.isWatermarkShowing = false;
    };
    Watermark.prototype.removeWartermarkFromHtml = function (event) {
        var content = event.content;
        content = content.replace(WATERMARK_REGEX, '');
        event.content = content;
    };
    return Watermark;
}());
exports.default = Watermark;


/***/ }),
/* 58 */
/***/ (function(module, exports, __webpack_require__) {

"use strict";

Object.defineProperty(exports, "__esModule", { value: true });
var Watermark_1 = __webpack_require__(57);
exports.Watermark = Watermark_1.default;


/***/ }),
/* 59 */
/***/ (function(module, exports, __webpack_require__) {

"use strict";

Object.defineProperty(exports, "__esModule", { value: true });
var roosterjs_editor_api_1 = __webpack_require__(3);
var roosterjs_editor_dom_1 = __webpack_require__(0);
var TABLE_RESIZE_HANDLE_KEY = 'TABLE_RESIZE_HANDLE';
var HANDLE_WIDTH = 6;
var CONTAINER_HTML = "<div style=\"position: absolute; cursor: col-resize; width: " + HANDLE_WIDTH + "px; border: solid 0 #C6C6C6;\"></div>";
var TableResize = /** @class */ (function () {
    function TableResize(isRtl) {
        var _this = this;
        this.pageX = -1;
        this.onMouseOver = function (e) {
            var node = (e.srcElement || e.target);
            if (_this.pageX < 0 && node && node.tagName == 'TD' && node != _this.td) {
                _this.td = node;
                _this.calcAndShowHandle();
            }
        };
        this.onMouseDown = function (e) {
            _this.pageX = e.pageX;
            _this.initialPageX = e.pageX;
            var document = _this.editor.getDocument();
            document.addEventListener('mousemove', _this.onMouseMove, true);
            document.addEventListener('mouseup', _this.onMouseUp, true);
            var handle = _this.getResizeHandle();
            handle.style.borderWidth = '0 1px';
            _this.cancelEvent(e);
        };
        this.onMouseMove = function (e) {
            _this.adjustHandle(e.pageX);
            _this.cancelEvent(e);
        };
        this.onMouseUp = function (e) {
            var document = _this.editor.getDocument();
            document.removeEventListener('mousemove', _this.onMouseMove, true);
            document.removeEventListener('mouseup', _this.onMouseUp, true);
            var handle = _this.getResizeHandle();
            handle.style.borderWidth = '0';
            var table = roosterjs_editor_api_1.getNodeAtCursor(_this.editor, 'TABLE', _this.td);
            var cellPadding = parseInt(table.cellPadding);
            cellPadding = isNaN(cellPadding) ? 0 : cellPadding;
            if (e.pageX != _this.initialPageX) {
                var newWidth_1 = _this.td.clientWidth -
                    cellPadding * 2 +
                    (e.pageX - _this.initialPageX) * (_this.isRtl(table) ? -1 : 1);
                _this.editor.formatWithUndo(function () { return _this.setTableColumnWidth(newWidth_1 + 'px'); }, true /*preserveSelection*/);
            }
            _this.pageX = -1;
            _this.calcAndShowHandle();
            _this.editor.focus();
            _this.cancelEvent(e);
        };
    }
    TableResize.prototype.initialize = function (editor) {
        this.editor = editor;
        this.onMouseOverDisposer = this.editor.addDomEventHandler('mouseover', this.onMouseOver);
    };
    TableResize.prototype.dispose = function () {
        this.editor = null;
        this.onMouseOverDisposer();
    };
    TableResize.prototype.onPluginEvent = function (event) {
        if (this.td &&
            (event.eventType == 0 /* KeyDown */ ||
                event.eventType == 6 /* ContentChanged */ ||
                (event.eventType == 4 /* MouseDown */ &&
                    !this.clickIntoCurrentTd(event)))) {
            this.td = null;
            this.calcAndShowHandle();
        }
    };
    TableResize.prototype.clickIntoCurrentTd = function (event) {
        var mouseEvent = event.rawEvent;
        var target = mouseEvent.target;
        return target instanceof Node && (this.td == target || roosterjs_editor_dom_1.contains(this.td, target));
    };
    TableResize.prototype.calcAndShowHandle = function () {
        if (this.td) {
            var tr = roosterjs_editor_api_1.getNodeAtCursor(this.editor, 'TR', this.td);
            var table = roosterjs_editor_api_1.getNodeAtCursor(this.editor, 'TABLE', tr);
            if (tr && table) {
                var _a = this.getPosition(table), left = _a[0], top_1 = _a[1];
                var handle = this.getResizeHandle();
                left +=
                    this.td.offsetLeft +
                        (this.isRtl(table) ? 0 : this.td.offsetWidth - HANDLE_WIDTH);
                handle.style.display = '';
                handle.style.top = top_1 + 'px';
                handle.style.height = table.offsetHeight + 'px';
                handle.style.left = left + 'px';
            }
        }
        else {
            this.getResizeHandle().style.display = 'none';
        }
    };
    TableResize.prototype.adjustHandle = function (pageX) {
        var handle = this.getResizeHandle();
        handle.style.left = handle.offsetLeft + pageX - this.pageX + 'px';
        this.pageX = pageX;
    };
    TableResize.prototype.getPosition = function (e) {
        var parent = e.offsetParent;
        var _a = parent ? this.getPosition(parent) : [0, 0], left = _a[0], top = _a[1];
        return [left + e.offsetLeft - e.scrollLeft, top + e.offsetTop - e.scrollTop];
    };
    TableResize.prototype.getResizeHandle = function () {
        var _this = this;
        return this.editor.getCustomData(TABLE_RESIZE_HANDLE_KEY, function () {
            var document = _this.editor.getDocument();
            var handle = roosterjs_editor_dom_1.fromHtml(CONTAINER_HTML, document)[0];
            document.body.appendChild(handle);
            handle.addEventListener('mousedown', _this.onMouseDown);
            return handle;
        }, function (handle) {
            handle.removeEventListener('mousedown', _this.onMouseDown);
            handle.parentNode.removeChild(handle);
        });
    };
    TableResize.prototype.cancelEvent = function (e) {
        e.stopPropagation();
        e.preventDefault();
    };
    TableResize.prototype.setTableColumnWidth = function (width) {
        var _this = this;
        var vtable = new roosterjs_editor_api_1.VTable(this.td);
        vtable.table.style.width = '';
        vtable.forEachCellOfCurrentColumn(function (cell) {
            if (cell.td) {
                cell.td.style.width = cell.td == _this.td ? width : '';
            }
        });
        vtable.writeBack();
        return this.editor.contains(this.td) ? this.td : vtable.getCurrentTd();
    };
    TableResize.prototype.isRtl = function (element) {
        return roosterjs_editor_dom_1.getComputedStyle(element, 'direction')[0] == 'rtl';
    };
    return TableResize;
}());
exports.default = TableResize;


/***/ }),
/* 60 */
/***/ (function(module, exports, __webpack_require__) {

"use strict";

Object.defineProperty(exports, "__esModule", { value: true });
var TableResize_1 = __webpack_require__(59);
exports.TableResize = TableResize_1.default;


/***/ }),
/* 61 */
/***/ (function(module, exports, __webpack_require__) {

"use strict";

Object.defineProperty(exports, "__esModule", { value: true });
var roosterjs_editor_dom_1 = __webpack_require__(0);
var BEGIN_TAG = 'RoosterJsImageResizingBegin';
var END_TAG = 'RoosterJsImageResizingEnd';
var EXTRACT_HTML_REGEX = new RegExp("<!--" + BEGIN_TAG + "-->[\\s\\S]*(<img\\s[^>]+>)[\\s\\S]*<!--" + END_TAG + "-->", 'gim');
var DELETE_KEYCODE = 46;
var BACKSPACE_KEYCODE = 8;
var SHIFT_KEYCODE = 16;
var CTRL_KEYCODE = 17;
var ALT_KEYCODE = 18;
var ImageResize = /** @class */ (function () {
    /**
     * Create a new instance of ImageResize
     * @param minWidth Minimum width of image when resize in pixel, default value is 10
     * @param minHeight Minimum height of image when resize in pixel, default value is 10
     * @param selectionBorderColor Color of resize border and handles, default value is #DB626C
     * @param forcePreserveRatio Whether always preserve width/height ratio when resize, default value is false
     */
    function ImageResize(minWidth, minHeight, selectionBorderColor, forcePreserveRatio) {
        if (minWidth === void 0) { minWidth = 10; }
        if (minHeight === void 0) { minHeight = 10; }
        if (selectionBorderColor === void 0) { selectionBorderColor = '#DB626C'; }
        if (forcePreserveRatio === void 0) { forcePreserveRatio = false; }
        var _this = this;
        this.minWidth = minWidth;
        this.minHeight = minHeight;
        this.selectionBorderColor = selectionBorderColor;
        this.forcePreserveRatio = forcePreserveRatio;
        this.startResize = function (e) {
            var img = _this.getSelectedImage();
            if (_this.editor && img) {
                _this.startPageX = e.pageX;
                _this.startPageY = e.pageY;
                _this.startWidth = img.clientWidth;
                _this.startHeight = img.clientHeight;
                _this.editor.formatWithUndo(null);
                var document_1 = _this.editor.getDocument();
                document_1.addEventListener('mousemove', _this.doResize, true /*useCapture*/);
                document_1.addEventListener('mouseup', _this.finishResize, true /*useCapture*/);
                _this.direction = (e.srcElement || e.target).style.cursor;
            }
            e.preventDefault();
        };
        this.doResize = function (e) {
            var img = _this.getSelectedImage();
            if (_this.editor && img) {
                var widthChange = e.pageX - _this.startPageX;
                var heightChange = e.pageY - _this.startPageY;
                var newWidth = Math.max(_this.startWidth + (_this.isWest(_this.direction) ? -widthChange : widthChange), _this.minWidth);
                var newHeight = Math.max(_this.startHeight + (_this.isNorth(_this.direction) ? -heightChange : heightChange), _this.minHeight);
                if (_this.forcePreserveRatio || e.shiftKey) {
                    var ratio = _this.startWidth > 0 && _this.startHeight > 0
                        ? _this.startWidth * 1.0 / _this.startHeight
                        : 0;
                    if (ratio > 0) {
                        if (newWidth < newHeight * ratio) {
                            newWidth = newHeight * ratio;
                        }
                        else {
                            newHeight = newWidth / ratio;
                        }
                    }
                }
                img.style.width = newWidth + 'px';
                img.style.height = newHeight + 'px';
            }
            e.preventDefault();
        };
        this.finishResize = function (e) {
            var img = _this.getSelectedImage();
            if (_this.editor && img) {
                var document_2 = _this.editor.getDocument();
                document_2.removeEventListener('mousemove', _this.doResize, true /*useCapture*/);
                document_2.removeEventListener('mouseup', _this.finishResize, true /*useCapture*/);
                var width = img.clientWidth;
                var height = img.clientHeight;
                img.style.width = width + 'px';
                img.style.height = height + 'px';
                img.width = width;
                img.height = height;
                _this.resizeDiv.style.width = '';
                _this.resizeDiv.style.height = '';
            }
            _this.direction = null;
            _this.editor.formatWithUndo(null, false, "ImageResize" /* ImageResize */);
            e.preventDefault();
        };
        this.removeResizeDiv = function () {
            if (_this.resizeDiv) {
                var parent_1 = _this.resizeDiv.parentNode;
                [_this.resizeDiv.previousSibling, _this.resizeDiv.nextSibling].forEach(function (comment) {
                    if (comment && comment.nodeType == 8 /* Comment */) {
                        parent_1.removeChild(comment);
                    }
                });
                parent_1.removeChild(_this.resizeDiv);
                _this.resizeDiv = null;
            }
        };
    }
    ImageResize.prototype.initialize = function (editor) {
        this.editor = editor;
        this.editor.getDocument().execCommand('enableObjectResizing', false, false);
    };
    ImageResize.prototype.dispose = function () {
        if (this.resizeDiv) {
            this.unselect(false /*selectImageAfterUnselect*/);
        }
        this.editor = null;
    };
    ImageResize.prototype.onPluginEvent = function (e) {
        if (e.eventType == 4 /* MouseDown */) {
            var event_1 = e.rawEvent;
            var target = (event_1.srcElement || event_1.target);
            if (roosterjs_editor_dom_1.getTagOfNode(target) == 'IMG') {
                target.contentEditable = 'false';
                var currentImg = this.getSelectedImage();
                if (currentImg && currentImg != target) {
                    this.unselect(false /*selectImageAfterUnselect*/);
                }
                if (!this.resizeDiv) {
                    this.select(target);
                }
            }
            else if (this.resizeDiv && !roosterjs_editor_dom_1.contains(this.resizeDiv, target)) {
                this.unselect(false /*selectImageAfterUnselect*/);
            }
        }
        else if (e.eventType == 0 /* KeyDown */ && this.resizeDiv) {
            var event_2 = e.rawEvent;
            if (event_2.which == DELETE_KEYCODE || event_2.which == BACKSPACE_KEYCODE) {
                this.editor.formatWithUndo(this.removeResizeDiv);
                event_2.preventDefault();
            }
            else if (event_2.which != SHIFT_KEYCODE &&
                event_2.which != CTRL_KEYCODE &&
                event_2.which != ALT_KEYCODE) {
                this.unselect(true /*selectImageAfterUnselect*/);
            }
        }
        else if (e.eventType == 7 /* ExtractContent */) {
            var event_3 = e;
            event_3.content = this.extractHtml(event_3.content);
        }
    };
    ImageResize.prototype.select = function (target) {
        this.resizeDiv = this.createResizeDiv(target);
        target.contentEditable = 'false';
        this.editor.select(this.resizeDiv, roosterjs_editor_dom_1.Position.After);
    };
    ImageResize.prototype.unselect = function (selectImageAfterUnselect) {
        var img = this.getSelectedImage();
        var parent = this.resizeDiv.parentNode;
        if (parent) {
            if (img) {
                img.removeAttribute('contentEditable');
                var referenceNode = this.resizeDiv.previousSibling &&
                    this.resizeDiv.previousSibling.nodeType == 8 /* Comment */
                    ? this.resizeDiv.previousSibling
                    : this.resizeDiv;
                parent.insertBefore(img, referenceNode);
                if (selectImageAfterUnselect) {
                    this.editor.select(img);
                }
            }
            this.removeResizeDiv();
        }
    };
    ImageResize.prototype.createResizeDiv = function (target) {
        var _this = this;
        var document = this.editor.getDocument();
        var resizeDiv = document.createElement('DIV');
        var parent = target.parentNode;
        parent.insertBefore(resizeDiv, target);
        parent.insertBefore(document.createComment(BEGIN_TAG), resizeDiv);
        parent.insertBefore(document.createComment(END_TAG), resizeDiv.nextSibling);
        resizeDiv.style.position = 'relative';
        resizeDiv.style.display = 'inline-table';
        resizeDiv.contentEditable = 'false';
        resizeDiv.appendChild(target);
        ['nw', 'ne', 'sw', 'se'].forEach(function (pos) {
            var div = document.createElement('DIV');
            resizeDiv.appendChild(div);
            div.style.position = 'absolute';
            div.style.width = '7px';
            div.style.height = '7px';
            div.style.backgroundColor = _this.selectionBorderColor;
            div.style.cursor = pos + '-resize';
            if (_this.isNorth(pos)) {
                div.style.top = '-3px';
            }
            else {
                div.style.bottom = '-3px';
            }
            if (_this.isWest(pos)) {
                div.style.left = '-3px';
            }
            else {
                div.style.right = '-3px';
            }
            div.addEventListener('mousedown', _this.startResize);
        });
        var div = document.createElement('DIV');
        resizeDiv.appendChild(div);
        div.style.position = 'absolute';
        div.style.top = '0';
        div.style.left = '0';
        div.style.right = '0';
        div.style.bottom = '0';
        div.style.border = 'solid 1px ' + this.selectionBorderColor;
        return resizeDiv;
    };
    ImageResize.prototype.extractHtml = function (html) {
        return html.replace(EXTRACT_HTML_REGEX, '$1');
    };
    ImageResize.prototype.getSelectedImage = function () {
        return this.resizeDiv ? this.resizeDiv.getElementsByTagName('IMG')[0] : null;
    };
    ImageResize.prototype.isNorth = function (direction) {
        return direction && direction.substr(0, 1) == 'n';
    };
    ImageResize.prototype.isWest = function (direction) {
        return direction && direction.substr(1, 1) == 'w';
    };
    return ImageResize;
}());
exports.default = ImageResize;


/***/ }),
/* 62 */
/***/ (function(module, exports, __webpack_require__) {

"use strict";

Object.defineProperty(exports, "__esModule", { value: true });
var ImageResize_1 = __webpack_require__(61);
exports.ImageResize = ImageResize_1.default;


/***/ }),
/* 63 */
/***/ (function(module, exports, __webpack_require__) {

"use strict";

Object.defineProperty(exports, "__esModule", { value: true });


/***/ }),
/* 64 */
/***/ (function(module, exports, __webpack_require__) {

"use strict";

Object.defineProperty(exports, "__esModule", { value: true });
var roosterjs_editor_core_1 = __webpack_require__(1);
var ZERO_WIDTH_SPACE = '&#8203;';
/**
 * Convert plain to HTML
 * @param text The plain text to convert
 * @returns HTML string to present the input text
 */
function textToHtml(text) {
    text = (text || '')
        .replace(/&/g, '&amp;')
        .replace(/</g, '&lt;')
        .replace(/>/g, '&gt;')
        .replace(/'/g, '&#39;')
        .replace(/"/g, '&quot;')
        .replace(/^ /gm, '&nbsp;')
        .replace(/\r/g, '');
    var lines = text.split('\n');
    if (lines.length == 2) {
        text = "<span>" + lines[0] + "<br></span><span>" + lines[1] + "</span>";
    }
    else if (lines.length > 2) {
        text = '';
        var lineEnd_1 = roosterjs_editor_core_1.browserData.isEdge || roosterjs_editor_core_1.browserData.isIE ? ZERO_WIDTH_SPACE : '<br>';
        lines.forEach(function (line, i) {
            if (i == 0) {
                text += "<span>" + line + "<br></span>";
            }
            else if (i == lines.length - 1) {
                text += "<span>" + line + "</span>";
            }
            else {
                text += "<div>" + line + lineEnd_1 + "</div>";
            }
        });
    }
    text = text.replace(/\s\s/g, ' &nbsp;');
    return text;
}
exports.default = textToHtml;


/***/ }),
/* 65 */
/***/ (function(module, exports, __webpack_require__) {

"use strict";

Object.defineProperty(exports, "__esModule", { value: true });
var LevelLists_1 = __webpack_require__(27);
var CustomData_1 = __webpack_require__(28);
var roosterjs_editor_dom_1 = __webpack_require__(0);
/** Word list metadata style name */
var LOOKUP_DEPTH = 5;
/** Name for the word list id property in the custom data */
var UNIQUE_LIST_ID_CUSTOM_DATA = 'UniqueListId';
/** Word list metadata style name */
var MSO_LIST_STYLE_NAME = 'mso-list';
/** Regular expression to match line breaks */
var LINE_BREAKS = /[\n|\r]/gi;
/**
 * Handles the pass 1: Discovery
 * During discovery, we'll parse the metadata out of the elements and store it in the list items dictionary.
 * We'll detect cases where the list items for a particular ordered list are not next to each other. Word does these
 * for numbered headers, and we don't want to convert those, because the numbering would be completely wrong.
 */
function processNodesDiscovery(wordConverter) {
    var args = wordConverter.wordConverterArgs;
    while (args.currentIndex < args.nodes.length) {
        var node = args.nodes.item(args.currentIndex);
        // Try to get the list metadata for the specified node
        var itemMetadata = getListItemMetadata(node);
        if (itemMetadata) {
            var levelInfo = args.currentListIdsByLevels[itemMetadata.level - 1] || LevelLists_1.createLevelLists();
            args.currentListIdsByLevels[itemMetadata.level - 1] = levelInfo;
            // We need to drop some list information if this is not an item next to another
            if (args.lastProcessedItem && getRealPreviousSibling(node) != args.lastProcessedItem) {
                // This list item is not next to the previous one. This means that there is some content in between them
                // so we need to reset our list of list ids per level
                resetCurrentLists(args);
            }
            // Get the list metadata for the list that will hold this item
            var listMetadata = levelInfo.listsMetadata[itemMetadata.wordListId];
            if (!listMetadata) {
                // Get the first item fake bullet.. This will be used later to check what is the right type of list
                var firstFakeBullet = getFakeBulletText(node, LOOKUP_DEPTH);
                // This is a the first item of a list.. We'll create the list metadata using the information
                // we already have from this first item
                listMetadata = {
                    numberOfItems: 0,
                    uniqueListId: wordConverter.nextUniqueId++,
                    firstFakeBullet: firstFakeBullet,
                    // If the bullet we got is emtpy or not found, we ignore the list out.. this means
                    // that this is not an item we need to convert of that the format doesn't match what
                    // we are expecting
                    ignore: !firstFakeBullet || firstFakeBullet.length == 0,
                    // We'll use the first fake bullet to try to figure out which type of list we create. If this list has a second
                    // item, we'll perform a better comparasion, but for one item lists, this will be check that will determine the list type
                    tagName: getFakeBulletTagName(firstFakeBullet),
                };
                levelInfo.listsMetadata[itemMetadata.wordListId] = listMetadata;
                args.lists[listMetadata.uniqueListId.toString()] = listMetadata;
            }
            else if (!listMetadata.ignore && listMetadata.numberOfItems == 1) {
                // This is the second item we've seen for this list.. we'll compare the 2 fake bullet
                // items we have an decide if we create ordered or unordered lists based on this.
                // This is the best way we can do this since we cannot read the metadata that Word
                // puts in the head of the HTML...
                var secondFakeBullet = getFakeBulletText(node, LOOKUP_DEPTH);
                listMetadata.tagName =
                    listMetadata.firstFakeBullet == secondFakeBullet ? 'UL' : 'OL';
            }
            // Set the unique id to the list
            itemMetadata.uniqueListId = listMetadata.uniqueListId;
            // Check if we need to ignore this list... we'll either know already that we need to ignore
            // it, or we'll know it because the previous list items are not next to this one
            if (listMetadata.ignore ||
                (listMetadata.tagName == 'OL' &&
                    listMetadata.numberOfItems > 0 &&
                    levelInfo.currentUniqueListId != itemMetadata.uniqueListId)) {
                // We need to ignore this item... and we also need to forget about the lists that
                // are not at the root level
                listMetadata.ignore = true;
                args.currentListIdsByLevels[0].currentUniqueListId = -1;
                args.currentListIdsByLevels = args.currentListIdsByLevels.slice(0, 1);
            }
            else {
                // This is an item we don't need to ignore... If added lists deep under this one before
                // we'll drop their ids from the list of ids per level.. this is because this list item
                // breaks the deeper lists.
                if (args.currentListIdsByLevels.length > itemMetadata.level) {
                    args.currentListIdsByLevels = args.currentListIdsByLevels.slice(0, itemMetadata.level);
                }
                levelInfo.currentUniqueListId = itemMetadata.uniqueListId;
                // Add the list item into the list of items to be processed
                args.listItems.push(itemMetadata);
                listMetadata.numberOfItems++;
            }
            args.lastProcessedItem = node;
        }
        else {
            // Here, we know that this is not a list item, but we'll want to check if it is one "no bullet" list items...
            // these can be created by creating a bullet and hitting delete on it it... The content will continue to be indented, but there will
            // be no bullet and the list will continue correctly after that. Visually, it looks like the previous item has multiple lines, but
            // the HTML generated has multiple paragraphs with the same class. We'll merge these when we find them, so the logic doesn't skips
            // the list conversion thinking that the list items are not together...
            var last = args.lastProcessedItem;
            if (last &&
                getRealPreviousSibling(node) == last &&
                node.tagName == last.tagName &&
                node.className == last.className) {
                // Add 2 line breaks and move all the nodes to the last item
                last.appendChild(last.ownerDocument.createElement('br'));
                last.appendChild(last.ownerDocument.createElement('br'));
                while (node.firstChild != null) {
                    last.appendChild(node.firstChild);
                }
                // Remove the item that we don't need anymore
                node.parentNode.removeChild(node);
            }
        }
        // Move to the next element are return true if more elements need to be processed
        args.currentIndex++;
    }
    return args.listItems.length > 0;
}
exports.processNodesDiscovery = processNodesDiscovery;
/**
 * Handles the pass 2: Conversion
 * During conversion, we'll go over the elements that belong to a list that we've marked as a list to convert, and we'll perform the
 * conversion needed
 */
function processNodeConvert(wordConverter) {
    var args = wordConverter.wordConverterArgs;
    args.currentIndex = 0;
    while (args.currentIndex < args.listItems.length) {
        var metadata = args.listItems[args.currentIndex];
        var node = metadata.originalNode;
        var listMetadata = args.lists[metadata.uniqueListId.toString()];
        if (!listMetadata.ignore) {
            // We have a list item that we need to convert, get or create the list
            // that hold this item out
            var list = getOrCreateListForNode(wordConverter, node, metadata, listMetadata);
            if (list) {
                // Clean the element out.. this call gets rid of the fake bullet and unneeded nodes
                cleanupListIgnore(node, LOOKUP_DEPTH);
                // Create a new list item and transfer the children
                var li = node.ownerDocument.createElement('LI');
                while (node.firstChild) {
                    li.appendChild(node.firstChild);
                }
                // Append the list item into the list
                list.appendChild(li);
                // Remove the node we just converted
                node.parentNode.removeChild(node);
                if (listMetadata.tagName == 'UL') {
                    wordConverter.numBulletsConverted++;
                }
                else {
                    wordConverter.numNumberedConverted++;
                }
            }
        }
        args.currentIndex++;
    }
    return wordConverter.numBulletsConverted > 0 || wordConverter.numNumberedConverted > 0;
}
exports.processNodeConvert = processNodeConvert;
/**
 * Gets or creates the list (UL or OL) that holds this item out based on the
 * items content and the specified metadata
 */
function getOrCreateListForNode(wordConverter, node, metadata, listMetadata) {
    // First get the last list next to this node under the specified level. This code
    // path will return the list or will create lists if needed
    var list = recurringGetOrCreateListAtNode(node, metadata.level, listMetadata);
    // Here use the unique list ID to detect if we have the right list...
    // it is possible to have 2 different lists next to each other with different formats, so
    // we want to detect this an create separate lists for those cases
    var listId = CustomData_1.getObject(wordConverter.customData, list, UNIQUE_LIST_ID_CUSTOM_DATA);
    // If we have a list with and ID, but the ID is different than the ID for this list item, this
    // is a completely new list, so we'll append a new list for that
    if ((listId && listId != metadata.uniqueListId) || (!listId && list.firstChild)) {
        var newList = node.ownerDocument.createElement(listMetadata.tagName);
        list.parentNode.insertBefore(newList, list.nextSibling);
        list = newList;
    }
    // Set the list id into the custom data
    CustomData_1.setObject(wordConverter.customData, list, UNIQUE_LIST_ID_CUSTOM_DATA, metadata.uniqueListId);
    // This call will convert the list if needed to the right type of list required. This can happen
    // on the cases where the first list item for this list is located after a deeper list. for that
    // case, we will have created a UL for it, and we may need to convert it
    return convertListIfNeeded(wordConverter, list, listMetadata);
}
/**
 * Converts the list between UL and OL if needed, by using the fake bullet and
 * information already stored in the list itself
 */
function convertListIfNeeded(wordConverter, list, listMetadata) {
    // Check if we need to convert the list out
    if (listMetadata.tagName != roosterjs_editor_dom_1.getTagOfNode(list)) {
        // We have the wrong list type.. convert it, set the id again and tranfer all the childs
        var newList = list.ownerDocument.createElement(listMetadata.tagName);
        CustomData_1.setObject(wordConverter.customData, newList, UNIQUE_LIST_ID_CUSTOM_DATA, CustomData_1.getObject(wordConverter.customData, list, UNIQUE_LIST_ID_CUSTOM_DATA));
        while (list.firstChild) {
            newList.appendChild(list.firstChild);
        }
        list.parentNode.insertBefore(newList, list);
        list.parentNode.removeChild(list);
        list = newList;
    }
    return list;
}
/**
 * Gets or creates the specified list
 */
function recurringGetOrCreateListAtNode(node, level, listMetadata) {
    var parent = null;
    var possibleList;
    if (level == 1) {
        // Root case, we'll check if the list is the previous sibling of the node
        possibleList = getRealPreviousSibling(node);
    }
    else {
        // If we get here, we are looking for level 2 or deeper... get the upper list
        // and check if the last element is a list
        parent = recurringGetOrCreateListAtNode(node, level - 1, null);
        possibleList = parent.lastChild;
    }
    // Check the element that we got and verify that it is a list
    if (possibleList && possibleList.nodeType == 1 /* Element */) {
        var tag = roosterjs_editor_dom_1.getTagOfNode(possibleList);
        if (tag == 'UL' || tag == 'OL') {
            // We have a list.. use it
            return possibleList;
        }
    }
    // If we get here, it means we don't have a list and we need to create one
    // this code path will always create new lists as UL lists
    var newList = node.ownerDocument.createElement(listMetadata ? listMetadata.tagName : 'UL');
    if (level == 1) {
        // For level 1, we'll insert the list beofre the node
        node.parentNode.insertBefore(newList, node);
    }
    else {
        // Any level 2 or above, we insert the list as the last
        // child of the upper level list
        parent.appendChild(newList);
    }
    return newList;
}
/**
 * Cleans up the node children by removing the childs marked as mso-list: Ignore.
 * This nodes hold the fake bullet information that Word puts in and when
 * conversion is happening, we want to get rid of these elements
 */
function cleanupListIgnore(node, levels) {
    for (var i = 0; i < node.childNodes.length; i++) {
        var child = node.childNodes[i];
        // Clean up the item internally first if we need to based on the number of levels
        if (child.nodeType == 1 /* Element */ && levels > 1) {
            cleanupListIgnore(child, levels - 1);
        }
        // Try to convert word comments into ignore elements if we haven't done so for this element
        child = fixWordListComments(child, true /*removeComments*/);
        // Check if we can remove this item out
        if (isEmptySpan(child) || isIgnoreNode(child)) {
            node.removeChild(child);
            i--;
        }
    }
}
/**
 * Reads the word list metadada out of the specified node. If the node
 * is not a Word list item, it returns null.
 */
function getListItemMetadata(node) {
    if (node.nodeType == 1 /* Element */) {
        var listatt = getStyleValue(node, MSO_LIST_STYLE_NAME);
        if (listatt && listatt.length > 0) {
            try {
                // Word mso-list property holds 3 space separated values in the following format: lst1 level1 lfo0
                // Where:
                // (0) List identified for the metadata in the <head> of the document. We cannot read the <head> metada
                // (1) Level of the list. This also maps to the <head> metadata that we cannot read, but
                // for almost all cases, it maps to the list identation (or level). We'll use it as the
                // list indentation value
                // (2) Contains a specific list identifier.
                // Example value: "l0 level1 lfo1"
                var listprops = listatt.split(' ');
                if (listprops.length == 3) {
                    return {
                        level: parseInt(listprops[1].substr('level'.length)),
                        wordListId: listatt,
                        originalNode: node,
                        uniqueListId: 0,
                    };
                }
            }
            catch (e) { }
        }
    }
    return null;
}
function isFakeBullet(fakeBullet) {
    return ['o', '·', '§', '-'].indexOf(fakeBullet) >= 0;
}
/** Given a fake bullet text, returns the type of list that should be used for it */
function getFakeBulletTagName(fakeBullet) {
    return isFakeBullet(fakeBullet) ? 'UL' : 'OL';
}
/**
 * Finds the fake bullet text out of the specified node and returns it. For images, it will return
 * a bullet string. If not found, it returns null...
 */
function getFakeBulletText(node, levels) {
    // Word uses the following format for their bullets:
    // <p style="mso-list:l1 level1 lfo2">
    // <span style="...">
    // <span style="mso-list:Ignore">1.<span style="...">&nbsp;&nbsp;&nbsp;&nbsp;&nbsp;&nbsp;</span></span>
    // </span>
    // Content here...
    // </p>
    //
    // Basically, we need to locate the mso-list:Ignore SPAN, which holds either one text or image node. That
    // text or image node will be the fake bullet we are looking for
    var result = null;
    var child = node.firstChild;
    while (!result && child) {
        // First, check if we need to convert the Word list comments into real elements
        child = fixWordListComments(child, true /*removeComments*/);
        // Check if this is the node that holds the fake bullets (mso-list: Ignore)
        if (isIgnoreNode(child)) {
            // Yes... this is the node that holds either the text or image data
            result = child.textContent.trim();
            // This is the case for image case
            if (result.length == 0) {
                result = 'o';
            }
        }
        else if (child.nodeType == 1 /* Element */ && levels > 1) {
            // If this is an element and we are not in the last level, try to get the fake bullet
            // out of the child
            result = getFakeBulletText(child, levels - 1);
        }
        child = child.nextSibling;
    }
    return result;
}
/**
 * If the specified element is a Word List comments, this code verifies and fixes
 * the markup when needed to ensure that Chrome bullet conversions work as expected
 * -----
 * We'll convert <!--[if !supportLists]--> and <!--[endif]--> comments into
 * <span style="mso-list:Ignore"></span>... Chrome has a bug where it drops the
 * styles of the span, but we'll use these comments to recreate them out
 */
function fixWordListComments(child, removeComments) {
    if (child.nodeType == 8 /* Comment */) {
        var value = child.data;
        if (value && value.trim().toLowerCase() == '[if !supportlists]') {
            // We have a list ignore start, find the end.. We know is not more than
            // 3 nodes away, so we'll optimize our checks
            var nextElement = child;
            var endComment = null;
            for (var j = 0; j < 4; j++) {
                nextElement = getRealNextSibling(nextElement);
                if (!nextElement) {
                    break;
                }
                if (nextElement.nodeType == 8 /* Comment */) {
                    value = nextElement.data;
                    if (value && value.trim().toLowerCase() == '[endif]') {
                        endComment = nextElement;
                        break;
                    }
                }
            }
            // if we found the end node, wrap everything out
            if (endComment) {
                var newSpan = child.ownerDocument.createElement('span');
                newSpan.setAttribute('style', 'mso-list: ignore');
                nextElement = getRealNextSibling(child);
                while (nextElement != endComment) {
                    nextElement = nextElement.nextSibling;
                    newSpan.appendChild(nextElement.previousSibling);
                }
                // Insert the element out and use that one as the current child
                endComment.parentNode.insertBefore(newSpan, endComment);
                // Remove the comments out if the call specified it out
                if (removeComments) {
                    child.parentNode.removeChild(child);
                    endComment.parentNode.removeChild(endComment);
                }
                // Last, make sure we return the new element out instead of the comment
                child = newSpan;
            }
        }
    }
    return child;
}
/** Finds the real previous sibling, ignoring emtpy text nodes */
function getRealPreviousSibling(node) {
    var prevSibling = node;
    do {
        prevSibling = prevSibling.previousSibling;
    } while (prevSibling && isEmptyTextNode(prevSibling));
    return prevSibling;
}
/** Finds the real next sibling, ignoring empty text nodes */
function getRealNextSibling(node) {
    var nextSibling = node;
    do {
        nextSibling = nextSibling.nextSibling;
    } while (nextSibling && isEmptyTextNode(nextSibling));
    return nextSibling;
}
/**
 * Checks if the specified node is marked as a mso-list: Ignore. These
 * nodes need to be ignored when a list item is converted into standard
 * HTML lists
 */
function isIgnoreNode(node) {
    if (node.nodeType == 1 /* Element */) {
        var listatt = getStyleValue(node, MSO_LIST_STYLE_NAME);
        if (listatt && listatt.length > 0 && listatt.trim().toLowerCase() == 'ignore') {
            return true;
        }
    }
    return false;
}
/** Checks if the specified node is an empty span. */
function isEmptySpan(node) {
    return roosterjs_editor_dom_1.getTagOfNode(node) == 'SPAN' && !node.firstChild;
}
/** Reads the specified style value from the node */
function getStyleValue(node, styleName) {
    // Word uses non-standard names for the metadata that puts in the style of the element...
    // Most browsers will not provide the information for those unstandard values throug the node.style
    // property, so the only reliable way to read them is to get the attribute directly and do
    // the required parsing..
    var textStyle = node.getAttribute('style');
    if (textStyle && textStyle.length > 0 && textStyle.indexOf(styleName) >= 0) {
        // Split all the CSS name: value pairs
        var inStyles = textStyle.split(';');
        for (var i = 0; i < inStyles.length; i++) {
            // Split the name and value
            var nvpair = inStyles[i].split(':');
            if (nvpair.length == 2 && nvpair[0].trim() == styleName) {
                return nvpair[1].trim();
            }
        }
    }
    // As a backup mechanism, we'll still try to get the value from the style object
    // Dictionary styles = (Dictionary)(object)node.Style;
    // return (string)styles[styleName];
    return null;
}
/** Checks if the node is an empty text node that can be ignored */
function isEmptyTextNode(node) {
    // No node is empty
    if (!node) {
        return true;
    }
    // Empty text node is empty
    if (node.nodeType == 3 /* Text */) {
        var value = node.nodeValue;
        value = value.replace(LINE_BREAKS, '');
        return value.trim().length == 0;
    }
    // Span or Font with an empty child node is empty
    var tagName = roosterjs_editor_dom_1.getTagOfNode(node);
    if (node.firstChild == node.lastChild && (tagName == 'SPAN' || tagName == 'FONT')) {
        return isEmptyTextNode(node.firstChild);
    }
    // If not found, then this is not empty
    return false;
}
/** Resets the list */
function resetCurrentLists(args) {
    for (var i = 0; i < args.currentListIdsByLevels.length; i++) {
        var ll = args.currentListIdsByLevels[i];
        if (ll) {
            ll.currentUniqueListId = -1;
        }
    }
}


/***/ }),
/* 66 */
/***/ (function(module, exports, __webpack_require__) {

"use strict";

Object.defineProperty(exports, "__esModule", { value: true });
var LevelLists_1 = __webpack_require__(27);
;
/** create an empty WordConverterArguments */
function createWordConverterArguments(nodes) {
    return {
        nodes: nodes,
        currentIndex: 0,
        lists: {},
        listItems: [],
        currentListIdsByLevels: [LevelLists_1.createLevelLists()],
        lastProcessedItem: null,
    };
}
exports.createWordConverterArguments = createWordConverterArguments;


/***/ }),
/* 67 */
/***/ (function(module, exports, __webpack_require__) {

"use strict";

Object.defineProperty(exports, "__esModule", { value: true });
var CustomData_1 = __webpack_require__(28);
;
/** create an empty WordConverter */
function createWordConverter() {
    return {
        nextUniqueId: 1,
        numBulletsConverted: 0,
        numNumberedConverted: 0,
        wordConverterArgs: null,
        customData: CustomData_1.createCustomData(),
    };
}
exports.createWordConverter = createWordConverter;


/***/ }),
/* 68 */
/***/ (function(module, exports, __webpack_require__) {

"use strict";

Object.defineProperty(exports, "__esModule", { value: true });
var wordConverter_1 = __webpack_require__(67);
var WordConverterArguments_1 = __webpack_require__(66);
var converterUtils_1 = __webpack_require__(65);
/** Converts all the Word generated list items in the specified node into standard HTML UL and OL tags */
function convertPastedContentFromWord(root) {
    var wordConverter = wordConverter_1.createWordConverter();
    // First find all the nodes that we need to check for list item information
    // This call will return all the p and header elements under the root node.. These are the elements that
    // Word uses a list items, so we'll only process them and avoid walking the whole tree.
    var elements = root.querySelectorAll('p');
    if (elements.length > 0) {
        wordConverter.wordConverterArgs = WordConverterArguments_1.createWordConverterArguments(elements);
        if (converterUtils_1.processNodesDiscovery(wordConverter)) {
            converterUtils_1.processNodeConvert(wordConverter);
        }
    }
}
exports.default = convertPastedContentFromWord;


/***/ }),
/* 69 */
/***/ (function(module, exports, __webpack_require__) {

"use strict";

Object.defineProperty(exports, "__esModule", { value: true });
var roosterjs_editor_dom_1 = __webpack_require__(0);
var roosterjs_editor_api_1 = __webpack_require__(3);
var CONTAINER_HTML = '<div contenteditable style="width: 1px; height: 1px; overflow: hidden; position: fixed; top: 0; left; 0; -webkit-user-select: text"></div>';
/**
 * Build ClipboardData from a paste event
 * @param event The paste event
 * @param editor The editor
 * @param callback Callback function when data is ready
 * @param useDirectPaste Whether use direct HTML instead of using temp DIV
 */
function buildClipboardData(event, editor, callback, useDirectPaste) {
    var dataTransfer = event.clipboardData || editor.getDocument().defaultView.clipboardData;
    var types = dataTransfer.types ? [].slice.call(dataTransfer.types) : [];
    var clipboardData = {
        snapshotBeforePaste: null,
        originalFormat: getCurrentFormat(editor),
        types: types,
        image: getImage(dataTransfer),
        text: dataTransfer.getData('text'),
        html: null,
    };
    if (useDirectPaste && event.clipboardData && event.clipboardData.items) {
        directRetrieveHtml(event, function (html) {
            clipboardData.html = html;
            callback(clipboardData);
        });
    }
    else {
        retrieveHtmlViaTempDiv(editor, function (html) {
            clipboardData.html = html;
            clipboardData.isHtmlFromTempDiv = true;
            callback(clipboardData);
        });
    }
}
exports.default = buildClipboardData;
function getCurrentFormat(editor) {
    var format = roosterjs_editor_api_1.getFormatState(editor);
    return format
        ? {
            fontFamily: format.fontName,
            fontSize: format.fontSize,
            textColor: format.textColor,
            backgroundColor: format.backgroundColor,
            bold: format.isBold,
            italic: format.isItalic,
            underline: format.isUnderline,
        }
        : {};
}
function getImage(dataTransfer) {
    // Chrome, Firefox, Edge support dataTransfer.items
    var fileCount = dataTransfer.items ? dataTransfer.items.length : 0;
    for (var i = 0; i < fileCount; i++) {
        var item = dataTransfer.items[i];
        if (item.type && item.type.indexOf('image/') == 0) {
            return item.getAsFile();
        }
    }
    // IE, Safari support dataTransfer.files
    fileCount = dataTransfer.files ? dataTransfer.files.length : 0;
    for (var i = 0; i < fileCount; i++) {
        var file = dataTransfer.files.item(i);
        if (file.type && file.type.indexOf('image/') == 0) {
            return file;
        }
    }
    return null;
}
function directRetrieveHtml(event, callback) {
    event.preventDefault();
    var items = event.clipboardData.items;
    for (var i = 0; i < items.length; i++) {
        var item = items[i];
        if (item.type && item.type.indexOf('text/html') == 0) {
            item.getAsString(callback);
            return;
        }
    }
    callback(null);
}
<<<<<<< HEAD
function retrieveHtmlViaTempDiv(editor, callback) {
    // cache original selection range in editor
    var originalSelectionRange = editor.getSelectionRange();
    var tempDiv = getTempDivForPaste(editor);
    tempDiv.focus();
    window.requestAnimationFrame(function () {
        if (editor) {
            // restore original selection range in editor
            editor.select(originalSelectionRange);
            callback(tempDiv.innerHTML);
            tempDiv.style.display = 'none';
            tempDiv.innerHTML = '';
        }
    });
}
function getTempDivForPaste(editor) {
    var tempDiv = editor.getCustomData('PasteDiv', function () {
        var pasteDiv = roosterjs_editor_dom_1.fromHtml(CONTAINER_HTML, editor.getDocument())[0];
        editor.insertNode(pasteDiv, {
            position: 3 /* Outside */,
            updateCursor: false,
            replaceSelection: false,
            insertOnNewLine: false,
=======
exports.default = replaceTextBeforeCursorWithNode;


/***/ }),
/* 87 */
/***/ (function(module, exports, __webpack_require__) {

"use strict";

Object.defineProperty(exports, "__esModule", { value: true });
var execFormatWithUndo_1 = __webpack_require__(1);
var setBackgroundColor_1 = __webpack_require__(46);
var setFontName_1 = __webpack_require__(47);
var setFontSize_1 = __webpack_require__(48);
var setTextColor_1 = __webpack_require__(49);
var queryNodesWithSelection_1 = __webpack_require__(3);
var STYLES_TO_REMOVE = [
    'font',
    'text-decoration',
    'color',
    'background',
];
/**
 * Clear the format in current selection, after cleaning, the format will be
 * changed to default format. The format that get cleaned include B/I/U/font name/
 * font size/text color/background color/align left/align right/align center/superscript/subscript
 * @param editor The editor instance
 */
function clearFormat(editor) {
    editor.focus();
    // We have no way if this clear format will really result in any DOM change
    // Let's just do it with undo
    execFormatWithUndo_1.default(editor, function () {
        editor.runWithoutAddingUndoSnapshot(function () {
            editor.getDocument().execCommand('removeFormat', false, null);
            var nodes = queryNodesWithSelection_1.default(editor, '[class]');
            for (var _i = 0, nodes_1 = nodes; _i < nodes_1.length; _i++) {
                var node = nodes_1[_i];
                node.removeAttribute('class');
            }
            nodes = queryNodesWithSelection_1.default(editor, '[style]', true /*nodeContainedByRangeOnly*/);
            var _loop_1 = function (node) {
                STYLES_TO_REMOVE.forEach(function (style) { return node.style.removeProperty(style); });
            };
            for (var _a = 0, nodes_2 = nodes; _a < nodes_2.length; _a++) {
                var node = nodes_2[_a];
                _loop_1(node);
            }
            var defaultFormat = editor.getDefaultFormat();
            setFontName_1.default(editor, defaultFormat.fontFamily);
            setFontSize_1.default(editor, defaultFormat.fontSize);
            setTextColor_1.default(editor, defaultFormat.textColor);
            setBackgroundColor_1.default(editor, defaultFormat.backgroundColor);
>>>>>>> 8b90f9f4
        });
        return pasteDiv;
    }, function (pasteDiv) {
        pasteDiv.parentNode.removeChild(pasteDiv);
    });
    tempDiv.style.display = '';
    return tempDiv;
}


/***/ }),
/* 70 */
/***/ (function(module, exports, __webpack_require__) {

"use strict";

Object.defineProperty(exports, "__esModule", { value: true });
var roosterjs_editor_api_1 = __webpack_require__(3);
var roosterjs_editor_dom_1 = __webpack_require__(0);
// Inheritable CSS properties
// Ref: https://www.w3.org/TR/CSS21/propidx.html
var INHERITABLE_PROPERTIES = [
    'border-collapse',
    'border-spacing',
    'caption-side',
    'color',
    'cursor',
    'direction',
    'empty-cells',
    'font-family',
    'font-size',
    'font-style',
    'font-variant',
    'font-weight',
    'font',
    'letter-spacing',
    'line-height',
    'list-style-image',
    'list-style-position',
    'list-style-type',
    'list-style',
    'orphans',
    'quotes',
    'text-align',
    'text-indent',
    'text-transform',
    'visibility',
    'white-space',
    'widows',
    'word-spacing',
];
function getInheritableStyles(editor) {
    var node = roosterjs_editor_api_1.getNodeAtCursor(editor);
    var styles = node ? roosterjs_editor_dom_1.getComputedStyle(node, INHERITABLE_PROPERTIES) : [];
    var result = {};
    for (var i = 0; i < INHERITABLE_PROPERTIES.length; i++) {
        result[INHERITABLE_PROPERTIES[i]] = styles[i] || '';
    }
    return result;
}
exports.default = getInheritableStyles;


/***/ }),
/* 71 */
/***/ (function(module, exports, __webpack_require__) {

"use strict";

Object.defineProperty(exports, "__esModule", { value: true });
var roosterjs_editor_dom_1 = __webpack_require__(0);
var roosterjs_editor_core_1 = __webpack_require__(1);
var roosterjs_editor_api_1 = __webpack_require__(3);
var getInheritableStyles_1 = __webpack_require__(70);
var buildClipboardData_1 = __webpack_require__(69);
var convertPastedContentFromWord_1 = __webpack_require__(68);
var textToHtml_1 = __webpack_require__(64);
/**
 * Paste plugin, handles onPaste event and paste content into editor
 */
var Paste = /** @class */ (function () {
    /**
     * Create an instance of Paste
     * @param useDirectPaste: This is a test parameter and may be removed in the future.
     * When set to true, we retrieve HTML from clipboard directly rather than using a hidden pasting DIV,
     * then filter out unsafe HTML tags and attributes. Although we removed some unsafe tags such as SCRIPT,
     * OBJECT, ... But there is still risk to have other kinds of XSS scripts embeded. So please do NOT use
     * this parameter if you don't have other XSS detecting logic outside the edtior.
     */
    function Paste(useDirectPaste, htmlPropertyCallbacks) {
        var _this = this;
        this.useDirectPaste = useDirectPaste;
        this.htmlPropertyCallbacks = htmlPropertyCallbacks;
        this.onPaste = function (event) {
            buildClipboardData_1.default(event, _this.editor, function (clipboardData) {
                if (!_this.editor) {
                    return;
                }
                if (!clipboardData.html && clipboardData.text) {
                    clipboardData.html = textToHtml_1.default(clipboardData.text);
                }
                if (!clipboardData.isHtmlFromTempDiv) {
                    var currentStyles = getInheritableStyles_1.default(_this.editor);
                    clipboardData.html = roosterjs_editor_dom_1.sanitizeHtml(clipboardData.html, null /*additionalStyleNodes*/, false /*convertInlineCssOnly*/, _this.htmlPropertyCallbacks, currentStyles);
                }
                _this.pasteOriginal(clipboardData);
            }, _this.useDirectPaste);
        };
    }
    Paste.prototype.initialize = function (editor) {
        this.editor = editor;
        this.pasteDisposer = editor.addDomEventHandler('paste', this.onPaste);
    };
    Paste.prototype.dispose = function () {
        this.pasteDisposer();
        this.pasteDisposer = null;
        this.editor = null;
    };
    Paste.prototype.onPluginEvent = function (event) {
        if (event.eventType == 8 /* BeforePaste */) {
            var beforePasteEvent = event;
            if (beforePasteEvent.pasteOption == 0 /* PasteHtml */) {
                convertPastedContentFromWord_1.default(beforePasteEvent.fragment);
            }
        }
    };
    /**
     * Paste into editor using passed in clipboardData with original format
     * @param clipboardData The clipboardData to paste
     */
    Paste.prototype.pasteOriginal = function (clipboardData) {
        this.paste(clipboardData, this.detectPasteOption(clipboardData));
    };
    /**
     * Paste plain text into editor using passed in clipboardData
     * @param clipboardData The clipboardData to paste
     */
    Paste.prototype.pasteText = function (clipboardData) {
        this.paste(clipboardData, 1 /* PasteText */);
    };
    /**
     * Paste into editor using passed in clipboardData with curent format
     * @param clipboardData The clipboardData to paste
     */
    Paste.prototype.pasteAndMergeFormat = function (clipboardData) {
        this.paste(clipboardData, this.detectPasteOption(clipboardData), true /*mergeFormat*/);
    };
    Paste.prototype.detectPasteOption = function (clipboardData) {
        return clipboardData.text || !clipboardData.image
            ? 0 /* PasteHtml */
            : 2 /* PasteImage */;
    };
    Paste.prototype.paste = function (clipboardData, pasteOption, mergeCurrentFormat) {
        var document = this.editor.getDocument();
        var fragment = document.createDocumentFragment();
        if (pasteOption == 0 /* PasteHtml */) {
            var html = clipboardData.html;
            var nodes = roosterjs_editor_dom_1.fromHtml(html, document);
            for (var _i = 0, nodes_1 = nodes; _i < nodes_1.length; _i++) {
                var node = nodes_1[_i];
                if (mergeCurrentFormat) {
                    this.applyTextFormat(node, clipboardData.originalFormat);
                }
                fragment.appendChild(node);
            }
        }
        var event = {
            eventType: 8 /* BeforePaste */,
            clipboardData: clipboardData,
            fragment: fragment,
            pasteOption: pasteOption,
        };
        this.editor.triggerEvent(event, true /*broadcast*/);
        this.internalPaste(event);
    };
    Paste.prototype.internalPaste = function (event) {
        var _this = this;
        var clipboardData = event.clipboardData, fragment = event.fragment, pasteOption = event.pasteOption;
        this.editor.focus();
        if (clipboardData.snapshotBeforePaste == null) {
            clipboardData.snapshotBeforePaste = roosterjs_editor_core_1.buildSnapshot(this.editor);
        }
        else {
            roosterjs_editor_core_1.restoreSnapshot(this.editor, clipboardData.snapshotBeforePaste);
        }
        this.editor.formatWithUndo(function () {
            switch (pasteOption) {
                case 0 /* PasteHtml */:
                    _this.editor.insertNode(fragment);
                    break;
                case 1 /* PasteText */:
                    var html = textToHtml_1.default(clipboardData.text);
                    _this.editor.insertContent(html);
                    break;
                case 2 /* PasteImage */:
                    roosterjs_editor_api_1.insertImage(_this.editor, clipboardData.image);
                    break;
            }
        }, false /*preserveSelection*/, "Paste" /* Paste */, function () { return clipboardData; });
    };
    Paste.prototype.applyTextFormat = function (node, format) {
        var leaf = roosterjs_editor_dom_1.getFirstLeafNode(node);
        var parents = [];
        while (leaf) {
            if (leaf.nodeType == 3 /* Text */ &&
                leaf.parentNode &&
                parents.indexOf(leaf.parentNode) < 0) {
                parents.push(leaf.parentNode);
            }
            leaf = roosterjs_editor_dom_1.getNextLeafSibling(node, leaf);
        }
        for (var _i = 0, parents_1 = parents; _i < parents_1.length; _i++) {
            var parent_1 = parents_1[_i];
            roosterjs_editor_dom_1.applyFormat(parent_1, format);
        }
    };
    return Paste;
}());
exports.default = Paste;


/***/ }),
/* 72 */
/***/ (function(module, exports, __webpack_require__) {

"use strict";

Object.defineProperty(exports, "__esModule", { value: true });
var roosterjs_editor_api_1 = __webpack_require__(3);
var roosterjs_editor_core_1 = __webpack_require__(1);
var KEY_SPACE = 32;
/**
 * Handles the autoBullet event. Specifically, when user press space after input '*', '-' and '1.' in an empty line,
 * we automatically convert it to an html list
 * @param editor The editor instance
 * @param event The plugin event
 * @param keyboardEvent The keyboar event
 * @returns True if it is an autoBullet event, false otherwise
 */
function tryHandleAutoBullet(editor, event, keyboardEvent) {
    if (event.eventType == 0 /* KeyDown */) {
        if (keyboardEvent.which == KEY_SPACE &&
            !keyboardEvent.ctrlKey &&
            !keyboardEvent.altKey &&
            !keyboardEvent.metaKey) {
            var cursorData = roosterjs_editor_api_1.cacheGetCursorEventData(event, editor);
            // We pick 3 characters before cursor so that if any characters exist before "1." or "*",
            // we do not fire auto list.
            var textBeforeCursor = cursorData.getXCharsBeforeCursor(3);
            // Auto list is triggered if:
            // 1. Text before cursor exactly mathces '*', '-' or '1.'
            // 2. Cursor is not in html list
            // 3. There's no non-text inline entities before cursor
            if (isAutoBulletInput(textBeforeCursor) &&
                roosterjs_editor_api_1.cacheGetListTag(editor, event) == '' &&
                !cursorData.getFirstNonTextInlineBeforeCursor()) {
                handleAutoBulletOrNumbering(textBeforeCursor, editor);
                return true;
            }
        }
    }
    return false;
}
exports.default = tryHandleAutoBullet;
function handleAutoBulletOrNumbering(identifier, editor) {
    var document = editor.getDocument();
    var spaceNode = document.createTextNode(' ');
    editor.insertNode(spaceNode, {
        position: 2 /* SelectionStart */,
        updateCursor: true,
        replaceSelection: false,
        insertOnNewLine: false,
    });
    editor.formatWithUndo(function () {
        // Remove the user input '*', '-' or '1.'
        var rangeToDelete = roosterjs_editor_api_1.validateAndGetRangeForTextBeforeCursor(editor, identifier + ' ', true, new roosterjs_editor_api_1.CursorData(editor));
        if (rangeToDelete) {
            rangeToDelete.deleteContents();
        }
        // If not explicitly insert br, Chrome will operate on the previous line
        if (roosterjs_editor_core_1.browserData.isChrome) {
            var brNode = document.createElement('br');
            editor.insertNode(brNode, {
                position: 2 /* SelectionStart */,
                updateCursor: true,
                replaceSelection: false,
                insertOnNewLine: false,
            });
        }
        if (identifier == '*' || identifier == '-') {
            roosterjs_editor_api_1.toggleBullet(editor);
        }
        else if (identifier == '1.') {
            roosterjs_editor_api_1.toggleNumbering(editor);
        }
    });
}
function isAutoBulletInput(input) {
    return ['*', '-', '1.'].indexOf(input) >= 0;
}


/***/ }),
/* 73 */
/***/ (function(module, exports, __webpack_require__) {

"use strict";

Object.defineProperty(exports, "__esModule", { value: true });
var roosterjs_editor_api_1 = __webpack_require__(3);
var roosterjs_editor_dom_1 = __webpack_require__(0);
var ContentEditFeatures_1 = __webpack_require__(29);
var autoBullet_1 = __webpack_require__(72);
var KEY_TAB = 9;
var KEY_BACKSPACE = 8;
var KEY_ENTER = 13;
var BLOCKQUOTE_TAG_NAME = 'BLOCKQUOTE';
/**
 * An editor plugin to handle content edit event.
 * The following cases are included:
 * 1. Auto increase/decrease indentation on Tab, Shift+tab
 * 2. Enter, Backspace on empty list item
 * 3. Enter, Backspace on empty blockquote line
 */
var ContentEdit = /** @class */ (function () {
    /**
     * Create instance of ContentEdit plugin
     * @param features An optional feature set to determine which features the plugin should provide
     */
    function ContentEdit(features) {
        this.features = features;
        this.features = this.features || ContentEditFeatures_1.getDefaultContentEditFeatures();
    }
    ContentEdit.prototype.initialize = function (editor) {
        this.editor = editor;
    };
    ContentEdit.prototype.dispose = function () {
        this.editor = null;
    };
    // Handle the event if it is a tab event, and cursor is at begin of a list
    ContentEdit.prototype.willHandleEventExclusively = function (event) {
        return this.isListEvent(event, [KEY_TAB]) || this.isTabInTable(event);
    };
    // Handle the event
    ContentEdit.prototype.onPluginEvent = function (event) {
        var _this = this;
        var keyboardEvent = event.rawEvent;
        var blockQuoteElement = null;
        if (this.isListEvent(event, [KEY_TAB, KEY_BACKSPACE, KEY_ENTER])) {
            // Tab: increase indent
            // Shift+ Tab: decrease indent
            if (keyboardEvent.which == KEY_TAB) {
                if (this.features.indentWhenTab && !keyboardEvent.shiftKey) {
                    roosterjs_editor_api_1.setIndentation(this.editor, 0 /* Increase */);
                    keyboardEvent.preventDefault();
                }
                else if (this.features.outdentWhenShiftTab && keyboardEvent.shiftKey) {
                    roosterjs_editor_api_1.setIndentation(this.editor, 1 /* Decrease */);
                    keyboardEvent.preventDefault();
                }
            }
            else {
                var listElement = roosterjs_editor_api_1.cacheGetNodeAtCursor(this.editor, event, 'LI');
                if (listElement && this.shouldToggleState(event, listElement)) {
                    this.toggleList(event);
                }
                else if (this.features.mergeInNewLineWhenBackspaceOnFirstChar &&
                    keyboardEvent.which == KEY_BACKSPACE &&
                    this.isCursorAtBeginningOf(listElement)) {
                    if (listElement == listElement.parentElement.firstChild) {
                        this.toggleList(event);
                    }
                    else {
                        var document_1 = this.editor.getDocument();
                        document_1.defaultView.requestAnimationFrame(function () {
                            if (_this.editor) {
                                var br = document_1.createElement('br');
                                _this.editor.insertNode(br);
                                _this.editor.select(br, roosterjs_editor_dom_1.Position.After);
                            }
                        });
                    }
                }
            }
        }
        else if (this.isTabInTable(event)) {
            for (var td = this.cacheGetTd(event), vtable = new roosterjs_editor_api_1.VTable(td), step = keyboardEvent.shiftKey ? -1 : 1, row = vtable.row, col = vtable.col + step;; col += step) {
                if (col < 0 || col >= vtable.cells[row].length) {
                    row += step;
                    if (row < 0 || row >= vtable.cells.length) {
                        this.editor.select(vtable.table, keyboardEvent.shiftKey ? roosterjs_editor_dom_1.Position.Before : roosterjs_editor_dom_1.Position.After);
                        break;
                    }
                    col = keyboardEvent.shiftKey ? vtable.cells[row].length - 1 : 0;
                }
                var cell = vtable.getCell(row, col);
                if (cell.td) {
                    this.editor.select(cell.td, roosterjs_editor_dom_1.Position.Begin);
                    break;
                }
            }
            keyboardEvent.preventDefault();
        }
        else if ((blockQuoteElement = this.getBlockQuoteElementFromEvent(event, keyboardEvent))) {
            var node_1 = roosterjs_editor_api_1.getNodeAtCursor(this.editor);
            if (node_1 && node_1 != blockQuoteElement) {
                while (this.editor.contains(node_1) && node_1.parentNode != blockQuoteElement) {
                    node_1 = node_1.parentNode;
                }
                if (node_1.parentNode == blockQuoteElement && this.shouldToggleState(event, node_1)) {
                    keyboardEvent.preventDefault();
                    this.editor.formatWithUndo(function () {
                        roosterjs_editor_dom_1.splitParentNode(node_1, false /*splitBefore*/);
                        blockQuoteElement.parentNode.insertBefore(node_1, blockQuoteElement.nextSibling);
                        if (!blockQuoteElement.firstChild) {
                            blockQuoteElement.parentNode.removeChild(blockQuoteElement);
                        }
                        _this.editor.select(node_1, roosterjs_editor_dom_1.Position.Before);
                    });
                }
            }
        }
        else if (this.features.autoBullet &&
            autoBullet_1.default(this.editor, event, keyboardEvent)) {
            keyboardEvent.preventDefault();
        }
    };
    // Check if it is a tab or shift+tab / Enter / Backspace event
    // This tests following:
    // 1) is keydown
    // 2) is Tab / Enter / Backspace
    // 3) any of ctrl/meta/alt is not pressed
    ContentEdit.prototype.isListEvent = function (event, interestedKeyCodes) {
        if (event.eventType == 0 /* KeyDown */) {
            var keyboardEvent = event.rawEvent;
            if (interestedKeyCodes.indexOf(keyboardEvent.which) >= 0 &&
                !keyboardEvent.ctrlKey &&
                !keyboardEvent.altKey &&
                !keyboardEvent.metaKey) {
                // Checks if cursor on a list
                var tag = roosterjs_editor_api_1.cacheGetListTag(this.editor, event);
                if (tag == 'UL' || tag == 'OL') {
                    return true;
                }
            }
        }
        return false;
    };
    ContentEdit.prototype.isTabInTable = function (event) {
        var keyboardEvent = event.rawEvent;
        return (this.features.tabInTable &&
            event.eventType == 0 /* KeyDown */ &&
            keyboardEvent.which == KEY_TAB &&
            !!this.cacheGetTd(event));
    };
    ContentEdit.prototype.cacheGetTd = function (event) {
        return roosterjs_editor_api_1.cacheGetNodeAtCursor(this.editor, event, 'TD');
    };
    // Check if it is a blockquote event, if it is true, return the blockquote element where the cursor resides
    // To qualify a blockquote event:
    // 1. Cursor is in blockquote element
    // 2. Current block has no content
    // 3. is keyDown
    // 4. is Enter or Backspace
    // 5. Any of ctrl/meta/alt is not pressed
    ContentEdit.prototype.getBlockQuoteElementFromEvent = function (event, keyboardEvent) {
        if (event.eventType == 0 /* KeyDown */) {
            if ((keyboardEvent.which == KEY_BACKSPACE || keyboardEvent.which == KEY_ENTER) &&
                !keyboardEvent.ctrlKey &&
                !keyboardEvent.altKey &&
                !keyboardEvent.metaKey) {
                return roosterjs_editor_api_1.queryNodesWithSelection(this.editor, BLOCKQUOTE_TAG_NAME)[0];
            }
        }
        return null;
    };
    ContentEdit.prototype.shouldToggleState = function (event, node) {
        var isEmpty = roosterjs_editor_dom_1.isNodeEmpty(node);
        var keyboardEvent = event.rawEvent;
        var isList = roosterjs_editor_dom_1.getTagOfNode(node) == 'LI';
        if (((isList && this.features.outdentWhenBackspaceOnEmptyFirstLine) ||
            (!isList && this.features.unquoteWhenBackspaceOnEmptyFirstLine)) &&
            isEmpty &&
            keyboardEvent.which == KEY_BACKSPACE &&
            node == node.parentNode.firstChild) {
            return true;
        }
        if (((isList && this.features.outdentWhenEnterOnEmptyLine) ||
            (!isList && this.features.unquoteWhenEnterOnEmptyLine)) &&
            isEmpty &&
            keyboardEvent.which == KEY_ENTER) {
            return true;
        }
        return false;
    };
    ContentEdit.prototype.toggleList = function (event) {
        var keyboardEvent = event.rawEvent;
        var tag = roosterjs_editor_api_1.cacheGetListTag(this.editor, event);
        keyboardEvent.preventDefault();
        if (tag == 'UL') {
            roosterjs_editor_api_1.toggleBullet(this.editor);
        }
        else if (tag == 'OL') {
            roosterjs_editor_api_1.toggleNumbering(this.editor);
        }
    };
    ContentEdit.prototype.isCursorAtBeginningOf = function (node) {
        var range = this.editor.getSelectionRange();
        return (range.collapsed &&
            range.start.offset == 0 &&
            new roosterjs_editor_dom_1.Position(node, 0).normalize().equalTo(range.start.normalize()));
    };
    return ContentEdit;
}());
exports.default = ContentEdit;


/***/ }),
/* 74 */
/***/ (function(module, exports, __webpack_require__) {

"use strict";

Object.defineProperty(exports, "__esModule", { value: true });
var roosterjs_editor_api_1 = __webpack_require__(3);
var roosterjs_editor_core_1 = __webpack_require__(1);
// When user type, they may end a link with a puncatuation, i.e. www.bing.com;
// we need to trim off the trailing puncatuation before turning it to link match
var TRAILING_PUNCTUATION_REGEX = /[.()+={}\[\]\s:;"',>]+$/i;
var TEMP_TITLE_REGEX = /<a\s+([^>]*\s+)?(title|istemptitle)="[^"]*"\s*([^>]*)\s+(title|istemptitle)="[^"]*"(\s+[^>]*)?>/gm;
var TEMP_TITLE = 'istemptitle';
var MINIMUM_LENGTH = 5;
var KEY_SPACE = 32;
var KEY_ENTER = 13;
/**
 * An editor plugin that auto linkify text as users type and show a tooltip for existing link
 */
var HyperLink = /** @class */ (function () {
    /**
     * Create a new instance of HyperLink class
     * @param getTooltipCallback A callback function to get tooltip text for an existing hyperlink.
     * Default value is to return the href itself. If null, there will be no tooltip text.
     * @param target (Optional) Target window name for hyperlink. If null, will use "_blank"
     * @param linkMatchRules (Optional) Rules for matching hyperlink. If null, will use defaultLinkMatchRules
     */
    function HyperLink(getTooltipCallback, target) {
        if (getTooltipCallback === void 0) { getTooltipCallback = function (href) { return href; }; }
        var _this = this;
        this.getTooltipCallback = getTooltipCallback;
        this.target = target;
        this.onClickLink = function (keyboardEvent) {
            var href;
            if (!roosterjs_editor_core_1.browserData.isFirefox &&
                (href = _this.tryGetHref(keyboardEvent.srcElement)) &&
                (roosterjs_editor_core_1.browserData.isMac ? keyboardEvent.metaKey : keyboardEvent.ctrlKey)) {
                var target = _this.target || '_blank';
                _this.editor.getDocument().defaultView.window.open(href, target);
            }
        };
    }
    HyperLink.prototype.initialize = function (editor) {
        this.editor = editor;
        if (roosterjs_editor_core_1.browserData.isIE) {
            this.editor
                .getDocument()
                .execCommand('AutoUrlDetect', false /* shouldDisplayUserInterface */, false /* value */);
        }
    };
    HyperLink.prototype.dispose = function () {
        this.forEachHyperLink(this.resetAnchor.bind(this));
        this.editor = null;
    };
    // Handle the event
    HyperLink.prototype.onPluginEvent = function (event) {
        switch (event.eventType) {
            case 0 /* KeyDown */:
                var keyboardEvt = event.rawEvent;
                if (keyboardEvt.which == KEY_ENTER || keyboardEvt.which == KEY_SPACE) {
                    this.autoLink(event);
                }
                break;
            case 6 /* ContentChanged */:
                var contentChangedEvent = event;
                if (contentChangedEvent.source == "Paste" /* Paste */) {
                    this.autoLink(event);
                }
                else if (contentChangedEvent.source == "CreateLink" /* CreateLink */) {
                    this.resetAnchor(contentChangedEvent.data);
                }
                this.forEachHyperLink(this.processLink.bind(this));
                break;
            case 7 /* ExtractContent */:
                var extractContentEvent = event;
                extractContentEvent.content = this.removeTempTooltip(extractContentEvent.content);
                break;
        }
    };
    HyperLink.prototype.resetAnchor = function (a) {
        try {
            if (a.getAttribute(TEMP_TITLE)) {
                a.removeAttribute(TEMP_TITLE);
                a.removeAttribute('title');
            }
            a.removeEventListener('mouseup', this.onClickLink);
        }
        catch (e) { }
    };
    HyperLink.prototype.autoLink = function (event) {
        var _this = this;
        var cursorData = roosterjs_editor_api_1.cacheGetCursorEventData(event, this.editor);
        var wordBeforeCursor = cursorData ? cursorData.wordBeforeCursor : null;
        if (wordBeforeCursor && wordBeforeCursor.length > MINIMUM_LENGTH) {
            // Check for trailing punctuation
            var trailingPunctuations = wordBeforeCursor.match(TRAILING_PUNCTUATION_REGEX);
            var trailingPunctuation_1 = trailingPunctuations && trailingPunctuations.length > 0
                ? trailingPunctuations[0]
                : null;
            // Compute the link candidate
            var linkCandidate = wordBeforeCursor.substring(0, trailingPunctuation_1
                ? wordBeforeCursor.length - trailingPunctuation_1.length
                : wordBeforeCursor.length);
            // Match and replace in editor
            var linkData_1 = roosterjs_editor_api_1.matchLink(linkCandidate);
            if (linkData_1) {
                var anchor_1 = this.editor.getDocument().createElement('A');
                anchor_1.textContent = linkData_1.originalUrl;
                anchor_1.href = linkData_1.normalizedUrl;
                this.editor.formatWithUndo(function () {
                    if (roosterjs_editor_api_1.replaceTextBeforeCursorWithNode(_this.editor, linkData_1.originalUrl, anchor_1, trailingPunctuation_1 ? false : true /* exactMatch */, cursorData)) {
                        // The content at cursor has changed. Should also clear the cursor data cache
                        roosterjs_editor_api_1.clearCursorEventDataCache(event);
                    }
                }, false /*preserveSelection*/, "AutoLink" /* AutoLink */, function () { return anchor_1; });
            }
        }
    };
    HyperLink.prototype.processLink = function (a) {
        if (!a.title && this.getTooltipCallback) {
            a.setAttribute(TEMP_TITLE, 'true');
            a.title = this.getTooltipCallback(this.tryGetHref(a));
        }
        a.addEventListener('mouseup', this.onClickLink);
    };
    HyperLink.prototype.removeTempTooltip = function (content) {
        return content.replace(TEMP_TITLE_REGEX, '<a $1$3$5>');
    };
    // Try get href from an anchor element
    // The reason this is put in a try-catch is that
    // it has been seen that accessing href may throw an exception, in particular on IE/Edge
    HyperLink.prototype.tryGetHref = function (element) {
        var href = null;
        try {
            do {
                if (element.tagName == 'A') {
                    href = element.href;
                    break;
                }
                element = element.parentElement;
            } while (this.editor.contains(element));
        }
        catch (error) {
            // Not do anything for the moment
        }
        return href;
    };
    HyperLink.prototype.forEachHyperLink = function (callback) {
        var anchors = this.editor.queryNodes('a[href]');
        anchors.forEach(callback);
    };
    return HyperLink;
}());
exports.default = HyperLink;


/***/ }),
/* 75 */
/***/ (function(module, exports, __webpack_require__) {

"use strict";

Object.defineProperty(exports, "__esModule", { value: true });
var queryNodesWithSelection_1 = __webpack_require__(2);
/**
 * Toggle header at selection
 * @param editor The editor instance
 * @param level The header level, can be a number from 0 to 6, in which 1 ~ 6 refers to
 * the HTML header element <H1> to <H6>, 0 means no header
 * if passed in param is outside the range, will be rounded to nearest number in the range
 */
function toggleHeader(editor, level) {
    level = Math.min(Math.max(Math.round(level), 0), 6);
    editor.formatWithUndo(function () {
        editor.focus();
        if (level > 0) {
            var traverser = editor.getContentTraverser(1 /* Selection */);
            var inlineElement = traverser ? traverser.currentInlineElement : null;
            while (inlineElement) {
                var node = inlineElement.getContainerNode();
                if (node.nodeType == 3 /* Text */) {
                    node = node.parentNode;
                }
                if (node.nodeType == 1 /* Element */) {
                    node.style.fontSize = '';
                }
                inlineElement = traverser.getNextInlineElement();
            }
            editor.getDocument().execCommand('formatBlock', false, "<H" + level + ">");
        }
        else {
            editor.getDocument().execCommand('formatBlock', false, '<DIV>');
            for (var i = 1; i <= 6; i++) {
                var headers = queryNodesWithSelection_1.default(editor, 'H' + i);
                headers.forEach(function (header) {
                    var div = editor.getDocument().createElement('div');
                    while (header.firstChild) {
                        div.appendChild(header.firstChild);
                    }
                    editor.replaceNode(header, div);
                });
            }
        }
    });
}
exports.default = toggleHeader;


/***/ }),
/* 76 */
/***/ (function(module, exports, __webpack_require__) {

"use strict";

Object.defineProperty(exports, "__esModule", { value: true });
/**
 * Toggle underline at selection
 * If selection is collapsed, it will only affect the input after caret
 * If selection contains only underlined text, the underline style will be removed
 * If selection contains only normal text, underline style will be added to the whole selected text
 * If selection contains both underlined and normal text, the underline style will be added to the whole selected text
 * @param editor The editor instance
 */
function toggleUnderline(editor) {
    editor.focus();
    editor.formatWithUndo(function () {
        editor.getDocument().execCommand('underline', false, null);
    });
}
exports.default = toggleUnderline;


/***/ }),
/* 77 */
/***/ (function(module, exports, __webpack_require__) {

"use strict";

Object.defineProperty(exports, "__esModule", { value: true });
/**
 * Toggle superscript at selection
 * If selection is collapsed, it will only affect the input after caret
 * If selection contains only superscript text, the superscript style will be removed
 * If selection contains only normal text, superscript style will be added to the whole selected text
 * If selection contains both superscript and normal text, the superscript style will be removed from whole selected text
 * If selection contains any subscript text, the behavior is determined by corresponding realization of browser
 * execCommand API
 * @param editor The editor instance
 */
function toggleSuperscript(editor) {
    editor.focus();
    editor.formatWithUndo(function () {
        editor.getDocument().execCommand('superscript', false, null);
    });
}
exports.default = toggleSuperscript;


/***/ }),
/* 78 */
/***/ (function(module, exports, __webpack_require__) {

"use strict";

Object.defineProperty(exports, "__esModule", { value: true });
/**
 * Toggle subscript at selection
 * If selection is collapsed, it will only affect the input after caret
 * If selection contains only subscript text, the subscript style will be removed
 * If selection contains only normal text, subscript style will be added to the whole selected text
 * If selection contains both subscript and normal text, the subscript style will be removed from whole selected text
 * If selection contains any superscript text, the behavior is determined by corresponding realization of browser
 * execCommand API
 * @param editor The editor instance
 */
function toggleSubscript(editor) {
    editor.focus();
    editor.formatWithUndo(function () {
        editor.getDocument().execCommand('subscript', false, null);
    });
}
exports.default = toggleSubscript;


/***/ }),
/* 79 */
/***/ (function(module, exports, __webpack_require__) {

"use strict";

Object.defineProperty(exports, "__esModule", { value: true });
/**
 * Toggle strikethrough at selection
 * If selection is collapsed, it will only affect the input after caret
 * If selection contains only strikethrough text, the strikethrough style will be removed
 * If selection contains only normal text, strikethrough style will be added to the whole selected text
 * If selection contains both strikethrough and normal text, strikethrough stlye will be added to the whole selected text
 * @param editor The editor instance
 */
function toggleStrikethrough(editor) {
    editor.focus();
    editor.formatWithUndo(function () {
        editor.getDocument().execCommand('strikeThrough', false, null);
    });
}
exports.default = toggleStrikethrough;


/***/ }),
/* 80 */
/***/ (function(module, exports, __webpack_require__) {

"use strict";

Object.defineProperty(exports, "__esModule", { value: true });
var queryNodesWithSelection_1 = __webpack_require__(2);
var getNodeAtCursor_1 = __webpack_require__(4);
var roosterjs_editor_dom_1 = __webpack_require__(0);
var roosterjs_editor_core_1 = __webpack_require__(1);
var ZERO_WIDTH_SPACE = '\u200b';
var defaultStyler = function (element) {
    element.style.borderLeft = '3px solid';
    element.style.borderColor = '#C8C8C8';
    element.style.paddingLeft = '10px';
    element.style.color = '#666666';
};
/**
 * Toggle blockquote at selection, if selection already contains any blockquoted elements,
 * the blockquoted elements will be unblockquoted and other elements will take no affect
 * @param editor The editor instance
 * @param styler (Optional) The custom styler for setting the style for the
 * blockquote element
 */
function toggleBlockQuote(editor, styler) {
    editor.focus();
    var blockquoteNodes = queryNodesWithSelection_1.default(editor, 'blockquote');
    editor.formatWithUndo(function () {
        if (blockquoteNodes.length) {
            // There are already blockquote nodes, unwrap them
            blockquoteNodes.forEach(function (node) { return roosterjs_editor_dom_1.unwrap(node); });
        }
        else {
            // Step 1: Find all block elements and their content nodes
            var nodes = getContentNodes(editor);
            // Step 2: Split existing list container if necessary
            nodes = getSplittedListNodes(nodes);
            // Step 3: Handle some special cases
            nodes = getNodesWithSpecialCaseHandled(editor, nodes);
            var quoteElement = roosterjs_editor_dom_1.wrap(nodes, '<blockquote></blockqupte>');
            (styler || defaultStyler)(quoteElement);
            // Return a fallback to select in case original selection is not valid any more
            return nodes[0];
        }
    }, true /*preserveSelection*/);
}
exports.default = toggleBlockQuote;
function getContentNodes(editor) {
    var result = [];
    var contentTraverser = editor.getContentTraverser(1 /* Selection */);
    var blockElement = contentTraverser ? contentTraverser.currentBlockElement : null;
    while (blockElement) {
        var nodes = blockElement.getContentNodes();
        for (var _i = 0, nodes_1 = nodes; _i < nodes_1.length; _i++) {
            var node = nodes_1[_i];
            var listElement = getNodeAtCursor_1.default(editor, 'LI', node);
            if (!listElement) {
                result.push(node);
            }
            else if (listElement != result[result.length - 1]) {
                result.push(listElement);
            }
        }
        blockElement = contentTraverser.getNextBlockElement();
    }
    return result;
}
function getSplittedListNodes(nodes) {
    for (var changed = true, currentListNode = null; changed;) {
        changed = false;
        for (var i = 0; i < nodes.length; i++) {
            // When we are in list, check if the whole list is in selection.
            // If so, use the list element instead of each item
            var node = nodes[i];
            if (isListElement(node)) {
                var parentNode = node.parentNode;
                var firstIndex = nodes.indexOf(parentNode.firstChild);
                var nodeCount = parentNode.childNodes.length;
                // If all children are in the list, remove these nodes and use parent node instead
                if (firstIndex >= 0 && nodes[firstIndex + nodeCount - 1] == parentNode.lastChild) {
                    nodes.splice(firstIndex, nodeCount, parentNode);
                    i = firstIndex - 1;
                }
            }
        }
        // Use "i <= nodes.length" to do one more round of loop to perform a fianl round of parent node splitting
        for (var i = 0; i <= nodes.length; i++) {
            var node = nodes[i];
            if (isListElement(node)) {
                if (!currentListNode || node.parentNode != currentListNode.parentNode) {
                    changed = !!roosterjs_editor_dom_1.splitParentNode(node, true /*splitBefore*/) || changed;
                }
                currentListNode = node;
            }
            else if (currentListNode) {
                changed = !!roosterjs_editor_dom_1.splitParentNode(currentListNode, false /*splitBefore*/) || changed;
                currentListNode = null;
            }
        }
    }
    return nodes;
}
function getNodesWithSpecialCaseHandled(editor, nodes) {
    if (nodes.length == 1 && nodes[0].nodeName == 'BR') {
        nodes[0] = roosterjs_editor_dom_1.wrap(nodes[0], '<div></div>');
    }
    else if (nodes.length == 0) {
        var document_1 = editor.getDocument();
        // Selection is collapsed and blockElement is null, we need to create an empty div.
        // In case of IE and Edge, we insert ZWS to put cursor in the div, otherwise insert BR node.
        var div = document_1.createElement('div');
        div.appendChild(roosterjs_editor_core_1.browserData.isEdge || roosterjs_editor_core_1.browserData.isIE
            ? document_1.createTextNode(ZERO_WIDTH_SPACE)
            : document_1.createElement('BR'));
        editor.insertNode(div);
        nodes.push(div);
    }
    return nodes;
}
function isListElement(node) {
    var parentTag = node ? roosterjs_editor_dom_1.getTagOfNode(node.parentNode) : '';
    return parentTag == 'OL' || parentTag == 'UL';
}


/***/ }),
/* 81 */
/***/ (function(module, exports, __webpack_require__) {

"use strict";

Object.defineProperty(exports, "__esModule", { value: true });
var toggleBullet_1 = __webpack_require__(30);
/**
 * Toggle numbering at selection
 * If selection contains numbering in deep level, toggle numbering will decrease the numbering level by one
 * If selection contains bullet list, toggle numbering will convert the bullet list into number list
 * If selection contains both bullet/numbering and normal text, the behavior is decided by corresponding
 * realization of browser execCommand API
 * @param editor The editor instance
 */
function toggleNumbering(editor) {
    editor.focus();
    editor.formatWithUndo(function () {
        toggleBullet_1.workaroundForEdge(editor, function () {
            editor.getDocument().execCommand('insertOrderedList', false, null);
        });
    });
}
exports.default = toggleNumbering;


/***/ }),
/* 82 */
/***/ (function(module, exports, __webpack_require__) {

"use strict";

Object.defineProperty(exports, "__esModule", { value: true });
/**
 * Toggle italic at selection
 * If selection is collapsed, it will only affect the input after caret
 * If selection contains only italic text, the italic style will be removed
 * If selection contains only normal text, italic style will be added to the whole selected text
 * If selection contains both italic and normal text, italic stlye will be added to the whole selected text
 * @param editor The editor instance
 */
function toggleItalic(editor) {
    editor.focus();
    editor.formatWithUndo(function () {
        editor.getDocument().execCommand('italic', false, null);
    });
}
exports.default = toggleItalic;


/***/ }),
/* 83 */
/***/ (function(module, exports, __webpack_require__) {

"use strict";

Object.defineProperty(exports, "__esModule", { value: true });
/**
 * Toggle bold at selection
 * If selection is collapsed, it will only affect the following input after caret
 * If selection contains only bold text, the bold style will be removed
 * If selection contains only normal text, bold style will be added to the whole selected text
 * If selection contains both bold and normal text, bold stle will be added to the whole selected text
 * @param editor The editor instance
 */
function toggleBold(editor) {
    editor.focus();
    editor.formatWithUndo(function () {
        editor.getDocument().execCommand('bold', false, null);
    });
}
exports.default = toggleBold;


/***/ }),
/* 84 */
/***/ (function(module, exports, __webpack_require__) {

"use strict";

Object.defineProperty(exports, "__esModule", { value: true });
var getFormatState_1 = __webpack_require__(32);
var queryNodesWithSelection_1 = __webpack_require__(2);
/**
 * Set indentation at selection
 * If selection contains bullet/numbering list, increase/decrease indentation will
 * increase/decrease the list level by one.
 * @param editor The editor instance
 * @param indentation The indentation option:
 * Indentation.Increase to increase indentation or Indentation.Decrease to decrease indentation
 */
function setIndentation(editor, indentation) {
    editor.focus();
    var command = indentation == 0 /* Increase */ ? 'indent' : 'outdent';
    editor.formatWithUndo(function () {
        var format = getFormatState_1.default(editor);
        editor.getDocument().execCommand(command, false, null);
        if (!format.isBullet && !format.isNumbering) {
            var nodes = queryNodesWithSelection_1.default(editor, 'blockquote');
            nodes.forEach(function (node) {
                node.style.marginTop = '0px';
                node.style.marginBottom = '0px';
            });
        }
    });
}
exports.default = setIndentation;


/***/ }),
/* 85 */
/***/ (function(module, exports, __webpack_require__) {

"use strict";

Object.defineProperty(exports, "__esModule", { value: true });
var queryNodesWithSelection_1 = __webpack_require__(2);
/**
 * Set image alt text for all selected images at selection. If no images is contained
 * in selection, do nothing.
 * The alt attribute provides alternative information for an image if a user for some reason
 * cannot view it (because of slow connection, an error in the src attribute, or if the user
 * uses a screen reader). See https://www.w3schools.com/tags/att_img_alt.asp
 * @param editor The editor instance
 * @param altText The image alt text
 */
function setImageAltText(editor, altText) {
    editor.focus();
    var imageNodes = queryNodesWithSelection_1.default(editor, 'img');
    if (imageNodes.length > 0) {
        editor.formatWithUndo(function () {
            for (var _i = 0, imageNodes_1 = imageNodes; _i < imageNodes_1.length; _i++) {
                var node = imageNodes_1[_i];
                node.setAttribute('alt', altText);
            }
        });
    }
}
exports.default = setImageAltText;


/***/ }),
/* 86 */
/***/ (function(module, exports, __webpack_require__) {

"use strict";

Object.defineProperty(exports, "__esModule", { value: true });
var roosterjs_editor_dom_1 = __webpack_require__(0);
/**
 * Change direction for the blocks/paragraph at selection
 * @param editor The editor instance
 * @param dir The direction option:
 * Direction.LeftToRight refers to 'ltr', Direction.RightToLeft refers to 'rtl'
 */
function setDirection(editor, dir) {
    editor.focus();
    var dirValue = dir == 0 /* LeftToRight */ ? 'ltr' : 'rtl';
    var styleValue = dir == 0 /* LeftToRight */ ? 'left' : 'right';
    // Loop through all blocks in the selection
    // For NodeBlockElement (which normally represents a P or DIV etc.), apply dir & text-align directly on the blocks
    // For StartEndBlockElement (which mostly represents text segment broken down through a <BR> in the middle), if start and end
    // are under same parent, add a DIV wrap and then apply dir and text-align.
    // Otherwise (i.e. <ced><div>abc<span>12<br>34</span><div></ced>, abc<span>12<br> is a block) do nothing since there isn't
    // really a way to change direction for such blocks (some HTML shuffling is needed)
    var blockElements = [];
    var contentTraverser = editor.getContentTraverser(1 /* Selection */);
    var startBlock = contentTraverser.currentBlockElement;
    while (startBlock) {
        blockElements.push(startBlock);
        startBlock = contentTraverser.getNextBlockElement();
    }
    if (blockElements.length > 0) {
        editor.formatWithUndo(function () {
            for (var _i = 0, blockElements_1 = blockElements; _i < blockElements_1.length; _i++) {
                var block = blockElements_1[_i];
                // Any DOM change in the loop might interfere with the traversing so we should try to
                // get the next block first before running any logic that may change DOM
                if (block instanceof roosterjs_editor_dom_1.NodeBlockElement) {
                    // Apply dir and text-align right on the block
                    var containerNode = block.getStartNode();
                    containerNode.setAttribute('dir', dirValue);
                    containerNode.style.textAlign = styleValue;
                }
                else if (block instanceof roosterjs_editor_dom_1.StartEndBlockElement &&
                    block.getStartNode().parentNode == block.getEndNode().parentNode) {
                    // TODO: do this only for balanced start-end block
                    // Add support for un-balanced start-end block later on
                    // example for un-balanced start-end: <div>abc<span>123<br>456</span></div>
                    // in this case, the first block abc<span>123<br> is not a balanced node where
                    // the start node "abc" is not in same level as the end node <br> (the <br> is in a span)
                    // Some html suffling is required to properly wrap the content before applying dir
                    var allNodes = block.getContentNodes();
                    roosterjs_editor_dom_1.wrap(allNodes, "<div dir='" + dirValue + "', style='text-align:" + styleValue + ";'></div>");
                }
            }
        });
    }
}
exports.default = setDirection;


/***/ }),
/* 87 */
/***/ (function(module, exports, __webpack_require__) {

"use strict";

Object.defineProperty(exports, "__esModule", { value: true });
/**
 * Set content alignment
 * @param editor The editor instance
 * @param alignment The alignment option:
 * Alignment.Center, Alignment.Left, Alignment.Right
 */
function setAlignment(editor, alignment) {
    editor.focus();
    editor.formatWithUndo(function () {
        editor
            .getDocument()
            .execCommand(alignment == 1 /* Center */
            ? 'justifyCenter'
            : alignment == 2 /* Right */ ? 'justifyRight' : 'justifyLeft', false, null);
    });
}
exports.default = setAlignment;


/***/ }),
/* 88 */
/***/ (function(module, exports, __webpack_require__) {

"use strict";

Object.defineProperty(exports, "__esModule", { value: true });
var queryNodesWithSelection_1 = __webpack_require__(2);
var roosterjs_editor_dom_1 = __webpack_require__(0);
/**
 * Remove link at selection. If no links at selection, do nothing.
 * If selection contains multiple links, all of the link styles will be removed.
 * If only part of a link is selected, the whole link style will be removed.
 * @param editor The editor instance
 */
function removeLink(editor) {
    editor.focus();
    var nodes = queryNodesWithSelection_1.default(editor, 'a[href]');
    if (nodes.length) {
        editor.formatWithUndo(function () {
            for (var _i = 0, nodes_1 = nodes; _i < nodes_1.length; _i++) {
                var node = nodes_1[_i];
                roosterjs_editor_dom_1.unwrap(node);
            }
        }, true /*preserveSelection*/);
    }
}
exports.default = removeLink;


/***/ }),
/* 89 */
/***/ (function(module, exports, __webpack_require__) {

"use strict";

Object.defineProperty(exports, "__esModule", { value: true });
var VTable_1 = __webpack_require__(16);
var getNodeAtCursor_1 = __webpack_require__(4);
/**
 * Edit table with given operation. If there is no table at cursor then no op.
 * @param editor The editor instance
 * @param operation Table operation
 */
function editTable(editor, operation) {
    var td = getNodeAtCursor_1.default(editor, 'TD');
    if (td) {
        editor.formatWithUndo(function () {
            var vtable = new VTable_1.default(td);
            var currentRow = vtable.cells[vtable.row];
            var currentCell = currentRow[vtable.col];
            switch (operation) {
                case 0 /* InsertAbove */:
                case 1 /* InsertBelow */:
                    var newRow = vtable.row + (operation == 0 /* InsertAbove */ ? 0 : 1);
                    vtable.cells.splice(newRow, 0, currentRow.map(function (cell) { return VTable_1.default.cloneCell(cell); }));
                    break;
                case 2 /* InsertLeft */:
                case 3 /* InsertRight */:
                    var newCol_1 = vtable.col + (operation == 2 /* InsertLeft */ ? 0 : 1);
                    vtable.forEachCellOfCurrentColumn(function (cell, row) {
                        row.splice(newCol_1, 0, VTable_1.default.cloneCell(cell));
                    });
                    break;
                case 6 /* DeleteRow */:
                    vtable.forEachCellOfCurrentRow(function (cell, i) {
                        var nextCell = vtable.getCell(vtable.row + 1, i);
                        if (cell.td && cell.td.rowSpan > 1 && nextCell.spanAbove) {
                            nextCell.td = cell.td;
                        }
                    });
                    vtable.cells.splice(vtable.row, 1);
                    break;
                case 5 /* DeleteColumn */:
                    vtable.forEachCellOfCurrentColumn(function (cell, row, i) {
                        var nextCell = vtable.getCell(i, vtable.col + 1);
                        if (cell.td && cell.td.colSpan > 1 && nextCell.spanLeft) {
                            nextCell.td = cell.td;
                        }
                        row.splice(vtable.col, 1);
                    });
                    break;
                case 7 /* MergeAbove */:
                case 8 /* MergeBelow */:
                    var rowStep = operation == 7 /* MergeAbove */ ? -1 : 1;
                    for (var rowIndex = vtable.row + rowStep; rowIndex >= 0 && rowIndex < vtable.cells.length; rowIndex += rowStep) {
                        var cell = vtable.getCell(rowIndex, vtable.col);
                        if (cell.td && !cell.spanAbove) {
                            var aboveCell = rowIndex < vtable.row ? cell : currentCell;
                            var belowCell = rowIndex < vtable.row ? currentCell : cell;
                            if (aboveCell.td.colSpan == belowCell.td.colSpan) {
                                VTable_1.default.moveChildren(belowCell.td, aboveCell.td);
                                belowCell.td = null;
                                belowCell.spanAbove = true;
                            }
                            break;
                        }
                    }
                    break;
                case 9 /* MergeLeft */:
                case 10 /* MergeRight */:
                    var colStep = operation == 9 /* MergeLeft */ ? -1 : 1;
                    for (var colIndex = vtable.col + colStep; colIndex >= 0 && colIndex < vtable.cells[vtable.row].length; colIndex += colStep) {
                        var cell = vtable.getCell(vtable.row, colIndex);
                        if (cell.td && !cell.spanLeft) {
                            var leftCell = colIndex < vtable.col ? cell : currentCell;
                            var rightCell = colIndex < vtable.col ? currentCell : cell;
                            if (leftCell.td.rowSpan == rightCell.td.rowSpan) {
                                VTable_1.default.moveChildren(rightCell.td, leftCell.td);
                                rightCell.td = null;
                                rightCell.spanLeft = true;
                            }
                            break;
                        }
                    }
                    break;
                case 4 /* DeleteTable */:
                    vtable.cells = null;
                    break;
                case 12 /* SplitVertically */:
                    if (currentCell.td.rowSpan > 1) {
                        vtable.getCell(vtable.row + 1, vtable.col).td = VTable_1.default.cloneNode(currentCell.td);
                    }
                    else {
                        var splitRow = currentRow.map(function (cell) {
                            return {
                                td: cell == currentCell ? VTable_1.default.cloneNode(cell.td) : null,
                                spanAbove: cell != currentCell,
                                spanLeft: cell.spanLeft,
                            };
                        });
                        vtable.cells.splice(vtable.row + 1, 0, splitRow);
                    }
                    break;
                case 11 /* SplitHorizontally */:
                    if (currentCell.td.colSpan > 1) {
                        vtable.getCell(vtable.row, vtable.col + 1).td = VTable_1.default.cloneNode(currentCell.td);
                    }
                    else {
                        vtable.forEachCellOfCurrentColumn(function (cell, row) {
                            row.splice(vtable.col + 1, 0, {
                                td: row == currentRow ? VTable_1.default.cloneNode(cell.td) : null,
                                spanAbove: cell.spanAbove,
                                spanLeft: row != currentRow,
                            });
                        });
                    }
                    break;
            }
            vtable.writeBack();
            td = editor.contains(td) ? td : vtable.getCurrentTd();
            editor.focus();
            return td;
        }, true /*preserveSelection*/);
    }
}
exports.default = editTable;


/***/ }),
/* 90 */
/***/ (function(module, exports, __webpack_require__) {

"use strict";

Object.defineProperty(exports, "__esModule", { value: true });
var formatTable_1 = __webpack_require__(31);
/**
 * Insert table into editor at current selection
 * @param editor The editor instance
 * @param columns Number of columns in table, it also controls the default table cell width:
 * if columns <= 4, width = 120px; if columns <= 6, width = 100px; else width = 70px
 * @param rows Number of rows in table
 * @param format (Optional) The table format. If not passed, the default format will be applied:
 * background color: #FFF; border color: #ABABAB
 */
function insertTable(editor, columns, rows, format) {
    var document = editor.getDocument();
    var fragment = document.createDocumentFragment();
    var table = document.createElement('table');
    fragment.appendChild(table);
    table.cellSpacing = '0';
    table.cellPadding = '1';
    for (var i = 0; i < rows; i++) {
        var tr = document.createElement('tr');
        table.appendChild(tr);
        for (var j = 0; j < columns; j++) {
            var td = document.createElement('td');
            tr.appendChild(td);
            td.appendChild(document.createElement('br'));
            td.style.width = getTableCellWidth(columns);
        }
    }
    editor.formatWithUndo(function () {
        editor.insertNode(fragment);
        formatTable_1.default(editor, format || {
            bgColorEven: '#FFF',
            bgColorOdd: '#FFF',
            topBorderColor: '#ABABAB',
            bottomBorderColor: '#ABABAB',
            verticalBorderColor: '#ABABAB',
        }, table);
    });
}
exports.default = insertTable;
function getTableCellWidth(columns) {
    if (columns <= 4) {
        return '120px';
    }
    else if (columns <= 6) {
        return '100px';
    }
    else {
        return '70px';
    }
}


/***/ }),
/* 91 */
/***/ (function(module, exports, __webpack_require__) {

"use strict";

Object.defineProperty(exports, "__esModule", { value: true });
/**
 * Insert an image to editor at current selection
 * @param editor The editor instance
 * @param imageFile The image file. There are at least 3 ways to obtain the file object:
 * From local file, from clipboard data, from drag-and-drop
 */
function insertImage(editor, imageFile) {
    var reader = new FileReader();
    reader.onload = function (event) {
        if (!editor.isDisposed()) {
            editor.formatWithUndo(function () {
                var image = editor.getDocument().createElement('img');
                image.src = event.target.result;
                image.style.maxWidth = '100%';
                editor.insertNode(image);
            });
        }
    };
    reader.readAsDataURL(imageFile);
}
exports.default = insertImage;


/***/ }),
/* 92 */
/***/ (function(module, exports, __webpack_require__) {

"use strict";

Object.defineProperty(exports, "__esModule", { value: true });
var queryNodesWithSelection_1 = __webpack_require__(2);
var roosterjs_editor_core_1 = __webpack_require__(1);
var EVENTDATACACHE_HEADER_LEVEL = 'HeaderLevel';
/**
 * Get the header level in current selection. The header level refers to the HTML <H1> to <H6> elements,
 * level 1 indicates <H1>, level 2 indicates <H2>, etc
 * @param editor The editor instance
 * @param event (Optional) The plugin event, it stores the event cached data for looking up.
 * If not passed, we will query the node within selection
 * @returns The header level, 0 if there is no HTML heading elements
 */
function cacheGetHeaderLevel(editor, event) {
    return roosterjs_editor_core_1.cacheGetEventData(event, EVENTDATACACHE_HEADER_LEVEL, function () {
        for (var i = 1; i <= 6; i++) {
            if (queryNodesWithSelection_1.default(editor, 'H' + i).length > 0) {
                return i;
            }
        }
        return 0;
    });
}
exports.default = cacheGetHeaderLevel;


/***/ }),
/* 93 */
/***/ (function(module, exports, __webpack_require__) {

"use strict";

Object.defineProperty(exports, "__esModule", { value: true });
var matchLink_1 = __webpack_require__(33);
var queryNodesWithSelection_1 = __webpack_require__(2);
// Regex matching Uri scheme
var URI_REGEX = /^[a-zA-Z]+:/i;
// Regex matching begin of email address
var MAILTO_REGEX = /^[\w.%+-]+@/i;
// Regex matching begin of ftp, i.e. ftp.microsoft.com
var FTP_REGEX = /^ftp\./i;
var TEMP_TITLE = 'istemptitle';
/**
 * Insert a hyperlink at cursor.
 * When there is a selection, hyperlink will be applied to the selection,
 * otherwise a hyperlink will be inserted to the cursor position.
 * @param editor Editor object
 * @param link Link address, can be http(s), mailto, notes, file, unc, ftp, news, telnet, gopher, wais.
 * When protocol is not specified, a best matched protocol will be predicted.
 * @param altText Optional alt text of the link, will be shown when hover on the link
 * @param displayText Optional display text for the link.
 * If there is a selection, this parameter will be ignored.
 * If not specified, will use link instead
 */
function createLink(editor, link, altText, displayText) {
    editor.focus();
    var url = link ? link.trim() : '';
    if (url) {
        var linkData = matchLink_1.default(url);
        // matchLink can match most links, but not all, i.e. if you pass link a link as "abc", it won't match
        // we know in that case, users will want to insert a link like http://abc
        // so we have separate logic in applyLinkPrefix to add link prefix depending on the format of the link
        // i.e. if the link starts with something like abc@xxx, we will add mailto: prefix
        // if the link starts with ftp.xxx, we will add ftp:// link. For more, see applyLinkPrefix
        var normalizedUrl_1 = linkData ? linkData.normalizedUrl : applyLinkPrefix(url);
        var originalUrl_1 = linkData ? linkData.originalUrl : url;
        var anchor_1 = null;
        editor.formatWithUndo(function () {
            if (editor.getSelectionRange().collapsed) {
                anchor_1 = getAnchorNodeAtCursor(editor);
                // If there is already a link, just change its href
                if (anchor_1) {
                    anchor_1.href = normalizedUrl_1;
                }
                else {
                    anchor_1 = editor.getDocument().createElement('A');
                    anchor_1.textContent = displayText || originalUrl_1;
                    anchor_1.href = normalizedUrl_1;
                    editor.insertNode(anchor_1);
                }
            }
            else {
                /* the selection is not collapsed, use browser execCommand */
                editor.getDocument().execCommand('createLink', false, normalizedUrl_1);
                anchor_1 = getAnchorNodeAtCursor(editor);
            }
            if (altText && anchor_1) {
                // Hack: Ideally this should be done by HyperLink plugin.
                // We make a hack here since we don't have an event to notify HyperLink plugin
                // before we apply the link.
                anchor_1.removeAttribute(TEMP_TITLE);
                anchor_1.title = altText;
            }
        }, false /*preserveSelection*/, "CreateLink" /* CreateLink */, function () { return anchor_1; });
    }
}
exports.default = createLink;
function getAnchorNodeAtCursor(editor) {
    return queryNodesWithSelection_1.default(editor, 'a[href]')[0];
}
function applyLinkPrefix(url) {
    if (!url) {
        return url;
    }
    // Add link prefix per rule:
    // (a) if the url always starts with a URI scheme, leave it as it is
    // (b) if the url is an email address, xxx@... add mailto: prefix
    // (c) if the url starts with ftp., add ftp:// prefix
    // (d) rest, add http:// prefix
    var prefix = '';
    if (url.search(URI_REGEX) < 0) {
        if (url.search(MAILTO_REGEX) == 0) {
            prefix = 'mailto:';
        }
        else if (url.search(FTP_REGEX) == 0) {
            prefix = 'ftp://';
        }
        else {
            // fallback to http://
            prefix = 'http://';
        }
    }
    return prefix + url;
}


/***/ }),
/* 94 */
/***/ (function(module, exports, __webpack_require__) {

"use strict";

Object.defineProperty(exports, "__esModule", { value: true });
var setBackgroundColor_1 = __webpack_require__(37);
var setFontName_1 = __webpack_require__(36);
var setFontSize_1 = __webpack_require__(35);
var setTextColor_1 = __webpack_require__(34);
var queryNodesWithSelection_1 = __webpack_require__(2);
/**
 * Clear the format in current selection, after cleaning, the format will be
 * changed to default format. The format that get cleaned include B/I/U/font name/
 * font size/text color/background color/align left/align right/align center/superscript/subscript
 * @param editor The editor instance
 */
function clearFormat(editor) {
    editor.focus();
    editor.formatWithUndo(function () {
        editor.getDocument().execCommand('removeFormat', false, null);
        var nodes = queryNodesWithSelection_1.default(editor, '[class]');
        for (var _i = 0, nodes_1 = nodes; _i < nodes_1.length; _i++) {
            var node = nodes_1[_i];
            node.removeAttribute('class');
        }
        var defaultFormat = editor.getDefaultFormat();
        setFontName_1.default(editor, defaultFormat.fontFamily);
        setFontSize_1.default(editor, defaultFormat.fontSize);
        setTextColor_1.default(editor, defaultFormat.textColor);
        setBackgroundColor_1.default(editor, defaultFormat.backgroundColor);
    });
}
exports.default = clearFormat;


/***/ }),
/* 95 */
/***/ (function(module, exports, __webpack_require__) {

"use strict";

Object.defineProperty(exports, "__esModule", { value: true });
var CursorData_1 = __webpack_require__(17);
var replaceRangeWithNode_1 = __webpack_require__(39);
/**
 * Validate the text matches what's before the cursor, and return the range for it
 * @param editor The editor instance
 * @param text The text to match against
 * @param exactMatch Whether it is an exact match
 * @param cursorData The cursor data
 * @returns The range for the matched text, null if unable to find a match
 */
function validateAndGetRangeForTextBeforeCursor(editor, text, exactMatch, cursorData) {
    if (!text || text.length == 0) {
        return;
    }
    // This function works backwards to do match as text node is found. We used two set of "text" and "index"
    // text, textIndex is for the whole text to be matched
    // nodeContent, nodeIndex is for current text node found before cursor
    // Every time a new node is found, nodeContent and nodeIndex will be reset, while text remains, and textIndex
    // keep decreasing till it reaches -1 (on a match case) or mismatch half way
    var matchComplete = false;
    // The range for the matched text
    var range = editor.getDocument().createRange();
    // This is the start index, which points to last char from text. We match from end to begin
    var textIndex = text.length - 1;
    // endMatched to indicate if the end of text is matched
    // For exactMatch, since we need to match from last char, endMatched should just be true right away
    // For exactMatch == false, endMatched is set when first same char is seen from the text node that
    // can match last char from text as we walk backwards
    var endMatched = exactMatch;
    // The end of range is set or not
    var endOfRangeSet = false;
    // The cursor data, create a new one from editor when not supplied
    var cursor = cursorData || new CursorData_1.default(editor);
    cursor.getTextSectionBeforeCursorTill(function (textInline) {
        var nodeContent = textInline.getTextContent();
        var nodeIndex = nodeContent ? nodeContent.length - 1 : -1;
        while (nodeIndex >= 0 && textIndex >= 0) {
            if (text.charCodeAt(textIndex) == nodeContent.charCodeAt(nodeIndex)) {
                if (!endMatched) {
                    endMatched = true;
                }
                // on first time when end is matched, set the end of range
                if (endMatched && !endOfRangeSet) {
                    range.setEnd(textInline.getContainerNode(), textInline.getStartPosition().offset + nodeIndex + 1);
                    endOfRangeSet = true;
                }
                // Move both index one char backward
                nodeIndex--;
                textIndex--;
            }
            else {
                // We have a mis-match here
                // if exactMatch is desired or endMatched is already matched,
                // we should just call it an unsuccessful match and return
                if (exactMatch || endMatched) {
                    matchComplete = true;
                    break;
                }
                else {
                    // This is the case where exactMatch == false, and end is not matched yet
                    // minus just nodeIndex, since we're still trying to match the end char
                    nodeIndex--;
                }
            }
        }
        // when textIndex == -1, we have a successful complete match
        if (textIndex == -1) {
            matchComplete = true;
            range.setStart(textInline.getContainerNode(), textInline.getStartPosition().offset + nodeIndex + 1);
        }
        return matchComplete;
    });
    // textIndex == -1 means a successful complete match
    return textIndex == -1 ? range : null;
}
exports.validateAndGetRangeForTextBeforeCursor = validateAndGetRangeForTextBeforeCursor;
/**
 * Replace text before cursor with a node
 * @param editor The editor instance
 * @param text The text for matching. We will try to match the text with the text before cursor
 * @param node The node to replace the text with
 * @param exactMatch exactMatch is to match exactly, i.e.
 * In auto linkification, users could type URL followed by some punctuation and hit space. The auto link will kick in on space,
 * at the moment, what is before cursor could be "<URL>,", however, only "<URL>" makes the link. by setting exactMatch = false, it does not match
 * from right before cursor, but can scan through till first same char is seen. On the other hand if set exactMatch = true, it starts the match right
 * before cursor.
 * @param cursorData
 */
function replaceTextBeforeCursorWithNode(editor, text, node, exactMatch, cursorData) {
    // Make sure the text and node is valid
    if (!text || text.length == 0 || !node) {
        return false;
    }
    var replaced = false;
    var range = validateAndGetRangeForTextBeforeCursor(editor, text, exactMatch, cursorData);
    if (range) {
        replaced = replaceRangeWithNode_1.default(editor, range, node, exactMatch);
    }
    return replaced;
}
exports.default = replaceTextBeforeCursorWithNode;


/***/ }),
/* 96 */
/***/ (function(module, exports, __webpack_require__) {

"use strict";

Object.defineProperty(exports, "__esModule", { value: true });
var roosterjs_editor_dom_1 = __webpack_require__(0);
/**
 * Returns a rect representing the location of the cursor.
 * In case there is a uncollapsed selection witin editor, this returns
 * the position for focus node.
 * The returned rect structure has a left and right and they should be same
 * here since it is for cursor, not for a range.
 */
function getCursorRect(editor) {
    var range = editor.getSelectionRange().getRange();
    var document = editor.getDocument();
    // 1) obtain a collapsed range pointing to cursor
    if (!range.collapsed) {
        var selection = document.defaultView.getSelection();
        if (!selection || !selection.focusNode) {
            return null;
        }
        var forwardSelection = range.endContainer == selection.focusNode && range.endOffset == selection.focusOffset;
        range = range.cloneRange();
        range.collapse(!forwardSelection /*toStart*/);
    }
    // 2) try to get rect using range.getBoundingClientRect()
    var rect = getRectFromClientRect(range.getBoundingClientRect());
    if (!rect) {
        var position = new roosterjs_editor_dom_1.Position(range.startContainer, range.startOffset).normalize();
        var node = position.node;
        // 3) if current cursor is inside text node, insert a SPAN and get the rect of SPAN
        if (node.nodeType == 3 /* Text */) {
            var span = document.createElement('SPAN');
            range = document.createRange();
            range.setStart(node, position.offset);
            range.collapse(true /*toStart*/);
            range.insertNode(span);
            rect = getRectFromClientRect(span.getBoundingClientRect());
            span.parentNode.removeChild(span);
        }
        // 4) fallback to element.getBoundingClientRect()
        if (!rect) {
            node = node.nodeType == 1 /* Element */ ? node : node.parentNode;
            if (node && node.nodeType == 1 /* Element */) {
                rect = getRectFromClientRect(node.getBoundingClientRect());
            }
        }
    }
    return rect;
}
exports.default = getCursorRect;
function getRectFromClientRect(clientRect) {
    // A ClientRect of all 0 is possible. i.e. chrome returns a ClientRect of 0 when the cursor is on an empty p
    // We validate that and only return a rect when the passed in ClientRect is valid
    if (!clientRect) {
        return null;
    }
    var left = clientRect.left, right = clientRect.right, top = clientRect.top, bottom = clientRect.bottom;
    return left + right + top + bottom > 0
        ? {
            left: Math.round(left),
            right: Math.round(right),
            top: Math.round(top),
            bottom: Math.round(bottom),
        }
        : null;
}


/***/ }),
/* 97 */
/***/ (function(module, exports, __webpack_require__) {

"use strict";

Object.defineProperty(exports, "__esModule", { value: true });
var CursorData_1 = __webpack_require__(17);
var roosterjs_editor_core_1 = __webpack_require__(1);
var EVENTDATACACHE_CURSORDATA = 'CURSORDATA';
/**
 * Read CursorData from plugin event cache. If not, create one
 * @param event The plugin event, it stores the event cached data for looking up.
 * If passed as null, we will create a new cursor data
 * @param editor The editor instance
 * @returns The cursor data
 */
function cacheGetCursorEventData(event, editor) {
    return roosterjs_editor_core_1.cacheGetEventData(event, EVENTDATACACHE_CURSORDATA, function () {
        return new CursorData_1.default(editor);
    });
}
exports.default = cacheGetCursorEventData;
/**
 * Clear the cursor data in a plugin event.
 * This is called when the cursor data is changed, e.g, the text is replace with HyperLink
 * @param event The plugin event
 */
function clearCursorEventDataCache(event) {
    roosterjs_editor_core_1.clearEventDataCache(event, EVENTDATACACHE_CURSORDATA);
}
exports.clearCursorEventDataCache = clearCursorEventDataCache;


/***/ }),
/* 98 */
/***/ (function(module, exports, __webpack_require__) {

"use strict";

Object.defineProperty(exports, "__esModule", { value: true });
// Clear a specifc cached data (as specified by a key) in a plugin event
function clearEventDataCache(event, key) {
    if (event && event.eventDataCache && event.eventDataCache.hasOwnProperty(key)) {
        delete event.eventDataCache[key];
    }
}
exports.clearEventDataCache = clearEventDataCache;
// Return the cached event data per cache key if there is already one.
// If not, create one and put it in event data cache
function cacheGetEventData(event, key, getter) {
    var result = event && event.eventDataCache && event.eventDataCache.hasOwnProperty(key)
        ? event.eventDataCache[key]
        : getter();
    if (event) {
        event.eventDataCache = event.eventDataCache || {};
        event.eventDataCache[key] = result;
    }
    return result;
}
exports.cacheGetEventData = cacheGetEventData;


/***/ }),
/* 99 */
/***/ (function(module, exports, __webpack_require__) {

"use strict";

Object.defineProperty(exports, "__esModule", { value: true });
var focus_1 = __webpack_require__(41);
var getLiveRange_1 = __webpack_require__(12);
var isVoidHtmlElement_1 = __webpack_require__(40);
var select_1 = __webpack_require__(11);
var roosterjs_editor_dom_1 = __webpack_require__(0);
var HTML_EMPTY_DIV = '<div></div>';
function insertNode(core, node, option) {
    option = option || {
        position: 2 /* SelectionStart */,
        updateCursor: true,
        replaceSelection: true,
        insertOnNewLine: false,
    };
    if (option.updateCursor) {
        focus_1.default(core);
    }
    switch (option.position) {
        case 0 /* Begin */:
            insertNodeAtBegin(core, node, option);
            break;
        case 1 /* End */:
            insertNodeAtEnd(core, node, option);
            break;
        case 2 /* SelectionStart */:
            insertNodeAtSelection(core, node, option);
            break;
        case 3 /* Outside */:
            core.contentDiv.parentNode.insertBefore(node, core.contentDiv.nextSibling);
            break;
    }
    return true;
}
exports.default = insertNode;
// Insert a node at begin of the editor
function insertNodeAtBegin(core, node, option) {
    var contentDiv = core.contentDiv;
    var firstBlock = roosterjs_editor_dom_1.getBlockElementAtNode(contentDiv, roosterjs_editor_dom_1.getFirstLeafNode(contentDiv));
    var insertedNode;
    if (firstBlock) {
        var refNode = firstBlock.getStartNode();
        var refParentNode = refNode.parentNode;
        if (option.insertOnNewLine) {
            // For insert on new line, insert it before the start of block
            insertedNode = refParentNode.insertBefore(node, refNode);
        }
        else {
            // not to insert on new line (to insert inline)
            // we shall try to insert the node in the block
            if (refNode.firstChild) {
                // if the refNode has firstChild, insert the new node before first child
                // i.e. <div>hello</div>, first child will be hello. We want to insert the content
                // before hello, but still within the DIV
                insertedNode = refNode.insertBefore(node, refNode.firstChild);
            }
            else if (refNode.nodeType == 3 /* Text */ ||
                isVoidHtmlElement_1.default(refNode)) {
                // refNode is text or void html element (HR, BR etc.) which cannot have children
                // i.e. <div>hello<br>world</div>, first block is hello<br>
                // we want to insert the node before hello, but still within the DIV
                insertedNode = refParentNode.insertBefore(node, refNode);
            }
            else {
                // refNode is element type. It does not have children, but can have children
                // i.e. empty block <div></div>
                // Use appendChild to append it into refNode
                insertedNode = refNode.appendChild(node);
            }
        }
    }
    else {
        // No first block, this can happen when editor is empty. Use appendChild to insert the content in contentDiv
        insertedNode = core.contentDiv.appendChild(node);
    }
    // Final check to see if the inserted node is a block. If not block and the ask is to insert on new line,
    // add a DIV wrapping
    if (insertedNode && option.insertOnNewLine && !roosterjs_editor_dom_1.isBlockElement(insertedNode)) {
        roosterjs_editor_dom_1.wrap(insertedNode, HTML_EMPTY_DIV);
    }
}
// Insert a node at end of the editor
function insertNodeAtEnd(core, node, option) {
    var contentDiv = core.contentDiv;
    var lastBlock = roosterjs_editor_dom_1.getBlockElementAtNode(contentDiv, roosterjs_editor_dom_1.getLastLeafNode(contentDiv));
    var insertedNode;
    if (lastBlock) {
        var refNode = lastBlock.getEndNode();
        var refParentNode = refNode.parentNode;
        if (option.insertOnNewLine) {
            // For insert on new line, insert it after the refNode (before refNode's next sibling)
            // The second param to insertBefore can be null, which means to insert at the end
            // refNode.nextSibling can be null, which ok and in that case, insertBefore behaves just like appendChild
            insertedNode = refParentNode.insertBefore(node, refNode.nextSibling);
        }
        else {
            // not to insert on new line (to insert inline)
            // the node needs to be inserted within the block
            if (refNode.lastChild) {
                // if the refNode has lastChild, use appendChild (which is like to insert as last child)
                // i.e. <div>hello</div>, the content will be inserted after hello
                insertedNode = refNode.appendChild(node);
            }
            else if (refNode.nodeType == 3 /* Text */ ||
                isVoidHtmlElement_1.default(refNode)) {
                // refNode is text or void html element (HR, BR etc.) which cannot have children
                // i.e. <div>hello<br>world</div>, world is the last block
                insertedNode = refParentNode.insertBefore(node, refNode.nextSibling);
            }
            else {
                // refNode is element type (other than void element), insert it as a child to refNode
                // i.e. <div></div>
                insertedNode = refNode.appendChild(node);
            }
        }
    }
    else {
        // No last block, editor is likely empty, use appendChild
        insertedNode = core.contentDiv.appendChild(node);
    }
    // Final check to see if the inserted node is a block. If not block and the ask is to insert on new line,
    // add a DIV wrapping
    if (insertedNode && option.insertOnNewLine && !roosterjs_editor_dom_1.isBlockElement(insertedNode)) {
        roosterjs_editor_dom_1.wrap(insertedNode, HTML_EMPTY_DIV);
    }
}
// Insert node at selection
function insertNodeAtSelection(core, node, option) {
    var rawRange = getLiveRange_1.default(core) || core.cachedRange;
    if (rawRange) {
        // if to replace the selection and the selection is not collapsed, remove the the content at selection first
        if (option.replaceSelection && !rawRange.collapsed) {
            rawRange.deleteContents();
        }
        // Create a clone (backup) for the selection first as we may need to restore to it later
        var clonedRange = new roosterjs_editor_dom_1.SelectionRange(rawRange);
        var blockElement = roosterjs_editor_dom_1.getBlockElementAtNode(core.contentDiv, rawRange.startContainer);
        if (blockElement) {
            var endNode = blockElement.getEndNode();
            if (option.insertOnNewLine) {
                // Adjust the insertion point
                // option.insertOnNewLine means to insert on a block after the selection, not really right at the selection
                // This is commonly used when users want to insert signature. They could place cursor somewhere mid of a line
                // and insert signature, they actually want signature to be inserted the line after the selection
                rawRange.setEndAfter(endNode);
                rawRange.collapse(false /*toStart*/);
            }
            else if (roosterjs_editor_dom_1.getTagOfNode(endNode) == 'P') {
                // Insert into a P tag may cause issues when the inserted content contains any block element.
                // Change P tag to DIV to make sure it works well
                var rangeCache = new roosterjs_editor_dom_1.SelectionRange(rawRange).normalize();
                var div = roosterjs_editor_dom_1.changeElementTag(endNode, 'div');
                var start = rangeCache.start.node;
                var end = rangeCache.end.node;
                if (start != div &&
                    end != div &&
                    roosterjs_editor_dom_1.contains(core.contentDiv, start) &&
                    roosterjs_editor_dom_1.contains(core.contentDiv, end)) {
                    rawRange = rangeCache.getRange();
                }
            }
        }
        var nodeForCursor = node.nodeType == 11 /* DocumentFragment */ ? node.lastChild : node;
        rawRange.insertNode(node);
        if (option.updateCursor && nodeForCursor) {
            select_1.default(core, nodeForCursor, roosterjs_editor_dom_1.Position.After);
        }
        else {
            select_1.default(core, clonedRange);
        }
    }
}


/***/ }),
/* 100 */
/***/ (function(module, exports, __webpack_require__) {

"use strict";

Object.defineProperty(exports, "__esModule", { value: true });
<<<<<<< HEAD
var triggerEvent_1 = __webpack_require__(42);
function attachDomEvent(core, eventName, pluginEventType, beforeDispatch) {
    var onEvent = function (event) {
        if (beforeDispatch) {
            beforeDispatch(event);
=======
var roosterjs_editor_dom_1 = __webpack_require__(0);
var roosterjs_editor_core_1 = __webpack_require__(2);
var roosterjs_editor_api_1 = __webpack_require__(4);
var buildClipboardData_1 = __webpack_require__(111);
var convertPastedContentFromWord_1 = __webpack_require__(112);
var textToHtml_1 = __webpack_require__(116);
/**
 * Paste plugin, handles onPaste event and paste content into editor
 */
var Paste = /** @class */ (function () {
    /**
     * Create an instance of Paste
     * @param useDirectPaste: This is a test parameter and may be removed in the future.
     * When set to true, we retrieve HTML from clipboard directly rather than using a hidden pasting DIV,
     * then filter out unsafe HTML tags and attributes. Although we removed some unsafe tags such as SCRIPT,
     * OBJECT, ... But there is still risk to have other kinds of XSS scripts embeded. So please do NOT use
     * this parameter if you don't have other XSS detecting logic outside the edtior.
     */
    function Paste(useDirectPaste, htmlPropertyCallbacks) {
        var _this = this;
        this.useDirectPaste = useDirectPaste;
        this.htmlPropertyCallbacks = htmlPropertyCallbacks;
        this.onPaste = function (event) {
            _this.editor.addUndoSnapshot();
            buildClipboardData_1.default(event, _this.editor, function (clipboardData) {
                if (!clipboardData.html && clipboardData.text) {
                    clipboardData.html = textToHtml_1.default(clipboardData.text);
                }
                if (!clipboardData.isHtmlFromTempDiv) {
                    clipboardData.html = roosterjs_editor_dom_1.sanitizeHtml(clipboardData.html, null /*additionalStyleNodes*/, false /*convertInlineCssOnly*/, _this.htmlPropertyCallbacks, true /*preserveFragmentOnly*/);
                }
                _this.pasteOriginal(clipboardData);
            }, _this.useDirectPaste);
        };
    }
    Paste.prototype.initialize = function (editor) {
        this.editor = editor;
        this.pasteDisposer = editor.addDomEventHandler('paste', this.onPaste);
    };
    Paste.prototype.dispose = function () {
        this.pasteDisposer();
        this.pasteDisposer = null;
        this.editor = null;
    };
    Paste.prototype.onPluginEvent = function (event) {
        if (event.eventType == 8 /* BeforePaste */) {
            var beforePasteEvent = event;
            if (beforePasteEvent.pasteOption == 0 /* PasteHtml */) {
                convertPastedContentFromWord_1.default(beforePasteEvent.fragment);
            }
        }
    };
    /**
     * Paste into editor using passed in clipboardData with original format
     * @param clipboardData The clipboardData to paste
     */
    Paste.prototype.pasteOriginal = function (clipboardData) {
        this.paste(clipboardData, this.detectPasteOption(clipboardData));
    };
    /**
     * Paste plain text into editor using passed in clipboardData
     * @param clipboardData The clipboardData to paste
     */
    Paste.prototype.pasteText = function (clipboardData) {
        this.paste(clipboardData, 1 /* PasteText */);
    };
    /**
     * Paste into editor using passed in clipboardData with curent format
     * @param clipboardData The clipboardData to paste
     */
    Paste.prototype.pasteAndMergeFormat = function (clipboardData) {
        this.paste(clipboardData, this.detectPasteOption(clipboardData), true /*mergeFormat*/);
    };
    Paste.prototype.detectPasteOption = function (clipboardData) {
        return clipboardData.text || !clipboardData.image
            ? 0 /* PasteHtml */
            : 2 /* PasteImage */;
    };
    Paste.prototype.paste = function (clipboardData, pasteOption, mergeCurrentFormat) {
        var document = this.editor.getDocument();
        var fragment = document.createDocumentFragment();
        if (pasteOption == 0 /* PasteHtml */) {
            var html = clipboardData.html;
            var nodes = roosterjs_editor_dom_1.fromHtml(html, document);
            for (var _i = 0, nodes_1 = nodes; _i < nodes_1.length; _i++) {
                var node = nodes_1[_i];
                if (mergeCurrentFormat) {
                    this.applyTextFormat(node, clipboardData.originalFormat);
                }
                fragment.appendChild(node);
            }
        }
        var event = {
            eventType: 8 /* BeforePaste */,
            clipboardData: clipboardData,
            fragment: fragment,
            pasteOption: pasteOption,
        };
        this.editor.triggerEvent(event, true /*broadcast*/);
        this.internalPaste(event);
    };
    Paste.prototype.internalPaste = function (event) {
        var clipboardData = event.clipboardData, fragment = event.fragment, pasteOption = event.pasteOption;
        this.editor.focus();
        if (clipboardData.snapshotBeforePaste == null) {
            clipboardData.snapshotBeforePaste = roosterjs_editor_core_1.buildSnapshot(this.editor);
        }
        else {
            roosterjs_editor_core_1.restoreSnapshot(this.editor, clipboardData.snapshotBeforePaste);
>>>>>>> 8b90f9f4
        }
        if (pluginEventType != null) {
            triggerEvent_1.default(core, {
                eventType: pluginEventType,
                rawEvent: event,
            }, false /*broadcast*/);
        }
    };
    core.contentDiv.addEventListener(eventName, onEvent);
    return function () {
        core.contentDiv.removeEventListener(eventName, onEvent);
    };
}
exports.default = attachDomEvent;


/***/ }),
/* 101 */
/***/ (function(module, exports, __webpack_require__) {

"use strict";

Object.defineProperty(exports, "__esModule", { value: true });
var getLiveRange_1 = __webpack_require__(12);
var select_1 = __webpack_require__(11);
var lib_1 = __webpack_require__(0);
function formatWithUndo(core, callback, preserveSelection, skipAddingUndoAfterFormat) {
    var isNested = core.suspendAddingUndoSnapshot;
    if (!isNested) {
        core.undo.addUndoSnapshot();
        core.suspendAddingUndoSnapshot = true;
    }
    try {
        if (callback) {
            if (preserveSelection) {
                var range = getLiveRange_1.default(core) || core.cachedRange;
                var selectionRange = new lib_1.SelectionRange(range);
                var start = selectionRange.start.normalize();
                var end = selectionRange.end.normalize();
                var fallbackNode = callback();
                if (!select_1.default(core, start, end) && fallbackNode instanceof Node) {
                    select_1.default(core, fallbackNode);
                }
            }
            else {
                callback();
            }
            if (!isNested && !skipAddingUndoAfterFormat) {
                core.undo.addUndoSnapshot();
            }
        }
    }
    finally {
        if (!isNested) {
            core.suspendAddingUndoSnapshot = false;
        }
    }
}
exports.default = formatWithUndo;


/***/ }),
/* 102 */
/***/ (function(module, exports, __webpack_require__) {

"use strict";

Object.defineProperty(exports, "__esModule", { value: true });
/**
 * Removes the node and keep all children in place, return the parentNode where the children are attached
 * @param node the node to remove
 */
function unwrap(node) {
    // Unwrap requires a parentNode
    var parentNode = node ? node.parentNode : null;
    if (!parentNode) {
        return null;
    }
    while (node.firstChild) {
        parentNode.insertBefore(node.firstChild, node);
    }
    parentNode.removeChild(node);
    return parentNode;
}
exports.default = unwrap;


/***/ }),
/* 103 */
/***/ (function(module, exports, __webpack_require__) {

"use strict";

Object.defineProperty(exports, "__esModule", { value: true });
/**
 * Split parent node of the given node before/after the given node.
 * When a parent node contains [A,B,C] and pass B as the given node,
 * If split before, the new nodes will be [A][B,C] and returns [A];
 * otherwise, it will be [A,B][C] and returns [C].
 * @param node The node to split before/after
 * @param splitBefore Whether split before or after
 * @returns The new parent node
 */
function splitParentNode(node, splitBefore) {
    var parentNode = node.parentNode;
    var newParent = parentNode.cloneNode(false /*deep*/);
    if (splitBefore) {
        while (parentNode.firstChild && parentNode.firstChild != node) {
            newParent.appendChild(parentNode.firstChild);
        }
    }
    else {
        while (node.nextSibling) {
            newParent.appendChild(node.nextSibling);
        }
    }
    if (newParent.firstChild) {
        parentNode.parentNode.insertBefore(newParent, splitBefore ? parentNode : parentNode.nextSibling);
    }
    else {
        newParent = null;
    }
    return newParent;
}
exports.default = splitParentNode;


/***/ }),
/* 104 */
/***/ (function(module, exports, __webpack_require__) {

"use strict";

Object.defineProperty(exports, "__esModule", { value: true });
var VISIBLE_ELEMENT_SELECTORS = ['table', 'img', 'li'];
var ZERO_WIDTH_SPACE = '\u200b';
/**
 * Check if a given node has no visible content
 * @param node The node to check
 * @param trimContent Whether trim the text content so that spaces will be treated as empty.
 * Default value is false
 * @returns True if there isn't any visible element inside node, otherwise false
 */
function isNodeEmpty(node, trimContent) {
    if (node.nodeType == 3 /* Text */) {
        return trim(node.nodeValue, trimContent) != '';
    }
    else if (node.nodeType == 1 /* Element */) {
        var element = node;
        var textContent = trim(element.textContent, trimContent);
        if (textContent != '' && textContent != ZERO_WIDTH_SPACE) {
            return false;
        }
        for (var _i = 0, VISIBLE_ELEMENT_SELECTORS_1 = VISIBLE_ELEMENT_SELECTORS; _i < VISIBLE_ELEMENT_SELECTORS_1.length; _i++) {
            var selector = VISIBLE_ELEMENT_SELECTORS_1[_i];
            if (element.querySelectorAll(selector).length > 0) {
                return false;
            }
        }
    }
    return true;
}
exports.default = isNodeEmpty;
function trim(s, trim) {
    s = s.replace(ZERO_WIDTH_SPACE, '');
    return trim ? s.trim() : s;
}


/***/ }),
/* 105 */
/***/ (function(module, exports, __webpack_require__) {

"use strict";

Object.defineProperty(exports, "__esModule", { value: true });
var getComputedStyle_1 = __webpack_require__(22);
var getTagOfNode_1 = __webpack_require__(6);
/**
 * Change tag of ab HTML Element to a new one, and replace it from DOM tree
 * @param element The element to change tag
 * @param newTag New tag to change to
 * @returns The new Node with new tag
 */
function changeElementTag(element, newTag) {
    var newElement = element.ownerDocument.createElement(newTag);
    for (var i = 0; i < element.attributes.length; i++) {
        var attr = element.attributes[i];
        newElement.setAttribute(attr.name, attr.value);
    }
    while (element.firstChild) {
        newElement.appendChild(element.firstChild);
    }
    if (getTagOfNode_1.default(element) == 'P') {
        var styles = getComputedStyle_1.default(element, ['margin-top', 'margin-bottom']);
        newElement.style.marginTop = styles[0];
        newElement.style.marginBottom = styles[1];
    }
    if (element.parentNode) {
        element.parentNode.replaceChild(newElement, element);
    }
    return newElement;
}
exports.default = changeElementTag;


/***/ }),
/* 106 */
/***/ (function(module, exports, __webpack_require__) {

"use strict";

Object.defineProperty(exports, "__esModule", { value: true });
/**
 * Apply format to an HTML element
 * @param element The HTML element to apply format to
 * @param format The format to apply
 */
function applyFormat(element, format) {
    if (format) {
        var elementStyle = element.style;
        var fontFamily = format.fontFamily, fontSize = format.fontSize, textColor = format.textColor, backgroundColor = format.backgroundColor, bold = format.bold, italic = format.italic, underline = format.underline;
        if (fontFamily) {
            elementStyle.fontFamily = fontFamily;
        }
        if (fontSize) {
            elementStyle.fontSize = fontSize;
        }
        if (textColor) {
            elementStyle.color = textColor;
        }
        if (backgroundColor) {
            elementStyle.backgroundColor = backgroundColor;
        }
        if (bold) {
            elementStyle.fontWeight = 'bold';
        }
        if (italic) {
            elementStyle.fontStyle = 'italic';
        }
        if (underline) {
            elementStyle.textDecoration = 'underline';
        }
    }
}
exports.default = applyFormat;


/***/ }),
/* 107 */
/***/ (function(module, exports, __webpack_require__) {

"use strict";

Object.defineProperty(exports, "__esModule", { value: true });
var getFirstLastInlineElement_1 = __webpack_require__(20);
var getLeafNode_1 = __webpack_require__(21);
var getBlockElementAtNode_1 = __webpack_require__(7);
// This provides scoper for traversing the entire editor body starting from the beginning
var BodyScoper = /** @class */ (function () {
    function BodyScoper(rootNode) {
        this.rootNode = rootNode;
    }
    // Get the start block element
    BodyScoper.prototype.getStartBlockElement = function () {
        return getBlockElementAtNode_1.default(this.rootNode, getLeafNode_1.getFirstLeafNode(this.rootNode));
    };
    // Get the first inline element in the editor
    BodyScoper.prototype.getStartInlineElement = function () {
        return getFirstLastInlineElement_1.getFirstInlineElement(this.rootNode);
    };
    // Since the scope is global, all blocks under the root node are in scope
    BodyScoper.prototype.isBlockInScope = function (blockElement) {
        return this.rootNode.contains(blockElement.getStartNode());
    };
    // Since we're at body scope, inline elements never need to be trimmed
    BodyScoper.prototype.trimInlineElement = function (inlineElement) {
        return inlineElement;
    };
    return BodyScoper;
}());
exports.default = BodyScoper;


/***/ }),
/* 108 */
/***/ (function(module, exports, __webpack_require__) {

"use strict";

Object.defineProperty(exports, "__esModule", { value: true });
var PartialInlineElement_1 = __webpack_require__(13);
var getBlockElementAtNode_1 = __webpack_require__(7);
var getInlineElementBeforeAfter_1 = __webpack_require__(44);
/**
 * This is selection scoper that provide a start inline as the start of the selection
 * and checks if a block falls in the selection (isBlockInScope)
 * last trimInlineElement to trim any inline element to return a partial that falls in the selection
 */
var SelectionScoper = /** @class */ (function () {
    /**
     * Create a new instance of SelectionScoper class
     * @param rootNode The root node of the content
     * @param range The selection range to scope to
     */
    function SelectionScoper(rootNode, range) {
        this.rootNode = rootNode;
        this.range = range;
        this.range = this.range.normalize();
    }
    /**
     * Provide a start block as the first block after the cursor
     */
    SelectionScoper.prototype.getStartBlockElement = function () {
        if (!this.startBlock) {
            this.startBlock = getBlockElementAtNode_1.default(this.rootNode, this.range.start.node);
        }
        return this.startBlock;
    };
    /**
     * Provide a start inline as the first inline after the cursor
     */
    SelectionScoper.prototype.getStartInlineElement = function () {
        if (!this.startInline) {
            this.calculateStartEndInline();
        }
        return this.startInline;
    };
    /**
     * Checks if a block completely falls in the selection
     */
    SelectionScoper.prototype.isBlockInScope = function (blockElement) {
        if (!blockElement) {
            return false;
        }
        if (!this.startInline || !this.endInline) {
            this.calculateStartEndInline();
        }
        var inScope = false;
        var selStartBlock = this.getStartBlockElement();
        if (this.range.collapsed) {
            inScope = selStartBlock && selStartBlock.equals(blockElement);
        }
        else {
            var selEndBlock = getBlockElementAtNode_1.default(this.rootNode, this.range.end.node);
            // There are three cases that are considered as "block in scope"
            // 1) The start of selection falls on the block
            // 2) The end of selection falls on the block
            // 3) the block falls in-between selection start and end
            inScope =
                selStartBlock &&
                    selEndBlock &&
                    (blockElement.equals(selStartBlock) ||
                        blockElement.equals(selEndBlock) ||
                        (blockElement.isAfter(selStartBlock) && selEndBlock.isAfter(blockElement)));
        }
        return inScope;
    };
    /**
     * Trim an incoming inline. If it falls completely outside selection, return null
     * otherwise return a partial that represents the portion that falls in the selection
     */
    SelectionScoper.prototype.trimInlineElement = function (inlineElement) {
        // Always return null for collapsed selection
        if (!inlineElement || this.range.collapsed) {
            return null;
        }
        if (!this.startInline || !this.endInline) {
            this.calculateStartEndInline();
        }
        var trimmedInline;
        if (inlineElement && this.startInline && this.endInline) {
            // Start with the decorated inline, and trim first by startInline, and then endInline
            // if we end up getting a trimmed trimmedstartPosition or trimmedendPosition, we know the new element
            // has to be partial. otherwise return a full inline
            var decoratedInline = void 0;
            var trimmedStartPosition = void 0;
            var trimmedEndPosition = void 0;
            // First unwrap inlineElement if it is partial
            if (inlineElement instanceof PartialInlineElement_1.default) {
                decoratedInline = inlineElement.getDecoratedInline();
                trimmedStartPosition = inlineElement.isStartPartial()
                    ? inlineElement.getStartPosition()
                    : null;
                trimmedEndPosition = inlineElement.isEndPartial()
                    ? inlineElement.getEndPosition()
                    : null;
            }
            else {
                decoratedInline = inlineElement;
            }
            // Trim by start point
            if (this.startInline.isAfter(decoratedInline)) {
                // Out of scope
                decoratedInline = null;
            }
            else if (decoratedInline.getContainerNode() == this.startInline.getContainerNode() &&
                this.startInline instanceof PartialInlineElement_1.default &&
                this.startInline.isStartPartial()) {
                // On same container, and startInline is a partial, compare start point
                if (!trimmedStartPosition ||
                    this.startInline.getStartPosition().isAfter(trimmedStartPosition)) {
                    // selection start is after the element, use selection start's as new start point
                    trimmedStartPosition = this.startInline.getStartPosition();
                }
            }
            // Trim by the end point
            if (decoratedInline != null) {
                if (decoratedInline.isAfter(this.endInline)) {
                    // Out of scope
                    decoratedInline = null;
                }
                else if (decoratedInline.getContainerNode() == this.endInline.getContainerNode() &&
                    this.endInline instanceof PartialInlineElement_1.default &&
                    this.endInline.isEndPartial()) {
                    // On same container, and endInline is a partial, compare end point
                    if (!trimmedEndPosition ||
                        trimmedEndPosition.isAfter(this.endInline.getEndPosition())) {
                        // selection end is before the element, use selection end's as new end point
                        trimmedEndPosition = this.endInline.getEndPosition();
                    }
                }
            }
            // Conclusion
            if (decoratedInline != null) {
                // testing following conditions:
                // 1) both points are null, means it is full node, no need to decorate
                // 2) both points are not null and they actually point to same point, this isn't an invalid inline element, set null
                // 3) rest, create a new partial inline element
                if (!trimmedStartPosition && !trimmedEndPosition) {
                    trimmedInline = decoratedInline;
                }
                else {
                    trimmedInline =
                        trimmedStartPosition &&
                            trimmedEndPosition &&
                            trimmedStartPosition.equalTo(trimmedEndPosition)
                            ? null
                            : new PartialInlineElement_1.default(decoratedInline, trimmedStartPosition, trimmedEndPosition);
                }
            }
        }
        return trimmedInline;
    };
    /**
     * calculate start and end inline element
     */
    SelectionScoper.prototype.calculateStartEndInline = function () {
        // Compute the start point
        this.startInline = getInlineElementBeforeAfter_1.getInlineElementAfter(this.rootNode, this.range.start);
        if (this.range.collapsed) {
            // For collapsed range, set end to be same as start
            this.endInline = this.startInline;
        }
        else {
            // For non-collapsed range, get same for end point
            this.endInline = getInlineElementBeforeAfter_1.getInlineElementBefore(this.rootNode, this.range.end);
            // it is possible that start and end points to same inline element, which
            // is often the case where users select partial text of a text node
            // in that case, we want to fix startInline and endInline to be a partial inline element
            if (this.startInline &&
                this.endInline &&
                this.startInline.getContainerNode() == this.endInline.getContainerNode()) {
                var fromPosition = void 0;
                var decoratedInline = void 0;
                if (this.startInline instanceof PartialInlineElement_1.default) {
                    fromPosition = this.startInline.getStartPosition();
                    decoratedInline = this.startInline.getDecoratedInline();
                }
                else {
                    decoratedInline = this.startInline;
                }
                var toPosition = this.endInline instanceof PartialInlineElement_1.default
                    ? this.endInline.getEndPosition()
                    : null;
                this.startInline = this.endInline =
                    !fromPosition && !toPosition
                        ? decoratedInline
                        : new PartialInlineElement_1.default(decoratedInline, fromPosition, toPosition);
            }
        }
    };
    return SelectionScoper;
}());
exports.default = SelectionScoper;


/***/ }),
/* 109 */
/***/ (function(module, exports, __webpack_require__) {

"use strict";

Object.defineProperty(exports, "__esModule", { value: true });
var getBlockElementAtNode_1 = __webpack_require__(7);
var getInlineElementBeforeAfter_1 = __webpack_require__(44);
/**
 * This provides traversing content in a selection start block
 * This is commonly used for those cursor context sensitive plugin,
 * they want to know text being typed at cursor
 * This provides a scope for parsing from cursor position up to begin of the selection block
 */
var BlockScoper = /** @class */ (function () {
    function BlockScoper(rootNode, position, startPosition) {
        this.rootNode = rootNode;
        this.position = position;
        this.startPosition = startPosition;
        this.position = this.position.normalize();
        this.block = getBlockElementAtNode_1.default(rootNode, this.position.node);
    }
    /**
     * Get the start block element
     */
    BlockScoper.prototype.getStartBlockElement = function () {
        return this.block;
    };
    /**
     * Get the start inline element
     * The start inline refers to inline before the selection start
     *  The reason why we choose the one before rather after is, when cursor is at the end of a paragragh,
     * the one after likely will point to inline in next paragragh which may be null if the cursor is at bottom of editor
     */
    BlockScoper.prototype.getStartInlineElement = function () {
        var startInline;
        if (this.block) {
            switch (this.startPosition) {
                case 0 /* Begin */:
                    startInline = this.block.getFirstInlineElement();
                    break;
                case 1 /* End */:
                    startInline = this.block.getLastInlineElement();
                    break;
                case 2 /* SelectionStart */:
                    // Get the inline before selection start point, and ensure it falls in the selection block
                    startInline = getInlineElementBeforeAfter_1.getInlineElementAfter(this.rootNode, this.position);
                    if (startInline && !this.block.contains(startInline)) {
                        startInline = null;
                    }
                    break;
            }
        }
        return startInline;
    };
    /**
     * This is special case to support when startInlineElement is null
     * startInlineElement being null can happen when cursor is in the end of block. In that case, there
     * isn't anything after the cursor so you get a null startInlineElement. The scoper works together
     * with content traverser. When users ask for a previous inline element and content traverser sees
     * a null startInline element, it will fall back to call this getInlineElementBeforeStart to get a
     * a previous inline element
     */
    BlockScoper.prototype.getInlineElementBeforeStart = function () {
        var inlineBeforeStart;
        if (this.block && this.startPosition == 2 /* SelectionStart */) {
            // Get the inline before selection start point, and ensure it falls in the selection block
            inlineBeforeStart = getInlineElementBeforeAfter_1.getInlineElementBefore(this.rootNode, this.position);
            if (inlineBeforeStart && !this.block.contains(inlineBeforeStart)) {
                inlineBeforeStart = null;
            }
        }
        return inlineBeforeStart;
    };
    /**
     * Check if the given block element is in current scope
     * @param blockElement The block element to check
     */
    BlockScoper.prototype.isBlockInScope = function (blockElement) {
        return this.block && blockElement ? this.block.equals(blockElement) : false;
    };
    /**
     * Trim the incoming inline element, and return an inline element
     * This just tests and return the inline element if it is in block
     * This is a block scoper, which is not like selection scoper where it may cut an inline element in half
     * A block scoper does not cut an inline in half
     */
    BlockScoper.prototype.trimInlineElement = function (inlineElement) {
        return this.block && inlineElement && this.block.contains(inlineElement) ? inlineElement : null;
    };
    return BlockScoper;
}());
exports.default = BlockScoper;


/***/ }),
/* 110 */
/***/ (function(module, exports, __webpack_require__) {

"use strict";

Object.defineProperty(exports, "__esModule", { value: true });
var getNextPreviousInlineElement_1 = __webpack_require__(49);
var getNextPreviousBlockElement_1 = __webpack_require__(45);
var BlockScoper_1 = __webpack_require__(109);
var SelectionScoper_1 = __webpack_require__(108);
var BodyScoper_1 = __webpack_require__(107);
/**
 * The provides traversing of content inside editor.
 * There are two ways to traverse, block by block, or inline element by inline element
 * Block and inline traversing is independent from each other, meanning if you traverse block by block, it does not change
 * the current inline element position
 */
var ContentTraverser = /** @class */ (function () {
    /**
     * Create a new instance of ContentTraverser class
     * @param rootNode Root node of the content
     * @param scope The scope type, can be Body, Block, Selection
     * @param range A range used for scope the content. This can be null when scope set to ContentScope.Body
     * @param position Position type, must be set when scope is set to Block. The value can be Begin, End, SelectionStart
     */
    function ContentTraverser(rootNode, scope, range, position) {
        this.rootNode = rootNode;
        switch (scope) {
            case 0 /* Block */:
                this.scoper = new BlockScoper_1.default(rootNode, range.start, position);
                break;
            case 1 /* Selection */:
                this.scoper = new SelectionScoper_1.default(rootNode, range);
                break;
            case 2 /* Body */:
                this.scoper = new BodyScoper_1.default(rootNode);
                break;
        }
    }
    Object.defineProperty(ContentTraverser.prototype, "currentBlockElement", {
        /**
         * Get current block
         */
        get: function () {
            // Prepare currentBlock from the scoper
            if (!this.currentBlock) {
                this.currentBlock = this.scoper.getStartBlockElement();
            }
            return this.currentBlock;
        },
        enumerable: true,
        configurable: true
    });
    /**
     * Get next block element
     */
    ContentTraverser.prototype.getNextBlockElement = function () {
        var thisBlock = this.currentBlockElement;
        var nextBlock = thisBlock ? getNextPreviousBlockElement_1.getNextBlockElement(this.rootNode, thisBlock) : null;
        // Make sure this is right block:
        // 1) the block is in scope per scoper
        // 2) the block is after the current block
        // Then:
        // 1) Re-position current block to newly found block
        if (nextBlock && this.scoper.isBlockInScope(nextBlock) && nextBlock.isAfter(thisBlock)) {
            this.currentBlock = nextBlock;
            return this.currentBlock;
        }
        return null;
    };
    /**
     * Get previous block element
     */
    ContentTraverser.prototype.getPreviousBlockElement = function () {
        var thisBlock = this.currentBlockElement;
        var previousBlock = thisBlock ? getNextPreviousBlockElement_1.getPreviousBlockElement(this.rootNode, thisBlock) : null;
        // Make sure this is right block:
        // 1) the block is in scope per scoper
        // 2) the block is before the current block
        // Then:
        // 1) Re-position current block to newly found block
        if (previousBlock &&
            this.scoper.isBlockInScope(previousBlock) &&
            thisBlock.isAfter(previousBlock)) {
            this.currentBlock = previousBlock;
            return this.currentBlock;
        }
        return null;
    };
    Object.defineProperty(ContentTraverser.prototype, "currentInlineElement", {
        /**
         * Current inline element getter
         */
        get: function () {
            // Retrieve a start inline from scoper
            if (!this.currentInline) {
                this.currentInline = this.scoper.getStartInlineElement();
            }
            return this.currentInline;
        },
        enumerable: true,
        configurable: true
    });
    /**
     * Get next inline element
     */
    ContentTraverser.prototype.getNextInlineElement = function () {
        var thisInline = this.currentInlineElement;
        var nextInline;
        if (thisInline) {
            nextInline = getNextPreviousInlineElement_1.getNextInlineElement(this.rootNode, thisInline);
        }
        else {
            nextInline = this.scoper.getInlineElementAfterStart
                ? this.scoper.getInlineElementAfterStart()
                : null;
        }
        // For inline, we need to make sure:
        // 1) it is really next to current, unless current is null
        // 2) pass on the new inline to this.scoper to do the triming and we still get back an inline
        // Then
        // 1) re-position current inline
        if (nextInline &&
            (!thisInline || nextInline.isAfter(thisInline)) &&
            (nextInline = this.scoper.trimInlineElement(nextInline))) {
            this.currentInline = nextInline;
            return this.currentInline;
        }
        return null;
    };
    /**
     * Get previous inline element
     */
    ContentTraverser.prototype.getPreviousInlineElement = function () {
        var thisInline = this.currentInlineElement;
        var previousInline;
        if (thisInline) {
            previousInline = getNextPreviousInlineElement_1.getPreviousInlineElement(this.rootNode, thisInline);
        }
        else {
            previousInline = this.scoper.getInlineElementBeforeStart
                ? this.scoper.getInlineElementBeforeStart()
                : null;
        }
        // For inline, we need to make sure:
        // 1) it is really previous to current
        // 2) pass on the new inline to this.scoper to do the trimming and we still get back an inline
        // Then
        // 1) re-position current inline
        if (previousInline &&
            (!thisInline || thisInline.isAfter(previousInline)) &&
            (previousInline = this.scoper.trimInlineElement(previousInline))) {
            this.currentInline = previousInline;
            return this.currentInline;
        }
        return null;
    };
    return ContentTraverser;
}());
exports.default = ContentTraverser;


/***/ }),
/* 111 */
/***/ (function(module, exports, __webpack_require__) {

"use strict";

Object.defineProperty(exports, "__esModule", { value: true });
// Max stack size that cannot be exceeded. When exceeded, old undo history will be dropped
// to keep size under limit. This is kept at 10MB
var MAXSIZELIMIT = 10000000;
var UndoSnapshots = /** @class */ (function () {
    function UndoSnapshots(maxSize) {
        if (maxSize === void 0) { maxSize = MAXSIZELIMIT; }
        this.maxSize = maxSize;
        this.snapshots = [];
        this.totalSize = 0;
        this.currentIndex = -1;
    }
    UndoSnapshots.prototype.canMove = function (delta) {
        var newIndex = this.currentIndex + delta;
        return newIndex >= 0 && newIndex < this.snapshots.length;
    };
    UndoSnapshots.prototype.move = function (delta) {
        if (this.canMove(delta)) {
            this.currentIndex += delta;
            return this.snapshots[this.currentIndex];
        }
        else {
            return null;
        }
    };
    UndoSnapshots.prototype.addSnapshot = function (snapshot) {
        if (this.currentIndex < 0 || snapshot != this.snapshots[this.currentIndex]) {
            this.clearRedo();
            this.snapshots.push(snapshot);
            this.currentIndex++;
            this.totalSize += snapshot.length;
            var removeCount = 0;
            while (removeCount < this.snapshots.length && this.totalSize > this.maxSize) {
                this.totalSize -= this.snapshots[removeCount].length;
                removeCount++;
            }
            if (removeCount > 0) {
                this.snapshots.splice(0, removeCount);
                this.currentIndex -= removeCount;
            }
        }
    };
    UndoSnapshots.prototype.clearRedo = function () {
        if (this.canMove(1)) {
            var removedSize = 0;
            for (var i = this.currentIndex + 1; i < this.snapshots.length; i++) {
                removedSize += this.snapshots[i].length;
            }
            this.snapshots.splice(this.currentIndex + 1);
            this.totalSize -= removedSize;
        }
    };
    return UndoSnapshots;
}());
exports.default = UndoSnapshots;


/***/ }),
/* 112 */
/***/ (function(module, exports, __webpack_require__) {

"use strict";

Object.defineProperty(exports, "__esModule", { value: true });
var Undo_1 = __webpack_require__(55);
var roosterjs_editor_dom_1 = __webpack_require__(0);
var EditorCore = {
    create: function (contentDiv, options) {
        return {
            contentDiv: contentDiv,
            document: contentDiv.ownerDocument,
            defaultFormat: calcDefaultFormat(contentDiv, options.defaultFormat),
            customData: {},
            cachedRange: null,
            undo: options.undo || new Undo_1.default(),
            suspendAddingUndoSnapshot: false,
            plugins: (options.plugins || []).filter(function (plugin) { return !!plugin; }),
        };
    },
};
exports.default = EditorCore;
function calcDefaultFormat(node, baseFormat) {
    baseFormat = baseFormat || {};
    var computedStyle = roosterjs_editor_dom_1.getComputedStyle(node);
    return {
        fontFamily: baseFormat.fontFamily || computedStyle[0],
        fontSize: baseFormat.fontSize || computedStyle[1],
        textColor: baseFormat.textColor || computedStyle[2],
        backgroundColor: baseFormat.backgroundColor || computedStyle[3],
        bold: baseFormat.bold,
        italic: baseFormat.italic,
        underline: baseFormat.underline,
    };
}


/***/ }),
/* 113 */
/***/ (function(module, exports, __webpack_require__) {

"use strict";

Object.defineProperty(exports, "__esModule", { value: true });
var EditorCore_1 = __webpack_require__(112);
var formatWithUndo_1 = __webpack_require__(101);
var attachDomEvent_1 = __webpack_require__(100);
var BrowserData_1 = __webpack_require__(26);
var focus_1 = __webpack_require__(41);
var getLiveRange_1 = __webpack_require__(12);
var hasFocus_1 = __webpack_require__(18);
var insertNode_1 = __webpack_require__(99);
var select_1 = __webpack_require__(11);
var triggerEvent_1 = __webpack_require__(42);
var roosterjs_editor_dom_1 = __webpack_require__(0);
var IS_IE_OR_EDGE = BrowserData_1.default.isIE || BrowserData_1.default.isEdge;
var Editor = /** @class */ (function () {
    /**
     * Creates an instance of Editor
     * @param contentDiv The DIV HTML element which will be the container element of editor
     * @param options An optional options object to customize the editor
     */
    function Editor(contentDiv, options) {
        if (options === void 0) { options = {}; }
        var _this = this;
        // Check if user is typing right under the content div
        // When typing goes directly under content div, many things can go wrong
        // We fix it by wrapping it with a div and reposition cursor within the div
        // TODO: we only fix the case when selection is collapsed
        // When selection is not collapsed, i.e. users press ctrl+A, and then type
        // We don't have a good way to fix that for the moment
        this.onKeyPress = function () {
            var range = _this.getSelectionRange();
            var focusNode;
            if (range.collapsed &&
                (focusNode = range.start.node) &&
                (focusNode == _this.core.contentDiv ||
                    (focusNode.nodeType == 3 /* Text */ &&
                        focusNode.parentNode == _this.core.contentDiv))) {
                var blockElement = roosterjs_editor_dom_1.getBlockElementAtNode(_this.core.contentDiv, range.start.node);
                if (!blockElement) {
                    // Only reason we don't get the selection block is that we have an empty content div
                    // which can happen when users removes everything (i.e. select all and DEL, or backspace from very end to begin)
                    // The fix is to add a DIV wrapping, apply default format and move cursor over
                    var nodes = roosterjs_editor_dom_1.fromHtml('<div><br></div>', _this.core.document);
                    var element = _this.core.contentDiv.appendChild(nodes[0]);
                    roosterjs_editor_dom_1.applyFormat(element, _this.core.defaultFormat);
                    // element points to a wrapping node we added "<div><br></div>". We should move the selection left to <br>
                    _this.select(element.firstChild, 0);
                }
                else if (blockElement.getStartNode().parentNode == blockElement.getEndNode().parentNode) {
                    // Only fix the balanced start-end block where start and end node is under same parent
                    // The focus node could be pointing to the content div, normalize it to have it point to a child first
                    var focusOffset = range.start.offset;
                    var element = roosterjs_editor_dom_1.wrap(blockElement.getContentNodes());
                    if (roosterjs_editor_dom_1.getTagOfNode(blockElement.getStartNode()) == 'BR') {
                        // if the block is just BR, apply default format
                        // Otherwise, leave it as it is as we don't want to change the style for existing data
                        roosterjs_editor_dom_1.applyFormat(element, _this.core.defaultFormat);
                    }
                    // Last restore the selection using the normalized editor point
                    _this.select(new roosterjs_editor_dom_1.Position(focusNode, focusOffset).normalize());
                }
            }
        };
        // 1. Make sure all parameters are valid
        if (roosterjs_editor_dom_1.getTagOfNode(contentDiv) != 'DIV') {
            throw new Error('contentDiv must be an HTML DIV element');
        }
        // 2. Store options values to local variables
        this.core = EditorCore_1.default.create(contentDiv, options);
        this.disableRestoreSelectionOnFocus = options.disableRestoreSelectionOnFocus;
        this.omitContentEditable = options.omitContentEditableAttributeChanges;
        this.defaultRange = this.createDefaultRange();
        // 3. Initialize plugins
        this.core.plugins.forEach(function (plugin) { return plugin.initialize(_this); });
        // 4. Ensure initial content and its format
        this.ensureInitialContent(options.initialContent);
        // 5. Initialize undo service
        this.core.undo.initialize(this);
        this.core.plugins.push(this.core.undo);
        // 6. Create event handler to bind DOM events
        this.createEventHandlers();
        // 7. Finally make the container editable and set its selection styles
        if (!this.omitContentEditable) {
            contentDiv.setAttribute('contenteditable', 'true');
            var styles = contentDiv.style;
            styles.userSelect = styles.msUserSelect = styles.webkitUserSelect = 'text';
        }
        // 8. Disable these operations for firefox since its behavior is usually wrong
        // Catch any possible exception since this should not block the initialization of editor
        try {
            this.core.document.execCommand('enableObjectResizing', false, false);
            this.core.document.execCommand('enableInlineTableEditing', false, false);
        }
        catch (e) { }
    }
    /**
     * Dispose this editor, dispose all plugins and custom data
     */
    Editor.prototype.dispose = function () {
        this.core.plugins.forEach(function (plugin) {
            plugin.dispose();
        });
        this.eventDisposers.forEach(function (disposer) { return disposer(); });
        this.eventDisposers = null;
        for (var _i = 0, _a = Object.keys(this.core.customData); _i < _a.length; _i++) {
            var key = _a[_i];
            var data = this.core.customData[key];
            if (data && data.disposer) {
                data.disposer(data.value);
            }
            delete this.core.customData[key];
        }
        if (!this.omitContentEditable) {
            var styles = this.core.contentDiv.style;
            styles.userSelect = styles.msUserSelect = styles.webkitUserSelect = '';
            this.core.contentDiv.removeAttribute('contenteditable');
        }
        this.core = null;
    };
    /**
     * Get whether this editor is disposed
     * @returns True if editor is disposed, otherwise false
     */
    Editor.prototype.isDisposed = function () {
        return !this.core;
    };
    //#region Node API
    /**
     * Insert node into editor
     * @param node The node to insert
     * @param option Insert options. Default value is:
     *  position: ContentPosition.SelectionStart
     *  updateCursor: true
     *  replaceSelection: true
     *  insertOnNewLine: false
     * @returns true if node is inserted. Otherwise false
     */
    Editor.prototype.insertNode = function (node, option) {
        return node ? insertNode_1.default(this.core, node, option) : false;
    };
    /**
     * Delete a node from editor content
     * @param node The node to delete
     * @returns true if node is deleted. Otherwise false
     */
    Editor.prototype.deleteNode = function (node) {
        // Only remove the node when it falls within editor
        if (this.contains(node)) {
            node.parentNode.removeChild(node);
            return true;
        }
        return false;
    };
    /**
     * Replace a node in editor content with another node
     * @param existingNode The existing node to be replaced
     * @param new node to replace to
     * @returns true if node is replaced. Otherwise false
     */
    Editor.prototype.replaceNode = function (existingNode, toNode) {
        // Only replace the node when it falls within editor
        if (toNode && this.contains(existingNode)) {
            existingNode.parentNode.replaceChild(toNode, existingNode);
            return true;
        }
        return false;
    };
    /**
     * Get BlockElement at given node
     * @param node The node to create InlineElement
     * @requires The BlockElement result
     */
    Editor.prototype.getBlockElementAtNode = function (node) {
        return roosterjs_editor_dom_1.getBlockElementAtNode(this.core.contentDiv, node);
    };
    /**
     * Check if the node falls in the editor content
     * @param node The node to check
     * @returns True if the given node is in editor content, otherwise false
     */
    Editor.prototype.contains = function (node) {
        return roosterjs_editor_dom_1.contains(this.core.contentDiv, node);
    };
    //#endregion
    //#region Content API
    /**
     * Check whether the editor contains any visible content
     * @param trim Whether trime the content string before check. Default is false
     * @returns True if there's no visible content, otherwise false
     */
    Editor.prototype.isEmpty = function (trim) {
        return roosterjs_editor_dom_1.isNodeEmpty(this.core.contentDiv, trim);
    };
    /**
     * Get current editor content as HTML string
     * @param triggerExtractContentEvent Whether trigger ExtractContent event to all plugins
     * before return. Use this parameter to remove any temporary content added by plugins.
     * @returns HTML string representing current editor content
     */
    Editor.prototype.getContent = function (triggerExtractContentEvent) {
        if (triggerExtractContentEvent === void 0) { triggerExtractContentEvent = true; }
        var content = this.core.contentDiv.innerHTML;
        if (triggerExtractContentEvent) {
            var extractContentEvent = {
                eventType: 7 /* ExtractContent */,
                content: content,
            };
            this.triggerEvent(extractContentEvent, true /*broadcast*/);
            content = extractContentEvent.content;
        }
        return content;
    };
    /**
     * Get plain text content inside editor
     * @returns The text content inside editor
     */
    Editor.prototype.getTextContent = function () {
        return this.core.contentDiv.innerText;
    };
    /**
     * Set HTML content to this editor. All existing content will be replaced. A ContentChanged event will be triggered
     * @param content HTML content to set in
     */
    Editor.prototype.setContent = function (content) {
        this.core.contentDiv.innerHTML = content || '';
        this.triggerContentChangedEvent();
    };
    /**
     * Insert HTML content into editor
     * @param HTML content to insert
     * @param option Insert options. Default value is:
     *  position: ContentPosition.SelectionStart
     *  updateCursor: true
     *  replaceSelection: true
     *  insertOnNewLine: false
     */
    Editor.prototype.insertContent = function (content, option) {
        if (content) {
            var allNodes = roosterjs_editor_dom_1.fromHtml(content, this.core.document);
            // If it is to insert on new line, and there are more than one node in the collection, wrap all nodes with
            // a parent DIV before calling insertNode on each top level sub node. Otherwise, every sub node may get wrapped
            // separately to show up on its own line
            if (option && option.insertOnNewLine && allNodes.length > 0) {
                allNodes = [roosterjs_editor_dom_1.wrap(allNodes)];
            }
            for (var i = 0; i < allNodes.length; i++) {
                this.insertNode(allNodes[i], option);
            }
        }
    };
    /**
     * DOM query nodes in editor
     * @param selector Selector string to query
     * @returns Node list of the query result
     */
    Editor.prototype.queryNodes = function (selector) {
        var nodes = this.core.contentDiv.querySelectorAll(selector);
        return Array.apply(null, nodes);
    };
    //#endregion
    //#region Focus and Selection
    Editor.prototype.getSelectionRange = function () {
        return new roosterjs_editor_dom_1.SelectionRange(getLiveRange_1.default(this.core) || this.core.cachedRange || this.defaultRange);
    };
    /**
     * Check if focus is in editor now
     * @returns true if focus is in editor, otherwise false
     */
    Editor.prototype.hasFocus = function () {
        return hasFocus_1.default(this.core);
    };
    /**
     * Focus to this editor, the selection was restored to where it was before, no unexpected scroll.
     */
    Editor.prototype.focus = function () {
        focus_1.default(this.core);
    };
    Editor.prototype.select = function (arg1, arg2, arg3, arg4) {
        return select_1.default(this.core, arg1, arg2, arg3, arg4);
    };
    //#endregion
    //#region EVENT API
    /**
     * Add a custom DOM event handler to handle events not handled by roosterjs.
     * Caller need to take the responsibility to dispose the handler properly
     * @param eventName DOM event name to handle
     * @param handler Handler callback
     * @returns A dispose function. Call the function to dispose this event handler
     */
    Editor.prototype.addDomEventHandler = function (eventName, handler) {
        return attachDomEvent_1.default(this.core, eventName, null /*pluginEventType*/, handler);
    };
    /**
     * Trigger an event to be dispatched to all plugins
     * @param pluginEvent The event object to trigger
     * @param broadcast indicates if the event needs to be dispatched to all plugins
     * True means to all, false means to allow exclusive handling from one plugin unless no one wants that
     */
    Editor.prototype.triggerEvent = function (pluginEvent, broadcast) {
        if (broadcast === void 0) { broadcast = true; }
        triggerEvent_1.default(this.core, pluginEvent, broadcast);
    };
    /**
     * Trigger a ContentChangedEvent
     * @param source Source of this event, by default is 'SetContent'
     * @param data additional data for this event
     */
    Editor.prototype.triggerContentChangedEvent = function (source, data) {
        if (source === void 0) { source = "SetContent" /* SetContent */; }
        this.triggerEvent({
            eventType: 6 /* ContentChanged */,
            source: source,
            data: data,
        });
    };
    //#endregion
    //#region Undo API
    /**
     * Undo last edit operation
     */
    Editor.prototype.undo = function () {
        this.focus();
        this.core.undo.undo();
    };
    /**
     * Redo next edit operation
     */
    Editor.prototype.redo = function () {
        this.focus();
        this.core.undo.redo();
    };
    /**
     * Add undo snapshot, and execute a format callback function, then add another undo snapshot if
     * addsnapshotAfterFormat is set to true, finally trigger ContentChangedEvent with given change source.
     * If this function is called nested, undo snapshot will only be added in the outside one
     * @param callback The callback function to perform formatting
     * @param preserveSelection Set to true to try preserve the selection after format
     * @param addsnapshotAfterFormat Whether should add an undo snapshot after format callback is called
     * @param changeSource The change source to use when fire ContentChangedEvent. Default value is 'Format'
     * If pass null, the event will not be fired.
     * @param dataCallback A callback function to retrieve the data for ContentChangedEvent
     * @param skipAddingUndoAfterFormat Set to true to only add undo snapshot before format. Default value is false
     */
    Editor.prototype.formatWithUndo = function (callback, preserveSelection, changeSource, dataCallback, skipAddingUndoAfterFormat) {
        if (preserveSelection === void 0) { preserveSelection = false; }
        if (changeSource === void 0) { changeSource = "Format" /* Format */; }
        if (skipAddingUndoAfterFormat === void 0) { skipAddingUndoAfterFormat = false; }
        formatWithUndo_1.default(this.core, callback, preserveSelection, skipAddingUndoAfterFormat);
        if (changeSource) {
            this.triggerContentChangedEvent(changeSource, dataCallback ? dataCallback() : null);
        }
    };
    /**
     * Whether there is an available undo snapshot
     */
    Editor.prototype.canUndo = function () {
        return this.core.undo.canUndo();
    };
    /**
     * Whether there is an available redo snapshot
     */
    Editor.prototype.canRedo = function () {
        return this.core.undo.canRedo();
    };
    //#endregion
    //#region Misc
    /**
     * Get document which contains this editor
     * @returns The HTML document which contains this editor
     */
    Editor.prototype.getDocument = function () {
        return this.core.document;
    };
    /**
     * Get custom data related to this editor
     * @param key Key of the custom data
     * @param getter Getter function. If custom data for the given key doesn't exist,
     * call this function to get one and store it.
     * @param disposer An optional disposer function to dispose this custom data when
     * dispose editor.
     */
    Editor.prototype.getCustomData = function (key, getter, disposer) {
        var customData = this.core.customData;
        return (customData[key] = customData[key] || {
            value: getter(),
            disposer: disposer,
        }).value;
    };
    /**
     * Check if editor is in IME input sequence
     * @returns True if editor is in IME input sequence, otherwise false
     */
    Editor.prototype.isInIME = function () {
        return this.inIME;
    };
    /**
     * Get default format of this editor
     * @returns Default format object of this editor
     */
    Editor.prototype.getDefaultFormat = function () {
        return this.core.defaultFormat;
    };
    /**
     * Get a content traverser that can be used to travse content within editor
     * @param scope Content scope type. There are 3 kinds of scoper:
     * 1) SelectionBlockScoper is a block based scoper that restrict traversing within the block where the selection is
     *    it allows traversing from start, end or selection start position
     *    this is commonly used to parse content from cursor as user type up to the begin or end of block
     * 2) SelectionScoper restricts traversing within the selection. It is commonly used for applying style to selection
     * 3) BodyScoper will traverse the entire editor body from the beginning (ignoring the passed in position parameter)
     * @param position Start position of the traverser
     * @returns A content traverser to help travse among InlineElemnt/BlockElement within scope
     */
    Editor.prototype.getContentTraverser = function (scope, position) {
        if (position === void 0) { position = 2 /* SelectionStart */; }
        return new roosterjs_editor_dom_1.ContentTraverser(this.core.contentDiv, scope, this.getSelectionRange(), position);
    };
    //#endregion
    //#region Private functions
    Editor.prototype.createEventHandlers = function () {
        var _this = this;
        this.eventDisposers = [
            attachDomEvent_1.default(this.core, 'keypress', 1 /* KeyPress */, this.onKeyPress),
            attachDomEvent_1.default(this.core, 'keydown', 0 /* KeyDown */),
            attachDomEvent_1.default(this.core, 'keyup', 2 /* KeyUp */),
            attachDomEvent_1.default(this.core, 'mousedown', 4 /* MouseDown */),
            attachDomEvent_1.default(this.core, 'mouseup', 5 /* MouseUp */),
            attachDomEvent_1.default(this.core, 'compositionstart', null, function () { return (_this.inIME = true); }),
            attachDomEvent_1.default(this.core, 'compositionend', 3 /* CompositionEnd */, function () { return (_this.inIME = false); }),
            attachDomEvent_1.default(this.core, 'focus', null, function () {
                // Restore the last saved selection first
                if (_this.core.cachedRange && !_this.disableRestoreSelectionOnFocus) {
                    _this.select(_this.core.cachedRange);
                }
                _this.core.cachedRange = null;
            }),
            attachDomEvent_1.default(this.core, IS_IE_OR_EDGE ? 'beforedeactivate' : 'blur', null, function () {
                _this.core.cachedRange = getLiveRange_1.default(_this.core);
            }),
        ];
    };
    Editor.prototype.ensureInitialContent = function (initialContent) {
        if (initialContent) {
            this.setContent(initialContent);
        }
        else if (this.core.contentDiv.innerHTML != '') {
            this.triggerContentChangedEvent();
        }
        var contentDiv = this.core.contentDiv;
        var firstBlock = roosterjs_editor_dom_1.getBlockElementAtNode(contentDiv, roosterjs_editor_dom_1.getFirstLeafNode(contentDiv));
        var defaultFormatBlockElement;
        if (!firstBlock) {
            // No first block, let's create one
            var nodes = roosterjs_editor_dom_1.fromHtml('<div><br></div>', this.core.document);
            defaultFormatBlockElement = this.core.contentDiv.appendChild(nodes[0]);
        }
        else if (firstBlock instanceof roosterjs_editor_dom_1.NodeBlockElement) {
            // There is a first block and it is a Node (P, DIV etc.) block
            // Check if it is empty block and apply default format if so
            if (roosterjs_editor_dom_1.isNodeEmpty(firstBlock.getStartNode())) {
                defaultFormatBlockElement = firstBlock.getStartNode();
            }
        }
        if (defaultFormatBlockElement) {
            roosterjs_editor_dom_1.applyFormat(defaultFormatBlockElement, this.core.defaultFormat);
        }
    };
    Editor.prototype.createDefaultRange = function () {
        var range = this.core.document.createRange();
        range.setStart(this.core.contentDiv, 0);
        range.collapse(true);
        return range;
    };
    return Editor;
}());
exports.default = Editor;


/***/ }),
/* 114 */
/***/ (function(module, exports, __webpack_require__) {

"use strict";

Object.defineProperty(exports, "__esModule", { value: true });
var roosterjs_editor_core_1 = __webpack_require__(1);
var roosterjs_editor_api_1 = __webpack_require__(3);
var KEY_B = 66;
var KEY_I = 73;
var KEY_U = 85;
var KEY_Y = 89;
var KEY_Z = 90;
var KEY_PERIOD = 190;
var KEY_FORWARDSLASH = 191;
function createShortcutCommand(metaKey, ctrlKey, shiftKey, which, command) {
    return {
        metaKey: metaKey,
        ctrlKey: ctrlKey,
        shiftKey: shiftKey,
        which: which,
        command: command,
    };
}
var macCommands = [
    // Bold for Mac: Command (Meta) + B
    createShortcutCommand(true /*metaKey*/, false /*ctrlKey*/, false /*shiftKey*/, KEY_B, 1 /* Bold */),
    // Italic for Mac: Command (Meta) + I
    createShortcutCommand(true /*metaKey*/, false /*ctrlKey*/, false /*shiftKey*/, KEY_I, 2 /* Italic */),
    // Underline for Mac: Command (Meta) + U
    createShortcutCommand(true /*metaKey*/, false /*ctrlKey*/, false /*shiftKey*/, KEY_U, 3 /* Underline */),
    // Undo for Mac: Command (Meta) + Z
    createShortcutCommand(true /*metaKey*/, false /*ctrlKey*/, false /*shiftKey*/, KEY_Z, 4 /* Undo */),
    // Redo for Mac: Command (meta) + SHIFT + Z
    createShortcutCommand(true /*metaKey*/, false /*ctrlKey*/, true /*shiftKey*/, KEY_Z, 5 /* Redo */),
    // Bullet for Mac: Command (meta) + .
    createShortcutCommand(true /*metaKey*/, false /*ctrlKey*/, false /*shiftKey*/, KEY_PERIOD, 6 /* Bullet */),
    // Numbering for Mac: Command (meta) + /
    createShortcutCommand(true /*metaKey*/, false /*ctrlKey*/, false /*shiftKey*/, KEY_FORWARDSLASH, 7 /* Numbering */),
];
var winCommands = [
    // Bold for Windows: Ctrl + B
    createShortcutCommand(false /*metaKey*/, true /*ctrlKey*/, false /*shiftKey*/, KEY_B, 1 /* Bold */),
    // Italic for Windows: Ctrl + I
    createShortcutCommand(false /*metaKey*/, true /*ctrlKey*/, false /*shiftKey*/, KEY_I, 2 /* Italic */),
    // Underline for Windows: Ctrl + U
    createShortcutCommand(false /*metaKey*/, true /*ctrlKey*/, false /*shiftKey*/, KEY_U, 3 /* Underline */),
    // Undo for Windows: Ctrl + Z
    createShortcutCommand(false /*metaKey*/, true /*ctrlKey*/, false /*shiftKey*/, KEY_Z, 4 /* Undo */),
    // Redo for Windows: Ctrl + Y
    createShortcutCommand(false /*metaKey*/, true /*ctrlKey*/, false /*shiftKey*/, KEY_Y, 5 /* Redo */),
    // Bullet for Windows: Ctrl + .
    createShortcutCommand(false /*metaKey*/, true /*ctrlKey*/, false /*shiftKey*/, KEY_PERIOD, 6 /* Bullet */),
    // Numbering for Windows: Ctrl + /
    createShortcutCommand(false /*metaKey*/, true /*ctrlKey*/, false /*shiftKey*/, KEY_FORWARDSLASH, 7 /* Numbering */),
];
// Try get command from the event
function tryGetCommandFromEvent(event) {
    if (event.eventType == 0 /* KeyDown */) {
        var commands = roosterjs_editor_core_1.browserData.isMac ? macCommands : winCommands;
        var keyboardEvent = event.rawEvent;
        for (var _i = 0, commands_1 = commands; _i < commands_1.length; _i++) {
            var cmd = commands_1[_i];
            if (!keyboardEvent.altKey &&
                cmd.ctrlKey == keyboardEvent.ctrlKey &&
                cmd.metaKey == keyboardEvent.metaKey &&
                cmd.shiftKey == keyboardEvent.shiftKey &&
                cmd.which == keyboardEvent.which) {
                return cmd.command;
            }
        }
    }
    return 0 /* None */;
}
// An editor plugin to respond to default common keyboard short
// i.e. Ctrl+B, Ctrl+I, Ctrl+U, Ctrl+Z, Ctrl+Y
var DefaultShortcut = /** @class */ (function () {
    function DefaultShortcut() {
    }
    DefaultShortcut.prototype.initialize = function (editor) {
        this.editor = editor;
    };
    DefaultShortcut.prototype.dispose = function () {
        this.editor = null;
    };
<<<<<<< HEAD
    // Handle the event if it is a tab event, and cursor is at begin of a list
    DefaultShortcut.prototype.willHandleEventExclusively = function (event) {
        var command = tryGetCommandFromEvent(event);
        return command != 0 /* None */;
    };
    // Handle the event
    DefaultShortcut.prototype.onPluginEvent = function (event) {
        var command = tryGetCommandFromEvent(event);
        if (!command) {
            return;
        }
        var commandExecuted = true;
        switch (command) {
            case 1 /* Bold */:
                roosterjs_editor_api_1.toggleBold(this.editor);
                break;
            case 2 /* Italic */:
                roosterjs_editor_api_1.toggleItalic(this.editor);
                break;
            case 3 /* Underline */:
                roosterjs_editor_api_1.toggleUnderline(this.editor);
                break;
            case 4 /* Undo */:
                this.editor.undo();
                break;
            case 5 /* Redo */:
                this.editor.redo();
                break;
            case 6 /* Bullet */:
                roosterjs_editor_api_1.toggleBullet(this.editor);
                break;
            case 7 /* Numbering */:
                roosterjs_editor_api_1.toggleNumbering(this.editor);
                break;
            default:
                commandExecuted = false;
        }
        if (commandExecuted) {
            event.rawEvent.preventDefault();
            event.rawEvent.stopPropagation();
=======
    ImageResize.prototype.onPluginEvent = function (e) {
        var _this = this;
        if (e.eventType == 4 /* MouseDown */) {
            var event_1 = e.rawEvent;
            var target = (event_1.srcElement || event_1.target);
            if (roosterjs_editor_dom_1.getTagOfNode(target) == 'IMG') {
                target.contentEditable = 'false';
                var currentImg = this.getSelectedImage();
                if (currentImg && currentImg != target) {
                    this.unselect(false /*selectImageAfterUnSelect*/);
                }
                if (!this.resizeDiv) {
                    this.select(target);
                }
            }
            else if (this.resizeDiv && !roosterjs_editor_dom_1.contains(this.resizeDiv, target)) {
                this.unselect(false /*selectImageAfterUnSelect*/);
            }
        }
        else if (e.eventType == 0 /* KeyDown */ && this.resizeDiv) {
            var event_2 = e.rawEvent;
            if (event_2.which == DELETE_KEYCODE || event_2.which == BACKSPACE_KEYCODE) {
                roosterjs_editor_api_1.execFormatWithUndo(this.editor, function () {
                    _this.removeResizeDiv(_this.resizeDiv);
                    _this.resizeDiv = null;
                });
                event_2.preventDefault();
            }
            else if (event_2.which != SHIFT_KEYCODE &&
                event_2.which != CTRL_KEYCODE &&
                event_2.which != ALT_KEYCODE) {
                this.unselect(true /*selectImageAfterUnSelect*/);
            }
        }
        else if (e.eventType == 6 /* ContentChanged */ &&
            e.source != "ImageResize" /* ImageResize */) {
            var images = [].slice.call(this.editor.queryContent('img'));
            for (var _i = 0, images_1 = images; _i < images_1.length; _i++) {
                var image = images_1[_i];
                this.removeResizeDivIfAny(image);
            }
            this.resizeDiv = null;
        }
        else if (e.eventType == 7 /* ExtractContent */) {
            var event_3 = e;
            event_3.content = this.extractHtml(event_3.content);
        }
    };
    ImageResize.prototype.select = function (target) {
        this.resizeDiv = this.createResizeDiv(target);
        target.contentEditable = 'false';
        var range = document.createRange();
        range.setEndAfter(this.resizeDiv);
        range.collapse(false /*toStart*/);
        this.editor.updateSelection(range);
    };
    ImageResize.prototype.unselect = function (selectImageAfterUnSelect) {
        var img = this.getSelectedImage();
        var parent = this.resizeDiv.parentNode;
        if (parent) {
            if (img) {
                img.removeAttribute('contentEditable');
                var referenceNode = this.resizeDiv.previousSibling &&
                    this.resizeDiv.previousSibling.nodeType == 8 /* Comment */
                    ? this.resizeDiv.previousSibling
                    : this.resizeDiv;
                parent.insertBefore(img, referenceNode);
                if (selectImageAfterUnSelect) {
                    var range = this.editor.getDocument().createRange();
                    range.selectNode(img);
                    this.editor.updateSelection(range);
                }
            }
            this.removeResizeDiv(this.resizeDiv);
            this.resizeDiv = null;
        }
    };
    ImageResize.prototype.createResizeDiv = function (target) {
        var _this = this;
        var document = this.editor.getDocument();
        var resizeDiv = document.createElement('DIV');
        var parent = target.parentNode;
        parent.insertBefore(resizeDiv, target);
        parent.insertBefore(document.createComment(BEGIN_TAG), resizeDiv);
        parent.insertBefore(document.createComment(END_TAG), resizeDiv.nextSibling);
        resizeDiv.style.position = 'relative';
        resizeDiv.style.display = 'inline-table';
        resizeDiv.contentEditable = 'false';
        resizeDiv.appendChild(target);
        ['nw', 'ne', 'sw', 'se'].forEach(function (pos) {
            var div = document.createElement('DIV');
            resizeDiv.appendChild(div);
            div.style.position = 'absolute';
            div.style.width = '7px';
            div.style.height = '7px';
            div.style.backgroundColor = _this.selectionBorderColor;
            div.style.cursor = pos + '-resize';
            if (_this.isNorth(pos)) {
                div.style.top = '-3px';
            }
            else {
                div.style.bottom = '-3px';
            }
            if (_this.isWest(pos)) {
                div.style.left = '-3px';
            }
            else {
                div.style.right = '-3px';
            }
            div.addEventListener('mousedown', _this.startResize);
        });
        var div = document.createElement('DIV');
        resizeDiv.appendChild(div);
        div.style.position = 'absolute';
        div.style.top = '0';
        div.style.left = '0';
        div.style.right = '0';
        div.style.bottom = '0';
        div.style.border = 'solid 1px ' + this.selectionBorderColor;
        return resizeDiv;
    };
    ImageResize.prototype.removeResizeDiv = function (resizeDiv) {
        var _this = this;
        if (this.editor && this.editor.contains(resizeDiv)) {
            [resizeDiv.previousSibling, resizeDiv.nextSibling].forEach(function (comment) {
                if (comment && comment.nodeType == 8 /* Comment */) {
                    _this.editor.deleteNode(comment);
                }
            });
            this.editor.deleteNode(resizeDiv);
        }
    };
    ImageResize.prototype.removeResizeDivIfAny = function (img) {
        var div = img && img.parentNode;
        var previous = div && div.previousSibling;
        var next = div && div.nextSibling;
        if (previous &&
            previous.nodeType == 8 /* Comment */ &&
            previous.nodeValue == BEGIN_TAG &&
            next &&
            next.nodeType == 8 /* Comment */ &&
            next.nodeValue == END_TAG) {
            div.parentNode.insertBefore(img, div);
            this.removeResizeDiv(div);
>>>>>>> 8b90f9f4
        }
    };
    return DefaultShortcut;
}());
exports.default = DefaultShortcut;


/***/ }),
/* 115 */
/***/ (function(module, exports, __webpack_require__) {

"use strict";

Object.defineProperty(exports, "__esModule", { value: true });
var roosterjs_editor_plugins_1 = __webpack_require__(56);
var roosterjs_editor_core_1 = __webpack_require__(1);
/**
 * Create an editor instance with most common options
 * @param contentDiv The html div element needed for creating the editor
 * @param additionalPlugins The additional user defined plugins. Currently the default plugins that are already included are
 * DefalutShortcut, HyperLink, Paste, and ContentEdit, user don't need to add those.
 * @param initialContent The initial content to show in editor. It can't be removed by undo, user need to manually remove it if needed.
 * @returns The editor instance
 */
function createEditor(contentDiv, additionalPlugins, initialContent) {
    var plugins = [
        new roosterjs_editor_plugins_1.DefaultShortcut(),
        new roosterjs_editor_plugins_1.HyperLink(),
        new roosterjs_editor_plugins_1.Paste(),
        new roosterjs_editor_plugins_1.ContentEdit(),
    ];
    if (additionalPlugins) {
        plugins = plugins.concat(additionalPlugins);
    }
    var options = {
        plugins: plugins,
        initialContent: initialContent,
        defaultFormat: {
            fontFamily: 'Calibri,Arial,Helvetica,sans-serif',
            fontSize: '11pt',
            textColor: '#000000',
        },
    };
    return new roosterjs_editor_core_1.Editor(contentDiv, options);
}
exports.default = createEditor;


/***/ }),
/* 116 */
/***/ (function(module, exports, __webpack_require__) {

"use strict";

function __export(m) {
    for (var p in m) if (!exports.hasOwnProperty(p)) exports[p] = m[p];
}
Object.defineProperty(exports, "__esModule", { value: true });
var createEditor_1 = __webpack_require__(115);
exports.createEditor = createEditor_1.default;
__export(__webpack_require__(63));
__export(__webpack_require__(0));
__export(__webpack_require__(1));
__export(__webpack_require__(3));
__export(__webpack_require__(56));
__export(__webpack_require__(62));
__export(__webpack_require__(60));
__export(__webpack_require__(58));


/***/ })
/******/ ])});;
//# sourceMappingURL=rooster-amd.js.map<|MERGE_RESOLUTION|>--- conflicted
+++ resolved
@@ -180,41 +180,11 @@
  * @returns The nodes intersected with current selection, returns an empty array if no result is found
  */
 function queryNodesWithSelection(editor, selector, nodeContainedByRangeOnly) {
-    var result = [];
     var nodes = editor.queryNodes(selector);
     var range = editor.getSelectionRange();
-<<<<<<< HEAD
-    for (var i = 0; i < nodes.length; i++) {
-        if (roosterjs_editor_dom_1.intersectWithNodeRange(nodes[i], range.start.node, range.end.node, false /*containOnly*/)) {
-            result.push(nodes[i]);
-=======
-    if (range) {
-        for (var i = 0; i < nodes.length; i++) {
-            if (isIntersectWithNodeRange(nodes[i], range, nodeContainedByRangeOnly)) {
-                result.push(nodes[i]);
-            }
->>>>>>> 8b90f9f4
-        }
-    }
-    return result;
+    return nodes.filter(function (node) { return roosterjs_editor_dom_1.intersectWithNodeRange(node, range.start.node, range.end.node, nodeContainedByRangeOnly); });
 }
 exports.default = queryNodesWithSelection;
-<<<<<<< HEAD
-=======
-function isIntersectWithNodeRange(node, range, nodeContainedByRangeOnly) {
-    var startPosition = node.compareDocumentPosition(range.startContainer);
-    var endPosition = node.compareDocumentPosition(range.endContainer);
-    var targetPositions = [0 /* Same */, 8 /* Contains */];
-    if (!nodeContainedByRangeOnly) {
-        targetPositions.push(16 /* ContainedBy */);
-    }
-    return (roosterjs_editor_dom_1.isDocumentPosition(startPosition, targetPositions) // intersectStart
-        || roosterjs_editor_dom_1.isDocumentPosition(endPosition, targetPositions) // intersectEnd
-        || (roosterjs_editor_dom_1.isDocumentPosition(startPosition, 2 /* Preceding */) &&
-            roosterjs_editor_dom_1.isDocumentPosition(endPosition, 4 /* Following */) &&
-            !roosterjs_editor_dom_1.isDocumentPosition(endPosition, 16 /* ContainedBy */)));
-}
->>>>>>> 8b90f9f4
 
 
 /***/ }),
@@ -1862,7 +1832,6 @@
 "use strict";
 
 Object.defineProperty(exports, "__esModule", { value: true });
-<<<<<<< HEAD
 /** NodeId attribute */
 var NODE_ID_ATTRIBUTE_NAME = 'NodeId';
 ;
@@ -1901,8 +1870,837 @@
         if (id != '') {
             return customData.dict[id] && customData.dict[id][key];
         }
-=======
-var getTagOfNode_1 = __webpack_require__(8);
+    }
+    return null;
+}
+exports.getObject = getObject;
+/** Get the unique id for the specified node... */
+function getAndSetNodeId(customData, element) {
+    var id = element.getAttribute(NODE_ID_ATTRIBUTE_NAME);
+    if (!id) {
+        id = customData.nextNodeId.toString();
+        customData.nextNodeId++;
+        element.setAttribute(NODE_ID_ATTRIBUTE_NAME, id);
+    }
+    return id;
+}
+
+
+/***/ }),
+/* 29 */
+/***/ (function(module, exports, __webpack_require__) {
+
+"use strict";
+
+Object.defineProperty(exports, "__esModule", { value: true });
+/**
+ * Get default feature set of ContentEdit plugin
+ */
+function getDefaultContentEditFeatures() {
+    return {
+        indentWhenTab: true,
+        outdentWhenShiftTab: true,
+        outdentWhenBackspaceOnEmptyFirstLine: true,
+        outdentWhenEnterOnEmptyLine: true,
+        mergeInNewLineWhenBackspaceOnFirstChar: false,
+        unquoteWhenBackspaceOnEmptyFirstLine: true,
+        unquoteWhenEnterOnEmptyLine: true,
+        autoBullet: true,
+        tabInTable: true,
+    };
+}
+exports.getDefaultContentEditFeatures = getDefaultContentEditFeatures;
+
+
+/***/ }),
+/* 30 */
+/***/ (function(module, exports, __webpack_require__) {
+
+"use strict";
+
+Object.defineProperty(exports, "__esModule", { value: true });
+var getNodeAtCursor_1 = __webpack_require__(4);
+var roosterjs_editor_core_1 = __webpack_require__(1);
+var ZERO_WIDTH_SPACE = '&#8203;';
+/**
+ * Edge may incorrectly put cursor after toggle bullet, workaround it by adding a space.
+ * The space will be removed by Edge after toggle bullet
+ * @param editor The editor instance
+ * @param callback The real callback function
+ */
+function workaroundForEdge(editor, callback) {
+    var node = roosterjs_editor_core_1.browserData.isEdge ? getNodeAtCursor_1.default(editor) : null;
+    if (node && node.nodeType == 1 /* Element */ && node.textContent == '') {
+        var span = editor.getDocument().createElement('span');
+        node.insertBefore(span, node.firstChild);
+        span.innerHTML = ZERO_WIDTH_SPACE;
+        callback();
+        if (span.parentNode) {
+            span.parentNode.removeChild(span);
+        }
+    }
+    else {
+        callback();
+    }
+}
+exports.workaroundForEdge = workaroundForEdge;
+/**
+ * Toggle bullet at selection
+ * If selection contains bullet in deep level, toggle bullet will decrease the bullet level by one
+ * If selection contains number list, toggle bullet will convert the number list into bullet list
+ * If selection contains both bullet/numbering and normal text, the behavior is decided by corresponding
+ * browser execCommand API
+ * @param editor The editor instance
+ */
+function toggleBullet(editor) {
+    editor.focus();
+    editor.formatWithUndo(function () {
+        workaroundForEdge(editor, function () {
+            editor.getDocument().execCommand('insertUnorderedList', false, null);
+        });
+    });
+}
+exports.default = toggleBullet;
+
+
+/***/ }),
+/* 31 */
+/***/ (function(module, exports, __webpack_require__) {
+
+"use strict";
+
+Object.defineProperty(exports, "__esModule", { value: true });
+var VTable_1 = __webpack_require__(16);
+var getNodeAtCursor_1 = __webpack_require__(4);
+/**
+ * Format table
+ * @param table The table to format
+ * @param formatName Name of the format to use
+ */
+function formatTable(editor, format, table) {
+    var td = table
+        ? table.rows[0].cells[0]
+        : getNodeAtCursor_1.default(editor, 'TD');
+    if (td) {
+        editor.formatWithUndo(function () {
+            var vtable = new VTable_1.default(td);
+            vtable.applyFormat(format);
+            vtable.writeBack();
+            td = editor.contains(td) ? td : vtable.getCurrentTd();
+            editor.focus();
+            return td;
+        }, true /*preserveSelection*/);
+    }
+}
+exports.default = formatTable;
+
+
+/***/ }),
+/* 32 */
+/***/ (function(module, exports, __webpack_require__) {
+
+"use strict";
+
+Object.defineProperty(exports, "__esModule", { value: true });
+var getNodeAtCursor_1 = __webpack_require__(4);
+var roosterjs_editor_dom_1 = __webpack_require__(0);
+var cacheGetListTag_1 = __webpack_require__(38);
+var cacheGetHeaderLevel_1 = __webpack_require__(92);
+var queryNodesWithSelection_1 = __webpack_require__(2);
+// Query command state, used for query Bold, Italic, Underline state
+function queryCommandState(editor, command) {
+    return editor.getDocument().queryCommandState(command);
+}
+/**
+ * Get format state at cursor
+ * A format state is a collection of all format related states, e.g.,
+ * bold, italic, underline, font name, font size, etc.
+ * @param editor The editor
+ * @param (Optional) The plugin event, it stores the event cached data for looking up.
+ * In this function the event cache is used to get list state and header level. If not passed,
+ * it will query the node within selection to get the info
+ * @returns The format state at cursor
+ */
+function getFormatState(editor, event) {
+    var nodeAtCursor = getNodeAtCursor_1.default(editor);
+    if (!nodeAtCursor) {
+        return null;
+    }
+    var styles = roosterjs_editor_dom_1.getComputedStyle(nodeAtCursor);
+    var tag = cacheGetListTag_1.default(editor, event);
+    return {
+        fontName: styles[0],
+        fontSize: styles[1],
+        textColor: styles[2],
+        backgroundColor: styles[3],
+        isBullet: tag == 'UL',
+        isNumbering: tag == 'OL',
+        isBold: queryCommandState(editor, 'bold'),
+        isItalic: queryCommandState(editor, 'italic'),
+        isUnderline: queryCommandState(editor, 'underline'),
+        isStrikeThrough: queryCommandState(editor, 'strikeThrough'),
+        isSubscript: queryCommandState(editor, 'subscript'),
+        isSuperscript: queryCommandState(editor, 'superscript'),
+        canUnlink: queryNodesWithSelection_1.default(editor, 'a[href]').length > 0,
+        canAddImageAltText: queryNodesWithSelection_1.default(editor, 'img').length > 0,
+        isBlockQuote: queryNodesWithSelection_1.default(editor, 'blockquote').length > 0,
+        canUndo: editor.canUndo(),
+        canRedo: editor.canRedo(),
+        headerLevel: cacheGetHeaderLevel_1.default(editor, event),
+    };
+}
+exports.default = getFormatState;
+
+
+/***/ }),
+/* 33 */
+/***/ (function(module, exports, __webpack_require__) {
+
+"use strict";
+
+Object.defineProperty(exports, "__esModule", { value: true });
+// http exclude matching regex
+// invalid URL example (in paricular on IE and Edge):
+// - http://www.bing.com%00, %00 before ? (question mark) is considered invalid. IE/Edge throws invalid argument exception
+// - http://www.bing.com%1, %1 is invalid
+// - http://www.bing.com%g, %g is invalid (IE and Edge expects a two hex value after a %)
+// - http://www.bing.com%, % as ending is invalid (IE and Edge expects a two hex value after a %)
+// All above % cases if they're after ? (question mark) is then considered valid again
+// Similar for @, it needs to be after / (forward slash), or ? (question mark). Otherwise IE/Edge will throw security exception
+// - http://www.bing.com@name, @name before ? (question mark) is considered invalid
+// - http://www.bing.com/@name, is valid sine it is after / (forward slash)
+// - http://www.bing.com?@name, is also valid sinve it is after ? (question mark)
+// The regex below is essentially a break down of:
+// ^[^?]+%[^0-9a-f]+ => to exclude URL like www.bing.com%%
+// ^[^?]+%[0-9a-f][^0-9a-f]+ => to exclude URL like www.bing.com%1
+// ^[^?]+%00 => to exclude URL like www.bing.com%00
+// ^[^?]+%$ => to exclude URL like www.bing.com%
+// ^https?:\/\/[^?\/]+@ => to exclude URL like http://www.bing.com@name
+// ^www\.[^?\/]+@ => to exclude URL like www.bing.com@name
+var httpExcludeRegEx = /^[^?]+%[^0-9a-f]+|^[^?]+%[0-9a-f][^0-9a-f]+|^[^?]+%00|^[^?]+%$|^https?:\/\/[^?\/]+@|^www\.[^?\/]+@/i;
+var linkMatchRules = {
+    http: {
+        match: /^(microsoft-edge:)?http:\/\/\S+|www\.\S+/i,
+        except: httpExcludeRegEx,
+        normalizeUrl: function (url) { return (/^(microsoft-edge:)?http:\/\//i.test(url) ? url : 'http://' + url); },
+    },
+    https: {
+        match: /^(microsoft-edge:)?https:\/\/\S+/i,
+        except: httpExcludeRegEx,
+    },
+    mailto: { match: /^mailto:\S+@\S+\.\S+/i },
+    notes: { match: /^notes:\/\/\S+/i },
+    file: { match: /^file:\/\/\/?\S+/i },
+    unc: { match: /^\\\\\S+/i },
+    ftp: {
+        match: /^ftp:\/\/\S+|ftp\.\S+/i,
+        normalizeUrl: function (url) { return (/^ftp:\/\//i.test(url) ? url : 'ftp://' + url); },
+    },
+    news: { match: /^news:(\/\/)?\S+/i },
+    telnet: { match: /^telnet:\S+/i },
+    gopher: { match: /^gopher:\/\/\S+/i },
+    wais: { match: /^wais:\S+/i },
+};
+/**
+ * Try to match a given string with link match rules, return matched link
+ * @param url Input url to match
+ * @param option Link match option, exact or partial. If it is exact match, we need
+ * to check the length of matched link and url
+ * @param rules Optional link match rules, if not passed, only the default link match
+ * rules will be applied
+ * @returns The matched link data, or null if no match found.
+ * The link data includes an original url and a normalized url
+ */
+function matchLink(url) {
+    if (url) {
+        for (var _i = 0, _a = Object.keys(linkMatchRules); _i < _a.length; _i++) {
+            var schema = _a[_i];
+            var rule = linkMatchRules[schema];
+            var matches = url.match(rule.match);
+            if (matches && matches[0] == url && (!rule.except || !rule.except.test(url))) {
+                return {
+                    scheme: schema,
+                    originalUrl: url,
+                    normalizedUrl: rule.normalizeUrl ? rule.normalizeUrl(url) : url,
+                };
+            }
+        }
+    }
+    return null;
+}
+exports.default = matchLink;
+
+
+/***/ }),
+/* 34 */
+/***/ (function(module, exports, __webpack_require__) {
+
+"use strict";
+
+Object.defineProperty(exports, "__esModule", { value: true });
+var applyInlineStyle_1 = __webpack_require__(10);
+/**
+ * Set text color at selection
+ * @param editor The editor instance
+ * @param color The color string, can be any of the predefined color names (e.g, 'red')
+ * or hexadecimal color string (e.g, '#FF0000') or rgb value (e.g, 'rgb(255, 0, 0)') supported by browser.
+ * Currently there's no validation to the string, if the passed string is invalid, it won't take affect
+ */
+function setTextColor(editor, color) {
+    applyInlineStyle_1.default(editor, function (element) { return (element.style.color = color); });
+}
+exports.default = setTextColor;
+
+
+/***/ }),
+/* 35 */
+/***/ (function(module, exports, __webpack_require__) {
+
+"use strict";
+
+Object.defineProperty(exports, "__esModule", { value: true });
+var applyInlineStyle_1 = __webpack_require__(10);
+/**
+ * Set font size at selection
+ * @param editor The editor instance
+ * @param fontSize The fontSize string, should be a valid CSS font-size style.
+ * Currently there's no validation to the string, if the passed string is invalid, it won't take affect
+ */
+function setFontSize(editor, fontSize) {
+    // The browser provided execCommand only accepts 1-7 point value. In addition, it uses HTML <font> tag with size attribute.
+    // <font> is not HTML5 standard (http://www.w3schools.com/tags/tag_font.asp). Use editor.applyInlineStyle which gives flexibility on applying inline style
+    // for here, we use CSS font-size style
+    applyInlineStyle_1.default(editor, function (element) { return (element.style.fontSize = fontSize); });
+}
+exports.default = setFontSize;
+
+
+/***/ }),
+/* 36 */
+/***/ (function(module, exports, __webpack_require__) {
+
+"use strict";
+
+Object.defineProperty(exports, "__esModule", { value: true });
+var applyInlineStyle_1 = __webpack_require__(10);
+/**
+ * Set font name at selection
+ * @param editor The editor instance
+ * @param fontName The fontName string, should be a valid CSS font-family style.
+ * Currently there's no validation to the string, if the passed string is invalid, it won't take affect
+ */
+function setFontName(editor, fontName) {
+    // The browser provided execCommand creates a HTML <font> tag with face attribute. <font> is not HTML5 standard
+    // (http://www.w3schools.com/tags/tag_font.asp). Use editor.applyInlineStyle which gives flexibility on applying inline style
+    // for here, we use CSS font-family style
+    applyInlineStyle_1.default(editor, function (element) { return (element.style.fontFamily = fontName); });
+}
+exports.default = setFontName;
+
+
+/***/ }),
+/* 37 */
+/***/ (function(module, exports, __webpack_require__) {
+
+"use strict";
+
+Object.defineProperty(exports, "__esModule", { value: true });
+var applyInlineStyle_1 = __webpack_require__(10);
+/**
+ * Set background color at current selection
+ * @param editor The editor instance
+ * @param color The color string, can be any of the predefined color names (e.g, 'red')
+ * or hexadecimal color string (e.g, '#FF0000') or rgb value (e.g, 'rgb(255, 0, 0)') supported by browser.
+ * Currently there's no validation to the string, if the passed string is invalid, it won't take affect
+ */
+function setBackgroundColor(editor, color) {
+    applyInlineStyle_1.default(editor, function (element) { return (element.style.backgroundColor = color); });
+}
+exports.default = setBackgroundColor;
+
+
+/***/ }),
+/* 38 */
+/***/ (function(module, exports, __webpack_require__) {
+
+"use strict";
+
+Object.defineProperty(exports, "__esModule", { value: true });
+var getNodeAtCursor_1 = __webpack_require__(4);
+var roosterjs_editor_dom_1 = __webpack_require__(0);
+/**
+ * Get the list state at selection
+ * The list state refers to the HTML elements <OL> or <UL>
+ * @param editor The editor instance
+ * @param event (Optional) The plugin event, it stores the event cached data for looking up.
+ * If not passed, we will query the first <LI> node in selection and return the list state of its direct parent
+ * @returns The list tag, OL, UL or empty when cursor is not inside a list
+ */
+function cacheGetListTag(editor, event) {
+    var li = getNodeAtCursor_1.cacheGetNodeAtCursor(editor, event, 'LI');
+    var tag = li && roosterjs_editor_dom_1.getTagOfNode(li.parentNode);
+    return tag == 'OL' || tag == 'UL' ? tag : '';
+}
+exports.default = cacheGetListTag;
+
+
+/***/ }),
+/* 39 */
+/***/ (function(module, exports, __webpack_require__) {
+
+"use strict";
+
+Object.defineProperty(exports, "__esModule", { value: true });
+var roosterjs_editor_dom_1 = __webpack_require__(0);
+/**
+ * Replace the specified range with a node
+ * @param editor The editor instance
+ * @param range The range in which content needs to be replaced
+ * @param node The node to be inserted
+ * @param exactMatch exactMatch is to match exactly, i.e.
+ * In auto linkification, users could type URL followed by some punctuation and hit space. The auto link will kick in on space,
+ * at the moment, what is before cursor could be "<URL>,", however, only "<URL>" makes the link. by setting exactMatch = false, it does not match
+ * from right before cursor, but can scan through till first same char is seen. On the other hand if set exactMatch = true, it starts the match right
+ * before cursor.
+ * @returns True if we complete the replacement, false otherwise
+ */
+function replaceRangeWithNode(editor, range, node, exactMatch) {
+    // Make sure the range and node is valid
+    if (!range || !node) {
+        return false;
+    }
+    range.deleteContents();
+    range.insertNode(node);
+    if (exactMatch) {
+        editor.select(node, roosterjs_editor_dom_1.Position.After);
+    }
+    return true;
+}
+exports.default = replaceRangeWithNode;
+
+
+/***/ }),
+/* 40 */
+/***/ (function(module, exports, __webpack_require__) {
+
+"use strict";
+
+Object.defineProperty(exports, "__esModule", { value: true });
+var roosterjs_editor_dom_1 = __webpack_require__(0);
+// HTML void elements
+// Per https://www.w3.org/TR/html/syntax.html#syntax-elements, cannot have child nodes
+// This regex is used when we move focus to very begin of editor. We should avoid putting focus inside
+// void elements so users don't accidently create child nodes in them
+var HTML_VOID_ELEMENTS_REGEX = /^(AREA|BASE|BR|COL|COMMAND|EMBED|HR|IMG|INPUT|KEYGEN|LINK|META|PARAM|SOURCE|TRACK|WBR)$/i;
+// check if it is html void element. void element cannot have childen
+function isVoidHtmlElement(element) {
+    return element && HTML_VOID_ELEMENTS_REGEX.test(roosterjs_editor_dom_1.getTagOfNode(element)) ? true : false;
+}
+exports.default = isVoidHtmlElement;
+
+
+/***/ }),
+/* 41 */
+/***/ (function(module, exports, __webpack_require__) {
+
+"use strict";
+
+Object.defineProperty(exports, "__esModule", { value: true });
+var getLiveRange_1 = __webpack_require__(12);
+var hasFocus_1 = __webpack_require__(18);
+var isVoidHtmlElement_1 = __webpack_require__(40);
+var select_1 = __webpack_require__(11);
+var roosterjs_editor_dom_1 = __webpack_require__(0);
+function focus(core) {
+    if (!hasFocus_1.default(core) || !getLiveRange_1.default(core)) {
+        // Focus (document.activeElement indicates) and selection are mostly in sync, but could be out of sync in some extreme cases.
+        // i.e. if you programmatically change window selection to point to a non-focusable DOM element (i.e. tabindex=-1 etc.).
+        // On Chrome/Firefox, it does not change document.activeElement. On Edge/IE, it change document.activeElement to be body
+        // Although on Chrome/Firefox, document.activeElement points to editor, you cannot really type which we don't want (no cursor).
+        // So here we always do a live selection pull on DOM and make it point in Editor. The pitfall is, the cursor could be reset
+        // to very begin to of editor since we don't really have last saved selection (created on blur which does not fire in this case).
+        // It should be better than the case you cannot type
+        if (!(core.cachedRange && select_1.default(core, core.cachedRange))) {
+            setSelectionToBegin(core);
+        }
+    }
+    // remember to clear cachedRange
+    core.cachedRange = null;
+    // This is more a fallback to ensure editor gets focus if it didn't manage to move focus to editor
+    if (!hasFocus_1.default(core)) {
+        core.contentDiv.focus();
+    }
+}
+exports.default = focus;
+function setSelectionToBegin(core) {
+    var firstNode = roosterjs_editor_dom_1.getFirstLeafNode(core.contentDiv);
+    if (firstNode) {
+        if (firstNode.nodeType == 3 /* Text */) {
+            // First node is text, move selection to the begin
+            select_1.default(core, firstNode, 0);
+        }
+        else if (firstNode.nodeType == 1 /* Element */) {
+            if (isVoidHtmlElement_1.default(firstNode)) {
+                // First node is a html void element (void elements cannot have child nodes), move selection before it
+                select_1.default(core, firstNode, roosterjs_editor_dom_1.Position.Before);
+            }
+            else {
+                // Other html element, move selection inside it
+                select_1.default(core, firstNode, 0);
+            }
+        }
+    }
+    else {
+        // No first node, likely we have an empty content DIV, move selection inside it
+        select_1.default(core, core.contentDiv, 0);
+    }
+}
+
+
+/***/ }),
+/* 42 */
+/***/ (function(module, exports, __webpack_require__) {
+
+"use strict";
+
+Object.defineProperty(exports, "__esModule", { value: true });
+function triggerEvent(core, pluginEvent, broadcast) {
+    var isHandledExclusively = false;
+    if (!broadcast) {
+        for (var i = 0; i < core.plugins.length; i++) {
+            var plugin = core.plugins[i];
+            if (plugin.willHandleEventExclusively &&
+                plugin.onPluginEvent &&
+                plugin.willHandleEventExclusively(pluginEvent)) {
+                plugin.onPluginEvent(pluginEvent);
+                isHandledExclusively = true;
+                break;
+            }
+        }
+    }
+    if (!isHandledExclusively) {
+        core.plugins.forEach(function (plugin) {
+            if (plugin.onPluginEvent) {
+                plugin.onPluginEvent(pluginEvent);
+            }
+        });
+    }
+}
+exports.default = triggerEvent;
+
+
+/***/ }),
+/* 43 */
+/***/ (function(module, exports, __webpack_require__) {
+
+"use strict";
+
+Object.defineProperty(exports, "__esModule", { value: true });
+var roosterjs_editor_dom_1 = __webpack_require__(0);
+function isRangeInContainer(range, container) {
+    var ancestorContainer = range ? range.commonAncestorContainer : null;
+    // use the parentNode if ancestorContainer is a text node
+    if (ancestorContainer && ancestorContainer.nodeType == 3 /* Text */) {
+        ancestorContainer = ancestorContainer.parentNode;
+    }
+    return roosterjs_editor_dom_1.contains(container, ancestorContainer, true /*treatSameNodeAsContain*/);
+}
+exports.default = isRangeInContainer;
+
+
+/***/ }),
+/* 44 */
+/***/ (function(module, exports, __webpack_require__) {
+
+"use strict";
+
+Object.defineProperty(exports, "__esModule", { value: true });
+var PartialInlineElement_1 = __webpack_require__(13);
+var getInlineElementAtNode_1 = __webpack_require__(8);
+var shouldSkipNode_1 = __webpack_require__(23);
+var getLeafSibling_1 = __webpack_require__(5);
+/**
+ * Get inline element before a position
+ * This is mostly used when we want to get the inline element before selection/cursor
+ * There is a possible that the cursor is in middle of an inline element (i.e. mid of a text node)
+ * in this case, we only want to return what is before cursor (a partial of an inline) to indicate
+ * that we're in middle.
+ * @param rootNode Root node of current scope, use for create InlineElement
+ * @param position The position to get InlineElement before
+ */
+function getInlineElementBefore(rootNode, position) {
+    return getInlineElementBeforeAfterPoint(rootNode, position, false /*isAfter*/);
+}
+exports.getInlineElementBefore = getInlineElementBefore;
+/**
+ * Get inline element after a position
+ * This is mostly used when we want to get the inline element after selection/cursor
+ * There is a possible that the cursor is in middle of an inline element (i.e. mid of a text node)
+ * in this case, we only want to return what is before cursor (a partial of an inline) to indicate
+ * that we're in middle.
+ * @param rootNode Root node of current scope, use for create InlineElement
+ * @param position The position to get InlineElement after
+ */
+function getInlineElementAfter(rootNode, position) {
+    return getInlineElementBeforeAfterPoint(rootNode, position, true /*isAfter*/);
+}
+exports.getInlineElementAfter = getInlineElementAfter;
+function getInlineElementBeforeAfterPoint(rootNode, position, isAfter) {
+    if (!position || !position.node) {
+        return null;
+    }
+    position = position.normalize();
+    var node = position.node;
+    var isPartial = false;
+    var traverseFunc = isAfter ? getLeafSibling_1.getNextLeafSibling : getLeafSibling_1.getPreviousLeafSibling;
+    if ((!isAfter && position.offset == 0 && !position.isAtEnd) || (isAfter && position.isAtEnd)) {
+        node = traverseFunc(rootNode, node);
+    }
+    else if (node.nodeType == 3 /* Text */ &&
+        ((!isAfter && !position.isAtEnd) || (isAfter && position.offset > 0))) {
+        isPartial = true;
+    }
+    while (node && shouldSkipNode_1.default(node)) {
+        node = traverseFunc(rootNode, node);
+    }
+    var inlineElement = getInlineElementAtNode_1.default(node);
+    if (inlineElement && (inlineElement.contains(position) || isPartial)) {
+        inlineElement = isAfter
+            ? new PartialInlineElement_1.default(inlineElement, position, null)
+            : new PartialInlineElement_1.default(inlineElement, null, position);
+    }
+    return inlineElement;
+}
+
+
+/***/ }),
+/* 45 */
+/***/ (function(module, exports, __webpack_require__) {
+
+"use strict";
+
+Object.defineProperty(exports, "__esModule", { value: true });
+var getLeafSibling_1 = __webpack_require__(5);
+var getBlockElementAtNode_1 = __webpack_require__(7);
+/**
+ * Get next block
+ */
+function getNextBlockElement(rootNode, blockElement) {
+    return getNextPreviousBlockElement(rootNode, blockElement, true /*isNext*/);
+}
+exports.getNextBlockElement = getNextBlockElement;
+/**
+ * Get previous block
+ */
+function getPreviousBlockElement(rootNode, blockElement) {
+    return getNextPreviousBlockElement(rootNode, blockElement, false /*isNext*/);
+}
+exports.getPreviousBlockElement = getPreviousBlockElement;
+function getNextPreviousBlockElement(rootNode, blockElement, isNext) {
+    if (!blockElement) {
+        return null;
+    }
+    // Get a leaf node after block's end element and use that base to find next block
+    // TODO: this code is used to identify block, maybe we shouldn't exclude those empty nodes
+    // We can improve this later on
+    var leaf = getLeafSibling_1.getLeafSibling(rootNode, isNext ? blockElement.getEndNode() : blockElement.getStartNode(), isNext);
+    return getBlockElementAtNode_1.default(rootNode, leaf);
+}
+
+
+/***/ }),
+/* 46 */
+/***/ (function(module, exports, __webpack_require__) {
+
+"use strict";
+
+Object.defineProperty(exports, "__esModule", { value: true });
+var getTagOfNode_1 = __webpack_require__(6);
+var BLOCK_ELEMENT_TAGS = [
+    'ADDRESS',
+    'ARTICLE',
+    'ASIDE',
+    'BLOCKQUOTE',
+    'CANVAS',
+    'DD',
+    'DIV',
+    'DL',
+    'DT',
+    'FIELDSET',
+    'FIGCAPTION',
+    'FIGURE',
+    'FOOTER',
+    'FORM',
+    'H1',
+    'H2',
+    'H3',
+    'H4',
+    'H5',
+    'H6',
+    'HEADER',
+    'HR',
+    'LI',
+    'MAIN',
+    'NAV',
+    'NOSCRIPT',
+    'OL',
+    'OUTPUT',
+    'P',
+    'PRE',
+    'SECTION',
+    'TABLE',
+    'TD',
+    'TFOOT',
+    'UL',
+    'VIDEO',
+];
+var BLOCK_DISPLAY_STYLES = ['block', 'list-item', 'table-cell'];
+/**
+ * Checks if the node is a block like element. Block like element are usually those P, DIV, LI, TD etc.
+ * @param node The node to check
+ * @returns True if the node is a block element, otherwise false
+ */
+function isBlockElement(node) {
+    var tag = getTagOfNode_1.default(node);
+    return !!(tag &&
+        (BLOCK_DISPLAY_STYLES.indexOf(node.style.display) >= 0 ||
+            BLOCK_ELEMENT_TAGS.indexOf(tag) >= 0));
+}
+exports.default = isBlockElement;
+
+
+/***/ }),
+/* 47 */
+/***/ (function(module, exports, __webpack_require__) {
+
+"use strict";
+
+Object.defineProperty(exports, "__esModule", { value: true });
+var isDocumentPosition_1 = __webpack_require__(9);
+/**
+ * Check if a given node has intersection with the given node range
+ * @param node The node to check
+ * @param start Start node of the range
+ * @param end End node of the range
+ * @param nodeContainedByRangeOnly When set to true, will return true only when the node is between
+ * start and end nodes or contained by start or end node. When set to false, also return true
+ * if the node contains both start and end node
+ * @return True if the node has intersection with the range. Otherwise false
+ */
+function intersectWithNodeRange(node, start, end, nodeContainedByRangeOnly) {
+    var startPosition = node.compareDocumentPosition(start);
+    var endPosition = node.compareDocumentPosition(end);
+    var targetPositions = [0 /* Same */, 8 /* Contains */];
+    if (!nodeContainedByRangeOnly) {
+        targetPositions.push(16 /* ContainedBy */);
+    }
+    return (isDocumentPosition_1.default(startPosition, targetPositions) || // intersectStart
+        isDocumentPosition_1.default(endPosition, targetPositions) || // intersectEnd
+        (isDocumentPosition_1.default(startPosition, 2 /* Preceding */) && // Contains
+            isDocumentPosition_1.default(endPosition, 4 /* Following */) &&
+            !isDocumentPosition_1.default(endPosition, 16 /* ContainedBy */)));
+}
+exports.default = intersectWithNodeRange;
+
+
+/***/ }),
+/* 48 */
+/***/ (function(module, exports, __webpack_require__) {
+
+"use strict";
+
+var __extends = (this && this.__extends) || (function () {
+    var extendStatics = Object.setPrototypeOf ||
+        ({ __proto__: [] } instanceof Array && function (d, b) { d.__proto__ = b; }) ||
+        function (d, b) { for (var p in b) if (b.hasOwnProperty(p)) d[p] = b[p]; };
+    return function (d, b) {
+        extendStatics(d, b);
+        function __() { this.constructor = d; }
+        d.prototype = b === null ? Object.create(b) : (__.prototype = b.prototype, new __());
+    };
+})();
+Object.defineProperty(exports, "__esModule", { value: true });
+var StartEndBlockElement_1 = __webpack_require__(19);
+var getFirstLastInlineElement_1 = __webpack_require__(20);
+/**
+ * This presents a content block that can be reprented by a single html block type element.
+ * In most cases, it corresponds to an HTML block level element, i.e. P, DIV, LI, TD etc.
+ */
+var NodeBlockElement = /** @class */ (function (_super) {
+    __extends(NodeBlockElement, _super);
+    /**
+     * Create a new instance of NodeBlockElement class
+     * @param containerNode The container DOM Node of this NodeBlockElement
+     */
+    function NodeBlockElement(containerNode) {
+        return _super.call(this, containerNode, containerNode) || this;
+    }
+    /**
+     * Gets first inline
+     */
+    NodeBlockElement.prototype.getFirstInlineElement = function () {
+        if (!this.firstInline) {
+            this.firstInline = getFirstLastInlineElement_1.getFirstInlineElement(this.getStartNode());
+        }
+        return this.firstInline;
+    };
+    /**
+     * Gets last inline
+     */
+    NodeBlockElement.prototype.getLastInlineElement = function () {
+        if (!this.lastInline) {
+            this.lastInline = getFirstLastInlineElement_1.getLastInlineElement(this.getEndNode());
+        }
+        return this.lastInline;
+    };
+    NodeBlockElement.prototype.contains = function (arg) {
+        var node = arg instanceof Node ? arg : arg.getContainerNode();
+        return this.getStartNode().contains(node);
+    };
+    return NodeBlockElement;
+}(StartEndBlockElement_1.default));
+exports.default = NodeBlockElement;
+
+
+/***/ }),
+/* 49 */
+/***/ (function(module, exports, __webpack_require__) {
+
+"use strict";
+
+Object.defineProperty(exports, "__esModule", { value: true });
+var PartialInlineElement_1 = __webpack_require__(13);
+var getInlineElementAtNode_1 = __webpack_require__(8);
+var getLeafSibling_1 = __webpack_require__(5);
+/**
+ * Get next inline element
+ */
+function getNextInlineElement(rootNode, inlineElement) {
+    return getNextPreviousInlineElement(rootNode, inlineElement, true /*isNext*/);
+}
+exports.getNextInlineElement = getNextInlineElement;
+/**
+ * Get previous inline element
+ */
+function getPreviousInlineElement(rootNode, inlineElement) {
+    return getNextPreviousInlineElement(rootNode, inlineElement, false /*isNext*/);
+}
+exports.getPreviousInlineElement = getPreviousInlineElement;
+function getNextPreviousInlineElement(rootNode, inlineElement, isNext) {
+    return ((inlineElement instanceof PartialInlineElement_1.default &&
+        (isNext ? inlineElement.nextInlineElement : inlineElement.previousInlineElement)) ||
+        getInlineElementAtNode_1.default(getLeafSibling_1.getLeafSibling(rootNode, inlineElement.getContainerNode(), isNext)));
+}
+
+
+/***/ }),
+/* 50 */
+/***/ (function(module, exports, __webpack_require__) {
+
+"use strict";
+
+Object.defineProperty(exports, "__esModule", { value: true });
+var getTagOfNode_1 = __webpack_require__(6);
 var HTML_REGEX = /<html[^>]*>[\s\S]*<\/html>/i;
 var START_FRAGMENT = '<!--StartFragment-->';
 var END_FRAGMENT = '<!--EndFragment-->';
@@ -1922,7 +2720,7 @@
  * @param propertyCallbacks A callback function map to handle HTML properties
  * @param preserveFragmentOnly If set to true, only preserve the html content between <!--StartFragment--> and <!--Endfragment-->
  */
-function sanitizeHtml(html, additionalStyleNodes, convertInlineCssOnly, propertyCallbacks, preserveFragmentOnly) {
+function sanitizeHtml(html, additionalStyleNodes, convertInlineCssOnly, propertyCallbacks, currentStyle, preserveFragmentOnly) {
     var parser = new DOMParser();
     var matches = HTML_REGEX.exec(html);
     html = matches ? matches[0] : html;
@@ -1944,67 +2742,11 @@
     // 3, 4: Remove dangerous HTML tags and attributes, remove useless CSS properties
     if (!convertInlineCssOnly) {
         var callbackPropertyNames = (propertyCallbacks ? Object.keys(propertyCallbacks) : []).map(function (name) { return name.toLowerCase(); });
-        removeUnusedCssAndDangerousContent(doc.body, callbackPropertyNames, propertyCallbacks);
->>>>>>> 8b90f9f4
-    }
-    return null;
-}
-<<<<<<< HEAD
-exports.getObject = getObject;
-/** Get the unique id for the specified node... */
-function getAndSetNodeId(customData, element) {
-    var id = element.getAttribute(NODE_ID_ATTRIBUTE_NAME);
-    if (!id) {
-        id = customData.nextNodeId.toString();
-        customData.nextNodeId++;
-        element.setAttribute(NODE_ID_ATTRIBUTE_NAME, id);
-=======
+        removeUnusedCssAndDangerousContent(doc.body, callbackPropertyNames, propertyCallbacks, currentStyle || {});
+    }
+    return doc.body.innerHTML;
+}
 exports.default = sanitizeHtml;
-// Inheritable CSS properties
-// Ref: https://www.w3.org/TR/CSS21/propidx.html
-var INHERITABLE_PROPERTOES = [
-    'azimuth',
-    'border-collapse',
-    'border-spacing',
-    'caption-side',
-    'color',
-    'cursor',
-    'direction',
-    'elevation',
-    'empty-cells',
-    'font-family',
-    'font-size',
-    'font-style',
-    'font-variant',
-    'font-weight',
-    'font',
-    'letter-spacing',
-    'line-height',
-    'list-style-image',
-    'list-style-position',
-    'list-style-type',
-    'list-style',
-    'orphans',
-    'pitch-range',
-    'pitch',
-    'quotes',
-    'richness',
-    'speak-header',
-    'speak-numeral',
-    'speak-punctuation',
-    'speak',
-    'speech-rate',
-    'stress',
-    'text-align',
-    'text-indent',
-    'text-transform',
-    'visibility',
-    'voice-family',
-    'volume',
-    'white-space',
-    'widows',
-    'word-spacing',
-];
 var ALLOWED_HTML_TAGS = [
     'BODY',
     'H1',
@@ -2213,1300 +2955,6 @@
     }
 }
 function removeUnusedCssAndDangerousContent(node, callbackPropertyNames, propertyCallbacks, currentStyle) {
-    if (currentStyle === void 0) { currentStyle = {}; }
-    var thisStyle = Object.assign ? Object.assign({}, currentStyle) : {};
-    var nodeType = node.nodeType;
-    var tag = getTagOfNode_1.default(node) || '';
-    var isElement = nodeType == 1 /* Element */;
-    var isText = nodeType == 3 /* Text */;
-    if ((isElement && ALLOWED_HTML_TAGS.indexOf(tag) < 0 && tag.indexOf(':') < 0) ||
-        (isText && /^[\r\n]*$/g.test(node.nodeValue)) ||
-        (!isElement && !isText)) {
-        node.parentNode.removeChild(node);
-    }
-    else if (nodeType == 1 /* Element */) {
-        var element = node;
-        if (element.hasAttribute('style')) {
-            removeUnusedCss(element, thisStyle);
-        }
-        removeDisallowedAttributes(element, callbackPropertyNames, propertyCallbacks);
-        var child = element.firstChild;
-        var next = void 0;
-        for (; child; child = next) {
-            next = child.nextSibling;
-            removeUnusedCssAndDangerousContent(child, callbackPropertyNames, propertyCallbacks, thisStyle);
-        }
-    }
-}
-function removeUnusedCss(element, thisStyle) {
-    var source = element
-        .getAttribute('style')
-        .split(';')
-        .filter(function (style) { return style && style.trim() != ''; });
-    var result = source.filter(function (style) {
-        var pair = style.split(':');
-        if (pair.length == 2) {
-            var name_1 = pair[0].trim().toLowerCase();
-            var value = pair[1].trim().toLowerCase();
-            var isInheritable = INHERITABLE_PROPERTOES.indexOf(name_1) >= 0;
-            var keep = value != 'inherit' &&
-                (value != thisStyle[name_1] || !isInheritable) &&
-                !isDangerousCss(name_1, value);
-            if (keep && isInheritable) {
-                thisStyle[name_1] = value;
-            }
-            return keep;
-        }
-        else {
-            return false;
-        }
-    });
-    if (source.length != result.length) {
-        if (result.length > 0) {
-            element.setAttribute('style', result.join(';'));
-        }
-        else {
-            element.removeAttribute('style');
-        }
-    }
-}
-function isDangerousCss(name, value) {
-    if (name == 'position') {
-        return true;
-    }
-    if (value.indexOf('expression') >= 0) {
-        return true;
-    }
-    return false;
-}
-function removeDisallowedAttributes(element, callbackPropertyNames, propertyCallbacks) {
-    for (var i = element.attributes.length - 1; i >= 0; i--) {
-        var attribute = element.attributes[i];
-        var name_2 = attribute.name.toLowerCase().trim();
-        var value = attribute.value.trim();
-        if (callbackPropertyNames.indexOf(name_2) >= 0) {
-            value = propertyCallbacks[name_2](value);
-            if (value != null) {
-                attribute.value = value;
-            }
-            else {
-                element.removeAttribute(name_2);
-            }
-        }
-        else if (ALLOWED_HTML_ATTRIBUTES.indexOf(name_2) < 0 ||
-            value.toLowerCase().indexOf('script:') >= 0) {
-            element.removeAttribute(attribute.name);
-        }
-    }
-}
-function toArray(list) {
-    return [].slice.call(list);
-}
-function trimWithFragment(html) {
-    var startIndex = html.indexOf(START_FRAGMENT);
-    var endIndex = html.lastIndexOf(END_FRAGMENT);
-    if (startIndex >= 0 && endIndex >= 0 && endIndex >= startIndex + START_FRAGMENT.length) {
-        var before = html.substr(0, startIndex);
-        html = html.substring(startIndex + START_FRAGMENT.length, endIndex);
-        // Fix up table for Excel
-        if (html.match(LAST_TD_END_REGEX)) {
-            var trMatch = before.match(LAST_TR_REGEX);
-            var tr = trMatch ? trMatch[0] : '<TR>';
-            html = tr + html + '</TR>';
-        }
-        if (html.match(LAST_TR_END_REGEX)) {
-            var tableMatch = before.match(LAST_TABLE_REGEX);
-            var table = tableMatch ? tableMatch[0] : '<TABLE>';
-            html = table + html + '</TABLE>';
-        }
-    }
-    return html;
-}
-
-
-/***/ }),
-/* 39 */
-/***/ (function(module, exports, __webpack_require__) {
-
-"use strict";
-
-Object.defineProperty(exports, "__esModule", { value: true });
-function isRangeInContainer(range, container) {
-    var ancestorContainer = range ? range.commonAncestorContainer : null;
-    // use the parentNode if ancestorContainer is a text node
-    if (ancestorContainer && ancestorContainer.nodeType == 3 /* Text */) {
-        ancestorContainer = ancestorContainer.parentNode;
-    }
-    return (ancestorContainer &&
-        (container == ancestorContainer || container.contains(ancestorContainer)));
-}
-exports.default = isRangeInContainer;
-
-
-/***/ }),
-/* 40 */
-/***/ (function(module, exports, __webpack_require__) {
-
-"use strict";
-
-Object.defineProperty(exports, "__esModule", { value: true });
-var roosterjs_editor_dom_1 = __webpack_require__(0);
-// HTML void elements
-// Per https://www.w3.org/TR/html/syntax.html#syntax-elements, cannot have child nodes
-// This regex is used when we move focus to very begin of editor. We should avoid putting focus inside
-// void elements so users don't accidently create child nodes in them
-var HTML_VOID_ELEMENTS_REGEX = /^(AREA|BASE|BR|COL|COMMAND|EMBED|HR|IMG|INPUT|KEYGEN|LINK|META|PARAM|SOURCE|TRACK|WBR)$/i;
-// check if it is html void element. void element cannot have childen
-function isVoidHtmlElement(element) {
-    return element && HTML_VOID_ELEMENTS_REGEX.test(roosterjs_editor_dom_1.getTagOfNode(element)) ? true : false;
-}
-exports.default = isVoidHtmlElement;
-
-
-/***/ }),
-/* 41 */
-/***/ (function(module, exports, __webpack_require__) {
-
-"use strict";
-
-Object.defineProperty(exports, "__esModule", { value: true });
-var updateSelection_1 = __webpack_require__(10);
-function restoreSelection(core) {
-    var selectionRestored = false;
-    if (core.cachedSelectionRange) {
-        selectionRestored = updateSelection_1.default(core, core.cachedSelectionRange);
-    }
-    return selectionRestored;
-}
-exports.default = restoreSelection;
-
-
-/***/ }),
-/* 42 */
-/***/ (function(module, exports, __webpack_require__) {
-
-"use strict";
-
-Object.defineProperty(exports, "__esModule", { value: true });
-var getSelectionRange_1 = __webpack_require__(5);
-var roosterjs_editor_dom_1 = __webpack_require__(0);
-function getContentTraverser(core, scope, position) {
-    if (position === void 0) { position = 2 /* SelectionStart */; }
-    var selectionRange = getSelectionRange_1.default(core, true /*tryGetFromCache*/);
-    if (scope != 2 /* Body */ && !selectionRange) {
-        return null;
-    }
-    var contentTraverser;
-    var scoper;
-    switch (scope) {
-        case 0 /* Block */:
-            scoper = new roosterjs_editor_dom_1.SelectionBlockScoper(core.contentDiv, selectionRange, position, core.inlineElementFactory);
-            break;
-        case 1 /* Selection */:
-            scoper = new roosterjs_editor_dom_1.SelectionScoper(core.contentDiv, selectionRange, core.inlineElementFactory);
-            break;
-        case 2 /* Body */:
-            scoper = new roosterjs_editor_dom_1.BodyScoper(core.contentDiv, core.inlineElementFactory);
-            break;
-    }
-    if (scoper) {
-        contentTraverser = new roosterjs_editor_dom_1.ContentTraverser(core.contentDiv, scoper, core.inlineElementFactory);
-    }
-    return contentTraverser;
-}
-exports.default = getContentTraverser;
-
-
-/***/ }),
-/* 43 */
-/***/ (function(module, exports, __webpack_require__) {
-
-"use strict";
-
-Object.defineProperty(exports, "__esModule", { value: true });
-function triggerEvent(core, pluginEvent, broadcast) {
-    var isHandledExclusively = false;
-    if (!broadcast) {
-        for (var i = 0; i < core.plugins.length; i++) {
-            var plugin = core.plugins[i];
-            if (plugin.willHandleEventExclusively &&
-                plugin.onPluginEvent &&
-                plugin.willHandleEventExclusively(pluginEvent)) {
-                plugin.onPluginEvent(pluginEvent);
-                isHandledExclusively = true;
-                break;
-            }
-        }
-    }
-    if (!isHandledExclusively) {
-        core.plugins.forEach(function (plugin) {
-            if (plugin.onPluginEvent) {
-                plugin.onPluginEvent(pluginEvent);
-            }
-        });
->>>>>>> 8b90f9f4
-    }
-    return id;
-}
-
-
-/***/ }),
-/* 29 */
-/***/ (function(module, exports, __webpack_require__) {
-
-"use strict";
-
-Object.defineProperty(exports, "__esModule", { value: true });
-/**
- * Get default feature set of ContentEdit plugin
- */
-function getDefaultContentEditFeatures() {
-    return {
-        indentWhenTab: true,
-        outdentWhenShiftTab: true,
-        outdentWhenBackspaceOnEmptyFirstLine: true,
-        outdentWhenEnterOnEmptyLine: true,
-        mergeInNewLineWhenBackspaceOnFirstChar: false,
-        unquoteWhenBackspaceOnEmptyFirstLine: true,
-        unquoteWhenEnterOnEmptyLine: true,
-        autoBullet: true,
-        tabInTable: true,
-    };
-}
-exports.getDefaultContentEditFeatures = getDefaultContentEditFeatures;
-
-
-/***/ }),
-/* 30 */
-/***/ (function(module, exports, __webpack_require__) {
-
-"use strict";
-
-Object.defineProperty(exports, "__esModule", { value: true });
-var getNodeAtCursor_1 = __webpack_require__(4);
-var roosterjs_editor_core_1 = __webpack_require__(1);
-var ZERO_WIDTH_SPACE = '&#8203;';
-/**
- * Edge may incorrectly put cursor after toggle bullet, workaround it by adding a space.
- * The space will be removed by Edge after toggle bullet
- * @param editor The editor instance
- * @param callback The real callback function
- */
-function workaroundForEdge(editor, callback) {
-    var node = roosterjs_editor_core_1.browserData.isEdge ? getNodeAtCursor_1.default(editor) : null;
-    if (node && node.nodeType == 1 /* Element */ && node.textContent == '') {
-        var span = editor.getDocument().createElement('span');
-        node.insertBefore(span, node.firstChild);
-        span.innerHTML = ZERO_WIDTH_SPACE;
-        callback();
-        if (span.parentNode) {
-            span.parentNode.removeChild(span);
-        }
-    }
-    else {
-        callback();
-    }
-}
-exports.workaroundForEdge = workaroundForEdge;
-/**
- * Toggle bullet at selection
- * If selection contains bullet in deep level, toggle bullet will decrease the bullet level by one
- * If selection contains number list, toggle bullet will convert the number list into bullet list
- * If selection contains both bullet/numbering and normal text, the behavior is decided by corresponding
- * browser execCommand API
- * @param editor The editor instance
- */
-function toggleBullet(editor) {
-    editor.focus();
-    editor.formatWithUndo(function () {
-        workaroundForEdge(editor, function () {
-            editor.getDocument().execCommand('insertUnorderedList', false, null);
-        });
-    });
-}
-exports.default = toggleBullet;
-
-
-/***/ }),
-/* 31 */
-/***/ (function(module, exports, __webpack_require__) {
-
-"use strict";
-
-Object.defineProperty(exports, "__esModule", { value: true });
-var VTable_1 = __webpack_require__(16);
-var getNodeAtCursor_1 = __webpack_require__(4);
-/**
- * Format table
- * @param table The table to format
- * @param formatName Name of the format to use
- */
-function formatTable(editor, format, table) {
-    var td = table
-        ? table.rows[0].cells[0]
-        : getNodeAtCursor_1.default(editor, 'TD');
-    if (td) {
-        editor.formatWithUndo(function () {
-            var vtable = new VTable_1.default(td);
-            vtable.applyFormat(format);
-            vtable.writeBack();
-            td = editor.contains(td) ? td : vtable.getCurrentTd();
-            editor.focus();
-            return td;
-        }, true /*preserveSelection*/);
-    }
-}
-exports.default = formatTable;
-
-
-/***/ }),
-/* 32 */
-/***/ (function(module, exports, __webpack_require__) {
-
-"use strict";
-
-Object.defineProperty(exports, "__esModule", { value: true });
-var getNodeAtCursor_1 = __webpack_require__(4);
-var roosterjs_editor_dom_1 = __webpack_require__(0);
-var cacheGetListTag_1 = __webpack_require__(38);
-var cacheGetHeaderLevel_1 = __webpack_require__(92);
-var queryNodesWithSelection_1 = __webpack_require__(2);
-// Query command state, used for query Bold, Italic, Underline state
-function queryCommandState(editor, command) {
-    return editor.getDocument().queryCommandState(command);
-}
-/**
- * Get format state at cursor
- * A format state is a collection of all format related states, e.g.,
- * bold, italic, underline, font name, font size, etc.
- * @param editor The editor
- * @param (Optional) The plugin event, it stores the event cached data for looking up.
- * In this function the event cache is used to get list state and header level. If not passed,
- * it will query the node within selection to get the info
- * @returns The format state at cursor
- */
-function getFormatState(editor, event) {
-    var nodeAtCursor = getNodeAtCursor_1.default(editor);
-    if (!nodeAtCursor) {
-        return null;
-    }
-    var styles = roosterjs_editor_dom_1.getComputedStyle(nodeAtCursor);
-    var tag = cacheGetListTag_1.default(editor, event);
-    return {
-        fontName: styles[0],
-        fontSize: styles[1],
-        textColor: styles[2],
-        backgroundColor: styles[3],
-        isBullet: tag == 'UL',
-        isNumbering: tag == 'OL',
-        isBold: queryCommandState(editor, 'bold'),
-        isItalic: queryCommandState(editor, 'italic'),
-        isUnderline: queryCommandState(editor, 'underline'),
-        isStrikeThrough: queryCommandState(editor, 'strikeThrough'),
-        isSubscript: queryCommandState(editor, 'subscript'),
-        isSuperscript: queryCommandState(editor, 'superscript'),
-        canUnlink: queryNodesWithSelection_1.default(editor, 'a[href]').length > 0,
-        canAddImageAltText: queryNodesWithSelection_1.default(editor, 'img').length > 0,
-        isBlockQuote: queryNodesWithSelection_1.default(editor, 'blockquote').length > 0,
-        canUndo: editor.canUndo(),
-        canRedo: editor.canRedo(),
-        headerLevel: cacheGetHeaderLevel_1.default(editor, event),
-    };
-}
-exports.default = getFormatState;
-
-
-/***/ }),
-/* 33 */
-/***/ (function(module, exports, __webpack_require__) {
-
-"use strict";
-
-Object.defineProperty(exports, "__esModule", { value: true });
-// http exclude matching regex
-// invalid URL example (in paricular on IE and Edge):
-// - http://www.bing.com%00, %00 before ? (question mark) is considered invalid. IE/Edge throws invalid argument exception
-// - http://www.bing.com%1, %1 is invalid
-// - http://www.bing.com%g, %g is invalid (IE and Edge expects a two hex value after a %)
-// - http://www.bing.com%, % as ending is invalid (IE and Edge expects a two hex value after a %)
-// All above % cases if they're after ? (question mark) is then considered valid again
-// Similar for @, it needs to be after / (forward slash), or ? (question mark). Otherwise IE/Edge will throw security exception
-// - http://www.bing.com@name, @name before ? (question mark) is considered invalid
-// - http://www.bing.com/@name, is valid sine it is after / (forward slash)
-// - http://www.bing.com?@name, is also valid sinve it is after ? (question mark)
-// The regex below is essentially a break down of:
-// ^[^?]+%[^0-9a-f]+ => to exclude URL like www.bing.com%%
-// ^[^?]+%[0-9a-f][^0-9a-f]+ => to exclude URL like www.bing.com%1
-// ^[^?]+%00 => to exclude URL like www.bing.com%00
-// ^[^?]+%$ => to exclude URL like www.bing.com%
-// ^https?:\/\/[^?\/]+@ => to exclude URL like http://www.bing.com@name
-// ^www\.[^?\/]+@ => to exclude URL like www.bing.com@name
-var httpExcludeRegEx = /^[^?]+%[^0-9a-f]+|^[^?]+%[0-9a-f][^0-9a-f]+|^[^?]+%00|^[^?]+%$|^https?:\/\/[^?\/]+@|^www\.[^?\/]+@/i;
-var linkMatchRules = {
-    http: {
-        match: /^(microsoft-edge:)?http:\/\/\S+|www\.\S+/i,
-        except: httpExcludeRegEx,
-        normalizeUrl: function (url) { return (/^(microsoft-edge:)?http:\/\//i.test(url) ? url : 'http://' + url); },
-    },
-    https: {
-        match: /^(microsoft-edge:)?https:\/\/\S+/i,
-        except: httpExcludeRegEx,
-    },
-    mailto: { match: /^mailto:\S+@\S+\.\S+/i },
-    notes: { match: /^notes:\/\/\S+/i },
-    file: { match: /^file:\/\/\/?\S+/i },
-    unc: { match: /^\\\\\S+/i },
-    ftp: {
-        match: /^ftp:\/\/\S+|ftp\.\S+/i,
-        normalizeUrl: function (url) { return (/^ftp:\/\//i.test(url) ? url : 'ftp://' + url); },
-    },
-    news: { match: /^news:(\/\/)?\S+/i },
-    telnet: { match: /^telnet:\S+/i },
-    gopher: { match: /^gopher:\/\/\S+/i },
-    wais: { match: /^wais:\S+/i },
-};
-/**
- * Try to match a given string with link match rules, return matched link
- * @param url Input url to match
- * @param option Link match option, exact or partial. If it is exact match, we need
- * to check the length of matched link and url
- * @param rules Optional link match rules, if not passed, only the default link match
- * rules will be applied
- * @returns The matched link data, or null if no match found.
- * The link data includes an original url and a normalized url
- */
-function matchLink(url) {
-    if (url) {
-        for (var _i = 0, _a = Object.keys(linkMatchRules); _i < _a.length; _i++) {
-            var schema = _a[_i];
-            var rule = linkMatchRules[schema];
-            var matches = url.match(rule.match);
-            if (matches && matches[0] == url && (!rule.except || !rule.except.test(url))) {
-                return {
-                    scheme: schema,
-                    originalUrl: url,
-                    normalizedUrl: rule.normalizeUrl ? rule.normalizeUrl(url) : url,
-                };
-            }
-        }
-    }
-    return null;
-}
-exports.default = matchLink;
-
-
-/***/ }),
-/* 34 */
-/***/ (function(module, exports, __webpack_require__) {
-
-"use strict";
-
-Object.defineProperty(exports, "__esModule", { value: true });
-var applyInlineStyle_1 = __webpack_require__(10);
-/**
- * Set text color at selection
- * @param editor The editor instance
- * @param color The color string, can be any of the predefined color names (e.g, 'red')
- * or hexadecimal color string (e.g, '#FF0000') or rgb value (e.g, 'rgb(255, 0, 0)') supported by browser.
- * Currently there's no validation to the string, if the passed string is invalid, it won't take affect
- */
-function setTextColor(editor, color) {
-    applyInlineStyle_1.default(editor, function (element) { return (element.style.color = color); });
-}
-exports.default = setTextColor;
-
-
-/***/ }),
-/* 35 */
-/***/ (function(module, exports, __webpack_require__) {
-
-"use strict";
-
-Object.defineProperty(exports, "__esModule", { value: true });
-var applyInlineStyle_1 = __webpack_require__(10);
-/**
- * Set font size at selection
- * @param editor The editor instance
- * @param fontSize The fontSize string, should be a valid CSS font-size style.
- * Currently there's no validation to the string, if the passed string is invalid, it won't take affect
- */
-function setFontSize(editor, fontSize) {
-    // The browser provided execCommand only accepts 1-7 point value. In addition, it uses HTML <font> tag with size attribute.
-    // <font> is not HTML5 standard (http://www.w3schools.com/tags/tag_font.asp). Use editor.applyInlineStyle which gives flexibility on applying inline style
-    // for here, we use CSS font-size style
-    applyInlineStyle_1.default(editor, function (element) { return (element.style.fontSize = fontSize); });
-}
-exports.default = setFontSize;
-
-
-/***/ }),
-/* 36 */
-/***/ (function(module, exports, __webpack_require__) {
-
-"use strict";
-
-Object.defineProperty(exports, "__esModule", { value: true });
-var applyInlineStyle_1 = __webpack_require__(10);
-/**
- * Set font name at selection
- * @param editor The editor instance
- * @param fontName The fontName string, should be a valid CSS font-family style.
- * Currently there's no validation to the string, if the passed string is invalid, it won't take affect
- */
-function setFontName(editor, fontName) {
-    // The browser provided execCommand creates a HTML <font> tag with face attribute. <font> is not HTML5 standard
-    // (http://www.w3schools.com/tags/tag_font.asp). Use editor.applyInlineStyle which gives flexibility on applying inline style
-    // for here, we use CSS font-family style
-    applyInlineStyle_1.default(editor, function (element) { return (element.style.fontFamily = fontName); });
-}
-exports.default = setFontName;
-
-
-/***/ }),
-/* 37 */
-/***/ (function(module, exports, __webpack_require__) {
-
-"use strict";
-
-Object.defineProperty(exports, "__esModule", { value: true });
-var applyInlineStyle_1 = __webpack_require__(10);
-/**
- * Set background color at current selection
- * @param editor The editor instance
- * @param color The color string, can be any of the predefined color names (e.g, 'red')
- * or hexadecimal color string (e.g, '#FF0000') or rgb value (e.g, 'rgb(255, 0, 0)') supported by browser.
- * Currently there's no validation to the string, if the passed string is invalid, it won't take affect
- */
-function setBackgroundColor(editor, color) {
-    applyInlineStyle_1.default(editor, function (element) { return (element.style.backgroundColor = color); });
-}
-exports.default = setBackgroundColor;
-
-
-/***/ }),
-/* 38 */
-/***/ (function(module, exports, __webpack_require__) {
-
-"use strict";
-
-Object.defineProperty(exports, "__esModule", { value: true });
-var getNodeAtCursor_1 = __webpack_require__(4);
-var roosterjs_editor_dom_1 = __webpack_require__(0);
-/**
- * Get the list state at selection
- * The list state refers to the HTML elements <OL> or <UL>
- * @param editor The editor instance
- * @param event (Optional) The plugin event, it stores the event cached data for looking up.
- * If not passed, we will query the first <LI> node in selection and return the list state of its direct parent
- * @returns The list tag, OL, UL or empty when cursor is not inside a list
- */
-function cacheGetListTag(editor, event) {
-    var li = getNodeAtCursor_1.cacheGetNodeAtCursor(editor, event, 'LI');
-    var tag = li && roosterjs_editor_dom_1.getTagOfNode(li.parentNode);
-    return tag == 'OL' || tag == 'UL' ? tag : '';
-}
-exports.default = cacheGetListTag;
-
-
-/***/ }),
-/* 39 */
-/***/ (function(module, exports, __webpack_require__) {
-
-"use strict";
-
-Object.defineProperty(exports, "__esModule", { value: true });
-var roosterjs_editor_dom_1 = __webpack_require__(0);
-/**
- * Replace the specified range with a node
- * @param editor The editor instance
- * @param range The range in which content needs to be replaced
- * @param node The node to be inserted
- * @param exactMatch exactMatch is to match exactly, i.e.
- * In auto linkification, users could type URL followed by some punctuation and hit space. The auto link will kick in on space,
- * at the moment, what is before cursor could be "<URL>,", however, only "<URL>" makes the link. by setting exactMatch = false, it does not match
- * from right before cursor, but can scan through till first same char is seen. On the other hand if set exactMatch = true, it starts the match right
- * before cursor.
- * @returns True if we complete the replacement, false otherwise
- */
-function replaceRangeWithNode(editor, range, node, exactMatch) {
-    // Make sure the range and node is valid
-    if (!range || !node) {
-        return false;
-    }
-    range.deleteContents();
-    range.insertNode(node);
-    if (exactMatch) {
-        editor.select(node, roosterjs_editor_dom_1.Position.After);
-    }
-    return true;
-}
-exports.default = replaceRangeWithNode;
-
-
-/***/ }),
-/* 40 */
-/***/ (function(module, exports, __webpack_require__) {
-
-"use strict";
-
-Object.defineProperty(exports, "__esModule", { value: true });
-var roosterjs_editor_dom_1 = __webpack_require__(0);
-// HTML void elements
-// Per https://www.w3.org/TR/html/syntax.html#syntax-elements, cannot have child nodes
-// This regex is used when we move focus to very begin of editor. We should avoid putting focus inside
-// void elements so users don't accidently create child nodes in them
-var HTML_VOID_ELEMENTS_REGEX = /^(AREA|BASE|BR|COL|COMMAND|EMBED|HR|IMG|INPUT|KEYGEN|LINK|META|PARAM|SOURCE|TRACK|WBR)$/i;
-// check if it is html void element. void element cannot have childen
-function isVoidHtmlElement(element) {
-    return element && HTML_VOID_ELEMENTS_REGEX.test(roosterjs_editor_dom_1.getTagOfNode(element)) ? true : false;
-}
-exports.default = isVoidHtmlElement;
-
-
-/***/ }),
-/* 41 */
-/***/ (function(module, exports, __webpack_require__) {
-
-"use strict";
-
-Object.defineProperty(exports, "__esModule", { value: true });
-var getLiveRange_1 = __webpack_require__(12);
-var hasFocus_1 = __webpack_require__(18);
-var isVoidHtmlElement_1 = __webpack_require__(40);
-var select_1 = __webpack_require__(11);
-var roosterjs_editor_dom_1 = __webpack_require__(0);
-function focus(core) {
-    if (!hasFocus_1.default(core) || !getLiveRange_1.default(core)) {
-        // Focus (document.activeElement indicates) and selection are mostly in sync, but could be out of sync in some extreme cases.
-        // i.e. if you programmatically change window selection to point to a non-focusable DOM element (i.e. tabindex=-1 etc.).
-        // On Chrome/Firefox, it does not change document.activeElement. On Edge/IE, it change document.activeElement to be body
-        // Although on Chrome/Firefox, document.activeElement points to editor, you cannot really type which we don't want (no cursor).
-        // So here we always do a live selection pull on DOM and make it point in Editor. The pitfall is, the cursor could be reset
-        // to very begin to of editor since we don't really have last saved selection (created on blur which does not fire in this case).
-        // It should be better than the case you cannot type
-        if (!(core.cachedRange && select_1.default(core, core.cachedRange))) {
-            setSelectionToBegin(core);
-        }
-    }
-    // remember to clear cachedRange
-    core.cachedRange = null;
-    // This is more a fallback to ensure editor gets focus if it didn't manage to move focus to editor
-    if (!hasFocus_1.default(core)) {
-        core.contentDiv.focus();
-    }
-}
-exports.default = focus;
-function setSelectionToBegin(core) {
-    var firstNode = roosterjs_editor_dom_1.getFirstLeafNode(core.contentDiv);
-    if (firstNode) {
-        if (firstNode.nodeType == 3 /* Text */) {
-            // First node is text, move selection to the begin
-            select_1.default(core, firstNode, 0);
-        }
-        else if (firstNode.nodeType == 1 /* Element */) {
-            if (isVoidHtmlElement_1.default(firstNode)) {
-                // First node is a html void element (void elements cannot have child nodes), move selection before it
-                select_1.default(core, firstNode, roosterjs_editor_dom_1.Position.Before);
-            }
-            else {
-                // Other html element, move selection inside it
-                select_1.default(core, firstNode, 0);
-            }
-        }
-    }
-    else {
-        // No first node, likely we have an empty content DIV, move selection inside it
-        select_1.default(core, core.contentDiv, 0);
-    }
-}
-
-
-/***/ }),
-/* 42 */
-/***/ (function(module, exports, __webpack_require__) {
-
-"use strict";
-
-Object.defineProperty(exports, "__esModule", { value: true });
-function triggerEvent(core, pluginEvent, broadcast) {
-    var isHandledExclusively = false;
-    if (!broadcast) {
-        for (var i = 0; i < core.plugins.length; i++) {
-            var plugin = core.plugins[i];
-            if (plugin.willHandleEventExclusively &&
-                plugin.onPluginEvent &&
-                plugin.willHandleEventExclusively(pluginEvent)) {
-                plugin.onPluginEvent(pluginEvent);
-                isHandledExclusively = true;
-                break;
-            }
-        }
-    }
-    if (!isHandledExclusively) {
-        core.plugins.forEach(function (plugin) {
-            if (plugin.onPluginEvent) {
-                plugin.onPluginEvent(pluginEvent);
-            }
-        });
-    }
-}
-exports.default = triggerEvent;
-
-
-/***/ }),
-/* 43 */
-/***/ (function(module, exports, __webpack_require__) {
-
-"use strict";
-
-Object.defineProperty(exports, "__esModule", { value: true });
-var roosterjs_editor_dom_1 = __webpack_require__(0);
-function isRangeInContainer(range, container) {
-    var ancestorContainer = range ? range.commonAncestorContainer : null;
-    // use the parentNode if ancestorContainer is a text node
-    if (ancestorContainer && ancestorContainer.nodeType == 3 /* Text */) {
-        ancestorContainer = ancestorContainer.parentNode;
-    }
-    return roosterjs_editor_dom_1.contains(container, ancestorContainer, true /*treatSameNodeAsContain*/);
-}
-exports.default = isRangeInContainer;
-
-
-/***/ }),
-/* 44 */
-/***/ (function(module, exports, __webpack_require__) {
-
-"use strict";
-
-Object.defineProperty(exports, "__esModule", { value: true });
-var PartialInlineElement_1 = __webpack_require__(13);
-var getInlineElementAtNode_1 = __webpack_require__(8);
-var shouldSkipNode_1 = __webpack_require__(23);
-var getLeafSibling_1 = __webpack_require__(5);
-/**
- * Get inline element before a position
- * This is mostly used when we want to get the inline element before selection/cursor
- * There is a possible that the cursor is in middle of an inline element (i.e. mid of a text node)
- * in this case, we only want to return what is before cursor (a partial of an inline) to indicate
- * that we're in middle.
- * @param rootNode Root node of current scope, use for create InlineElement
- * @param position The position to get InlineElement before
- */
-function getInlineElementBefore(rootNode, position) {
-    return getInlineElementBeforeAfterPoint(rootNode, position, false /*isAfter*/);
-}
-exports.getInlineElementBefore = getInlineElementBefore;
-/**
- * Get inline element after a position
- * This is mostly used when we want to get the inline element after selection/cursor
- * There is a possible that the cursor is in middle of an inline element (i.e. mid of a text node)
- * in this case, we only want to return what is before cursor (a partial of an inline) to indicate
- * that we're in middle.
- * @param rootNode Root node of current scope, use for create InlineElement
- * @param position The position to get InlineElement after
- */
-function getInlineElementAfter(rootNode, position) {
-    return getInlineElementBeforeAfterPoint(rootNode, position, true /*isAfter*/);
-}
-exports.getInlineElementAfter = getInlineElementAfter;
-function getInlineElementBeforeAfterPoint(rootNode, position, isAfter) {
-    if (!position || !position.node) {
-        return null;
-    }
-    position = position.normalize();
-    var node = position.node;
-    var isPartial = false;
-    var traverseFunc = isAfter ? getLeafSibling_1.getNextLeafSibling : getLeafSibling_1.getPreviousLeafSibling;
-    if ((!isAfter && position.offset == 0 && !position.isAtEnd) || (isAfter && position.isAtEnd)) {
-        node = traverseFunc(rootNode, node);
-    }
-    else if (node.nodeType == 3 /* Text */ &&
-        ((!isAfter && !position.isAtEnd) || (isAfter && position.offset > 0))) {
-        isPartial = true;
-    }
-    while (node && shouldSkipNode_1.default(node)) {
-        node = traverseFunc(rootNode, node);
-    }
-    var inlineElement = getInlineElementAtNode_1.default(node);
-    if (inlineElement && (inlineElement.contains(position) || isPartial)) {
-        inlineElement = isAfter
-            ? new PartialInlineElement_1.default(inlineElement, position, null)
-            : new PartialInlineElement_1.default(inlineElement, null, position);
-    }
-    return inlineElement;
-}
-
-
-/***/ }),
-/* 45 */
-/***/ (function(module, exports, __webpack_require__) {
-
-"use strict";
-
-Object.defineProperty(exports, "__esModule", { value: true });
-var getLeafSibling_1 = __webpack_require__(5);
-var getBlockElementAtNode_1 = __webpack_require__(7);
-/**
- * Get next block
- */
-function getNextBlockElement(rootNode, blockElement) {
-    return getNextPreviousBlockElement(rootNode, blockElement, true /*isNext*/);
-}
-exports.getNextBlockElement = getNextBlockElement;
-/**
- * Get previous block
- */
-function getPreviousBlockElement(rootNode, blockElement) {
-    return getNextPreviousBlockElement(rootNode, blockElement, false /*isNext*/);
-}
-exports.getPreviousBlockElement = getPreviousBlockElement;
-function getNextPreviousBlockElement(rootNode, blockElement, isNext) {
-    if (!blockElement) {
-        return null;
-    }
-    // Get a leaf node after block's end element and use that base to find next block
-    // TODO: this code is used to identify block, maybe we shouldn't exclude those empty nodes
-    // We can improve this later on
-    var leaf = getLeafSibling_1.getLeafSibling(rootNode, isNext ? blockElement.getEndNode() : blockElement.getStartNode(), isNext);
-    return getBlockElementAtNode_1.default(rootNode, leaf);
-}
-
-
-/***/ }),
-/* 46 */
-/***/ (function(module, exports, __webpack_require__) {
-
-"use strict";
-
-Object.defineProperty(exports, "__esModule", { value: true });
-var getTagOfNode_1 = __webpack_require__(6);
-var BLOCK_ELEMENT_TAGS = [
-    'ADDRESS',
-    'ARTICLE',
-    'ASIDE',
-    'BLOCKQUOTE',
-    'CANVAS',
-    'DD',
-    'DIV',
-    'DL',
-    'DT',
-    'FIELDSET',
-    'FIGCAPTION',
-    'FIGURE',
-    'FOOTER',
-    'FORM',
-    'H1',
-    'H2',
-    'H3',
-    'H4',
-    'H5',
-    'H6',
-    'HEADER',
-    'HR',
-    'LI',
-    'MAIN',
-    'NAV',
-    'NOSCRIPT',
-    'OL',
-    'OUTPUT',
-    'P',
-    'PRE',
-    'SECTION',
-    'TABLE',
-    'TD',
-    'TFOOT',
-    'UL',
-    'VIDEO',
-];
-var BLOCK_DISPLAY_STYLES = ['block', 'list-item', 'table-cell'];
-/**
- * Checks if the node is a block like element. Block like element are usually those P, DIV, LI, TD etc.
- * @param node The node to check
- * @returns True if the node is a block element, otherwise false
- */
-function isBlockElement(node) {
-    var tag = getTagOfNode_1.default(node);
-    return !!(tag &&
-        (BLOCK_DISPLAY_STYLES.indexOf(node.style.display) >= 0 ||
-            BLOCK_ELEMENT_TAGS.indexOf(tag) >= 0));
-}
-exports.default = isBlockElement;
-
-
-/***/ }),
-/* 47 */
-/***/ (function(module, exports, __webpack_require__) {
-
-"use strict";
-
-Object.defineProperty(exports, "__esModule", { value: true });
-var isDocumentPosition_1 = __webpack_require__(9);
-/**
- * Check if a given node has intersection with the given node range
- * @param node The node to check
- * @param start Start node of the range
- * @param end End node of the range
- * @param containOnly When set to true, will return true only when the node is between
- * start and end nodes or contained by start or end node. When set to false, also return true
- * if the node contains both start and end node
- * @return True if the node has intersection with the range. Otherwise false
- */
-function intersectWithNodeRange(node, start, end, containOnly) {
-    var startPosition = node.compareDocumentPosition(start);
-    var endPosition = node.compareDocumentPosition(end);
-    var targetPositions = [0 /* Same */, 8 /* Contains */];
-    if (!containOnly) {
-        targetPositions.push(16 /* ContainedBy */);
-    }
-    var intersectStart = isDocumentPosition_1.default(startPosition, targetPositions);
-    var intersectEnd = isDocumentPosition_1.default(endPosition, targetPositions);
-    return (intersectStart ||
-        intersectEnd ||
-        (isDocumentPosition_1.default(startPosition, 2 /* Preceding */) &&
-            isDocumentPosition_1.default(endPosition, 4 /* Following */)));
-}
-exports.default = intersectWithNodeRange;
-
-
-/***/ }),
-/* 48 */
-/***/ (function(module, exports, __webpack_require__) {
-
-"use strict";
-
-var __extends = (this && this.__extends) || (function () {
-    var extendStatics = Object.setPrototypeOf ||
-        ({ __proto__: [] } instanceof Array && function (d, b) { d.__proto__ = b; }) ||
-        function (d, b) { for (var p in b) if (b.hasOwnProperty(p)) d[p] = b[p]; };
-    return function (d, b) {
-        extendStatics(d, b);
-        function __() { this.constructor = d; }
-        d.prototype = b === null ? Object.create(b) : (__.prototype = b.prototype, new __());
-    };
-})();
-Object.defineProperty(exports, "__esModule", { value: true });
-var StartEndBlockElement_1 = __webpack_require__(19);
-var getFirstLastInlineElement_1 = __webpack_require__(20);
-/**
- * This presents a content block that can be reprented by a single html block type element.
- * In most cases, it corresponds to an HTML block level element, i.e. P, DIV, LI, TD etc.
- */
-var NodeBlockElement = /** @class */ (function (_super) {
-    __extends(NodeBlockElement, _super);
-    /**
-     * Create a new instance of NodeBlockElement class
-     * @param containerNode The container DOM Node of this NodeBlockElement
-     */
-    function NodeBlockElement(containerNode) {
-        return _super.call(this, containerNode, containerNode) || this;
-    }
-    /**
-     * Gets first inline
-     */
-    NodeBlockElement.prototype.getFirstInlineElement = function () {
-        if (!this.firstInline) {
-            this.firstInline = getFirstLastInlineElement_1.getFirstInlineElement(this.getStartNode());
-        }
-        return this.firstInline;
-    };
-    /**
-     * Gets last inline
-     */
-    NodeBlockElement.prototype.getLastInlineElement = function () {
-        if (!this.lastInline) {
-            this.lastInline = getFirstLastInlineElement_1.getLastInlineElement(this.getEndNode());
-        }
-        return this.lastInline;
-    };
-    NodeBlockElement.prototype.contains = function (arg) {
-        var node = arg instanceof Node ? arg : arg.getContainerNode();
-        return this.getStartNode().contains(node);
-    };
-    return NodeBlockElement;
-}(StartEndBlockElement_1.default));
-exports.default = NodeBlockElement;
-
-
-/***/ }),
-/* 49 */
-/***/ (function(module, exports, __webpack_require__) {
-
-"use strict";
-
-Object.defineProperty(exports, "__esModule", { value: true });
-var PartialInlineElement_1 = __webpack_require__(13);
-var getInlineElementAtNode_1 = __webpack_require__(8);
-var getLeafSibling_1 = __webpack_require__(5);
-/**
- * Get next inline element
- */
-function getNextInlineElement(rootNode, inlineElement) {
-    return getNextPreviousInlineElement(rootNode, inlineElement, true /*isNext*/);
-}
-exports.getNextInlineElement = getNextInlineElement;
-/**
- * Get previous inline element
- */
-function getPreviousInlineElement(rootNode, inlineElement) {
-    return getNextPreviousInlineElement(rootNode, inlineElement, false /*isNext*/);
-}
-exports.getPreviousInlineElement = getPreviousInlineElement;
-function getNextPreviousInlineElement(rootNode, inlineElement, isNext) {
-    return ((inlineElement instanceof PartialInlineElement_1.default &&
-        (isNext ? inlineElement.nextInlineElement : inlineElement.previousInlineElement)) ||
-        getInlineElementAtNode_1.default(getLeafSibling_1.getLeafSibling(rootNode, inlineElement.getContainerNode(), isNext)));
-}
-
-
-/***/ }),
-/* 50 */
-/***/ (function(module, exports, __webpack_require__) {
-
-"use strict";
-
-Object.defineProperty(exports, "__esModule", { value: true });
-var getTagOfNode_1 = __webpack_require__(6);
-var HTML_REGEX = /<html[^>]*>[\s\S]*<\/html>/i;
-/**
- * Sanitize HTML string
- * This function will do the following work:
- * 1. Convert global CSS into inline CSS
- * 2. Remove dangerous HTML tags and attributes
- * 3. Remove useless CSS properties
- * @param html The input HTML
- * @param additionalStyleNodes additional style nodes for inline css converting
- * @param convertInlineCssOnly Whether only convert inline css and skip html content sanitizing
- * @param propertyCallbacks A callback function map to handle HTML properties
- */
-function sanitizeHtml(html, additionalStyleNodes, convertInlineCssOnly, propertyCallbacks, currentStyle) {
-    var parser = new DOMParser();
-    var matches = HTML_REGEX.exec(html);
-    html = matches ? matches[0] : html;
-    var doc;
-    if (!html ||
-        !html.trim() ||
-        !(doc = parser.parseFromString(html, 'text/html')) ||
-        !doc.body ||
-        !doc.body.firstChild) {
-        return '';
-    }
-    // 1. Convert global CSS into inline CSS
-    applyInlineStyle(doc, additionalStyleNodes);
-    // 2, 3: Remove dangerous HTML tags and attributes, remove useless CSS properties
-    if (!convertInlineCssOnly) {
-        var callbackPropertyNames = (propertyCallbacks ? Object.keys(propertyCallbacks) : []).map(function (name) { return name.toLowerCase(); });
-        removeUnusedCssAndDangerousContent(doc.body, callbackPropertyNames, propertyCallbacks, currentStyle || {});
-    }
-    return doc.body.innerHTML;
-}
-exports.default = sanitizeHtml;
-var ALLOWED_HTML_TAGS = [
-    'BODY',
-    'H1',
-    'H2',
-    'H3',
-    'H4',
-    'H5',
-    'H6',
-    'FORM',
-    'P',
-    'BR',
-    'HR',
-    'ACRONYM',
-    'ABBR',
-    'ADDRESS',
-    'B',
-    'BDI',
-    'BDO',
-    'BIG',
-    'BLOCKQUOTE',
-    'CENTER',
-    'CITE',
-    'CODE',
-    'DEL',
-    'DFN',
-    'EM',
-    'FONT',
-    'I',
-    'INS',
-    'KBD',
-    'MARK',
-    'METER',
-    'PRE',
-    'PROGRESS',
-    'Q',
-    'RP',
-    'RT',
-    'RUBY',
-    'S',
-    'SAMP',
-    'SMALL',
-    'STRIKE',
-    'STRONG',
-    'SUB',
-    'SUP',
-    'TEMPLATE',
-    'TIME',
-    'TT',
-    'U',
-    'VAR',
-    'WBR',
-    'XMP',
-    'INPUT',
-    'TEXTAREA',
-    'BUTTON',
-    'SELECT',
-    'OPTGROUP',
-    'OPTION',
-    'LABEL',
-    'FIELDSET',
-    'LEGEND',
-    'DATALIST',
-    'OUTPUT',
-    'IMG',
-    'MAP',
-    'AREA',
-    'CANVAS',
-    'FIGCAPTION',
-    'FIGURE',
-    'PICTURE',
-    'A',
-    'NAV',
-    'UL',
-    'OL',
-    'LI',
-    'DIR',
-    'UL',
-    'DL',
-    'DT',
-    'DD',
-    'MENU',
-    'MENUITEM',
-    'TABLE',
-    'CAPTION',
-    'TH',
-    'TR',
-    'TD',
-    'THEAD',
-    'TBODY',
-    'TFOOT',
-    'COL',
-    'COLGROUP',
-    'DIV',
-    'SPAN',
-    'HEADER',
-    'FOOTER',
-    'MAIN',
-    'SECTION',
-    'ARTICLE',
-    'ASIDE',
-    'DETAILS',
-    'DIALOG',
-    'SUMMARY',
-    'DATA',
-];
-var ALLOWED_HTML_ATTRIBUTES = [
-    'accept',
-    'align',
-    'alt',
-    'checked',
-    'cite',
-    'cols',
-    'colspan',
-    'contextmenu',
-    'coords',
-    'datetime',
-    'default',
-    'dir',
-    'dirname',
-    'disabled',
-    'download',
-    'headers',
-    'height',
-    'hidden',
-    'high',
-    'href',
-    'hreflang',
-    'ismap',
-    'kind',
-    'label',
-    'lang',
-    'list',
-    'low',
-    'max',
-    'maxlength',
-    'media',
-    'min',
-    'multiple',
-    'open',
-    'optimum',
-    'pattern',
-    'placeholder',
-    'readonly',
-    'rel',
-    'required',
-    'reversed',
-    'rows',
-    'rowspan',
-    'scope',
-    'selected',
-    'shape',
-    'size',
-    'sizes',
-    'span',
-    'spellcheck',
-    'src',
-    'srclang',
-    'srcset',
-    'start',
-    'step',
-    'style',
-    'tabindex',
-    'target',
-    'title',
-    'translate',
-    'type',
-    'usemap',
-    'value',
-    'width',
-    'wrap',
-];
-function applyInlineStyle(doc, additionalStyleNodes) {
-    var styleNodes = toArray(doc.querySelectorAll('style'));
-    var styleSheets = (additionalStyleNodes || [])
-        .reverse()
-        .map(function (node) { return node.sheet; })
-        .concat(styleNodes.map(function (node) { return node.sheet; }).reverse());
-    for (var _i = 0, styleSheets_1 = styleSheets; _i < styleSheets_1.length; _i++) {
-        var styleSheet = styleSheets_1[_i];
-        var _loop_1 = function (j) {
-            // Skip any none-style rule, i.e. @page
-            var styleRule = styleSheet.cssRules[j];
-            var text = styleRule && styleRule.style ? styleRule.style.cssText : null;
-            if (styleRule.type != CSSRule.STYLE_RULE || !text || !styleRule.selectorText) {
-                return "continue";
-            }
-            // Make sure the selector is not empty
-            for (var _i = 0, _a = styleRule.selectorText.split(','); _i < _a.length; _i++) {
-                var selector = _a[_i];
-                if (!selector || !selector.trim() || selector.indexOf(':') >= 0) {
-                    continue;
-                }
-                var nodes = toArray(doc.querySelectorAll(selector));
-                // Always put existing styles after so that they have higher priority
-                // Which means if both global style and inline style apply to the same element,
-                // inline style will have higher priority
-                nodes.forEach(function (node) {
-                    return node.setAttribute('style', text + (node.getAttribute('style') || ''));
-                });
-            }
-        };
-        for (var j = styleSheet.cssRules.length - 1; j >= 0; j--) {
-            _loop_1(j);
-        }
-    }
-}
-function removeUnusedCssAndDangerousContent(node, callbackPropertyNames, propertyCallbacks, currentStyle) {
     var thisStyle = Object.assign ? Object.assign({}, currentStyle) : {};
     var nodeType = node.nodeType;
     var tag = getTagOfNode_1.default(node) || '';
@@ -3595,6 +3043,26 @@
 }
 function toArray(list) {
     return [].slice.call(list);
+}
+function trimWithFragment(html) {
+    var startIndex = html.indexOf(START_FRAGMENT);
+    var endIndex = html.lastIndexOf(END_FRAGMENT);
+    if (startIndex >= 0 && endIndex >= 0 && endIndex >= startIndex + START_FRAGMENT.length) {
+        var before = html.substr(0, startIndex);
+        html = html.substring(startIndex + START_FRAGMENT.length, endIndex);
+        // Fix up table for Excel
+        if (html.match(LAST_TD_END_REGEX)) {
+            var trMatch = before.match(LAST_TR_REGEX);
+            var tr = trMatch ? trMatch[0] : '<TR>';
+            html = tr + html + '</TR>';
+        }
+        if (html.match(LAST_TR_END_REGEX)) {
+            var tableMatch = before.match(LAST_TABLE_REGEX);
+            var table = tableMatch ? tableMatch[0] : '<TABLE>';
+            html = table + html + '</TABLE>';
+        }
+    }
+    return html;
 }
 
 
@@ -4498,16 +3966,18 @@
             _this.editor.formatWithUndo(null, false, "ImageResize" /* ImageResize */);
             e.preventDefault();
         };
-        this.removeResizeDiv = function () {
-            if (_this.resizeDiv) {
-                var parent_1 = _this.resizeDiv.parentNode;
-                [_this.resizeDiv.previousSibling, _this.resizeDiv.nextSibling].forEach(function (comment) {
-                    if (comment && comment.nodeType == 8 /* Comment */) {
-                        parent_1.removeChild(comment);
-                    }
-                });
-                parent_1.removeChild(_this.resizeDiv);
-                _this.resizeDiv = null;
+        this.removeResizeDivIfAny = function (img) {
+            var div = img && img.parentNode;
+            var previous = div && div.previousSibling;
+            var next = div && div.nextSibling;
+            if (previous &&
+                previous.nodeType == 8 /* Comment */ &&
+                previous.nodeValue == BEGIN_TAG &&
+                next &&
+                next.nodeType == 8 /* Comment */ &&
+                next.nodeValue == END_TAG) {
+                div.parentNode.insertBefore(img, div);
+                _this.removeResizeDiv(div);
             }
         };
     }
@@ -4522,6 +3992,7 @@
         this.editor = null;
     };
     ImageResize.prototype.onPluginEvent = function (e) {
+        var _this = this;
         if (e.eventType == 4 /* MouseDown */) {
             var event_1 = e.rawEvent;
             var target = (event_1.srcElement || event_1.target);
@@ -4542,7 +4013,10 @@
         else if (e.eventType == 0 /* KeyDown */ && this.resizeDiv) {
             var event_2 = e.rawEvent;
             if (event_2.which == DELETE_KEYCODE || event_2.which == BACKSPACE_KEYCODE) {
-                this.editor.formatWithUndo(this.removeResizeDiv);
+                this.editor.formatWithUndo(function () {
+                    _this.removeResizeDiv(_this.resizeDiv);
+                    _this.resizeDiv = null;
+                });
                 event_2.preventDefault();
             }
             else if (event_2.which != SHIFT_KEYCODE &&
@@ -4550,6 +4024,12 @@
                 event_2.which != ALT_KEYCODE) {
                 this.unselect(true /*selectImageAfterUnselect*/);
             }
+        }
+        else if (e.eventType == 6 /* ContentChanged */ &&
+            e.source != "ImageResize" /* ImageResize */) {
+            var images = [].slice.call(this.editor.queryNodes('img'));
+            images.forEach(this.removeResizeDivIfAny);
+            this.resizeDiv = null;
         }
         else if (e.eventType == 7 /* ExtractContent */) {
             var event_3 = e;
@@ -4576,7 +4056,8 @@
                     this.editor.select(img);
                 }
             }
-            this.removeResizeDiv();
+            this.removeResizeDiv(this.resizeDiv);
+            this.resizeDiv = null;
         }
     };
     ImageResize.prototype.createResizeDiv = function (target) {
@@ -4622,6 +4103,17 @@
         div.style.bottom = '0';
         div.style.border = 'solid 1px ' + this.selectionBorderColor;
         return resizeDiv;
+    };
+    ImageResize.prototype.removeResizeDiv = function (resizeDiv) {
+        var _this = this;
+        if (this.editor && this.editor.contains(resizeDiv)) {
+            [resizeDiv.previousSibling, resizeDiv.nextSibling].forEach(function (comment) {
+                if (comment && comment.nodeType == 8 /* Comment */) {
+                    _this.editor.deleteNode(comment);
+                }
+            });
+            this.editor.deleteNode(resizeDiv);
+        }
     };
     ImageResize.prototype.extractHtml = function (html) {
         return html.replace(EXTRACT_HTML_REGEX, '$1');
@@ -5355,7 +4847,6 @@
     }
     callback(null);
 }
-<<<<<<< HEAD
 function retrieveHtmlViaTempDiv(editor, callback) {
     // cache original selection range in editor
     var originalSelectionRange = editor.getSelectionRange();
@@ -5379,61 +4870,6 @@
             updateCursor: false,
             replaceSelection: false,
             insertOnNewLine: false,
-=======
-exports.default = replaceTextBeforeCursorWithNode;
-
-
-/***/ }),
-/* 87 */
-/***/ (function(module, exports, __webpack_require__) {
-
-"use strict";
-
-Object.defineProperty(exports, "__esModule", { value: true });
-var execFormatWithUndo_1 = __webpack_require__(1);
-var setBackgroundColor_1 = __webpack_require__(46);
-var setFontName_1 = __webpack_require__(47);
-var setFontSize_1 = __webpack_require__(48);
-var setTextColor_1 = __webpack_require__(49);
-var queryNodesWithSelection_1 = __webpack_require__(3);
-var STYLES_TO_REMOVE = [
-    'font',
-    'text-decoration',
-    'color',
-    'background',
-];
-/**
- * Clear the format in current selection, after cleaning, the format will be
- * changed to default format. The format that get cleaned include B/I/U/font name/
- * font size/text color/background color/align left/align right/align center/superscript/subscript
- * @param editor The editor instance
- */
-function clearFormat(editor) {
-    editor.focus();
-    // We have no way if this clear format will really result in any DOM change
-    // Let's just do it with undo
-    execFormatWithUndo_1.default(editor, function () {
-        editor.runWithoutAddingUndoSnapshot(function () {
-            editor.getDocument().execCommand('removeFormat', false, null);
-            var nodes = queryNodesWithSelection_1.default(editor, '[class]');
-            for (var _i = 0, nodes_1 = nodes; _i < nodes_1.length; _i++) {
-                var node = nodes_1[_i];
-                node.removeAttribute('class');
-            }
-            nodes = queryNodesWithSelection_1.default(editor, '[style]', true /*nodeContainedByRangeOnly*/);
-            var _loop_1 = function (node) {
-                STYLES_TO_REMOVE.forEach(function (style) { return node.style.removeProperty(style); });
-            };
-            for (var _a = 0, nodes_2 = nodes; _a < nodes_2.length; _a++) {
-                var node = nodes_2[_a];
-                _loop_1(node);
-            }
-            var defaultFormat = editor.getDefaultFormat();
-            setFontName_1.default(editor, defaultFormat.fontFamily);
-            setFontSize_1.default(editor, defaultFormat.fontSize);
-            setTextColor_1.default(editor, defaultFormat.textColor);
-            setBackgroundColor_1.default(editor, defaultFormat.backgroundColor);
->>>>>>> 8b90f9f4
         });
         return pasteDiv;
     }, function (pasteDiv) {
@@ -5537,7 +4973,7 @@
                 }
                 if (!clipboardData.isHtmlFromTempDiv) {
                     var currentStyles = getInheritableStyles_1.default(_this.editor);
-                    clipboardData.html = roosterjs_editor_dom_1.sanitizeHtml(clipboardData.html, null /*additionalStyleNodes*/, false /*convertInlineCssOnly*/, _this.htmlPropertyCallbacks, currentStyles);
+                    clipboardData.html = roosterjs_editor_dom_1.sanitizeHtml(clipboardData.html, null /*additionalStyleNodes*/, false /*convertInlineCssOnly*/, _this.htmlPropertyCallbacks, currentStyles, true /*preserveFragmentOnly*/);
                 }
                 _this.pasteOriginal(clipboardData);
             }, _this.useDirectPaste);
@@ -7006,6 +6442,7 @@
 var setFontSize_1 = __webpack_require__(35);
 var setTextColor_1 = __webpack_require__(34);
 var queryNodesWithSelection_1 = __webpack_require__(2);
+var STYLES_TO_REMOVE = ['font', 'text-decoration', 'color', 'background'];
 /**
  * Clear the format in current selection, after cleaning, the format will be
  * changed to default format. The format that get cleaned include B/I/U/font name/
@@ -7020,6 +6457,14 @@
         for (var _i = 0, nodes_1 = nodes; _i < nodes_1.length; _i++) {
             var node = nodes_1[_i];
             node.removeAttribute('class');
+        }
+        nodes = queryNodesWithSelection_1.default(editor, '[style]', true /*nodeContainedByRangeOnly*/);
+        var _loop_1 = function (node) {
+            STYLES_TO_REMOVE.forEach(function (style) { return node.style.removeProperty(style); });
+        };
+        for (var _a = 0, nodes_2 = nodes; _a < nodes_2.length; _a++) {
+            var node = nodes_2[_a];
+            _loop_1(node);
         }
         var defaultFormat = editor.getDefaultFormat();
         setFontName_1.default(editor, defaultFormat.fontFamily);
@@ -7462,123 +6907,11 @@
 "use strict";
 
 Object.defineProperty(exports, "__esModule", { value: true });
-<<<<<<< HEAD
 var triggerEvent_1 = __webpack_require__(42);
 function attachDomEvent(core, eventName, pluginEventType, beforeDispatch) {
     var onEvent = function (event) {
         if (beforeDispatch) {
             beforeDispatch(event);
-=======
-var roosterjs_editor_dom_1 = __webpack_require__(0);
-var roosterjs_editor_core_1 = __webpack_require__(2);
-var roosterjs_editor_api_1 = __webpack_require__(4);
-var buildClipboardData_1 = __webpack_require__(111);
-var convertPastedContentFromWord_1 = __webpack_require__(112);
-var textToHtml_1 = __webpack_require__(116);
-/**
- * Paste plugin, handles onPaste event and paste content into editor
- */
-var Paste = /** @class */ (function () {
-    /**
-     * Create an instance of Paste
-     * @param useDirectPaste: This is a test parameter and may be removed in the future.
-     * When set to true, we retrieve HTML from clipboard directly rather than using a hidden pasting DIV,
-     * then filter out unsafe HTML tags and attributes. Although we removed some unsafe tags such as SCRIPT,
-     * OBJECT, ... But there is still risk to have other kinds of XSS scripts embeded. So please do NOT use
-     * this parameter if you don't have other XSS detecting logic outside the edtior.
-     */
-    function Paste(useDirectPaste, htmlPropertyCallbacks) {
-        var _this = this;
-        this.useDirectPaste = useDirectPaste;
-        this.htmlPropertyCallbacks = htmlPropertyCallbacks;
-        this.onPaste = function (event) {
-            _this.editor.addUndoSnapshot();
-            buildClipboardData_1.default(event, _this.editor, function (clipboardData) {
-                if (!clipboardData.html && clipboardData.text) {
-                    clipboardData.html = textToHtml_1.default(clipboardData.text);
-                }
-                if (!clipboardData.isHtmlFromTempDiv) {
-                    clipboardData.html = roosterjs_editor_dom_1.sanitizeHtml(clipboardData.html, null /*additionalStyleNodes*/, false /*convertInlineCssOnly*/, _this.htmlPropertyCallbacks, true /*preserveFragmentOnly*/);
-                }
-                _this.pasteOriginal(clipboardData);
-            }, _this.useDirectPaste);
-        };
-    }
-    Paste.prototype.initialize = function (editor) {
-        this.editor = editor;
-        this.pasteDisposer = editor.addDomEventHandler('paste', this.onPaste);
-    };
-    Paste.prototype.dispose = function () {
-        this.pasteDisposer();
-        this.pasteDisposer = null;
-        this.editor = null;
-    };
-    Paste.prototype.onPluginEvent = function (event) {
-        if (event.eventType == 8 /* BeforePaste */) {
-            var beforePasteEvent = event;
-            if (beforePasteEvent.pasteOption == 0 /* PasteHtml */) {
-                convertPastedContentFromWord_1.default(beforePasteEvent.fragment);
-            }
-        }
-    };
-    /**
-     * Paste into editor using passed in clipboardData with original format
-     * @param clipboardData The clipboardData to paste
-     */
-    Paste.prototype.pasteOriginal = function (clipboardData) {
-        this.paste(clipboardData, this.detectPasteOption(clipboardData));
-    };
-    /**
-     * Paste plain text into editor using passed in clipboardData
-     * @param clipboardData The clipboardData to paste
-     */
-    Paste.prototype.pasteText = function (clipboardData) {
-        this.paste(clipboardData, 1 /* PasteText */);
-    };
-    /**
-     * Paste into editor using passed in clipboardData with curent format
-     * @param clipboardData The clipboardData to paste
-     */
-    Paste.prototype.pasteAndMergeFormat = function (clipboardData) {
-        this.paste(clipboardData, this.detectPasteOption(clipboardData), true /*mergeFormat*/);
-    };
-    Paste.prototype.detectPasteOption = function (clipboardData) {
-        return clipboardData.text || !clipboardData.image
-            ? 0 /* PasteHtml */
-            : 2 /* PasteImage */;
-    };
-    Paste.prototype.paste = function (clipboardData, pasteOption, mergeCurrentFormat) {
-        var document = this.editor.getDocument();
-        var fragment = document.createDocumentFragment();
-        if (pasteOption == 0 /* PasteHtml */) {
-            var html = clipboardData.html;
-            var nodes = roosterjs_editor_dom_1.fromHtml(html, document);
-            for (var _i = 0, nodes_1 = nodes; _i < nodes_1.length; _i++) {
-                var node = nodes_1[_i];
-                if (mergeCurrentFormat) {
-                    this.applyTextFormat(node, clipboardData.originalFormat);
-                }
-                fragment.appendChild(node);
-            }
-        }
-        var event = {
-            eventType: 8 /* BeforePaste */,
-            clipboardData: clipboardData,
-            fragment: fragment,
-            pasteOption: pasteOption,
-        };
-        this.editor.triggerEvent(event, true /*broadcast*/);
-        this.internalPaste(event);
-    };
-    Paste.prototype.internalPaste = function (event) {
-        var clipboardData = event.clipboardData, fragment = event.fragment, pasteOption = event.pasteOption;
-        this.editor.focus();
-        if (clipboardData.snapshotBeforePaste == null) {
-            clipboardData.snapshotBeforePaste = roosterjs_editor_core_1.buildSnapshot(this.editor);
-        }
-        else {
-            roosterjs_editor_core_1.restoreSnapshot(this.editor, clipboardData.snapshotBeforePaste);
->>>>>>> 8b90f9f4
         }
         if (pluginEventType != null) {
             triggerEvent_1.default(core, {
@@ -8996,7 +8329,6 @@
     DefaultShortcut.prototype.dispose = function () {
         this.editor = null;
     };
-<<<<<<< HEAD
     // Handle the event if it is a tab event, and cursor is at begin of a list
     DefaultShortcut.prototype.willHandleEventExclusively = function (event) {
         var command = tryGetCommandFromEvent(event);
@@ -9037,152 +8369,6 @@
         if (commandExecuted) {
             event.rawEvent.preventDefault();
             event.rawEvent.stopPropagation();
-=======
-    ImageResize.prototype.onPluginEvent = function (e) {
-        var _this = this;
-        if (e.eventType == 4 /* MouseDown */) {
-            var event_1 = e.rawEvent;
-            var target = (event_1.srcElement || event_1.target);
-            if (roosterjs_editor_dom_1.getTagOfNode(target) == 'IMG') {
-                target.contentEditable = 'false';
-                var currentImg = this.getSelectedImage();
-                if (currentImg && currentImg != target) {
-                    this.unselect(false /*selectImageAfterUnSelect*/);
-                }
-                if (!this.resizeDiv) {
-                    this.select(target);
-                }
-            }
-            else if (this.resizeDiv && !roosterjs_editor_dom_1.contains(this.resizeDiv, target)) {
-                this.unselect(false /*selectImageAfterUnSelect*/);
-            }
-        }
-        else if (e.eventType == 0 /* KeyDown */ && this.resizeDiv) {
-            var event_2 = e.rawEvent;
-            if (event_2.which == DELETE_KEYCODE || event_2.which == BACKSPACE_KEYCODE) {
-                roosterjs_editor_api_1.execFormatWithUndo(this.editor, function () {
-                    _this.removeResizeDiv(_this.resizeDiv);
-                    _this.resizeDiv = null;
-                });
-                event_2.preventDefault();
-            }
-            else if (event_2.which != SHIFT_KEYCODE &&
-                event_2.which != CTRL_KEYCODE &&
-                event_2.which != ALT_KEYCODE) {
-                this.unselect(true /*selectImageAfterUnSelect*/);
-            }
-        }
-        else if (e.eventType == 6 /* ContentChanged */ &&
-            e.source != "ImageResize" /* ImageResize */) {
-            var images = [].slice.call(this.editor.queryContent('img'));
-            for (var _i = 0, images_1 = images; _i < images_1.length; _i++) {
-                var image = images_1[_i];
-                this.removeResizeDivIfAny(image);
-            }
-            this.resizeDiv = null;
-        }
-        else if (e.eventType == 7 /* ExtractContent */) {
-            var event_3 = e;
-            event_3.content = this.extractHtml(event_3.content);
-        }
-    };
-    ImageResize.prototype.select = function (target) {
-        this.resizeDiv = this.createResizeDiv(target);
-        target.contentEditable = 'false';
-        var range = document.createRange();
-        range.setEndAfter(this.resizeDiv);
-        range.collapse(false /*toStart*/);
-        this.editor.updateSelection(range);
-    };
-    ImageResize.prototype.unselect = function (selectImageAfterUnSelect) {
-        var img = this.getSelectedImage();
-        var parent = this.resizeDiv.parentNode;
-        if (parent) {
-            if (img) {
-                img.removeAttribute('contentEditable');
-                var referenceNode = this.resizeDiv.previousSibling &&
-                    this.resizeDiv.previousSibling.nodeType == 8 /* Comment */
-                    ? this.resizeDiv.previousSibling
-                    : this.resizeDiv;
-                parent.insertBefore(img, referenceNode);
-                if (selectImageAfterUnSelect) {
-                    var range = this.editor.getDocument().createRange();
-                    range.selectNode(img);
-                    this.editor.updateSelection(range);
-                }
-            }
-            this.removeResizeDiv(this.resizeDiv);
-            this.resizeDiv = null;
-        }
-    };
-    ImageResize.prototype.createResizeDiv = function (target) {
-        var _this = this;
-        var document = this.editor.getDocument();
-        var resizeDiv = document.createElement('DIV');
-        var parent = target.parentNode;
-        parent.insertBefore(resizeDiv, target);
-        parent.insertBefore(document.createComment(BEGIN_TAG), resizeDiv);
-        parent.insertBefore(document.createComment(END_TAG), resizeDiv.nextSibling);
-        resizeDiv.style.position = 'relative';
-        resizeDiv.style.display = 'inline-table';
-        resizeDiv.contentEditable = 'false';
-        resizeDiv.appendChild(target);
-        ['nw', 'ne', 'sw', 'se'].forEach(function (pos) {
-            var div = document.createElement('DIV');
-            resizeDiv.appendChild(div);
-            div.style.position = 'absolute';
-            div.style.width = '7px';
-            div.style.height = '7px';
-            div.style.backgroundColor = _this.selectionBorderColor;
-            div.style.cursor = pos + '-resize';
-            if (_this.isNorth(pos)) {
-                div.style.top = '-3px';
-            }
-            else {
-                div.style.bottom = '-3px';
-            }
-            if (_this.isWest(pos)) {
-                div.style.left = '-3px';
-            }
-            else {
-                div.style.right = '-3px';
-            }
-            div.addEventListener('mousedown', _this.startResize);
-        });
-        var div = document.createElement('DIV');
-        resizeDiv.appendChild(div);
-        div.style.position = 'absolute';
-        div.style.top = '0';
-        div.style.left = '0';
-        div.style.right = '0';
-        div.style.bottom = '0';
-        div.style.border = 'solid 1px ' + this.selectionBorderColor;
-        return resizeDiv;
-    };
-    ImageResize.prototype.removeResizeDiv = function (resizeDiv) {
-        var _this = this;
-        if (this.editor && this.editor.contains(resizeDiv)) {
-            [resizeDiv.previousSibling, resizeDiv.nextSibling].forEach(function (comment) {
-                if (comment && comment.nodeType == 8 /* Comment */) {
-                    _this.editor.deleteNode(comment);
-                }
-            });
-            this.editor.deleteNode(resizeDiv);
-        }
-    };
-    ImageResize.prototype.removeResizeDivIfAny = function (img) {
-        var div = img && img.parentNode;
-        var previous = div && div.previousSibling;
-        var next = div && div.nextSibling;
-        if (previous &&
-            previous.nodeType == 8 /* Comment */ &&
-            previous.nodeValue == BEGIN_TAG &&
-            next &&
-            next.nodeType == 8 /* Comment */ &&
-            next.nodeValue == END_TAG) {
-            div.parentNode.insertBefore(img, div);
-            this.removeResizeDiv(div);
->>>>>>> 8b90f9f4
         }
     };
     return DefaultShortcut;

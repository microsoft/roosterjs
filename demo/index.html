<!DOCTYPE html>
<html>
    <head>
        <title>RoosterJs Demo Site</title>
        <style>
            #mainPane {
                position: absolute;
                left: 10px;
                right: 10px;
                top: 10px;
                bottom: 10px;
            }
        </style>
        <meta
            http-equiv="Content-Security-Policy"
            content="require-trusted-types-for 'script'; trusted-types dompurify;"
        />
    </head>
    <body>
        <div id="mainPane"></div>
<<<<<<< HEAD
        <script src="https://unpkg.com/react@16.14.0/umd/react.production.min.js"></script>
        <script src="https://unpkg.com/react-dom@16.14.0/umd/react-dom.production.min.js"></script>
=======
        <script src="https://cdnjs.cloudflare.com/ajax/libs/react/16.14.0/umd/react.production.min.js"></script>
        <script src="https://cdnjs.cloudflare.com/ajax/libs/react-dom/16.14.0/umd/react-dom.production.min.js"></script>
>>>>>>> d833fb29
        <script src="https://cdnjs.cloudflare.com/ajax/libs/fluentui-react/8.60.1/fluentui-react.min.js"></script>
        <script src="rooster-min.js"></script>
        <script src="rooster-react-min.js"></script>
        <script src="demo.js"></script>
    </body>
</html><|MERGE_RESOLUTION|>--- conflicted
+++ resolved
@@ -18,13 +18,8 @@
     </head>
     <body>
         <div id="mainPane"></div>
-<<<<<<< HEAD
-        <script src="https://unpkg.com/react@16.14.0/umd/react.production.min.js"></script>
-        <script src="https://unpkg.com/react-dom@16.14.0/umd/react-dom.production.min.js"></script>
-=======
         <script src="https://cdnjs.cloudflare.com/ajax/libs/react/16.14.0/umd/react.production.min.js"></script>
         <script src="https://cdnjs.cloudflare.com/ajax/libs/react-dom/16.14.0/umd/react-dom.production.min.js"></script>
->>>>>>> d833fb29
         <script src="https://cdnjs.cloudflare.com/ajax/libs/fluentui-react/8.60.1/fluentui-react.min.js"></script>
         <script src="rooster-min.js"></script>
         <script src="rooster-react-min.js"></script>

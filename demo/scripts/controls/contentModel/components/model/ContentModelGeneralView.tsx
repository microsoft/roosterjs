import * as React from 'react';
import { BlockGroupContentView } from './BlockGroupContentView';
import { ContentModelCodeView } from './ContentModelCodeView';
import { ContentModelLinkView } from './ContentModelLinkView';
import { ContentModelView } from '../ContentModelView';
<<<<<<< HEAD
import { hasSelectionInBlock } from 'roosterjs-content-model-api';
=======
import { hasSelectionInBlock } from 'roosterjs-content-model-core';
>>>>>>> dc14975b
import { SegmentFormatView } from '../format/SegmentFormatView';
import {
    ContentModelGeneralBlock,
    ContentModelGeneralSegment,
} from 'roosterjs-content-model-types';

const styles = require('./ContentModelGeneralView.scss');

export function ContentModelGeneralView(props: { model: ContentModelGeneralBlock }) {
    const { model } = props;
    const segment = isGeneralSegment(model) ? model : undefined;
    const link = segment?.link;
    const code = segment?.code;
    const getContent = React.useCallback(() => {
        return (
            <>
                {link ? <ContentModelLinkView link={link} /> : null}
                {code ? <ContentModelCodeView code={code} /> : null}
                <BlockGroupContentView group={model} />
            </>
        );
    }, [model, link]);

    const getFormat = React.useCallback(() => {
        return <SegmentFormatView format={model.format} />;
    }, [segment?.format]);

    return (
        <ContentModelView
            title="General"
            subTitle={model.element?.tagName || 'NULL'}
            className={styles.modelGeneral}
            hasSelection={hasSelectionInBlock(model)}
            isSelected={isGeneralSegment(model) ? model.isSelected : false}
            jsonSource={model}
            getContent={getContent}
            getFormat={segment ? getFormat : undefined}
        />
    );
}

function isGeneralSegment(block: ContentModelGeneralBlock): block is ContentModelGeneralSegment {
    return (block as ContentModelGeneralSegment).segmentType == 'General';
}<|MERGE_RESOLUTION|>--- conflicted
+++ resolved
@@ -3,11 +3,7 @@
 import { ContentModelCodeView } from './ContentModelCodeView';
 import { ContentModelLinkView } from './ContentModelLinkView';
 import { ContentModelView } from '../ContentModelView';
-<<<<<<< HEAD
-import { hasSelectionInBlock } from 'roosterjs-content-model-api';
-=======
 import { hasSelectionInBlock } from 'roosterjs-content-model-core';
->>>>>>> dc14975b
 import { SegmentFormatView } from '../format/SegmentFormatView';
 import {
     ContentModelGeneralBlock,

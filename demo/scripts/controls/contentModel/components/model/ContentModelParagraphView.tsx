import * as React from 'react';
<<<<<<< HEAD
import { BackgroundColorFormatRenderer } from '../format/formatPart/BackgroundColorFormatRenderer';
=======
import { BlockFormatView } from '../format/BlockFormatView';
import { ContentModelParagraph, hasSelectionInBlock } from 'roosterjs-content-model';
>>>>>>> 01d6911b
import { ContentModelSegmentView } from './ContentModelSegmentView';
import { ContentModelView } from '../ContentModelView';
import { DirectionFormatRenderers } from '../format/formatPart/DirectionFormatRenderers';
import { FormatRenderer } from '../format/utils/FormatRenderer';
import { FormatView } from '../format/FormatView';
import { useProperty } from '../../hooks/useProperty';
import {
    ContentModelParagraph,
    ContentModelBlockFormat,
    hasSelectionInBlock,
} from 'roosterjs-content-model';

const styles = require('./ContentModelParagraphView.scss');

const ParagraphFormatRenders: FormatRenderer<ContentModelBlockFormat>[] = [
    BackgroundColorFormatRenderer,
    ...DirectionFormatRenderers,
];

export function ContentModelParagraphView(props: { paragraph: ContentModelParagraph }) {
    const { paragraph } = props;
    const implicitCheckbox = React.useRef<HTMLInputElement>(null);
    const headerLevelDropDown = React.useRef<HTMLSelectElement>(null);
    const [value, setValue] = useProperty(!!paragraph.isImplicit);
    const [headerLevel, setHeaderLevel] = useProperty((paragraph.headerLevel || '') + '');

    const onChange = React.useCallback(() => {
        const newValue = implicitCheckbox.current.checked;
        paragraph.isImplicit = newValue;
        setValue(newValue);
    }, [paragraph, setValue]);

    const onHeaderLevelChange = React.useCallback(() => {
        const newValue = headerLevelDropDown.current.value;
        paragraph.headerLevel = newValue == '' ? undefined : parseInt(newValue);
        setHeaderLevel(newValue);
    }, [paragraph, setHeaderLevel]);

    const getContent = React.useCallback(() => {
        return (
            <>
                <div>
                    <input
                        type="checkbox"
                        checked={value}
                        ref={implicitCheckbox}
                        onChange={onChange}
                    />
                    Implicit
                </div>
                <div>
                    Header level:
                    <select
                        value={headerLevel}
                        ref={headerLevelDropDown}
                        onChange={onHeaderLevelChange}>
                        <option value=""></option>
                        <option value="1">1</option>
                        <option value="2">2</option>
                        <option value="3">3</option>
                        <option value="4">4</option>
                        <option value="5">5</option>
                        <option value="6">6</option>
                    </select>
                </div>
                {paragraph.segments.map((segment, index) => (
                    <ContentModelSegmentView segment={segment} key={index} />
                ))}
            </>
        );
    }, [paragraph, value, headerLevel]);

    const getFormat = React.useCallback(() => {
        return <BlockFormatView format={paragraph.format} />;
    }, [paragraph.format]);

    const getFormat = React.useCallback(() => {
        return <FormatView format={paragraph.format} renderers={ParagraphFormatRenders} />;
    }, [paragraph.format]);

    return (
        <ContentModelView
            title="Paragraph"
            subTitle={paragraph.isImplicit ? ' (Implicit)' : ''}
            isExpanded={true}
            className={styles.modelParagraph}
            hasSelection={hasSelectionInBlock(paragraph)}
            jsonSource={paragraph}
            getContent={getContent}
            getFormat={getFormat}
        />
    );
}<|MERGE_RESOLUTION|>--- conflicted
+++ resolved
@@ -1,10 +1,6 @@
 import * as React from 'react';
-<<<<<<< HEAD
-import { BackgroundColorFormatRenderer } from '../format/formatPart/BackgroundColorFormatRenderer';
-=======
 import { BlockFormatView } from '../format/BlockFormatView';
 import { ContentModelParagraph, hasSelectionInBlock } from 'roosterjs-content-model';
->>>>>>> 01d6911b
 import { ContentModelSegmentView } from './ContentModelSegmentView';
 import { ContentModelView } from '../ContentModelView';
 import { DirectionFormatRenderers } from '../format/formatPart/DirectionFormatRenderers';
@@ -81,10 +77,6 @@
         return <BlockFormatView format={paragraph.format} />;
     }, [paragraph.format]);
 
-    const getFormat = React.useCallback(() => {
-        return <FormatView format={paragraph.format} renderers={ParagraphFormatRenders} />;
-    }, [paragraph.format]);
-
     return (
         <ContentModelView
             title="Paragraph"

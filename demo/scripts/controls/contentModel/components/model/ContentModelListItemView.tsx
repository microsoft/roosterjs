--- conflicted
+++ resolved
@@ -42,13 +42,6 @@
     LineHeightFormatRenderer,
     MarginFormatRenderer,
 ];
-<<<<<<< HEAD
-const ListItemFormatRenderers: FormatRenderer<ContentModelListItemFormat>[] = [
-    ...DirectionFormatRenderers,
-    LineHeightFormatRenderer,
-];
-=======
->>>>>>> 50c4271f
 const ListItemFormatHolderRenderers: FormatRenderer<ContentModelSegmentFormat>[] = [
     TextColorFormatRenderer,
     FontSizeFormatRenderer,

import * as React from 'react';
import { BackgroundColorFormatRenderer } from '../format/formatPart/BackgroundColorFormatRenderer';
import { ContentModelBlockView } from './ContentModelBlockView';
import { ContentModelView } from '../ContentModelView';
import { FormatRenderer } from '../format/utils/FormatRenderer';
import { FormatView } from '../format/FormatView';
import { IdFormatRenderer } from '../format/formatPart/IdFormatRenderer';
import { MarginFormatRenderers } from '../format/formatPart/MarginFormatRenderers';
import { SizeFormatRenderers } from '../format/formatPart/SizeFormatRenderers';
import { SpacingFormatRenderer } from '../format/formatPart/SpacingFormatRenderer';
import { TableMetadataFormatRenders } from '../format/formatPart/TableMetadataFormatRenders';
import {
    ContentModelTable,
    ContentModelTableFormat,
    hasSelectionInBlock,
} from 'roosterjs-content-model';

const styles = require('./ContentModelTableView.scss');

const TableFormatRenderers: FormatRenderer<ContentModelTableFormat>[] = [
    IdFormatRenderer,
    SpacingFormatRenderer,
    BackgroundColorFormatRenderer,
<<<<<<< HEAD
    createMetadataFormatRenderer(null),
    ...MarginFormatRenderers,
=======
>>>>>>> 3d92b733
    ...SizeFormatRenderers,
    ...TableMetadataFormatRenders,
];

export function ContentModelTableView(props: { table: ContentModelTable }) {
    const { table } = props;
    const getContent = React.useCallback(() => {
        return (
            <>
                {table.cells.map((row, i) => (
                    <div className={styles.tableRow} key={i}>
                        {row.map((cell, j) => (
                            <ContentModelBlockView block={cell} key={j} />
                        ))}
                    </div>
                ))}
            </>
        );
    }, [table]);

    const getFormat = React.useCallback(() => {
        return <FormatView format={table.format} renderers={TableFormatRenderers} />;
    }, [table.format]);

    return (
        <ContentModelView
            title="Table"
            subTitle={`${table.cells.length} x ${table.cells[0]?.length || 0}`}
            isExpanded={true}
            className={styles.modelTable}
            hasSelection={hasSelectionInBlock(table)}
            jsonSource={table}
            getContent={getContent}
            getFormat={getFormat}
        />
    );
}<|MERGE_RESOLUTION|>--- conflicted
+++ resolved
@@ -21,11 +21,7 @@
     IdFormatRenderer,
     SpacingFormatRenderer,
     BackgroundColorFormatRenderer,
-<<<<<<< HEAD
-    createMetadataFormatRenderer(null),
     ...MarginFormatRenderers,
-=======
->>>>>>> 3d92b733
     ...SizeFormatRenderers,
     ...TableMetadataFormatRenders,
 ];

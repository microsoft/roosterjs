--- conflicted
+++ resolved
@@ -25,11 +25,8 @@
 
         case 'Entity':
             return <ContentModelEntityView entity={segment} />;
-<<<<<<< HEAD
-=======
 
         case 'Image':
             return <ContentModelImageView image={segment} />;
->>>>>>> 01d6911b
     }
 }
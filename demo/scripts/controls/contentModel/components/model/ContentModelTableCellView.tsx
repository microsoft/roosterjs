import * as React from 'react';
import { BackgroundColorFormatRenderer } from '../format/formatPart/BackgroundColorFormatRenderer';
import { BlockGroupContentView } from './BlockGroupContentView';
import { BorderBoxFormatRenderer } from '../format/formatPart/BorderBoxFormatRenderer';
import { BorderFormatRenderers } from '../format/formatPart/BorderFormatRenderers';
import { ContentModelView } from '../ContentModelView';
import { DirectionFormatRenderers } from '../format/formatPart/DirectionFormatRenderers';
import { FormatRenderer } from '../format/utils/FormatRenderer';
import { FormatView } from '../format/FormatView';
import { MetadataView } from '../format/MetadataView';
import { PaddingFormatRenderer } from '../format/formatPart/PaddingFormatRenderer';
import { TableCellMetadataFormatRender } from '../format/formatPart/TableCellMetadataFormatRender';
import { TextColorFormatRenderer } from '../format/formatPart/TextColorFormatRenderer';
<<<<<<< HEAD
import { updateTableCellMetadata } from 'roosterjs-content-model/lib/modelApi/metadata/updateTableCellMetadata';
=======
import { updateTableCellMetadata } from 'roosterjs-content-model';
>>>>>>> 74f740f9
import { useProperty } from '../../hooks/useProperty';
import { VerticalAlignFormatRenderer } from '../format/formatPart/VerticalAlignFormatRenderer';
import { WordBreakFormatRenderer } from '../format/formatPart/WordBreakFormatRenderer';
import {
    ContentModelTableCell,
    ContentModelTableCellFormat,
    hasSelectionInBlockGroup,
} from 'roosterjs-content-model';

const styles = require('./ContentModelTableCellView.scss');

const TableCellFormatRenderers: FormatRenderer<ContentModelTableCellFormat>[] = [
    ...BorderFormatRenderers,
    ...DirectionFormatRenderers,
    BorderBoxFormatRenderer,
    BackgroundColorFormatRenderer,
    PaddingFormatRenderer,
    VerticalAlignFormatRenderer,
    WordBreakFormatRenderer,
    TextColorFormatRenderer,
];

export function ContentModelTableCellView(props: { cell: ContentModelTableCell }) {
    const { cell } = props;
    const checkboxHeader = React.useRef<HTMLInputElement>(null);
    const checkboxSpanLeft = React.useRef<HTMLInputElement>(null);
    const checkboxSpanAbove = React.useRef<HTMLInputElement>(null);
    const [isHeader, setIsHeader] = useProperty(cell.isHeader);
    const [spanLeft, setSpanLeft] = useProperty(cell.spanLeft);
    const [spanAbove, setSpanAbove] = useProperty(cell.spanAbove);

    const onHeaderChanged = React.useCallback(() => {
        const value = checkboxHeader.current.checked;
        cell.isHeader = value;
        setIsHeader(value);
    }, [cell, setIsHeader]);

    const onSpanLeftChanged = React.useCallback(() => {
        const value = checkboxSpanLeft.current.checked;
        cell.spanLeft = value;
        setSpanLeft(value);
    }, [cell, setSpanLeft]);

    const onSpanAboveChanged = React.useCallback(() => {
        const value = checkboxSpanAbove.current.checked;
        cell.spanAbove = value;
        setSpanAbove(value);
    }, [cell, setSpanAbove]);

    const getContent = React.useCallback(() => {
        return (
            <>
                <div>
                    <input
                        type="checkbox"
                        checked={isHeader}
                        ref={checkboxHeader}
                        onChange={onHeaderChanged}
                    />
                    Header
                </div>
                <div>
                    <input
                        type="checkbox"
                        checked={spanLeft}
                        ref={checkboxSpanLeft}
                        onChange={onSpanLeftChanged}
                    />
                    Span Left
                </div>
                <div>
                    <input
                        type="checkbox"
                        checked={spanAbove}
                        ref={checkboxSpanAbove}
                        onChange={onSpanAboveChanged}
                    />
                    Span Above
                </div>
                <BlockGroupContentView group={cell} />
            </>
        );
    }, [cell, isHeader, spanAbove, spanLeft]);

    const getMetadata = React.useCallback(() => {
        return (
            <MetadataView
                model={cell}
                renderers={[TableCellMetadataFormatRender]}
                updater={updateTableCellMetadata}
            />
        );
    }, [cell]);

    const getFormat = React.useCallback(() => {
        return <FormatView format={cell.format} renderers={TableCellFormatRenderers} />;
    }, [cell.format]);

    const subTitle =
        cell.spanAbove && cell.spanLeft ? '↖' : cell.spanLeft ? '←' : cell.spanAbove ? '↑' : '';

    return (
        <ContentModelView
            title={isHeader ? 'TableCellHeader' : 'TableCell'}
            subTitle={subTitle}
            className={styles.modelTableCell}
            hasSelection={hasSelectionInBlockGroup(cell)}
            isSelected={cell.isSelected}
            jsonSource={cell}
            getContent={getContent}
            getFormat={getFormat}
            getMetadata={getMetadata}
        />
    );
}
<|MERGE_RESOLUTION|>--- conflicted
+++ resolved
@@ -1,133 +1,129 @@
-import * as React from 'react';
-import { BackgroundColorFormatRenderer } from '../format/formatPart/BackgroundColorFormatRenderer';
-import { BlockGroupContentView } from './BlockGroupContentView';
-import { BorderBoxFormatRenderer } from '../format/formatPart/BorderBoxFormatRenderer';
-import { BorderFormatRenderers } from '../format/formatPart/BorderFormatRenderers';
-import { ContentModelView } from '../ContentModelView';
-import { DirectionFormatRenderers } from '../format/formatPart/DirectionFormatRenderers';
-import { FormatRenderer } from '../format/utils/FormatRenderer';
-import { FormatView } from '../format/FormatView';
-import { MetadataView } from '../format/MetadataView';
-import { PaddingFormatRenderer } from '../format/formatPart/PaddingFormatRenderer';
-import { TableCellMetadataFormatRender } from '../format/formatPart/TableCellMetadataFormatRender';
-import { TextColorFormatRenderer } from '../format/formatPart/TextColorFormatRenderer';
-<<<<<<< HEAD
-import { updateTableCellMetadata } from 'roosterjs-content-model/lib/modelApi/metadata/updateTableCellMetadata';
-=======
-import { updateTableCellMetadata } from 'roosterjs-content-model';
->>>>>>> 74f740f9
-import { useProperty } from '../../hooks/useProperty';
-import { VerticalAlignFormatRenderer } from '../format/formatPart/VerticalAlignFormatRenderer';
-import { WordBreakFormatRenderer } from '../format/formatPart/WordBreakFormatRenderer';
-import {
-    ContentModelTableCell,
-    ContentModelTableCellFormat,
-    hasSelectionInBlockGroup,
-} from 'roosterjs-content-model';
-
-const styles = require('./ContentModelTableCellView.scss');
-
-const TableCellFormatRenderers: FormatRenderer<ContentModelTableCellFormat>[] = [
-    ...BorderFormatRenderers,
-    ...DirectionFormatRenderers,
-    BorderBoxFormatRenderer,
-    BackgroundColorFormatRenderer,
-    PaddingFormatRenderer,
-    VerticalAlignFormatRenderer,
-    WordBreakFormatRenderer,
-    TextColorFormatRenderer,
-];
-
-export function ContentModelTableCellView(props: { cell: ContentModelTableCell }) {
-    const { cell } = props;
-    const checkboxHeader = React.useRef<HTMLInputElement>(null);
-    const checkboxSpanLeft = React.useRef<HTMLInputElement>(null);
-    const checkboxSpanAbove = React.useRef<HTMLInputElement>(null);
-    const [isHeader, setIsHeader] = useProperty(cell.isHeader);
-    const [spanLeft, setSpanLeft] = useProperty(cell.spanLeft);
-    const [spanAbove, setSpanAbove] = useProperty(cell.spanAbove);
-
-    const onHeaderChanged = React.useCallback(() => {
-        const value = checkboxHeader.current.checked;
-        cell.isHeader = value;
-        setIsHeader(value);
-    }, [cell, setIsHeader]);
-
-    const onSpanLeftChanged = React.useCallback(() => {
-        const value = checkboxSpanLeft.current.checked;
-        cell.spanLeft = value;
-        setSpanLeft(value);
-    }, [cell, setSpanLeft]);
-
-    const onSpanAboveChanged = React.useCallback(() => {
-        const value = checkboxSpanAbove.current.checked;
-        cell.spanAbove = value;
-        setSpanAbove(value);
-    }, [cell, setSpanAbove]);
-
-    const getContent = React.useCallback(() => {
-        return (
-            <>
-                <div>
-                    <input
-                        type="checkbox"
-                        checked={isHeader}
-                        ref={checkboxHeader}
-                        onChange={onHeaderChanged}
-                    />
-                    Header
-                </div>
-                <div>
-                    <input
-                        type="checkbox"
-                        checked={spanLeft}
-                        ref={checkboxSpanLeft}
-                        onChange={onSpanLeftChanged}
-                    />
-                    Span Left
-                </div>
-                <div>
-                    <input
-                        type="checkbox"
-                        checked={spanAbove}
-                        ref={checkboxSpanAbove}
-                        onChange={onSpanAboveChanged}
-                    />
-                    Span Above
-                </div>
-                <BlockGroupContentView group={cell} />
-            </>
-        );
-    }, [cell, isHeader, spanAbove, spanLeft]);
-
-    const getMetadata = React.useCallback(() => {
-        return (
-            <MetadataView
-                model={cell}
-                renderers={[TableCellMetadataFormatRender]}
-                updater={updateTableCellMetadata}
-            />
-        );
-    }, [cell]);
-
-    const getFormat = React.useCallback(() => {
-        return <FormatView format={cell.format} renderers={TableCellFormatRenderers} />;
-    }, [cell.format]);
-
-    const subTitle =
-        cell.spanAbove && cell.spanLeft ? '↖' : cell.spanLeft ? '←' : cell.spanAbove ? '↑' : '';
-
-    return (
-        <ContentModelView
-            title={isHeader ? 'TableCellHeader' : 'TableCell'}
-            subTitle={subTitle}
-            className={styles.modelTableCell}
-            hasSelection={hasSelectionInBlockGroup(cell)}
-            isSelected={cell.isSelected}
-            jsonSource={cell}
-            getContent={getContent}
-            getFormat={getFormat}
-            getMetadata={getMetadata}
-        />
-    );
-}
+import * as React from 'react';
+import { BackgroundColorFormatRenderer } from '../format/formatPart/BackgroundColorFormatRenderer';
+import { BlockGroupContentView } from './BlockGroupContentView';
+import { BorderBoxFormatRenderer } from '../format/formatPart/BorderBoxFormatRenderer';
+import { BorderFormatRenderers } from '../format/formatPart/BorderFormatRenderers';
+import { ContentModelView } from '../ContentModelView';
+import { DirectionFormatRenderers } from '../format/formatPart/DirectionFormatRenderers';
+import { FormatRenderer } from '../format/utils/FormatRenderer';
+import { FormatView } from '../format/FormatView';
+import { MetadataView } from '../format/MetadataView';
+import { PaddingFormatRenderer } from '../format/formatPart/PaddingFormatRenderer';
+import { TableCellMetadataFormatRender } from '../format/formatPart/TableCellMetadataFormatRender';
+import { TextColorFormatRenderer } from '../format/formatPart/TextColorFormatRenderer';
+import { updateTableCellMetadata } from 'roosterjs-content-model';
+import { useProperty } from '../../hooks/useProperty';
+import { VerticalAlignFormatRenderer } from '../format/formatPart/VerticalAlignFormatRenderer';
+import { WordBreakFormatRenderer } from '../format/formatPart/WordBreakFormatRenderer';
+import {
+    ContentModelTableCell,
+    ContentModelTableCellFormat,
+    hasSelectionInBlockGroup,
+} from 'roosterjs-content-model';
+
+const styles = require('./ContentModelTableCellView.scss');
+
+const TableCellFormatRenderers: FormatRenderer<ContentModelTableCellFormat>[] = [
+    ...BorderFormatRenderers,
+    ...DirectionFormatRenderers,
+    BorderBoxFormatRenderer,
+    BackgroundColorFormatRenderer,
+    PaddingFormatRenderer,
+    VerticalAlignFormatRenderer,
+    WordBreakFormatRenderer,
+    TextColorFormatRenderer,
+];
+
+export function ContentModelTableCellView(props: { cell: ContentModelTableCell }) {
+    const { cell } = props;
+    const checkboxHeader = React.useRef<HTMLInputElement>(null);
+    const checkboxSpanLeft = React.useRef<HTMLInputElement>(null);
+    const checkboxSpanAbove = React.useRef<HTMLInputElement>(null);
+    const [isHeader, setIsHeader] = useProperty(cell.isHeader);
+    const [spanLeft, setSpanLeft] = useProperty(cell.spanLeft);
+    const [spanAbove, setSpanAbove] = useProperty(cell.spanAbove);
+
+    const onHeaderChanged = React.useCallback(() => {
+        const value = checkboxHeader.current.checked;
+        cell.isHeader = value;
+        setIsHeader(value);
+    }, [cell, setIsHeader]);
+
+    const onSpanLeftChanged = React.useCallback(() => {
+        const value = checkboxSpanLeft.current.checked;
+        cell.spanLeft = value;
+        setSpanLeft(value);
+    }, [cell, setSpanLeft]);
+
+    const onSpanAboveChanged = React.useCallback(() => {
+        const value = checkboxSpanAbove.current.checked;
+        cell.spanAbove = value;
+        setSpanAbove(value);
+    }, [cell, setSpanAbove]);
+
+    const getContent = React.useCallback(() => {
+        return (
+            <>
+                <div>
+                    <input
+                        type="checkbox"
+                        checked={isHeader}
+                        ref={checkboxHeader}
+                        onChange={onHeaderChanged}
+                    />
+                    Header
+                </div>
+                <div>
+                    <input
+                        type="checkbox"
+                        checked={spanLeft}
+                        ref={checkboxSpanLeft}
+                        onChange={onSpanLeftChanged}
+                    />
+                    Span Left
+                </div>
+                <div>
+                    <input
+                        type="checkbox"
+                        checked={spanAbove}
+                        ref={checkboxSpanAbove}
+                        onChange={onSpanAboveChanged}
+                    />
+                    Span Above
+                </div>
+                <BlockGroupContentView group={cell} />
+            </>
+        );
+    }, [cell, isHeader, spanAbove, spanLeft]);
+
+    const getMetadata = React.useCallback(() => {
+        return (
+            <MetadataView
+                model={cell}
+                renderers={[TableCellMetadataFormatRender]}
+                updater={updateTableCellMetadata}
+            />
+        );
+    }, [cell]);
+
+    const getFormat = React.useCallback(() => {
+        return <FormatView format={cell.format} renderers={TableCellFormatRenderers} />;
+    }, [cell.format]);
+
+    const subTitle =
+        cell.spanAbove && cell.spanLeft ? '↖' : cell.spanLeft ? '←' : cell.spanAbove ? '↑' : '';
+
+    return (
+        <ContentModelView
+            title={isHeader ? 'TableCellHeader' : 'TableCell'}
+            subTitle={subTitle}
+            className={styles.modelTableCell}
+            hasSelection={hasSelectionInBlockGroup(cell)}
+            isSelected={cell.isSelected}
+            jsonSource={cell}
+            getContent={getContent}
+            getFormat={getFormat}
+            getMetadata={getMetadata}
+        />
+    );
+}
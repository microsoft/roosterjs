import * as React from 'react';
import { BackgroundColorFormatRenderer } from '../format/formatPart/BackgroundColorFormatRenderer';
import { BlockGroupContentView } from './BlockGroupContentView';
import { BorderBoxFormatRenderer } from '../format/formatPart/BorderBoxFormatRenderer';
import { BorderFormatRenderers } from '../format/formatPart/BorderFormatRenderers';
import { ContentModelView } from '../ContentModelView';
import { DirectionFormatRenderers } from '../format/formatPart/DirectionFormatRenderers';
import { FormatRenderer } from '../format/utils/FormatRenderer';
import { FormatView } from '../format/FormatView';
import { PaddingFormatRenderer } from '../format/formatPart/PaddingFormatRenderer';
import { TableCellMetadataFormatRender } from '../format/formatPart/TableCellMetadataFormatRender';
import { useProperty } from '../../hooks/useProperty';
import { VerticalAlignFormatRenderer } from '../format/formatPart/VerticalAlignFormatRenderer';
import {
    ContentModelTableCell,
    ContentModelTableCellFormat,
    hasSelectionInBlockGroup,
} from 'roosterjs-content-model';

const styles = require('./ContentModelTableCellView.scss');

const TableCellFormatRenderers: FormatRenderer<ContentModelTableCellFormat>[] = [
    ...BorderFormatRenderers,
<<<<<<< HEAD
    BorderBoxFormatRenderer,
    BackgroundColorFormatRenderer,
    PaddingFormatRenderer,
    TextAlignFormatRenderer,
=======
    ...DirectionFormatRenderers,
    BorderBoxFormatRenderer,
    BackgroundColorFormatRenderer,
    PaddingFormatRenderer,
>>>>>>> f9730908
    VerticalAlignFormatRenderer,
    TableCellMetadataFormatRender,
];

export function ContentModelTableCellView(props: { cell: ContentModelTableCell }) {
    const { cell } = props;
    const checkboxHeader = React.useRef<HTMLInputElement>(null);
    const checkboxSpanLeft = React.useRef<HTMLInputElement>(null);
    const checkboxSpanAbove = React.useRef<HTMLInputElement>(null);
    const [isHeader, setIsHeader] = useProperty(cell.isHeader);
    const [spanLeft, setSpanLeft] = useProperty(cell.spanLeft);
    const [spanAbove, setSpanAbove] = useProperty(cell.spanAbove);

    const onHeaderChanged = React.useCallback(() => {
        const value = checkboxHeader.current.checked;
        cell.isHeader = value;
        setIsHeader(value);
    }, [cell, setIsHeader]);

    const onSpanLeftChanged = React.useCallback(() => {
        const value = checkboxSpanLeft.current.checked;
        cell.spanLeft = value;
        setSpanLeft(value);
    }, [cell, setSpanLeft]);

    const onSpanAboveChanged = React.useCallback(() => {
        const value = checkboxSpanAbove.current.checked;
        cell.spanAbove = value;
        setSpanAbove(value);
    }, [cell, setSpanAbove]);

    const getContent = React.useCallback(() => {
        return (
            <>
                <div>
                    <input
                        type="checkbox"
                        checked={isHeader}
                        ref={checkboxHeader}
                        onChange={onHeaderChanged}
                    />
                    Header
                </div>
                <div>
                    <input
                        type="checkbox"
                        checked={spanLeft}
                        ref={checkboxSpanLeft}
                        onChange={onSpanLeftChanged}
                    />
                    Span Left
                </div>
                <div>
                    <input
                        type="checkbox"
                        checked={spanAbove}
                        ref={checkboxSpanAbove}
                        onChange={onSpanAboveChanged}
                    />
                    Span Above
                </div>
                <BlockGroupContentView group={cell} />
            </>
        );
    }, [cell, isHeader, spanAbove, spanLeft]);

    const getFormat = React.useCallback(() => {
        return <FormatView format={cell.format} renderers={TableCellFormatRenderers} />;
    }, [cell.format]);

    const subTitle =
        cell.spanAbove && cell.spanLeft ? '↖' : cell.spanLeft ? '←' : cell.spanAbove ? '↑' : '';

    return (
        <ContentModelView
            title={isHeader ? 'TableCellHeader' : 'TableCell'}
            subTitle={subTitle}
            className={styles.modelTableCell}
            hasSelection={hasSelectionInBlockGroup(cell)}
            isSelected={cell.isSelected}
            jsonSource={cell}
            getContent={getContent}
            getFormat={getFormat}
        />
    );
}<|MERGE_RESOLUTION|>--- conflicted
+++ resolved
@@ -21,17 +21,10 @@
 
 const TableCellFormatRenderers: FormatRenderer<ContentModelTableCellFormat>[] = [
     ...BorderFormatRenderers,
-<<<<<<< HEAD
-    BorderBoxFormatRenderer,
-    BackgroundColorFormatRenderer,
-    PaddingFormatRenderer,
-    TextAlignFormatRenderer,
-=======
     ...DirectionFormatRenderers,
     BorderBoxFormatRenderer,
     BackgroundColorFormatRenderer,
     PaddingFormatRenderer,
->>>>>>> f9730908
     VerticalAlignFormatRenderer,
     TableCellMetadataFormatRender,
 ];

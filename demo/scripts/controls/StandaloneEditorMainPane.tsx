--- conflicted
+++ resolved
@@ -72,17 +72,14 @@
 import { tableBorderWidthButton } from './ribbonButtons/contentModel/tableBorderWidthButton';
 import { textColorButton } from './ribbonButtons/contentModel/textColorButton';
 import { trustedHTMLHandler } from '../utils/trustedHTMLHandler';
-<<<<<<< HEAD
+import { underlineButton } from './ribbonButtons/contentModel/underlineButton';
+import { undoButton } from './ribbonButtons/contentModel/undoButton';
+import { zoom } from './ribbonButtons/contentModel/zoom';
 import {
     ContentModelAutoFormatPlugin,
     ContentModelEditPlugin,
     TableEditPlugin,
 } from 'roosterjs-content-model-plugins';
-=======
-import { underlineButton } from './ribbonButtons/contentModel/underlineButton';
-import { undoButton } from './ribbonButtons/contentModel/undoButton';
-import { zoom } from './ribbonButtons/contentModel/zoom';
->>>>>>> d073bf77
 import {
     ContentModelSegmentFormat,
     IStandaloneEditor,
@@ -101,10 +98,6 @@
     tableMergeButton,
     tableSplitButton,
 } from './ribbonButtons/contentModel/tableEditButtons';
-import {
-    ContentModelAutoFormatPlugin,
-    ContentModelEditPlugin,
-} from 'roosterjs-content-model-plugins';
 
 const styles = require('./StandaloneEditorMainPane.scss');
 

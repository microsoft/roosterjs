--- conflicted
+++ resolved
@@ -9,10 +9,7 @@
 import { ImageEdit } from 'roosterjs-editor-plugins/lib/ImageEdit';
 import { Paste } from 'roosterjs-editor-plugins/lib/Paste';
 import { TableCellSelection } from 'roosterjs-editor-plugins/lib/TableCellSelection';
-<<<<<<< HEAD
-=======
 import { TableResize } from 'roosterjs-editor-plugins';
->>>>>>> 4c342fc7
 import { Watermark } from 'roosterjs-editor-plugins/lib/Watermark';
 import {
     createContextMenuPlugin,
@@ -46,10 +43,7 @@
         imageEdit,
         cutPasteListChain: pluginList.cutPasteListChain ? new CutPasteListChain() : null,
         tableCellSelection: pluginList.tableCellSelection ? new TableCellSelection() : null,
-<<<<<<< HEAD
-=======
         tableResize: pluginList.tableResize ? new TableResize() : null,
->>>>>>> 4c342fc7
         customReplace: pluginList.customReplace ? new CustomReplacePlugin() : null,
         autoFormat: pluginList.autoFormat ? new AutoFormat() : null,
         listEditMenu:

import BuildInPluginState, { BuildInPluginList, UrlPlaceholder } from './BuildInPluginState';
import { AutoFormat } from 'roosterjs-editor-plugins/lib/AutoFormat';
import { ContentEdit } from 'roosterjs-editor-plugins/lib/ContentEdit';
import { CustomReplace as CustomReplacePlugin } from 'roosterjs-editor-plugins/lib/CustomReplace';
import { CutPasteListChain } from 'roosterjs-editor-plugins/lib/CutPasteListChain';
import { EditorPlugin } from 'roosterjs-editor-types';
import { HyperLink } from 'roosterjs-editor-plugins/lib/HyperLink';
import { ImageEdit } from 'roosterjs-editor-plugins/lib/ImageEdit';
import { Paste } from 'roosterjs-editor-plugins/lib/Paste';
import { TableCellSelection } from 'roosterjs-editor-plugins/lib/TableCellSelection';
import { TableResize } from 'roosterjs-editor-plugins/lib/TableResize';
import { Watermark } from 'roosterjs-editor-plugins/lib/Watermark';
import { ContentModelPastePlugin } from 'roosterjs-content-model';
import {
    ContentModelEditPlugin,
    ContentModelFormatPlugin,
    ContentModelPastePlugin,
} from 'roosterjs-content-model';
import {
    createContextMenuPlugin,
    createImageEditMenuProvider,
    createListEditMenuProvider,
    createTableEditMenuProvider,
} from 'roosterjs-react/lib/contextMenu';

export default function getToggleablePlugins(initState: BuildInPluginState) {
    const { pluginList, linkTitle } = initState;
    const imageEdit = pluginList.imageEdit
        ? new ImageEdit({
              preserveRatio: initState.forcePreserveRatio,
          })
        : null;

    const plugins: Record<keyof BuildInPluginList, EditorPlugin | null> = {
        contentEdit: pluginList.contentEdit ? new ContentEdit(initState.contentEditFeatures) : null,
        hyperlink: pluginList.hyperlink
            ? new HyperLink(
                  linkTitle?.indexOf(UrlPlaceholder) >= 0
                      ? url => linkTitle.replace(UrlPlaceholder, url)
                      : linkTitle
                      ? () => linkTitle
                      : null
              )
            : null,
        paste: pluginList.paste ? new Paste() : null,
        watermark: pluginList.watermark ? new Watermark(initState.watermarkText) : null,
        imageEdit,
        cutPasteListChain: pluginList.cutPasteListChain ? new CutPasteListChain() : null,
        tableCellSelection: pluginList.tableCellSelection ? new TableCellSelection() : null,
        tableResize: pluginList.tableResize ? new TableResize() : null,
        customReplace: pluginList.customReplace ? new CustomReplacePlugin() : null,
        autoFormat: pluginList.autoFormat ? new AutoFormat() : null,
        listEditMenu:
            pluginList.contextMenu && pluginList.listEditMenu ? createListEditMenuProvider() : null,
        imageEditMenu:
            pluginList.contextMenu && pluginList.imageEditMenu && imageEdit
                ? createImageEditMenuProvider(imageEdit)
                : null,
        tableEditMenu:
            pluginList.contextMenu && pluginList.tableEditMenu
                ? createTableEditMenuProvider()
                : null,
        contextMenu: pluginList.contextMenu ? createContextMenuPlugin() : null,
<<<<<<< HEAD
        contentModelFormat: pluginList.contentModelFormat ? new ContentModelFormatPlugin() : null,
        contentModelEdit: pluginList.contentModelEdit ? new ContentModelEditPlugin() : null,
=======
>>>>>>> 14b731c0
        contentModelPaste: pluginList.contentModelPaste ? new ContentModelPastePlugin() : null,
    };

    return Object.values(plugins);
}<|MERGE_RESOLUTION|>--- conflicted
+++ resolved
@@ -11,11 +11,6 @@
 import { TableResize } from 'roosterjs-editor-plugins/lib/TableResize';
 import { Watermark } from 'roosterjs-editor-plugins/lib/Watermark';
 import { ContentModelPastePlugin } from 'roosterjs-content-model';
-import {
-    ContentModelEditPlugin,
-    ContentModelFormatPlugin,
-    ContentModelPastePlugin,
-} from 'roosterjs-content-model';
 import {
     createContextMenuPlugin,
     createImageEditMenuProvider,
@@ -61,11 +56,6 @@
                 ? createTableEditMenuProvider()
                 : null,
         contextMenu: pluginList.contextMenu ? createContextMenuPlugin() : null,
-<<<<<<< HEAD
-        contentModelFormat: pluginList.contentModelFormat ? new ContentModelFormatPlugin() : null,
-        contentModelEdit: pluginList.contentModelEdit ? new ContentModelEditPlugin() : null,
-=======
->>>>>>> 14b731c0
         contentModelPaste: pluginList.contentModelPaste ? new ContentModelPastePlugin() : null,
     };
 

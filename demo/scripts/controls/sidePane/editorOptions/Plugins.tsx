import * as React from 'react';
import BuildInPluginState, { BuildInPluginList, UrlPlaceholder } from '../../BuildInPluginState';

type PluginItemId = keyof BuildInPluginList;

const styles = require('./OptionsPane.scss');

export interface PluginsProps {
    state: BuildInPluginState;
    resetState: (callback: (state: BuildInPluginState) => void, resetEditor: boolean) => void;
}

export default class Plugins extends React.Component<PluginsProps, {}> {
    private linkTitle = React.createRef<HTMLInputElement>();
    private watermarkText = React.createRef<HTMLInputElement>();
    private forcePreserveRatio = React.createRef<HTMLInputElement>();

    render() {
        return (
            <table>
                <tbody>
                    {this.renderPluginItem('contentEdit', 'Content Edit')}
                    {this.renderPluginItem(
                        'hyperlink',
                        'Hyperlink Plugin',
                        this.renderInputBox(
                            'Label title: ',
                            this.linkTitle,
                            this.props.state.linkTitle,
                            'Use "' + UrlPlaceholder + '" for the url string',
                            (state, value) => (state.linkTitle = value)
                        )
                    )}
                    {this.renderPluginItem('paste', 'Paste Plugin')}
                    {this.renderPluginItem(
                        'watermark',
                        'Watermark Plugin',
                        this.renderInputBox(
                            'Watermark text: ',
                            this.watermarkText,
                            this.props.state.watermarkText,
                            '',
                            (state, value) => (state.watermarkText = value)
                        )
                    )}
                    {this.renderPluginItem(
                        'imageEdit',
                        'Image Edit Plugin',
                        this.renderCheckBox(
                            'Force preserve ratio',
                            this.forcePreserveRatio,
                            this.props.state.forcePreserveRatio,
                            (state, value) => (state.forcePreserveRatio = value)
                        )
                    )}
                    {this.renderPluginItem('cutPasteListChain', 'CutPasteListChainPlugin')}
                    {this.renderPluginItem('tableResize', 'Table Resize Plugin')}
                    {this.renderPluginItem('customReplace', 'Custom Replace Plugin (autocomplete)')}
                    {this.renderPluginItem(
                        'contextMenu',
                        'Show customized context menu for special cases'
                    )}
                    {this.renderPluginItem('tableCellSelection', 'Table Cell Selection')}
<<<<<<< HEAD
                    {this.renderPluginItem(
                        'contentModelFormat',
                        'Handle pending format using Content Model'
                    )}
                    {this.renderPluginItem(
                        'contentModelEdit',
                        'Handle keyboard edit event using Content Model'
                    )}
=======
>>>>>>> 14b731c0
                    {this.renderPluginItem('contentModelPaste', 'Paste Plugin using content model')}
                </tbody>
            </table>
        );
    }

    private renderPluginItem(
        id: PluginItemId,
        text: string,
        moreOptions?: JSX.Element
    ): JSX.Element {
        const checked = this.props.state.pluginList[id];

        return (
            <tr>
                <td className={styles.checkboxColumn}>
                    <input
                        type="checkbox"
                        id={id}
                        checked={checked}
                        onChange={() => this.onPluginClick(id)}
                    />
                </td>
                <td>
                    <div>
                        <label htmlFor={id}>{text}</label>
                    </div>
                    {checked && moreOptions}
                </td>
            </tr>
        );
    }

    private renderInputBox(
        label: string,
        ref: React.RefObject<HTMLInputElement>,
        value: string,
        placeholder: string,
        onChange: (state: BuildInPluginState, value: string) => void
    ): JSX.Element {
        return (
            <div>
                {label}
                <input
                    type="text"
                    ref={ref}
                    value={value}
                    placeholder={placeholder}
                    onChange={() =>
                        this.props.resetState(state => onChange(state, ref.current.value), false)
                    }
                    onBlur={() => this.props.resetState(null, true)}
                />
            </div>
        );
    }

    private renderCheckBox(
        label: string,
        ref: React.RefObject<HTMLInputElement>,
        value: boolean,
        onChange: (state: BuildInPluginState, value: boolean) => void
    ): JSX.Element {
        return (
            <div>
                <input
                    type="checkbox"
                    ref={ref}
                    checked={value}
                    onChange={() =>
                        this.props.resetState(state => onChange(state, ref.current.checked), true)
                    }
                    onBlur={() => this.props.resetState(null, true)}
                />
                {label}
            </div>
        );
    }

    private onPluginClick = (id: PluginItemId) => {
        this.props.resetState(state => {
            let checkbox = document.getElementById(id) as HTMLInputElement;
            state.pluginList[id] = checkbox.checked;
        }, true);
    };
}<|MERGE_RESOLUTION|>--- conflicted
+++ resolved
@@ -61,17 +61,6 @@
                         'Show customized context menu for special cases'
                     )}
                     {this.renderPluginItem('tableCellSelection', 'Table Cell Selection')}
-<<<<<<< HEAD
-                    {this.renderPluginItem(
-                        'contentModelFormat',
-                        'Handle pending format using Content Model'
-                    )}
-                    {this.renderPluginItem(
-                        'contentModelEdit',
-                        'Handle keyboard edit event using Content Model'
-                    )}
-=======
->>>>>>> 14b731c0
                     {this.renderPluginItem('contentModelPaste', 'Paste Plugin using content model')}
                 </tbody>
             </table>

import * as React from 'react';
import BuildInPluginState from '../../BuildInPluginState';
import { ExperimentalFeatures } from 'roosterjs-editor-types';
import { getObjectKeys } from 'roosterjs-editor-dom';

export interface ExperimentalFeaturesProps {
    state: ExperimentalFeatures[];
    resetState: (callback: (state: BuildInPluginState) => void, resetEditor: boolean) => void;
}

const FeatureNames: Partial<Record<ExperimentalFeatures, string>> = {
    [ExperimentalFeatures.TabKeyTextFeatures]: 'Additional functionality to Tab Key',
    [ExperimentalFeatures.ListItemAlignment]:
        'Align list elements elements to left, center and right using setAlignment API',
    [ExperimentalFeatures.AutoFormatList]:
        'Trigger formatting by a especial characters. Ex: (A), 1. i).',
    [ExperimentalFeatures.ReuseAllAncestorListElements]:
        "Reuse ancestor list elements even if they don't match the types from the list item.",
    [ExperimentalFeatures.DefaultFormatInSpan]:
        'When apply default format when initialize or user type, apply the format on a SPAN element.',
    [ExperimentalFeatures.VariableBasedDarkColor]: 'Use variable-based color for dark mode',
<<<<<<< HEAD
    [ExperimentalFeatures.InlineEntityReadOnlyDelimiters]:
        'Add read entities around read only entities to handle browser edge cases.',
=======
    [ExperimentalFeatures.DeleteTableWithBackspace]:
        'Delete a table selected with the table selector pressing Backspace key',
>>>>>>> 91ebd24a
};

export default class ExperimentalFeaturesPane extends React.Component<
    ExperimentalFeaturesProps,
    {}
> {
    render() {
        return <>{getObjectKeys(FeatureNames).map(name => this.renderFeature(name))}</>;
    }

    private renderFeature(name: keyof typeof FeatureNames): JSX.Element {
        let checked = this.props.state.indexOf(name) >= 0;
        return (
            <div key={name}>
                <input
                    type="checkbox"
                    checked={checked}
                    id={name}
                    onChange={() => this.onClick(name)}
                />
                <label htmlFor={name}>{FeatureNames[name]}</label>
            </div>
        );
    }

    private onClick = (name: keyof typeof FeatureNames) => {
        this.props.resetState(state => {
            let checkbox = document.getElementById(name) as HTMLInputElement;
            let index = state.experimentalFeatures.indexOf(name);

            if (checkbox.checked && index < 0) {
                state.experimentalFeatures.push(name);
            } else if (!checkbox.checked && index >= 0) {
                state.experimentalFeatures.splice(index, 1);
            }
        }, true);
    };
}<|MERGE_RESOLUTION|>--- conflicted
+++ resolved
@@ -19,13 +19,10 @@
     [ExperimentalFeatures.DefaultFormatInSpan]:
         'When apply default format when initialize or user type, apply the format on a SPAN element.',
     [ExperimentalFeatures.VariableBasedDarkColor]: 'Use variable-based color for dark mode',
-<<<<<<< HEAD
+    [ExperimentalFeatures.DeleteTableWithBackspace]:
+        'Delete a table selected with the table selector pressing Backspace key',
     [ExperimentalFeatures.InlineEntityReadOnlyDelimiters]:
         'Add read entities around read only entities to handle browser edge cases.',
-=======
-    [ExperimentalFeatures.DeleteTableWithBackspace]:
-        'Delete a table selected with the table selector pressing Backspace key',
->>>>>>> 91ebd24a
 };
 
 export default class ExperimentalFeaturesPane extends React.Component<

import * as React from 'react';
import BuildInPluginState from '../../BuildInPluginState';
import { ContentEditFeatureSettings } from 'roosterjs-editor-types';
import { getAllFeatures } from 'roosterjs-editor-plugins/lib/ContentEdit';
import { getObjectKeys } from 'roosterjs-editor-dom';

type ContentEditItemId = keyof ContentEditFeatureSettings;

const styles = require('./OptionsPane.scss');
const EditFeatureDescriptionMap: Record<keyof ContentEditFeatureSettings, string> = {
    autoBullet: 'Auto Bullet / Numbering',
    indentWhenTab: 'Indent list when Tab',
    outdentWhenShiftTab: 'Outdent list when Shift + Tab',
    outdentWhenBackspaceOnEmptyFirstLine: 'Outdent list when Backspace on empty first Line',
    outdentWhenEnterOnEmptyLine: 'Outdent list when Enter on empty line',
    mergeInNewLineWhenBackspaceOnFirstChar:
        'Merge in new line when Backspace on first char in list',
    maintainListChain: 'Maintain the continued list numbers',
    unquoteWhenBackspaceOnEmptyFirstLine: 'Unquote when Backspace on empty first line',
    unquoteWhenEnterOnEmptyLine: 'Unquote when Enter on empty line',
    tabInTable: 'Tab to jump cell in table',
    upDownInTable: 'Up / Down to jump cell in table',
    insertLineBeforeStructuredNodeFeature:
        'Enter to create new line before table/list at beginning of editor content',
    autoLink: 'Auto link',
    unlinkWhenBackspaceAfterLink: 'Auto unlink when backspace right after a hyperlink',
    defaultShortcut: 'Default Shortcuts',
    noCycleCursorMove: 'Avoid moving cycle moving cursor when Ctrl+Left/Right',
    clickOnEntity: 'Fire an event when click on a readonly entity',
    escapeFromEntity: 'Fire an event when Escape from a readonly entity',
    enterBeforeReadonlyEntity: 'Start a new line when Enter before an event',
    backspaceAfterEntity: 'Fire an event when Backspace after an entity',
    deleteBeforeEntity: 'Fire an event when Delete before an event',
    markdownBold: 'Markdown style Bolding',
    markdownItalic: 'Markdown style Italics',
    markdownStrikethru: 'Markdown style Strikethrough',
    markdownInlineCode: 'Markdown style Code blocks',
    maintainListChainWhenDelete:
        'Maintain the list of number in the right order after press delete before the first item',
    indentTableOnTab: 'Indent the table if it is all cells are selected.',
    indentWhenTabText:
        'On Tab indent the selection or add Tab, requires TabKeyFeatures Experimental Feature',
    outdentWhenTabText:
        'On Shift + Tab outdent the selection, requires TabKeyFeatures Experimental Feature',
    autoHyphen: 'Automatically transform -- into hyphen, if typed between two words.',
    autoBulletList:
        'When press space after *, -, --, ->, -->, >, =>  in an empty line, toggle bullet',
    autoNumberingList:
        'When press space after an number, a letter or roman number followed by ), ., -, or between parenthesis in an empty line, toggle numbering',
    mergeListOnBackspaceAfterList: 'When backspacing between lists, merge the lists',
<<<<<<< HEAD
    deleteTable: 'Delete table with delete or backspace key with whole table is selected',
=======
    deleteTableWithBackspace: 'Delete table with backspace key with whole table is selected',
>>>>>>> c53ddf6c
};

export interface ContentEditFeaturessProps {
    state: ContentEditFeatureSettings;
    resetState: (callback: (state: BuildInPluginState) => void, resetEditor: boolean) => void;
}

export default class ContentEditFeatures extends React.Component<ContentEditFeaturessProps, {}> {
    render() {
        const features = getAllFeatures();
        return (
            <table>
                <tbody>
                    {getObjectKeys(features).map(key =>
                        this.renderContentEditItem(key, EditFeatureDescriptionMap[key])
                    )}
                </tbody>
            </table>
        );
    }

    private renderContentEditItem(
        id: ContentEditItemId,
        text: string,
        moreOptions?: JSX.Element
    ): JSX.Element {
        const checked = this.props.state[id];

        return (
            <tr key={id}>
                <td className={styles.checkboxColumn}>
                    <input
                        type="checkbox"
                        id={id}
                        checked={checked}
                        title={id}
                        onChange={() => this.onContentEditClick(id)}
                    />
                </td>
                <td>
                    <div>
                        <label htmlFor={id} title={id}>
                            {text}
                        </label>
                    </div>
                    {checked && moreOptions}
                </td>
            </tr>
        );
    }

    private onContentEditClick = (id: ContentEditItemId) => {
        this.props.resetState(state => {
            let checkbox = document.getElementById(id) as HTMLInputElement;
            state.contentEditFeatures[id] = checkbox.checked;
        }, true);
    };
}<|MERGE_RESOLUTION|>--- conflicted
+++ resolved
@@ -48,11 +48,7 @@
     autoNumberingList:
         'When press space after an number, a letter or roman number followed by ), ., -, or between parenthesis in an empty line, toggle numbering',
     mergeListOnBackspaceAfterList: 'When backspacing between lists, merge the lists',
-<<<<<<< HEAD
-    deleteTable: 'Delete table with delete or backspace key with whole table is selected',
-=======
     deleteTableWithBackspace: 'Delete table with backspace key with whole table is selected',
->>>>>>> c53ddf6c
 };
 
 export interface ContentEditFeaturessProps {

import * as React from 'react';
import BuildInPluginState from '../../BuildInPluginState';
import { ContentEditFeatureSettings } from 'roosterjs-editor-types';
import { getAllFeatures } from 'roosterjs-editor-plugins/lib/ContentEdit';
import { getObjectKeys } from 'roosterjs-editor-dom';

type ContentEditItemId = keyof ContentEditFeatureSettings;

const styles = require('./OptionsPane.scss');
const EditFeatureDescriptionMap: Record<keyof ContentEditFeatureSettings, string> = {
    autoBullet: 'Auto Bullet / Numbering',
    indentWhenTab: 'Indent list when Tab',
    outdentWhenShiftTab: 'Outdent list when Shift + Tab',
    outdentWhenBackspaceOnEmptyFirstLine: 'Outdent list when Backspace on empty first Line',
    outdentWhenEnterOnEmptyLine: 'Outdent list when Enter on empty line',
    mergeInNewLineWhenBackspaceOnFirstChar:
        'Merge in new line when Backspace on first char in list',
    maintainListChain: 'Maintain the continued list numbers',
    unquoteWhenBackspaceOnEmptyFirstLine: 'Unquote when Backspace on empty first line',
    unquoteWhenEnterOnEmptyLine: 'Unquote when Enter on empty line',
    tabInTable: 'Tab to jump cell in table',
    upDownInTable: 'Up / Down to jump cell in table',
    insertLineBeforeStructuredNodeFeature:
        'Enter to create new line before table/list at beginning of editor content',
    autoLink: 'Auto link',
    unlinkWhenBackspaceAfterLink: 'Auto unlink when backspace right after a hyperlink',
    defaultShortcut: 'Default Shortcuts',
    noCycleCursorMove: 'Avoid moving cycle moving cursor when Ctrl+Left/Right',
    clickOnEntity: 'Fire an event when click on a readonly entity',
    escapeFromEntity: 'Fire an event when Escape from a readonly entity',
    enterBeforeReadonlyEntity: 'Start a new line when Enter before an event',
    backspaceAfterEntity: 'Fire an event when Backspace after an entity',
    deleteBeforeEntity: 'Fire an event when Delete before an event',
    markdownBold: 'Markdown style Bolding',
    markdownItalic: 'Markdown style Italics',
    markdownStrikethru: 'Markdown style Strikethrough',
    markdownInlineCode: 'Markdown style Code blocks',
    maintainListChainWhenDelete:
        'Maintain the list of number in the right order after press delete before the first item',
    indentTableOnTab: 'Indent the table if it is all cells are selected.',
    indentWhenTabText:
        'On Tab indent the selection or add Tab, requires TabKeyFeatures Experimental Feature',
    outdentWhenTabText:
        'On Shift + Tab outdent the selection, requires TabKeyFeatures Experimental Feature',
    autoHyphen: 'Automatically transform -- into hyphen, if typed between two words.',
    autoBulletList:
        'When press space after *, -, --, ->, -->, >, =>  in an empty line, toggle bullet',
    autoNumberingList:
        'When press space after an number, a letter or roman number followed by ), ., -, or between parenthesis in an empty line, toggle numbering',
    mergeListOnBackspaceAfterList: 'When backspacing between lists, merge the lists',
    deleteTableWithBackspace: 'Delete table with backspace key with whole table is selected',
    moveBetweenDelimitersFeature:
        'Content edit feature to move the cursor from Delimiters around Entities when using Right or Left Arrow Keys',
    removeEntityBetweenDelimiters:
        'When using BACKSPACE or DELETE in a Readonly inline entity delimeter, trigger a Entity Operation',
<<<<<<< HEAD
=======
    removeCodeWhenEnterOnEmptyLine: 'Remove code line when enter on empty line',
    removeCodeWhenBackspaceOnEmptyFirstLine: 'Remove code line when backspace on empty first line',
    indentWhenAltShiftRight: 'Indent list item using Alt + Shift + Right',
    outdentWhenAltShiftLeft: 'Outdent list item using Alt + Shift + Left',
>>>>>>> d833fb29
};

export interface ContentEditFeaturessProps {
    state: ContentEditFeatureSettings;
    resetState: (callback: (state: BuildInPluginState) => void, resetEditor: boolean) => void;
}

export default class ContentEditFeatures extends React.Component<ContentEditFeaturessProps, {}> {
    render() {
        const features = getAllFeatures();
        return (
            <table>
                <tbody>
                    {getObjectKeys(features).map(key =>
                        this.renderContentEditItem(key, EditFeatureDescriptionMap[key])
                    )}
                </tbody>
            </table>
        );
    }

    private renderContentEditItem(
        id: ContentEditItemId,
        text: string,
        moreOptions?: JSX.Element
    ): JSX.Element {
        const checked = this.props.state[id];

        return (
            <tr key={id}>
                <td className={styles.checkboxColumn}>
                    <input
                        type="checkbox"
                        id={id}
                        checked={checked}
                        title={id}
                        onChange={() => this.onContentEditClick(id)}
                    />
                </td>
                <td>
                    <div>
                        <label htmlFor={id} title={id}>
                            {text}
                        </label>
                    </div>
                    {checked && moreOptions}
                </td>
            </tr>
        );
    }

    private onContentEditClick = (id: ContentEditItemId) => {
        this.props.resetState(state => {
            let checkbox = document.getElementById(id) as HTMLInputElement;
            state.contentEditFeatures[id] = checkbox.checked;
        }, true);
    };
}<|MERGE_RESOLUTION|>--- conflicted
+++ resolved
@@ -53,13 +53,10 @@
         'Content edit feature to move the cursor from Delimiters around Entities when using Right or Left Arrow Keys',
     removeEntityBetweenDelimiters:
         'When using BACKSPACE or DELETE in a Readonly inline entity delimeter, trigger a Entity Operation',
-<<<<<<< HEAD
-=======
     removeCodeWhenEnterOnEmptyLine: 'Remove code line when enter on empty line',
     removeCodeWhenBackspaceOnEmptyFirstLine: 'Remove code line when backspace on empty first line',
     indentWhenAltShiftRight: 'Indent list item using Alt + Shift + Right',
     outdentWhenAltShiftLeft: 'Outdent list item using Alt + Shift + Left',
->>>>>>> d833fb29
 };
 
 export interface ContentEditFeaturessProps {

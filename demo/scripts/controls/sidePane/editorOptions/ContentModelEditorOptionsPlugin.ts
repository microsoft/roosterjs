--- conflicted
+++ resolved
@@ -20,15 +20,14 @@
     indentWhenAltShiftRight: false,
 };
 
-<<<<<<< HEAD
 const autoLink = {
     autoLink: false,
     unlinkWhenBackspaceAfterLink: false,
-=======
+};
+
 const quoteFeatures = {
     unquoteWhenBackspaceOnEmptyFirstLine: false,
     unquoteWhenEnterOnEmptyLine: false,
->>>>>>> 2ae2dec3
 };
 
 const initialState: BuildInPluginState = {
@@ -51,11 +50,8 @@
     contentEditFeatures: {
         ...getDefaultContentEditFeatureSettings(),
         ...listFeatures,
-<<<<<<< HEAD
         ...autoLink,
-=======
         ...quoteFeatures,
->>>>>>> 2ae2dec3
     },
     defaultFormat: {},
     linkTitle: 'Ctrl+Click to follow the link:' + UrlPlaceholder,

--- conflicted
+++ resolved
@@ -32,10 +32,7 @@
         ExperimentalFeatures.DefaultFormatInSpan,
         ExperimentalFeatures.AutoFormatList,
         ExperimentalFeatures.VariableBasedDarkColor,
-<<<<<<< HEAD
-=======
         ExperimentalFeatures.ReusableContentModel,
->>>>>>> 227331d8
         ExperimentalFeatures.InlineEntityReadOnlyDelimiters,
     ],
     isRtl: false,

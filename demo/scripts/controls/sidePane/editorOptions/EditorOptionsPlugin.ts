import BuildInPluginState, { BuildInPluginProps, UrlPlaceholder } from '../../BuildInPluginState';
import getDefaultContentEditFeatureSettings from './getDefaultContentEditFeatureSettings';
import OptionsPane from './OptionsPane';
import SidePanePluginImpl from '../SidePanePluginImpl';
import { ExperimentalFeatures } from 'roosterjs-editor-types';
import { SidePaneElementProps } from '../SidePaneElement';

const initialState: BuildInPluginState = {
    pluginList: {
        contentEdit: true,
        hyperlink: true,
        paste: true,
        watermark: false,
        imageEdit: true,
        cutPasteListChain: true,
        tableCellSelection: true,
        tableResize: true,
        customReplace: true,
        listEditMenu: true,
        imageEditMenu: true,
        tableEditMenu: true,
        contextMenu: true,
        autoFormat: true,
        contentModelFormat: true,
<<<<<<< HEAD
        contentModelEdit: false,
        contentModelPaste: false,
=======
        contentModelEdit: true,
>>>>>>> fdd91eec
    },
    contentEditFeatures: getDefaultContentEditFeatureSettings(),
    defaultFormat: {},
    linkTitle: 'Ctrl+Click to follow the link:' + UrlPlaceholder,
    watermarkText: 'Type content here ...',
    forcePreserveRatio: false,
    experimentalFeatures: [
        ExperimentalFeatures.ListItemAlignment,
        ExperimentalFeatures.DefaultFormatInSpan,
        ExperimentalFeatures.AutoFormatList,
        ExperimentalFeatures.VariableBasedDarkColor,
        ExperimentalFeatures.ReusableContentModel,
        ExperimentalFeatures.InlineEntityReadOnlyDelimiters,
        ExperimentalFeatures.DefaultFormatOnContainer,
    ],
    isRtl: false,
};

export default class EditorOptionsPlugin extends SidePanePluginImpl<
    OptionsPane,
    BuildInPluginProps
> {
    constructor() {
        super(OptionsPane, 'options', 'Editor Options');
    }

    getBuildInPluginState(): BuildInPluginState {
        let result: BuildInPluginState;
        this.getComponent(component => (result = component.getState()));
        return result || initialState;
    }

    getComponentProps(base: SidePaneElementProps) {
        return {
            ...initialState,
            ...base,
        };
    }
}<|MERGE_RESOLUTION|>--- conflicted
+++ resolved
@@ -22,12 +22,8 @@
         contextMenu: true,
         autoFormat: true,
         contentModelFormat: true,
-<<<<<<< HEAD
-        contentModelEdit: false,
+        contentModelEdit: true,
         contentModelPaste: false,
-=======
-        contentModelEdit: true,
->>>>>>> fdd91eec
     },
     contentEditFeatures: getDefaultContentEditFeatureSettings(),
     defaultFormat: {},

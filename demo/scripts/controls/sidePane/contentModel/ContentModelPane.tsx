--- conflicted
+++ resolved
@@ -1,18 +1,11 @@
 import * as React from 'react';
 import { ContentModelDocument } from 'roosterjs-content-model';
-<<<<<<< HEAD
 import { ContentModelDocumentView } from '../../contentModel/components/model/ContentModelDocumentView';
-=======
->>>>>>> 3fb56475
 import { exportButton } from './buttons/exportButton';
 import { formatTableButton } from './buttons/formatTableButton';
 import { insertTableButton } from './buttons/insertTableButton';
 import { refreshButton } from './buttons/refreshButton';
 import { Ribbon, RibbonButton, RibbonPlugin } from 'roosterjs-react';
-<<<<<<< HEAD
-=======
-import { safeInstanceOf } from 'roosterjs-editor-dom';
->>>>>>> 3fb56475
 import { setTableCellShadeButton } from './buttons/setTableCellShadeButton';
 import { SidePaneElementProps } from '../SidePaneElement';
 
@@ -55,33 +48,13 @@
     }
 
     render() {
-        return (
+        return this.state.model ? (
             <>
                 <Ribbon buttons={this.contentModelButtons} plugin={this.props.ribbonPlugin} />
-<<<<<<< HEAD
                 <div className={styles.contentModel}>
                     {this.state.model ? <ContentModelDocumentView doc={this.state.model} /> : null}
                 </div>
-=======
-                {this.state.model ? (
-                    <>
-                        <div className={styles.contentModel}>
-                            <pre>
-                                {JSON.stringify(
-                                    this.state.model,
-                                    (key, value) => {
-                                        return safeInstanceOf(value, 'Node')
-                                            ? Object.prototype.toString.apply(value)
-                                            : value;
-                                    },
-                                    2
-                                )}
-                            </pre>
-                        </div>
-                    </>
-                ) : null}
->>>>>>> 3fb56475
             </>
-        );
+        ) : null;
     }
 }
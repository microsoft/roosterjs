import ContentModelPane, { ContentModelPaneProps } from './ContentModelPane';
import SidePanePluginImpl from '../SidePanePluginImpl';
import { ContentModelRibbonPlugin } from '../../ribbonButtons/contentModel/ContentModelRibbonPlugin';
<<<<<<< HEAD
import { IContentModelEditor } from 'roosterjs-content-model-editor';
import { IEditor, PluginEvent, PluginEventType } from 'roosterjs-editor-types';
=======
import { IEditor, PluginEvent, PluginEventType } from 'roosterjs-editor-types';
import { IStandaloneEditor } from 'roosterjs-content-model-types';
>>>>>>> 609a61e6
import { setCurrentContentModel } from './currentModel';
import { SidePaneElementProps } from '../SidePaneElement';

export default class ContentModelPanePlugin extends SidePanePluginImpl<
    ContentModelPane,
    ContentModelPaneProps
> {
    private contentModelRibbon: ContentModelRibbonPlugin;

    constructor() {
        super(ContentModelPane, 'contentModel', 'Content Model (Under development)');
        this.contentModelRibbon = new ContentModelRibbonPlugin();
    }

    initialize(editor: IEditor): void {
        super.initialize(editor);

<<<<<<< HEAD
        this.contentModelRibbon.initialize(editor as IContentModelEditor); // Temporarily use IContentModelEditor here. TODO: Port side pane to use IStandaloneEditor
=======
        this.contentModelRibbon.initialize(editor as IEditor & IStandaloneEditor); //  TODO: Port side pane to use IStandaloneEditor
>>>>>>> 609a61e6
        editor.getDocument().addEventListener('selectionchange', this.onModelChangeFromSelection);
    }

    dispose(): void {
        this.contentModelRibbon.dispose();
        this.editor
            .getDocument()
            .removeEventListener('selectionchange', this.onModelChangeFromSelection);

        super.dispose();
    }

    onPluginEvent(e: PluginEvent) {
        if (e.eventType == PluginEventType.ContentChanged && e.source == 'RefreshModel') {
            this.getComponent(component => {
                // TODO: Port to use IStandaloneEditor and remove type cast here
<<<<<<< HEAD
                const model = (this.editor as IContentModelEditor).getContentModelCopy('connected');
=======
                const model = (this.editor as IEditor & IStandaloneEditor).getContentModelCopy(
                    'connected'
                );
>>>>>>> 609a61e6
                component.setContentModel(model);
                setCurrentContentModel(model);
            });
        } else if (
            e.eventType == PluginEventType.Input ||
            e.eventType == PluginEventType.ContentChanged
        ) {
            this.onModelChange();
        }

        // this.contentModelRibbon.onPluginEvent(e);
    }

    getInnerRibbonPlugin() {
        return this.contentModelRibbon;
    }

    protected getComponentProps(baseProps: SidePaneElementProps): ContentModelPaneProps {
        return {
            ...baseProps,
            model: null,
            ribbonPlugin: this.contentModelRibbon,
        };
    }

    private onModelChangeFromSelection = () => {
        if (this.editor.hasFocus()) {
            this.onModelChange();
        }
    };

    private onModelChange = () => {
        this.getComponent(component => {
            // TODO: Port to use IStandaloneEditor and remove type cast here
<<<<<<< HEAD
            const model = (this.editor as IContentModelEditor).getContentModelCopy('connected');
=======
            const model = (this.editor as IEditor & IStandaloneEditor).getContentModelCopy(
                'connected'
            );
>>>>>>> 609a61e6
            component.setContentModel(model);
            setCurrentContentModel(model);
        });
    };
}<|MERGE_RESOLUTION|>--- conflicted
+++ resolved
@@ -1,13 +1,8 @@
 import ContentModelPane, { ContentModelPaneProps } from './ContentModelPane';
 import SidePanePluginImpl from '../SidePanePluginImpl';
 import { ContentModelRibbonPlugin } from '../../ribbonButtons/contentModel/ContentModelRibbonPlugin';
-<<<<<<< HEAD
-import { IContentModelEditor } from 'roosterjs-content-model-editor';
-import { IEditor, PluginEvent, PluginEventType } from 'roosterjs-editor-types';
-=======
 import { IEditor, PluginEvent, PluginEventType } from 'roosterjs-editor-types';
 import { IStandaloneEditor } from 'roosterjs-content-model-types';
->>>>>>> 609a61e6
 import { setCurrentContentModel } from './currentModel';
 import { SidePaneElementProps } from '../SidePaneElement';
 
@@ -25,11 +20,7 @@
     initialize(editor: IEditor): void {
         super.initialize(editor);
 
-<<<<<<< HEAD
-        this.contentModelRibbon.initialize(editor as IContentModelEditor); // Temporarily use IContentModelEditor here. TODO: Port side pane to use IStandaloneEditor
-=======
         this.contentModelRibbon.initialize(editor as IEditor & IStandaloneEditor); //  TODO: Port side pane to use IStandaloneEditor
->>>>>>> 609a61e6
         editor.getDocument().addEventListener('selectionchange', this.onModelChangeFromSelection);
     }
 
@@ -46,13 +37,9 @@
         if (e.eventType == PluginEventType.ContentChanged && e.source == 'RefreshModel') {
             this.getComponent(component => {
                 // TODO: Port to use IStandaloneEditor and remove type cast here
-<<<<<<< HEAD
-                const model = (this.editor as IContentModelEditor).getContentModelCopy('connected');
-=======
                 const model = (this.editor as IEditor & IStandaloneEditor).getContentModelCopy(
                     'connected'
                 );
->>>>>>> 609a61e6
                 component.setContentModel(model);
                 setCurrentContentModel(model);
             });
@@ -87,13 +74,9 @@
     private onModelChange = () => {
         this.getComponent(component => {
             // TODO: Port to use IStandaloneEditor and remove type cast here
-<<<<<<< HEAD
-            const model = (this.editor as IContentModelEditor).getContentModelCopy('connected');
-=======
             const model = (this.editor as IEditor & IStandaloneEditor).getContentModelCopy(
                 'connected'
             );
->>>>>>> 609a61e6
             component.setContentModel(model);
             setCurrentContentModel(model);
         });

<<<<<<< HEAD
import * as Color from 'color';
import * as React from 'react';
import ApiPaneProps from '../ApiPaneProps';
import ColorPicker from '../../../colorPicker/ColorPicker';
import { getDarkColor } from 'roosterjs-color-utils';
import { getTagOfNode, VTable } from 'roosterjs-editor-dom';
import { IEditor, PositionType, TableFormat, TableOperation, VCell } from 'roosterjs-editor-types';

const TABLE_FORMAT = {
    default: createTableFormat('#FFF', '#FFF', '#ABABAB', '#ABABAB', '#ABABAB'),
    lightLines: createTableFormat('#FFF', '#FFF', null, '#92C0E0'),
    towTones: createTableFormat('#C0E4FF', '#FFF'),
    lightBands: createTableFormat('#D8D8D8', '#FFF'),
    grid: createTableFormat('#D8D8D8', '#FFF', '#ABABAB', '#ABABAB', '#ABABAB'),
    clear: createTableFormat('#FFF', '#FFF'),
};

interface VTablePaneState {
    vtable: VTable;
}

const styles = require('./VTablePane.scss');

function TableCell(props: {
    cell: VCell;
    editor: IEditor;
    isCurrent: boolean;
    onClickCell: (td: HTMLTableCellElement) => void;
}) {
    const { cell, editor, isCurrent } = props;
    const onMouseOver = React.useCallback(() => {
        editor.select(cell.td);
    }, [cell, editor]);
    const onClick = React.useCallback(() => {
        if (cell.td) {
            props.onClickCell(cell.td);
        }
    }, [cell, editor]);

    const text = cell.td
        ? getTagOfNode(cell.td)
        : cell.spanAbove && cell.spanLeft
        ? '↖'
        : cell.spanAbove
        ? '↑'
        : cell.spanLeft
        ? '←'
        : '';

    return (
        <div
            style={{
                cursor: 'pointer',
                border: isCurrent ? 'solid 2px black' : '',
            }}
            onMouseOver={onMouseOver}
            onClick={onClick}>
            {text}
        </div>
    );
}

export default class VTablePane extends React.Component<ApiPaneProps, VTablePaneState> {
    private evenBgColor = React.createRef<HTMLInputElement>();
    private oddBgColor = React.createRef<HTMLInputElement>();
    private topBorderColor = React.createRef<HTMLInputElement>();
    private bottomBorderColor = React.createRef<HTMLInputElement>();
    private verticalBorderColor = React.createRef<HTMLInputElement>();
    private applyBackgroundColor = React.createRef<HTMLInputElement>();

    constructor(props: ApiPaneProps) {
        super(props);
        this.state = {
            vtable: null,
        };
    }

    render() {
        const editor = this.props.getEditor();
        const currentTd = this.state.vtable?.getCurrentTd();
        return (
            <>
                <button onClick={this.createVTable}>Create VTable from cursor</button>
                {this.state.vtable && (
                    <>
                        <table
                            style={{
                                border: 'solid 1px black',
                            }}>
                            {this.state.vtable.cells.map(row => (
                                <tr>
                                    {row.map(cell => (
                                        <td>
                                            <TableCell
                                                cell={cell}
                                                editor={editor}
                                                isCurrent={currentTd == cell.td}
                                                onClickCell={this.onClickCell}
                                            />
                                        </td>
                                    ))}
                                </tr>
                            ))}
                        </table>
                        <table>
                            <tr>
                                <th colSpan={2}>Edit Table</th>
                            </tr>
                            <tr>
                                <td>Insert</td>
                                <td>
                                    {this.renderEditTableButton(
                                        'Above',
                                        TableOperation.InsertAbove
                                    )}
                                    {this.renderEditTableButton(
                                        'Below',
                                        TableOperation.InsertBelow
                                    )}
                                    {this.renderEditTableButton('Left', TableOperation.InsertLeft)}
                                    {this.renderEditTableButton(
                                        'Right',
                                        TableOperation.InsertRight
                                    )}
                                </td>
                            </tr>
                            <tr>
                                <td>Delete</td>
                                <td>
                                    {this.renderEditTableButton(
                                        'Table',
                                        TableOperation.DeleteTable
                                    )}
                                    {this.renderEditTableButton(
                                        'Column',
                                        TableOperation.DeleteColumn
                                    )}
                                    {this.renderEditTableButton('Row', TableOperation.DeleteRow)}
                                </td>
                            </tr>
                            <tr>
                                <td>Merge</td>
                                <td>
                                    {this.renderEditTableButton('Above', TableOperation.MergeAbove)}
                                    {this.renderEditTableButton('Below', TableOperation.MergeBelow)}
                                    {this.renderEditTableButton('Left', TableOperation.MergeLeft)}
                                    {this.renderEditTableButton('Right', TableOperation.MergeRight)}
                                </td>
                            </tr>
                            <tr>
                                <td>Split</td>
                                <td>
                                    {this.renderEditTableButton(
                                        'Horizontally',
                                        TableOperation.SplitHorizontally
                                    )}
                                    {this.renderEditTableButton(
                                        'Vertically',
                                        TableOperation.SplitVertically
                                    )}
                                </td>
                            </tr>
                            <tr>
                                <td>Align</td>
                                <td>
                                    {this.renderEditTableButton('Left', TableOperation.AlignLeft)}
                                    {this.renderEditTableButton(
                                        'Center',
                                        TableOperation.AlignCenter
                                    )}
                                    {this.renderEditTableButton('Right', TableOperation.AlignRight)}
                                </td>
                            </tr>
                            <tr>
                                <td>Align Cell</td>
                                <td>
                                    {this.renderEditTableButton(
                                        'Left',
                                        TableOperation.AlignCellLeft
                                    )}
                                    {this.renderEditTableButton(
                                        'Center',
                                        TableOperation.AlignCellCenter
                                    )}
                                    {this.renderEditTableButton(
                                        'Right',
                                        TableOperation.AlignCellRight
                                    )}
                                    {this.renderEditTableButton('Top', TableOperation.AlignCellTop)}
                                    {this.renderEditTableButton(
                                        'Middle',
                                        TableOperation.AlignCellMiddle
                                    )}
                                    {this.renderEditTableButton(
                                        'Bottom',
                                        TableOperation.AlignCellBottom
                                    )}
                                </td>
                            </tr>
                            <tr>
                                <th colSpan={2}>Format Table</th>
                            </tr>
                            <tr>
                                <td>Predefined:</td>
                                <td>
                                    {this.renderFormatTableButton('Default', TABLE_FORMAT.default)}
                                    {this.renderFormatTableButton('Grid', TABLE_FORMAT.grid)}
                                    {this.renderFormatTableButton(
                                        'Light lines',
                                        TABLE_FORMAT.lightLines
                                    )}
                                    {this.renderFormatTableButton(
                                        'Two tones',
                                        TABLE_FORMAT.towTones
                                    )}
                                    {this.renderFormatTableButton(
                                        'Light bands',
                                        TABLE_FORMAT.lightBands
                                    )}
                                    {this.renderFormatTableButton('Clear', TABLE_FORMAT.clear)}
                                </td>
                            </tr>
                            <tr>
                                <th colSpan={2} className={styles.buttonRow}>
                                    Customized Colors:
                                </th>
                            </tr>
                            <CustomizeFormatRow text="Even row" inputRef={this.evenBgColor} />
                            <CustomizeFormatRow text="Odd row" inputRef={this.oddBgColor} />
                            <CustomizeFormatRow text="Top border" inputRef={this.topBorderColor} />
                            <CustomizeFormatRow
                                text="Bottom border"
                                inputRef={this.bottomBorderColor}
                            />
                            <CustomizeFormatRow
                                text="Vertical border"
                                inputRef={this.verticalBorderColor}
                            />
                            <tr>
                                <td
                                    colSpan={2}
                                    className={styles.buttonRow}
                                    onClick={this.onCustomizeFormat}>
                                    <button className={styles.button}>Apply Format</button>
                                </td>
                            </tr>
                        </table>
                        <button onClick={this.onWriteBack}>Write back</button>
                        <hr />
                        <table>
                            <CustomizeFormatRow
                                text="Background Color"
                                inputRef={this.applyBackgroundColor}
                            />

                            <tr>
                                <td
                                    colSpan={2}
                                    className={styles.buttonRow}
                                    onClick={this.onApplyBackgroundColorClick}>
                                    <button className={styles.button}>
                                        Apply Background Color on Selection
                                    </button>
                                </td>
                            </tr>
                        </table>
                    </>
                )}
            </>
        );
    }

    private createVTable = () => {
        const editor = this.props.getEditor();
        const node = editor.getElementAtCursor('td,th') as HTMLTableCellElement;
        const vtable = node ? new VTable(node) : null;

        this.setState({ vtable });
    };

    private onClickCell = (td: HTMLTableCellElement) => {
        const vtable = new VTable(td);
        this.setState({ vtable });
    };

    private renderEditTableButton(text: string, operation: TableOperation): JSX.Element {
        return (
            <button
                className={styles.button}
                onClick={() => {
                    this.state.vtable.edit(operation);
                    this.forceUpdate();
                }}>
                {text}
            </button>
        );
    }

    private renderFormatTableButton(text: string, format: TableFormat): JSX.Element {
        return (
            <button
                className={styles.button}
                onClick={() => {
                    this.state.vtable.applyFormat(format);
                    this.forceUpdate();
                }}>
                {text}
            </button>
        );
    }

    private onCustomizeFormat = () => {
        const format = createTableFormat(
            this.evenBgColor.current.value || undefined,
            this.oddBgColor.current.value || undefined,
            this.topBorderColor.current.value || undefined,
            this.bottomBorderColor.current.value || undefined,
            this.verticalBorderColor.current.value || undefined
        );

        this.state.vtable.applyFormat(format);
        this.forceUpdate();
    };

    private onWriteBack = () => {
        const editor = this.props.getEditor();
        editor.addUndoSnapshot(() => {
            const vtable = this.state.vtable;
            const td = vtable.getCurrentTd();
            vtable.writeBack();
            editor.focus();
            editor.select(td, PositionType.Begin);
        });
        this.createVTable();
    };

    private onApplyBackgroundColorClick = () => {
        const editor = this.props.getEditor();
        editor.addUndoSnapshot(() => {
            const vtable = this.state.vtable;
            const color = Color(this.applyBackgroundColor.current.value);
            const value = `rgb(${color.red()}, ${color.green()}, ${color.blue()})`;
            vtable.setBackgroundColor(
                {
                    lightModeColor: value,
                    darkModeColor: getDarkColor(value),
                },
                editor.isDarkMode()
            );
        });
        this.createVTable();
    };
}

function createTableFormat(
    bgColorEven?: string,
    bgColorOdd?: string,
    topBorder?: string,
    bottomBorder?: string,
    verticalBorder?: string
): TableFormat {
    return {
        bgColorEven: bgColorEven,
        bgColorOdd: bgColorOdd,
        topBorderColor: topBorder,
        bottomBorderColor: bottomBorder,
        verticalBorderColor: verticalBorder,
    };
}

function CustomizeFormatRow(props: { text: string; inputRef: React.RefObject<HTMLInputElement> }) {
    const [isColorPickerShowing, setIsColorPickerShowing] = React.useState(false);
    const onShowColorPicker = React.useCallback(() => {
        setIsColorPickerShowing(!isColorPickerShowing);
    }, [isColorPickerShowing]);
    const setColor = React.useCallback((color: Color) => {
        props.inputRef.current.value = color.hex().toString();
    }, []);
    let color: Color;
    try {
        color = Color(props.inputRef.current.value);
    } catch {
        color = Color('white');
    }
    return (
        <>
            <tr>
                <td className={styles.label}>
                    <button onClick={onShowColorPicker}>{props.text}</button>
                </td>
                <td>
                    <input type="text" ref={props.inputRef} />
                </td>
            </tr>
            {isColorPickerShowing && (
                <tr>
                    <td colSpan={2}>
                        <ColorPicker initColor={color} onSelect={setColor} />
                    </td>
                </tr>
            )}
        </>
    );
}
=======
import * as Color from 'color';
import * as React from 'react';
import ApiPaneProps from '../ApiPaneProps';
import ColorPicker from '../../../colorPicker/ColorPicker';
import { formatTable } from 'roosterjs-editor-api';
import { getTableFormatInfo, getTagOfNode, VTable } from 'roosterjs-editor-dom';
import {
    IEditor,
    PositionType,
    TableBorderFormat,
    TableFormat,
    TableOperation,
    VCell,
} from 'roosterjs-editor-types';

const PREDEFINED_STYLES: Record<string, (color?: string, lightColor?: string) => TableFormat> = {
    DEFAULT: (color, lightColor) =>
        createTableFormat(
            null /**bgColor */,
            color /**topBorder */,
            color /**bottomBorder */,
            color /** verticalColors*/,
            false /** bandedRows */,
            false /** bandedColumns */,
            false /** headerRow */,
            false /** firstColumn */,
            null /** tableBorderFormat */,
            lightColor /** bgColorEven */,
            null /** bgColorOdd */,
            null /** bgColumnColorOdd */,
            lightColor /** bgColumnColorEven */,
            color /** headerRowColor */
        ),
    DEFAULT_WITH_BACKGROUND_COLOR: (color, lightColor) =>
        createTableFormat(
            lightColor /**bgColor */,
            color /**topBorder */,
            color /**bottomBorder */,
            color /** verticalColors*/,
            false /** bandedRows */,
            false /** bandedColumns */,
            false /** headerRow */,
            false /** firstColumn */,
            null /** tableBorderFormat */,
            null /** bgColorEven */,
            'transparent' /** bgColorOdd */,
            null /** bgColumnColorOdd */,
            'transparent' /** bgColumnColorEven */,
            color /** headerRowColor */
        ),
    GRID_WITHOUT_BORDER: (color, lightColor) =>
        createTableFormat(
            null /**bgColor */,
            color /**topBorder */,
            color /**bottomBorder */,
            color /** verticalColors*/,
            true /** bandedRows */,
            false /** bandedColumns */,
            false /** headerRow */,
            false /** firstColumn */,
            TableBorderFormat.onlyMiddleBorders /** tableBorderFormat */,
            null /** bgColorEven */,
            lightColor /** bgColorOdd */,
            lightColor /** bgColumnColorOdd */,
            null /** bgColumnColorEven */,
            color /** headerRowColor */
        ),
    LIST: (color, lightColor) =>
        createTableFormat(
            null /**bgColor */,
            color /**topBorder */,
            color /**bottomBorder */,
            null /** verticalColors*/,
            false /** bandedRows */,
            false /** bandedColumns */,
            false /** headerRow */,
            false /** firstColumn */,
            null /** tableBorderFormat */,
            null /** bgColorEven */,
            lightColor /** bgColorOdd */,
            lightColor /** bgColumnColorOdd */,
            null /** bgColumnColorEven */,
            color /** headerRowColor */
        ),
    BANDED_ROWS_FIRST_COLUMN_NO_BORDER: (color, lightColor) =>
        createTableFormat(
            null /**bgColor */,
            color /**topBorder */,
            color /**bottomBorder */,
            color /** verticalColors*/,
            false /** bandedRows */,
            false /** bandedColumns */,
            false /** headerRow */,
            false /** firstColumn */,
            TableBorderFormat.onlyExternalHeaderRowAndFirstColumnBorders /** tableBorderFormat */,
            null /** bgColorEven */,
            lightColor /** bgColorOdd */,
            lightColor /** bgColumnColorOdd */,
            null /** bgColumnColorEven */,
            color /** headerRowColor */
        ),
};

const PREDEFINED_STYLES_KEYS = {
    default: 'DEFAULT',
    gridWithoutBorder: 'GRID_WITHOUT_BORDER',
    list: 'LIST',
    bandedRowsFirstColumnNoBorder: 'BANDED_ROWS_FIRST_COLUMN_NO_BORDER',
    defaultWithBackgroundColor: 'DEFAULT_WITH_BACKGROUND_COLOR',
};

const TABLE_COLORS: Record<string, string> = {
    transparent: 'transparent',
    black: '#000000',
    blue: '#0C64C0',
    orange: '#DE6A19',
    yellow: '#DCBE22',
    red: '#ED5C57',
    purple: '#B36AE2',
    green: '#0C882A',
};

interface VTablePaneState {
    vtable: VTable;
}

const styles = require('./VTablePane.scss');

function TableCell(props: {
    cell: VCell;
    editor: IEditor;
    isCurrent: boolean;
    onClickCell: (td: HTMLTableCellElement) => void;
}) {
    const { cell, editor, isCurrent } = props;
    const onMouseOver = React.useCallback(() => {
        editor.select(cell.td);
    }, [cell, editor]);
    const onClick = React.useCallback(() => {
        if (cell.td) {
            props.onClickCell(cell.td);
        }
    }, [cell, editor]);

    const text = cell.td
        ? getTagOfNode(cell.td)
        : cell.spanAbove && cell.spanLeft
        ? '↖'
        : cell.spanAbove
        ? '↑'
        : cell.spanLeft
        ? '←'
        : '';

    return (
        <div
            style={{ cursor: 'pointer', border: isCurrent ? 'solid 2px black' : '' }}
            onMouseOver={onMouseOver}
            onClick={onClick}>
            {text}
        </div>
    );
}

export default class VTablePane extends React.Component<ApiPaneProps, VTablePaneState> {
    private bgColor = React.createRef<HTMLInputElement>();
    private topBorderColor = React.createRef<HTMLInputElement>();
    private bottomBorderColor = React.createRef<HTMLInputElement>();
    private verticalBorderColor = React.createRef<HTMLInputElement>();

    constructor(props: ApiPaneProps) {
        super(props);
        this.state = {
            vtable: null,
        };
    }

    render() {
        const editor = this.props.getEditor();
        const currentTd = this.state.vtable?.getCurrentTd();
        return (
            <>
                <button onClick={this.createVTable}>Create VTable from cursor</button>
                {this.state.vtable && (
                    <>
                        <table
                            style={{
                                border: 'solid 1px black',
                            }}>
                            {this.state.vtable.cells.map(row => (
                                <tr>
                                    {row.map(cell => (
                                        <td>
                                            <TableCell
                                                cell={cell}
                                                editor={editor}
                                                isCurrent={currentTd == cell.td}
                                                onClickCell={this.onClickCell}
                                            />
                                        </td>
                                    ))}
                                </tr>
                            ))}
                        </table>
                        <table>
                            <tr>
                                <th colSpan={2}>Edit Table</th>
                            </tr>
                            <tr>
                                <td>Insert</td>
                                <td>
                                    {this.renderEditTableButton(
                                        'Above',
                                        TableOperation.InsertAbove
                                    )}
                                    {this.renderEditTableButton(
                                        'Below',
                                        TableOperation.InsertBelow
                                    )}
                                    {this.renderEditTableButton('Left', TableOperation.InsertLeft)}
                                    {this.renderEditTableButton(
                                        'Right',
                                        TableOperation.InsertRight
                                    )}
                                </td>
                            </tr>
                            <tr>
                                <td>Delete</td>
                                <td>
                                    {this.renderEditTableButton(
                                        'Table',
                                        TableOperation.DeleteTable
                                    )}
                                    {this.renderEditTableButton(
                                        'Column',
                                        TableOperation.DeleteColumn
                                    )}
                                    {this.renderEditTableButton('Row', TableOperation.DeleteRow)}
                                </td>
                            </tr>
                            <tr>
                                <td>Merge</td>
                                <td>
                                    {this.renderEditTableButton('Above', TableOperation.MergeAbove)}
                                    {this.renderEditTableButton('Below', TableOperation.MergeBelow)}
                                    {this.renderEditTableButton('Left', TableOperation.MergeLeft)}
                                    {this.renderEditTableButton('Right', TableOperation.MergeRight)}
                                </td>
                            </tr>
                            <tr>
                                <td>Split</td>
                                <td>
                                    {this.renderEditTableButton(
                                        'Horizontally',
                                        TableOperation.SplitHorizontally
                                    )}
                                    {this.renderEditTableButton(
                                        'Vertically',
                                        TableOperation.SplitVertically
                                    )}
                                </td>
                            </tr>
                            <tr>
                                <td>Align</td>
                                <td>
                                    {this.renderEditTableButton('Left', TableOperation.AlignLeft)}
                                    {this.renderEditTableButton(
                                        'Center',
                                        TableOperation.AlignCenter
                                    )}
                                    {this.renderEditTableButton('Right', TableOperation.AlignRight)}
                                </td>
                            </tr>
                            <tr>
                                <td>Align Cell</td>
                                <td>
                                    {this.renderEditTableButton(
                                        'Left',
                                        TableOperation.AlignCellLeft
                                    )}
                                    {this.renderEditTableButton(
                                        'Center',
                                        TableOperation.AlignCellCenter
                                    )}
                                    {this.renderEditTableButton(
                                        'Right',
                                        TableOperation.AlignCellRight
                                    )}
                                    {this.renderEditTableButton('Top', TableOperation.AlignCellTop)}
                                    {this.renderEditTableButton(
                                        'Middle',
                                        TableOperation.AlignCellMiddle
                                    )}
                                    {this.renderEditTableButton(
                                        'Bottom',
                                        TableOperation.AlignCellBottom
                                    )}
                                </td>
                            </tr>
                            <tr>
                                <th colSpan={2}>Format Table</th>
                            </tr>
                            <tr>
                                <td>State:</td>
                                <td>
                                    {this.renderSetHeaderRowButton(editor)}
                                    {this.renderSetFirstColumnButton(editor)}
                                    {this.renderSetBandedColumnButton(editor)}
                                    {this.renderSetBandedRowButton(editor)}
                                </td>
                            </tr>
                            <tr>
                                <td>Predefined:</td>
                                <td>
                                    {this.renderFormatTableButton(
                                        'Default',
                                        PREDEFINED_STYLES[PREDEFINED_STYLES_KEYS.default](
                                            TABLE_COLORS.blue,
                                            `${TABLE_COLORS.blue}20`
                                        ),
                                        editor
                                    )}

                                    {this.renderFormatTableButton(
                                        'Grid without border',
                                        PREDEFINED_STYLES[PREDEFINED_STYLES_KEYS.gridWithoutBorder](
                                            TABLE_COLORS.blue,
                                            `${TABLE_COLORS.blue}20`
                                        ),
                                        editor
                                    )}

                                    {this.renderFormatTableButton(
                                        'List',
                                        PREDEFINED_STYLES[PREDEFINED_STYLES_KEYS.list](
                                            TABLE_COLORS.blue,
                                            `${TABLE_COLORS.blue}20`
                                        ),
                                        editor
                                    )}
                                    {this.renderFormatTableButton(
                                        'Banded Row and first column and no border',
                                        PREDEFINED_STYLES[
                                            PREDEFINED_STYLES_KEYS.bandedRowsFirstColumnNoBorder
                                        ](TABLE_COLORS.blue, `${TABLE_COLORS.blue}20`),
                                        editor
                                    )}
                                    {this.renderFormatTableButton(
                                        'Default with background color',
                                        PREDEFINED_STYLES[
                                            PREDEFINED_STYLES_KEYS.defaultWithBackgroundColor
                                        ](TABLE_COLORS.blue, `${TABLE_COLORS.blue}20`),
                                        editor
                                    )}
                                </td>
                            </tr>
                            <tr>
                                <th colSpan={2} className={styles.buttonRow}>
                                    Customized Colors:
                                </th>
                            </tr>
                            <CustomizeFormatRow text="BackgroundColor" inputRef={this.bgColor} />
                            <CustomizeFormatRow text="Top border" inputRef={this.topBorderColor} />
                            <CustomizeFormatRow
                                text="Bottom border"
                                inputRef={this.bottomBorderColor}
                            />
                            <CustomizeFormatRow
                                text="Vertical border"
                                inputRef={this.verticalBorderColor}
                            />

                            <tr>
                                <td
                                    colSpan={2}
                                    className={styles.buttonRow}
                                    onClick={this.onCustomizeFormat}>
                                    <button className={styles.button}>Apply Format</button>
                                </td>
                            </tr>

                            <tr>
                                <th colSpan={2} className={styles.buttonRow}>
                                    Style Info:
                                </th>
                            </tr>
                        </table>
                        <button onClick={this.onWriteBack}>Write back</button>
                    </>
                )}
            </>
        );
    }

    private createVTable = () => {
        const editor = this.props.getEditor();
        const node = editor.getElementAtCursor('td,th') as HTMLTableCellElement;
        const vtable = node ? new VTable(node) : null;

        this.setState({ vtable });
    };

    private onClickCell = (td: HTMLTableCellElement) => {
        const vtable = new VTable(td);
        this.setState({ vtable });
    };

    private renderEditTableButton(text: string, operation: TableOperation): JSX.Element {
        return (
            <button
                className={styles.button}
                onClick={() => {
                    this.state.vtable.edit(operation);
                    this.forceUpdate();
                }}>
                {text}
            </button>
        );
    }

    private renderSetHeaderRowButton(editor: IEditor): JSX.Element {
        return (
            <button
                className={styles.button}
                onClick={() => {
                    formatTable(
                        editor,
                        setHeaderRow(this.state.vtable.table),
                        this.state.vtable.table
                    );

                    this.forceUpdate();
                }}>
                Header Row
            </button>
        );
    }

    private renderSetFirstColumnButton(editor: IEditor): JSX.Element {
        return (
            <button
                className={styles.button}
                onClick={() => {
                    formatTable(
                        editor,
                        setFirstColumn(this.state.vtable.table),
                        this.state.vtable.table
                    );

                    this.forceUpdate();
                }}>
                First Column
            </button>
        );
    }
    private renderSetBandedColumnButton(editor: IEditor): JSX.Element {
        return (
            <button
                className={styles.button}
                onClick={() => {
                    formatTable(
                        editor,
                        setBandedColumn(this.state.vtable.table),
                        this.state.vtable.table
                    );

                    this.forceUpdate();
                }}>
                Banded Column
            </button>
        );
    }
    private renderSetBandedRowButton(editor: IEditor): JSX.Element {
        return (
            <button
                className={styles.button}
                onClick={() => {
                    formatTable(
                        editor,
                        setBandedRow(this.state.vtable.table),
                        this.state.vtable.table
                    );

                    this.forceUpdate();
                }}>
                Banded Row
            </button>
        );
    }

    private renderFormatTableButton(
        text: string,
        format: TableFormat,
        editor: IEditor
    ): JSX.Element {
        return (
            <button
                className={styles.button}
                onClick={() => {
                    formatTable(editor, format, this.state.vtable.table);
                    this.forceUpdate();
                }}>
                {text}
            </button>
        );
    }

    private onCustomizeFormat = () => {
        const format = createTableFormat(
            this.bgColor.current.value || undefined,
            this.topBorderColor.current.value || undefined,
            this.bottomBorderColor.current.value || undefined,
            this.verticalBorderColor.current.value || undefined
        );

        this.state.vtable.applyFormat(format);
        this.forceUpdate();
    };

    private onWriteBack = () => {
        const editor = this.props.getEditor();
        editor.addUndoSnapshot(() => {
            const vtable = this.state.vtable;
            const td = vtable.getCurrentTd();
            vtable.writeBack();
            editor.focus();
            editor.select(td, PositionType.Begin);
        });
        this.createVTable();
    };
}

function createTableFormat(
    bgColor?: string,
    topBorder?: string,
    bottomBorder?: string,
    verticalBorder?: string,
    bandedRows?: boolean,
    bandedColumns?: boolean,
    headerRow?: boolean,
    firstColumn?: boolean,
    borderFormat?: TableBorderFormat,
    bgColorEven?: string,
    bgColorOdd?: string,
    bgColumnColorEven?: string,
    bgColumnColorOdd?: string,
    headerRowColor?: string
): TableFormat {
    return {
        bgColor: bgColor,
        topBorderColor: topBorder,
        bottomBorderColor: bottomBorder,
        verticalBorderColor: verticalBorder,
        bandedRows: bandedRows,
        bgColorEven: bgColorEven,
        bgColorOdd: bgColorOdd,
        bandedColumns: bandedColumns,
        bgColumnColorEven: bgColumnColorEven,
        bgColumnColorOdd: bgColumnColorOdd,
        headerRow: headerRow,
        headerRowColor: headerRowColor,
        firstColumn: firstColumn,
        tableBorderFormat: borderFormat,
    };
}

function setHeaderRow(table: HTMLTableElement): Partial<TableFormat> {
    const format = getTableFormatInfo(table);
    format.headerRow = !format.headerRow;
    return format;
}

function setFirstColumn(table: HTMLTableElement): Partial<TableFormat> {
    const format = getTableFormatInfo(table);
    format.firstColumn = !format.firstColumn;
    return format;
}

function setBandedColumn(table: HTMLTableElement): Partial<TableFormat> {
    const format = getTableFormatInfo(table);
    format.bandedColumns = !format.bandedColumns;
    return format;
}

function setBandedRow(table: HTMLTableElement): Partial<TableFormat> {
    const format = getTableFormatInfo(table);
    format.bandedRows = !format.bandedRows;
    return format;
}

function CustomizeFormatRow(props: { text: string; inputRef: React.RefObject<HTMLInputElement> }) {
    const [isColorPickerShowing, setIsColorPickerShowing] = React.useState(false);
    const onShowColorPicker = React.useCallback(() => {
        setIsColorPickerShowing(!isColorPickerShowing);
    }, [isColorPickerShowing]);
    const setColor = React.useCallback((color: Color) => {
        props.inputRef.current.value = color.hex().toString();
    }, []);
    let color: Color;
    try {
        color = Color(props.inputRef.current.value);
    } catch {
        color = Color('white');
    }
    return (
        <>
            <tr>
                <td className={styles.label}>
                    <button onClick={onShowColorPicker}>{props.text}</button>
                </td>
                <td>
                    <input type="text" ref={props.inputRef} />
                </td>
            </tr>
            {isColorPickerShowing && (
                <tr>
                    <td colSpan={2}>
                        <ColorPicker initColor={color} onSelect={setColor} />
                    </td>
                </tr>
            )}
        </>
    );
}
>>>>>>> 6d5b1c14
<|MERGE_RESOLUTION|>--- conflicted
+++ resolved
@@ -1,1031 +1,624 @@
-<<<<<<< HEAD
-import * as Color from 'color';
-import * as React from 'react';
-import ApiPaneProps from '../ApiPaneProps';
-import ColorPicker from '../../../colorPicker/ColorPicker';
-import { getDarkColor } from 'roosterjs-color-utils';
-import { getTagOfNode, VTable } from 'roosterjs-editor-dom';
-import { IEditor, PositionType, TableFormat, TableOperation, VCell } from 'roosterjs-editor-types';
-
-const TABLE_FORMAT = {
-    default: createTableFormat('#FFF', '#FFF', '#ABABAB', '#ABABAB', '#ABABAB'),
-    lightLines: createTableFormat('#FFF', '#FFF', null, '#92C0E0'),
-    towTones: createTableFormat('#C0E4FF', '#FFF'),
-    lightBands: createTableFormat('#D8D8D8', '#FFF'),
-    grid: createTableFormat('#D8D8D8', '#FFF', '#ABABAB', '#ABABAB', '#ABABAB'),
-    clear: createTableFormat('#FFF', '#FFF'),
-};
-
-interface VTablePaneState {
-    vtable: VTable;
-}
-
-const styles = require('./VTablePane.scss');
-
-function TableCell(props: {
-    cell: VCell;
-    editor: IEditor;
-    isCurrent: boolean;
-    onClickCell: (td: HTMLTableCellElement) => void;
-}) {
-    const { cell, editor, isCurrent } = props;
-    const onMouseOver = React.useCallback(() => {
-        editor.select(cell.td);
-    }, [cell, editor]);
-    const onClick = React.useCallback(() => {
-        if (cell.td) {
-            props.onClickCell(cell.td);
-        }
-    }, [cell, editor]);
-
-    const text = cell.td
-        ? getTagOfNode(cell.td)
-        : cell.spanAbove && cell.spanLeft
-        ? '↖'
-        : cell.spanAbove
-        ? '↑'
-        : cell.spanLeft
-        ? '←'
-        : '';
-
-    return (
-        <div
-            style={{
-                cursor: 'pointer',
-                border: isCurrent ? 'solid 2px black' : '',
-            }}
-            onMouseOver={onMouseOver}
-            onClick={onClick}>
-            {text}
-        </div>
-    );
-}
-
-export default class VTablePane extends React.Component<ApiPaneProps, VTablePaneState> {
-    private evenBgColor = React.createRef<HTMLInputElement>();
-    private oddBgColor = React.createRef<HTMLInputElement>();
-    private topBorderColor = React.createRef<HTMLInputElement>();
-    private bottomBorderColor = React.createRef<HTMLInputElement>();
-    private verticalBorderColor = React.createRef<HTMLInputElement>();
-    private applyBackgroundColor = React.createRef<HTMLInputElement>();
-
-    constructor(props: ApiPaneProps) {
-        super(props);
-        this.state = {
-            vtable: null,
-        };
-    }
-
-    render() {
-        const editor = this.props.getEditor();
-        const currentTd = this.state.vtable?.getCurrentTd();
-        return (
-            <>
-                <button onClick={this.createVTable}>Create VTable from cursor</button>
-                {this.state.vtable && (
-                    <>
-                        <table
-                            style={{
-                                border: 'solid 1px black',
-                            }}>
-                            {this.state.vtable.cells.map(row => (
-                                <tr>
-                                    {row.map(cell => (
-                                        <td>
-                                            <TableCell
-                                                cell={cell}
-                                                editor={editor}
-                                                isCurrent={currentTd == cell.td}
-                                                onClickCell={this.onClickCell}
-                                            />
-                                        </td>
-                                    ))}
-                                </tr>
-                            ))}
-                        </table>
-                        <table>
-                            <tr>
-                                <th colSpan={2}>Edit Table</th>
-                            </tr>
-                            <tr>
-                                <td>Insert</td>
-                                <td>
-                                    {this.renderEditTableButton(
-                                        'Above',
-                                        TableOperation.InsertAbove
-                                    )}
-                                    {this.renderEditTableButton(
-                                        'Below',
-                                        TableOperation.InsertBelow
-                                    )}
-                                    {this.renderEditTableButton('Left', TableOperation.InsertLeft)}
-                                    {this.renderEditTableButton(
-                                        'Right',
-                                        TableOperation.InsertRight
-                                    )}
-                                </td>
-                            </tr>
-                            <tr>
-                                <td>Delete</td>
-                                <td>
-                                    {this.renderEditTableButton(
-                                        'Table',
-                                        TableOperation.DeleteTable
-                                    )}
-                                    {this.renderEditTableButton(
-                                        'Column',
-                                        TableOperation.DeleteColumn
-                                    )}
-                                    {this.renderEditTableButton('Row', TableOperation.DeleteRow)}
-                                </td>
-                            </tr>
-                            <tr>
-                                <td>Merge</td>
-                                <td>
-                                    {this.renderEditTableButton('Above', TableOperation.MergeAbove)}
-                                    {this.renderEditTableButton('Below', TableOperation.MergeBelow)}
-                                    {this.renderEditTableButton('Left', TableOperation.MergeLeft)}
-                                    {this.renderEditTableButton('Right', TableOperation.MergeRight)}
-                                </td>
-                            </tr>
-                            <tr>
-                                <td>Split</td>
-                                <td>
-                                    {this.renderEditTableButton(
-                                        'Horizontally',
-                                        TableOperation.SplitHorizontally
-                                    )}
-                                    {this.renderEditTableButton(
-                                        'Vertically',
-                                        TableOperation.SplitVertically
-                                    )}
-                                </td>
-                            </tr>
-                            <tr>
-                                <td>Align</td>
-                                <td>
-                                    {this.renderEditTableButton('Left', TableOperation.AlignLeft)}
-                                    {this.renderEditTableButton(
-                                        'Center',
-                                        TableOperation.AlignCenter
-                                    )}
-                                    {this.renderEditTableButton('Right', TableOperation.AlignRight)}
-                                </td>
-                            </tr>
-                            <tr>
-                                <td>Align Cell</td>
-                                <td>
-                                    {this.renderEditTableButton(
-                                        'Left',
-                                        TableOperation.AlignCellLeft
-                                    )}
-                                    {this.renderEditTableButton(
-                                        'Center',
-                                        TableOperation.AlignCellCenter
-                                    )}
-                                    {this.renderEditTableButton(
-                                        'Right',
-                                        TableOperation.AlignCellRight
-                                    )}
-                                    {this.renderEditTableButton('Top', TableOperation.AlignCellTop)}
-                                    {this.renderEditTableButton(
-                                        'Middle',
-                                        TableOperation.AlignCellMiddle
-                                    )}
-                                    {this.renderEditTableButton(
-                                        'Bottom',
-                                        TableOperation.AlignCellBottom
-                                    )}
-                                </td>
-                            </tr>
-                            <tr>
-                                <th colSpan={2}>Format Table</th>
-                            </tr>
-                            <tr>
-                                <td>Predefined:</td>
-                                <td>
-                                    {this.renderFormatTableButton('Default', TABLE_FORMAT.default)}
-                                    {this.renderFormatTableButton('Grid', TABLE_FORMAT.grid)}
-                                    {this.renderFormatTableButton(
-                                        'Light lines',
-                                        TABLE_FORMAT.lightLines
-                                    )}
-                                    {this.renderFormatTableButton(
-                                        'Two tones',
-                                        TABLE_FORMAT.towTones
-                                    )}
-                                    {this.renderFormatTableButton(
-                                        'Light bands',
-                                        TABLE_FORMAT.lightBands
-                                    )}
-                                    {this.renderFormatTableButton('Clear', TABLE_FORMAT.clear)}
-                                </td>
-                            </tr>
-                            <tr>
-                                <th colSpan={2} className={styles.buttonRow}>
-                                    Customized Colors:
-                                </th>
-                            </tr>
-                            <CustomizeFormatRow text="Even row" inputRef={this.evenBgColor} />
-                            <CustomizeFormatRow text="Odd row" inputRef={this.oddBgColor} />
-                            <CustomizeFormatRow text="Top border" inputRef={this.topBorderColor} />
-                            <CustomizeFormatRow
-                                text="Bottom border"
-                                inputRef={this.bottomBorderColor}
-                            />
-                            <CustomizeFormatRow
-                                text="Vertical border"
-                                inputRef={this.verticalBorderColor}
-                            />
-                            <tr>
-                                <td
-                                    colSpan={2}
-                                    className={styles.buttonRow}
-                                    onClick={this.onCustomizeFormat}>
-                                    <button className={styles.button}>Apply Format</button>
-                                </td>
-                            </tr>
-                        </table>
-                        <button onClick={this.onWriteBack}>Write back</button>
-                        <hr />
-                        <table>
-                            <CustomizeFormatRow
-                                text="Background Color"
-                                inputRef={this.applyBackgroundColor}
-                            />
-
-                            <tr>
-                                <td
-                                    colSpan={2}
-                                    className={styles.buttonRow}
-                                    onClick={this.onApplyBackgroundColorClick}>
-                                    <button className={styles.button}>
-                                        Apply Background Color on Selection
-                                    </button>
-                                </td>
-                            </tr>
-                        </table>
-                    </>
-                )}
-            </>
-        );
-    }
-
-    private createVTable = () => {
-        const editor = this.props.getEditor();
-        const node = editor.getElementAtCursor('td,th') as HTMLTableCellElement;
-        const vtable = node ? new VTable(node) : null;
-
-        this.setState({ vtable });
-    };
-
-    private onClickCell = (td: HTMLTableCellElement) => {
-        const vtable = new VTable(td);
-        this.setState({ vtable });
-    };
-
-    private renderEditTableButton(text: string, operation: TableOperation): JSX.Element {
-        return (
-            <button
-                className={styles.button}
-                onClick={() => {
-                    this.state.vtable.edit(operation);
-                    this.forceUpdate();
-                }}>
-                {text}
-            </button>
-        );
-    }
-
-    private renderFormatTableButton(text: string, format: TableFormat): JSX.Element {
-        return (
-            <button
-                className={styles.button}
-                onClick={() => {
-                    this.state.vtable.applyFormat(format);
-                    this.forceUpdate();
-                }}>
-                {text}
-            </button>
-        );
-    }
-
-    private onCustomizeFormat = () => {
-        const format = createTableFormat(
-            this.evenBgColor.current.value || undefined,
-            this.oddBgColor.current.value || undefined,
-            this.topBorderColor.current.value || undefined,
-            this.bottomBorderColor.current.value || undefined,
-            this.verticalBorderColor.current.value || undefined
-        );
-
-        this.state.vtable.applyFormat(format);
-        this.forceUpdate();
-    };
-
-    private onWriteBack = () => {
-        const editor = this.props.getEditor();
-        editor.addUndoSnapshot(() => {
-            const vtable = this.state.vtable;
-            const td = vtable.getCurrentTd();
-            vtable.writeBack();
-            editor.focus();
-            editor.select(td, PositionType.Begin);
-        });
-        this.createVTable();
-    };
-
-    private onApplyBackgroundColorClick = () => {
-        const editor = this.props.getEditor();
-        editor.addUndoSnapshot(() => {
-            const vtable = this.state.vtable;
-            const color = Color(this.applyBackgroundColor.current.value);
-            const value = `rgb(${color.red()}, ${color.green()}, ${color.blue()})`;
-            vtable.setBackgroundColor(
-                {
-                    lightModeColor: value,
-                    darkModeColor: getDarkColor(value),
-                },
-                editor.isDarkMode()
-            );
-        });
-        this.createVTable();
-    };
-}
-
-function createTableFormat(
-    bgColorEven?: string,
-    bgColorOdd?: string,
-    topBorder?: string,
-    bottomBorder?: string,
-    verticalBorder?: string
-): TableFormat {
-    return {
-        bgColorEven: bgColorEven,
-        bgColorOdd: bgColorOdd,
-        topBorderColor: topBorder,
-        bottomBorderColor: bottomBorder,
-        verticalBorderColor: verticalBorder,
-    };
-}
-
-function CustomizeFormatRow(props: { text: string; inputRef: React.RefObject<HTMLInputElement> }) {
-    const [isColorPickerShowing, setIsColorPickerShowing] = React.useState(false);
-    const onShowColorPicker = React.useCallback(() => {
-        setIsColorPickerShowing(!isColorPickerShowing);
-    }, [isColorPickerShowing]);
-    const setColor = React.useCallback((color: Color) => {
-        props.inputRef.current.value = color.hex().toString();
-    }, []);
-    let color: Color;
-    try {
-        color = Color(props.inputRef.current.value);
-    } catch {
-        color = Color('white');
-    }
-    return (
-        <>
-            <tr>
-                <td className={styles.label}>
-                    <button onClick={onShowColorPicker}>{props.text}</button>
-                </td>
-                <td>
-                    <input type="text" ref={props.inputRef} />
-                </td>
-            </tr>
-            {isColorPickerShowing && (
-                <tr>
-                    <td colSpan={2}>
-                        <ColorPicker initColor={color} onSelect={setColor} />
-                    </td>
-                </tr>
-            )}
-        </>
-    );
-}
-=======
-import * as Color from 'color';
-import * as React from 'react';
-import ApiPaneProps from '../ApiPaneProps';
-import ColorPicker from '../../../colorPicker/ColorPicker';
-import { formatTable } from 'roosterjs-editor-api';
-import { getTableFormatInfo, getTagOfNode, VTable } from 'roosterjs-editor-dom';
-import {
-    IEditor,
-    PositionType,
-    TableBorderFormat,
-    TableFormat,
-    TableOperation,
-    VCell,
-} from 'roosterjs-editor-types';
-
-const PREDEFINED_STYLES: Record<string, (color?: string, lightColor?: string) => TableFormat> = {
-    DEFAULT: (color, lightColor) =>
-        createTableFormat(
-            null /**bgColor */,
-            color /**topBorder */,
-            color /**bottomBorder */,
-            color /** verticalColors*/,
-            false /** bandedRows */,
-            false /** bandedColumns */,
-            false /** headerRow */,
-            false /** firstColumn */,
-            null /** tableBorderFormat */,
-            lightColor /** bgColorEven */,
-            null /** bgColorOdd */,
-            null /** bgColumnColorOdd */,
-            lightColor /** bgColumnColorEven */,
-            color /** headerRowColor */
-        ),
-    DEFAULT_WITH_BACKGROUND_COLOR: (color, lightColor) =>
-        createTableFormat(
-            lightColor /**bgColor */,
-            color /**topBorder */,
-            color /**bottomBorder */,
-            color /** verticalColors*/,
-            false /** bandedRows */,
-            false /** bandedColumns */,
-            false /** headerRow */,
-            false /** firstColumn */,
-            null /** tableBorderFormat */,
-            null /** bgColorEven */,
-            'transparent' /** bgColorOdd */,
-            null /** bgColumnColorOdd */,
-            'transparent' /** bgColumnColorEven */,
-            color /** headerRowColor */
-        ),
-    GRID_WITHOUT_BORDER: (color, lightColor) =>
-        createTableFormat(
-            null /**bgColor */,
-            color /**topBorder */,
-            color /**bottomBorder */,
-            color /** verticalColors*/,
-            true /** bandedRows */,
-            false /** bandedColumns */,
-            false /** headerRow */,
-            false /** firstColumn */,
-            TableBorderFormat.onlyMiddleBorders /** tableBorderFormat */,
-            null /** bgColorEven */,
-            lightColor /** bgColorOdd */,
-            lightColor /** bgColumnColorOdd */,
-            null /** bgColumnColorEven */,
-            color /** headerRowColor */
-        ),
-    LIST: (color, lightColor) =>
-        createTableFormat(
-            null /**bgColor */,
-            color /**topBorder */,
-            color /**bottomBorder */,
-            null /** verticalColors*/,
-            false /** bandedRows */,
-            false /** bandedColumns */,
-            false /** headerRow */,
-            false /** firstColumn */,
-            null /** tableBorderFormat */,
-            null /** bgColorEven */,
-            lightColor /** bgColorOdd */,
-            lightColor /** bgColumnColorOdd */,
-            null /** bgColumnColorEven */,
-            color /** headerRowColor */
-        ),
-    BANDED_ROWS_FIRST_COLUMN_NO_BORDER: (color, lightColor) =>
-        createTableFormat(
-            null /**bgColor */,
-            color /**topBorder */,
-            color /**bottomBorder */,
-            color /** verticalColors*/,
-            false /** bandedRows */,
-            false /** bandedColumns */,
-            false /** headerRow */,
-            false /** firstColumn */,
-            TableBorderFormat.onlyExternalHeaderRowAndFirstColumnBorders /** tableBorderFormat */,
-            null /** bgColorEven */,
-            lightColor /** bgColorOdd */,
-            lightColor /** bgColumnColorOdd */,
-            null /** bgColumnColorEven */,
-            color /** headerRowColor */
-        ),
-};
-
-const PREDEFINED_STYLES_KEYS = {
-    default: 'DEFAULT',
-    gridWithoutBorder: 'GRID_WITHOUT_BORDER',
-    list: 'LIST',
-    bandedRowsFirstColumnNoBorder: 'BANDED_ROWS_FIRST_COLUMN_NO_BORDER',
-    defaultWithBackgroundColor: 'DEFAULT_WITH_BACKGROUND_COLOR',
-};
-
-const TABLE_COLORS: Record<string, string> = {
-    transparent: 'transparent',
-    black: '#000000',
-    blue: '#0C64C0',
-    orange: '#DE6A19',
-    yellow: '#DCBE22',
-    red: '#ED5C57',
-    purple: '#B36AE2',
-    green: '#0C882A',
-};
-
-interface VTablePaneState {
-    vtable: VTable;
-}
-
-const styles = require('./VTablePane.scss');
-
-function TableCell(props: {
-    cell: VCell;
-    editor: IEditor;
-    isCurrent: boolean;
-    onClickCell: (td: HTMLTableCellElement) => void;
-}) {
-    const { cell, editor, isCurrent } = props;
-    const onMouseOver = React.useCallback(() => {
-        editor.select(cell.td);
-    }, [cell, editor]);
-    const onClick = React.useCallback(() => {
-        if (cell.td) {
-            props.onClickCell(cell.td);
-        }
-    }, [cell, editor]);
-
-    const text = cell.td
-        ? getTagOfNode(cell.td)
-        : cell.spanAbove && cell.spanLeft
-        ? '↖'
-        : cell.spanAbove
-        ? '↑'
-        : cell.spanLeft
-        ? '←'
-        : '';
-
-    return (
-        <div
-            style={{ cursor: 'pointer', border: isCurrent ? 'solid 2px black' : '' }}
-            onMouseOver={onMouseOver}
-            onClick={onClick}>
-            {text}
-        </div>
-    );
-}
-
-export default class VTablePane extends React.Component<ApiPaneProps, VTablePaneState> {
-    private bgColor = React.createRef<HTMLInputElement>();
-    private topBorderColor = React.createRef<HTMLInputElement>();
-    private bottomBorderColor = React.createRef<HTMLInputElement>();
-    private verticalBorderColor = React.createRef<HTMLInputElement>();
-
-    constructor(props: ApiPaneProps) {
-        super(props);
-        this.state = {
-            vtable: null,
-        };
-    }
-
-    render() {
-        const editor = this.props.getEditor();
-        const currentTd = this.state.vtable?.getCurrentTd();
-        return (
-            <>
-                <button onClick={this.createVTable}>Create VTable from cursor</button>
-                {this.state.vtable && (
-                    <>
-                        <table
-                            style={{
-                                border: 'solid 1px black',
-                            }}>
-                            {this.state.vtable.cells.map(row => (
-                                <tr>
-                                    {row.map(cell => (
-                                        <td>
-                                            <TableCell
-                                                cell={cell}
-                                                editor={editor}
-                                                isCurrent={currentTd == cell.td}
-                                                onClickCell={this.onClickCell}
-                                            />
-                                        </td>
-                                    ))}
-                                </tr>
-                            ))}
-                        </table>
-                        <table>
-                            <tr>
-                                <th colSpan={2}>Edit Table</th>
-                            </tr>
-                            <tr>
-                                <td>Insert</td>
-                                <td>
-                                    {this.renderEditTableButton(
-                                        'Above',
-                                        TableOperation.InsertAbove
-                                    )}
-                                    {this.renderEditTableButton(
-                                        'Below',
-                                        TableOperation.InsertBelow
-                                    )}
-                                    {this.renderEditTableButton('Left', TableOperation.InsertLeft)}
-                                    {this.renderEditTableButton(
-                                        'Right',
-                                        TableOperation.InsertRight
-                                    )}
-                                </td>
-                            </tr>
-                            <tr>
-                                <td>Delete</td>
-                                <td>
-                                    {this.renderEditTableButton(
-                                        'Table',
-                                        TableOperation.DeleteTable
-                                    )}
-                                    {this.renderEditTableButton(
-                                        'Column',
-                                        TableOperation.DeleteColumn
-                                    )}
-                                    {this.renderEditTableButton('Row', TableOperation.DeleteRow)}
-                                </td>
-                            </tr>
-                            <tr>
-                                <td>Merge</td>
-                                <td>
-                                    {this.renderEditTableButton('Above', TableOperation.MergeAbove)}
-                                    {this.renderEditTableButton('Below', TableOperation.MergeBelow)}
-                                    {this.renderEditTableButton('Left', TableOperation.MergeLeft)}
-                                    {this.renderEditTableButton('Right', TableOperation.MergeRight)}
-                                </td>
-                            </tr>
-                            <tr>
-                                <td>Split</td>
-                                <td>
-                                    {this.renderEditTableButton(
-                                        'Horizontally',
-                                        TableOperation.SplitHorizontally
-                                    )}
-                                    {this.renderEditTableButton(
-                                        'Vertically',
-                                        TableOperation.SplitVertically
-                                    )}
-                                </td>
-                            </tr>
-                            <tr>
-                                <td>Align</td>
-                                <td>
-                                    {this.renderEditTableButton('Left', TableOperation.AlignLeft)}
-                                    {this.renderEditTableButton(
-                                        'Center',
-                                        TableOperation.AlignCenter
-                                    )}
-                                    {this.renderEditTableButton('Right', TableOperation.AlignRight)}
-                                </td>
-                            </tr>
-                            <tr>
-                                <td>Align Cell</td>
-                                <td>
-                                    {this.renderEditTableButton(
-                                        'Left',
-                                        TableOperation.AlignCellLeft
-                                    )}
-                                    {this.renderEditTableButton(
-                                        'Center',
-                                        TableOperation.AlignCellCenter
-                                    )}
-                                    {this.renderEditTableButton(
-                                        'Right',
-                                        TableOperation.AlignCellRight
-                                    )}
-                                    {this.renderEditTableButton('Top', TableOperation.AlignCellTop)}
-                                    {this.renderEditTableButton(
-                                        'Middle',
-                                        TableOperation.AlignCellMiddle
-                                    )}
-                                    {this.renderEditTableButton(
-                                        'Bottom',
-                                        TableOperation.AlignCellBottom
-                                    )}
-                                </td>
-                            </tr>
-                            <tr>
-                                <th colSpan={2}>Format Table</th>
-                            </tr>
-                            <tr>
-                                <td>State:</td>
-                                <td>
-                                    {this.renderSetHeaderRowButton(editor)}
-                                    {this.renderSetFirstColumnButton(editor)}
-                                    {this.renderSetBandedColumnButton(editor)}
-                                    {this.renderSetBandedRowButton(editor)}
-                                </td>
-                            </tr>
-                            <tr>
-                                <td>Predefined:</td>
-                                <td>
-                                    {this.renderFormatTableButton(
-                                        'Default',
-                                        PREDEFINED_STYLES[PREDEFINED_STYLES_KEYS.default](
-                                            TABLE_COLORS.blue,
-                                            `${TABLE_COLORS.blue}20`
-                                        ),
-                                        editor
-                                    )}
-
-                                    {this.renderFormatTableButton(
-                                        'Grid without border',
-                                        PREDEFINED_STYLES[PREDEFINED_STYLES_KEYS.gridWithoutBorder](
-                                            TABLE_COLORS.blue,
-                                            `${TABLE_COLORS.blue}20`
-                                        ),
-                                        editor
-                                    )}
-
-                                    {this.renderFormatTableButton(
-                                        'List',
-                                        PREDEFINED_STYLES[PREDEFINED_STYLES_KEYS.list](
-                                            TABLE_COLORS.blue,
-                                            `${TABLE_COLORS.blue}20`
-                                        ),
-                                        editor
-                                    )}
-                                    {this.renderFormatTableButton(
-                                        'Banded Row and first column and no border',
-                                        PREDEFINED_STYLES[
-                                            PREDEFINED_STYLES_KEYS.bandedRowsFirstColumnNoBorder
-                                        ](TABLE_COLORS.blue, `${TABLE_COLORS.blue}20`),
-                                        editor
-                                    )}
-                                    {this.renderFormatTableButton(
-                                        'Default with background color',
-                                        PREDEFINED_STYLES[
-                                            PREDEFINED_STYLES_KEYS.defaultWithBackgroundColor
-                                        ](TABLE_COLORS.blue, `${TABLE_COLORS.blue}20`),
-                                        editor
-                                    )}
-                                </td>
-                            </tr>
-                            <tr>
-                                <th colSpan={2} className={styles.buttonRow}>
-                                    Customized Colors:
-                                </th>
-                            </tr>
-                            <CustomizeFormatRow text="BackgroundColor" inputRef={this.bgColor} />
-                            <CustomizeFormatRow text="Top border" inputRef={this.topBorderColor} />
-                            <CustomizeFormatRow
-                                text="Bottom border"
-                                inputRef={this.bottomBorderColor}
-                            />
-                            <CustomizeFormatRow
-                                text="Vertical border"
-                                inputRef={this.verticalBorderColor}
-                            />
-
-                            <tr>
-                                <td
-                                    colSpan={2}
-                                    className={styles.buttonRow}
-                                    onClick={this.onCustomizeFormat}>
-                                    <button className={styles.button}>Apply Format</button>
-                                </td>
-                            </tr>
-
-                            <tr>
-                                <th colSpan={2} className={styles.buttonRow}>
-                                    Style Info:
-                                </th>
-                            </tr>
-                        </table>
-                        <button onClick={this.onWriteBack}>Write back</button>
-                    </>
-                )}
-            </>
-        );
-    }
-
-    private createVTable = () => {
-        const editor = this.props.getEditor();
-        const node = editor.getElementAtCursor('td,th') as HTMLTableCellElement;
-        const vtable = node ? new VTable(node) : null;
-
-        this.setState({ vtable });
-    };
-
-    private onClickCell = (td: HTMLTableCellElement) => {
-        const vtable = new VTable(td);
-        this.setState({ vtable });
-    };
-
-    private renderEditTableButton(text: string, operation: TableOperation): JSX.Element {
-        return (
-            <button
-                className={styles.button}
-                onClick={() => {
-                    this.state.vtable.edit(operation);
-                    this.forceUpdate();
-                }}>
-                {text}
-            </button>
-        );
-    }
-
-    private renderSetHeaderRowButton(editor: IEditor): JSX.Element {
-        return (
-            <button
-                className={styles.button}
-                onClick={() => {
-                    formatTable(
-                        editor,
-                        setHeaderRow(this.state.vtable.table),
-                        this.state.vtable.table
-                    );
-
-                    this.forceUpdate();
-                }}>
-                Header Row
-            </button>
-        );
-    }
-
-    private renderSetFirstColumnButton(editor: IEditor): JSX.Element {
-        return (
-            <button
-                className={styles.button}
-                onClick={() => {
-                    formatTable(
-                        editor,
-                        setFirstColumn(this.state.vtable.table),
-                        this.state.vtable.table
-                    );
-
-                    this.forceUpdate();
-                }}>
-                First Column
-            </button>
-        );
-    }
-    private renderSetBandedColumnButton(editor: IEditor): JSX.Element {
-        return (
-            <button
-                className={styles.button}
-                onClick={() => {
-                    formatTable(
-                        editor,
-                        setBandedColumn(this.state.vtable.table),
-                        this.state.vtable.table
-                    );
-
-                    this.forceUpdate();
-                }}>
-                Banded Column
-            </button>
-        );
-    }
-    private renderSetBandedRowButton(editor: IEditor): JSX.Element {
-        return (
-            <button
-                className={styles.button}
-                onClick={() => {
-                    formatTable(
-                        editor,
-                        setBandedRow(this.state.vtable.table),
-                        this.state.vtable.table
-                    );
-
-                    this.forceUpdate();
-                }}>
-                Banded Row
-            </button>
-        );
-    }
-
-    private renderFormatTableButton(
-        text: string,
-        format: TableFormat,
-        editor: IEditor
-    ): JSX.Element {
-        return (
-            <button
-                className={styles.button}
-                onClick={() => {
-                    formatTable(editor, format, this.state.vtable.table);
-                    this.forceUpdate();
-                }}>
-                {text}
-            </button>
-        );
-    }
-
-    private onCustomizeFormat = () => {
-        const format = createTableFormat(
-            this.bgColor.current.value || undefined,
-            this.topBorderColor.current.value || undefined,
-            this.bottomBorderColor.current.value || undefined,
-            this.verticalBorderColor.current.value || undefined
-        );
-
-        this.state.vtable.applyFormat(format);
-        this.forceUpdate();
-    };
-
-    private onWriteBack = () => {
-        const editor = this.props.getEditor();
-        editor.addUndoSnapshot(() => {
-            const vtable = this.state.vtable;
-            const td = vtable.getCurrentTd();
-            vtable.writeBack();
-            editor.focus();
-            editor.select(td, PositionType.Begin);
-        });
-        this.createVTable();
-    };
-}
-
-function createTableFormat(
-    bgColor?: string,
-    topBorder?: string,
-    bottomBorder?: string,
-    verticalBorder?: string,
-    bandedRows?: boolean,
-    bandedColumns?: boolean,
-    headerRow?: boolean,
-    firstColumn?: boolean,
-    borderFormat?: TableBorderFormat,
-    bgColorEven?: string,
-    bgColorOdd?: string,
-    bgColumnColorEven?: string,
-    bgColumnColorOdd?: string,
-    headerRowColor?: string
-): TableFormat {
-    return {
-        bgColor: bgColor,
-        topBorderColor: topBorder,
-        bottomBorderColor: bottomBorder,
-        verticalBorderColor: verticalBorder,
-        bandedRows: bandedRows,
-        bgColorEven: bgColorEven,
-        bgColorOdd: bgColorOdd,
-        bandedColumns: bandedColumns,
-        bgColumnColorEven: bgColumnColorEven,
-        bgColumnColorOdd: bgColumnColorOdd,
-        headerRow: headerRow,
-        headerRowColor: headerRowColor,
-        firstColumn: firstColumn,
-        tableBorderFormat: borderFormat,
-    };
-}
-
-function setHeaderRow(table: HTMLTableElement): Partial<TableFormat> {
-    const format = getTableFormatInfo(table);
-    format.headerRow = !format.headerRow;
-    return format;
-}
-
-function setFirstColumn(table: HTMLTableElement): Partial<TableFormat> {
-    const format = getTableFormatInfo(table);
-    format.firstColumn = !format.firstColumn;
-    return format;
-}
-
-function setBandedColumn(table: HTMLTableElement): Partial<TableFormat> {
-    const format = getTableFormatInfo(table);
-    format.bandedColumns = !format.bandedColumns;
-    return format;
-}
-
-function setBandedRow(table: HTMLTableElement): Partial<TableFormat> {
-    const format = getTableFormatInfo(table);
-    format.bandedRows = !format.bandedRows;
-    return format;
-}
-
-function CustomizeFormatRow(props: { text: string; inputRef: React.RefObject<HTMLInputElement> }) {
-    const [isColorPickerShowing, setIsColorPickerShowing] = React.useState(false);
-    const onShowColorPicker = React.useCallback(() => {
-        setIsColorPickerShowing(!isColorPickerShowing);
-    }, [isColorPickerShowing]);
-    const setColor = React.useCallback((color: Color) => {
-        props.inputRef.current.value = color.hex().toString();
-    }, []);
-    let color: Color;
-    try {
-        color = Color(props.inputRef.current.value);
-    } catch {
-        color = Color('white');
-    }
-    return (
-        <>
-            <tr>
-                <td className={styles.label}>
-                    <button onClick={onShowColorPicker}>{props.text}</button>
-                </td>
-                <td>
-                    <input type="text" ref={props.inputRef} />
-                </td>
-            </tr>
-            {isColorPickerShowing && (
-                <tr>
-                    <td colSpan={2}>
-                        <ColorPicker initColor={color} onSelect={setColor} />
-                    </td>
-                </tr>
-            )}
-        </>
-    );
-}
->>>>>>> 6d5b1c14
+import * as Color from 'color';
+import * as React from 'react';
+import ApiPaneProps from '../ApiPaneProps';
+import ColorPicker from '../../../colorPicker/ColorPicker';
+import { formatTable } from 'roosterjs-editor-api';
+import { getTableFormatInfo, getTagOfNode, VTable } from 'roosterjs-editor-dom';
+import {
+    IEditor,
+    PositionType,
+    TableBorderFormat,
+    TableFormat,
+    TableOperation,
+    VCell,
+} from 'roosterjs-editor-types';
+
+const PREDEFINED_STYLES: Record<string, (color?: string, lightColor?: string) => TableFormat> = {
+    DEFAULT: (color, lightColor) =>
+        createTableFormat(
+            null /**bgColor */,
+            color /**topBorder */,
+            color /**bottomBorder */,
+            color /** verticalColors*/,
+            false /** bandedRows */,
+            false /** bandedColumns */,
+            false /** headerRow */,
+            false /** firstColumn */,
+            null /** tableBorderFormat */,
+            lightColor /** bgColorEven */,
+            null /** bgColorOdd */,
+            null /** bgColumnColorOdd */,
+            lightColor /** bgColumnColorEven */,
+            color /** headerRowColor */
+        ),
+    DEFAULT_WITH_BACKGROUND_COLOR: (color, lightColor) =>
+        createTableFormat(
+            lightColor /**bgColor */,
+            color /**topBorder */,
+            color /**bottomBorder */,
+            color /** verticalColors*/,
+            false /** bandedRows */,
+            false /** bandedColumns */,
+            false /** headerRow */,
+            false /** firstColumn */,
+            null /** tableBorderFormat */,
+            null /** bgColorEven */,
+            'transparent' /** bgColorOdd */,
+            null /** bgColumnColorOdd */,
+            'transparent' /** bgColumnColorEven */,
+            color /** headerRowColor */
+        ),
+    GRID_WITHOUT_BORDER: (color, lightColor) =>
+        createTableFormat(
+            null /**bgColor */,
+            color /**topBorder */,
+            color /**bottomBorder */,
+            color /** verticalColors*/,
+            true /** bandedRows */,
+            false /** bandedColumns */,
+            false /** headerRow */,
+            false /** firstColumn */,
+            TableBorderFormat.onlyMiddleBorders /** tableBorderFormat */,
+            null /** bgColorEven */,
+            lightColor /** bgColorOdd */,
+            lightColor /** bgColumnColorOdd */,
+            null /** bgColumnColorEven */,
+            color /** headerRowColor */
+        ),
+    LIST: (color, lightColor) =>
+        createTableFormat(
+            null /**bgColor */,
+            color /**topBorder */,
+            color /**bottomBorder */,
+            null /** verticalColors*/,
+            false /** bandedRows */,
+            false /** bandedColumns */,
+            false /** headerRow */,
+            false /** firstColumn */,
+            null /** tableBorderFormat */,
+            null /** bgColorEven */,
+            lightColor /** bgColorOdd */,
+            lightColor /** bgColumnColorOdd */,
+            null /** bgColumnColorEven */,
+            color /** headerRowColor */
+        ),
+    BANDED_ROWS_FIRST_COLUMN_NO_BORDER: (color, lightColor) =>
+        createTableFormat(
+            null /**bgColor */,
+            color /**topBorder */,
+            color /**bottomBorder */,
+            color /** verticalColors*/,
+            false /** bandedRows */,
+            false /** bandedColumns */,
+            false /** headerRow */,
+            false /** firstColumn */,
+            TableBorderFormat.onlyExternalHeaderRowAndFirstColumnBorders /** tableBorderFormat */,
+            null /** bgColorEven */,
+            lightColor /** bgColorOdd */,
+            lightColor /** bgColumnColorOdd */,
+            null /** bgColumnColorEven */,
+            color /** headerRowColor */
+        ),
+};
+
+const PREDEFINED_STYLES_KEYS = {
+    default: 'DEFAULT',
+    gridWithoutBorder: 'GRID_WITHOUT_BORDER',
+    list: 'LIST',
+    bandedRowsFirstColumnNoBorder: 'BANDED_ROWS_FIRST_COLUMN_NO_BORDER',
+    defaultWithBackgroundColor: 'DEFAULT_WITH_BACKGROUND_COLOR',
+};
+
+const TABLE_COLORS: Record<string, string> = {
+    transparent: 'transparent',
+    black: '#000000',
+    blue: '#0C64C0',
+    orange: '#DE6A19',
+    yellow: '#DCBE22',
+    red: '#ED5C57',
+    purple: '#B36AE2',
+    green: '#0C882A',
+};
+
+interface VTablePaneState {
+    vtable: VTable;
+}
+
+const styles = require('./VTablePane.scss');
+
+function TableCell(props: {
+    cell: VCell;
+    editor: IEditor;
+    isCurrent: boolean;
+    onClickCell: (td: HTMLTableCellElement) => void;
+}) {
+    const { cell, editor, isCurrent } = props;
+    const onMouseOver = React.useCallback(() => {
+        editor.select(cell.td);
+    }, [cell, editor]);
+    const onClick = React.useCallback(() => {
+        if (cell.td) {
+            props.onClickCell(cell.td);
+        }
+    }, [cell, editor]);
+
+    const text = cell.td
+        ? getTagOfNode(cell.td)
+        : cell.spanAbove && cell.spanLeft
+        ? '↖'
+        : cell.spanAbove
+        ? '↑'
+        : cell.spanLeft
+        ? '←'
+        : '';
+
+    return (
+        <div
+            style={{ cursor: 'pointer', border: isCurrent ? 'solid 2px black' : '' }}
+            onMouseOver={onMouseOver}
+            onClick={onClick}>
+            {text}
+        </div>
+    );
+}
+
+export default class VTablePane extends React.Component<ApiPaneProps, VTablePaneState> {
+    private bgColor = React.createRef<HTMLInputElement>();
+    private topBorderColor = React.createRef<HTMLInputElement>();
+    private bottomBorderColor = React.createRef<HTMLInputElement>();
+    private verticalBorderColor = React.createRef<HTMLInputElement>();
+
+    constructor(props: ApiPaneProps) {
+        super(props);
+        this.state = {
+            vtable: null,
+        };
+    }
+
+    render() {
+        const editor = this.props.getEditor();
+        const currentTd = this.state.vtable?.getCurrentTd();
+        return (
+            <>
+                <button onClick={this.createVTable}>Create VTable from cursor</button>
+                {this.state.vtable && (
+                    <>
+                        <table
+                            style={{
+                                border: 'solid 1px black',
+                            }}>
+                            {this.state.vtable.cells.map(row => (
+                                <tr>
+                                    {row.map(cell => (
+                                        <td>
+                                            <TableCell
+                                                cell={cell}
+                                                editor={editor}
+                                                isCurrent={currentTd == cell.td}
+                                                onClickCell={this.onClickCell}
+                                            />
+                                        </td>
+                                    ))}
+                                </tr>
+                            ))}
+                        </table>
+                        <table>
+                            <tr>
+                                <th colSpan={2}>Edit Table</th>
+                            </tr>
+                            <tr>
+                                <td>Insert</td>
+                                <td>
+                                    {this.renderEditTableButton(
+                                        'Above',
+                                        TableOperation.InsertAbove
+                                    )}
+                                    {this.renderEditTableButton(
+                                        'Below',
+                                        TableOperation.InsertBelow
+                                    )}
+                                    {this.renderEditTableButton('Left', TableOperation.InsertLeft)}
+                                    {this.renderEditTableButton(
+                                        'Right',
+                                        TableOperation.InsertRight
+                                    )}
+                                </td>
+                            </tr>
+                            <tr>
+                                <td>Delete</td>
+                                <td>
+                                    {this.renderEditTableButton(
+                                        'Table',
+                                        TableOperation.DeleteTable
+                                    )}
+                                    {this.renderEditTableButton(
+                                        'Column',
+                                        TableOperation.DeleteColumn
+                                    )}
+                                    {this.renderEditTableButton('Row', TableOperation.DeleteRow)}
+                                </td>
+                            </tr>
+                            <tr>
+                                <td>Merge</td>
+                                <td>
+                                    {this.renderEditTableButton('Above', TableOperation.MergeAbove)}
+                                    {this.renderEditTableButton('Below', TableOperation.MergeBelow)}
+                                    {this.renderEditTableButton('Left', TableOperation.MergeLeft)}
+                                    {this.renderEditTableButton('Right', TableOperation.MergeRight)}
+                                </td>
+                            </tr>
+                            <tr>
+                                <td>Split</td>
+                                <td>
+                                    {this.renderEditTableButton(
+                                        'Horizontally',
+                                        TableOperation.SplitHorizontally
+                                    )}
+                                    {this.renderEditTableButton(
+                                        'Vertically',
+                                        TableOperation.SplitVertically
+                                    )}
+                                </td>
+                            </tr>
+                            <tr>
+                                <td>Align</td>
+                                <td>
+                                    {this.renderEditTableButton('Left', TableOperation.AlignLeft)}
+                                    {this.renderEditTableButton(
+                                        'Center',
+                                        TableOperation.AlignCenter
+                                    )}
+                                    {this.renderEditTableButton('Right', TableOperation.AlignRight)}
+                                </td>
+                            </tr>
+                            <tr>
+                                <td>Align Cell</td>
+                                <td>
+                                    {this.renderEditTableButton(
+                                        'Left',
+                                        TableOperation.AlignCellLeft
+                                    )}
+                                    {this.renderEditTableButton(
+                                        'Center',
+                                        TableOperation.AlignCellCenter
+                                    )}
+                                    {this.renderEditTableButton(
+                                        'Right',
+                                        TableOperation.AlignCellRight
+                                    )}
+                                    {this.renderEditTableButton('Top', TableOperation.AlignCellTop)}
+                                    {this.renderEditTableButton(
+                                        'Middle',
+                                        TableOperation.AlignCellMiddle
+                                    )}
+                                    {this.renderEditTableButton(
+                                        'Bottom',
+                                        TableOperation.AlignCellBottom
+                                    )}
+                                </td>
+                            </tr>
+                            <tr>
+                                <th colSpan={2}>Format Table</th>
+                            </tr>
+                            <tr>
+                                <td>State:</td>
+                                <td>
+                                    {this.renderSetHeaderRowButton(editor)}
+                                    {this.renderSetFirstColumnButton(editor)}
+                                    {this.renderSetBandedColumnButton(editor)}
+                                    {this.renderSetBandedRowButton(editor)}
+                                </td>
+                            </tr>
+                            <tr>
+                                <td>Predefined:</td>
+                                <td>
+                                    {this.renderFormatTableButton(
+                                        'Default',
+                                        PREDEFINED_STYLES[PREDEFINED_STYLES_KEYS.default](
+                                            TABLE_COLORS.blue,
+                                            `${TABLE_COLORS.blue}20`
+                                        ),
+                                        editor
+                                    )}
+
+                                    {this.renderFormatTableButton(
+                                        'Grid without border',
+                                        PREDEFINED_STYLES[PREDEFINED_STYLES_KEYS.gridWithoutBorder](
+                                            TABLE_COLORS.blue,
+                                            `${TABLE_COLORS.blue}20`
+                                        ),
+                                        editor
+                                    )}
+
+                                    {this.renderFormatTableButton(
+                                        'List',
+                                        PREDEFINED_STYLES[PREDEFINED_STYLES_KEYS.list](
+                                            TABLE_COLORS.blue,
+                                            `${TABLE_COLORS.blue}20`
+                                        ),
+                                        editor
+                                    )}
+                                    {this.renderFormatTableButton(
+                                        'Banded Row and first column and no border',
+                                        PREDEFINED_STYLES[
+                                            PREDEFINED_STYLES_KEYS.bandedRowsFirstColumnNoBorder
+                                        ](TABLE_COLORS.blue, `${TABLE_COLORS.blue}20`),
+                                        editor
+                                    )}
+                                    {this.renderFormatTableButton(
+                                        'Default with background color',
+                                        PREDEFINED_STYLES[
+                                            PREDEFINED_STYLES_KEYS.defaultWithBackgroundColor
+                                        ](TABLE_COLORS.blue, `${TABLE_COLORS.blue}20`),
+                                        editor
+                                    )}
+                                </td>
+                            </tr>
+                            <tr>
+                                <th colSpan={2} className={styles.buttonRow}>
+                                    Customized Colors:
+                                </th>
+                            </tr>
+                            <CustomizeFormatRow text="BackgroundColor" inputRef={this.bgColor} />
+                            <CustomizeFormatRow text="Top border" inputRef={this.topBorderColor} />
+                            <CustomizeFormatRow
+                                text="Bottom border"
+                                inputRef={this.bottomBorderColor}
+                            />
+                            <CustomizeFormatRow
+                                text="Vertical border"
+                                inputRef={this.verticalBorderColor}
+                            />
+
+                            <tr>
+                                <td
+                                    colSpan={2}
+                                    className={styles.buttonRow}
+                                    onClick={this.onCustomizeFormat}>
+                                    <button className={styles.button}>Apply Format</button>
+                                </td>
+                            </tr>
+
+                            <tr>
+                                <th colSpan={2} className={styles.buttonRow}>
+                                    Style Info:
+                                </th>
+                            </tr>
+                        </table>
+                        <button onClick={this.onWriteBack}>Write back</button>
+                    </>
+                )}
+            </>
+        );
+    }
+
+    private createVTable = () => {
+        const editor = this.props.getEditor();
+        const node = editor.getElementAtCursor('td,th') as HTMLTableCellElement;
+        const vtable = node ? new VTable(node) : null;
+
+        this.setState({ vtable });
+    };
+
+    private onClickCell = (td: HTMLTableCellElement) => {
+        const vtable = new VTable(td);
+        this.setState({ vtable });
+    };
+
+    private renderEditTableButton(text: string, operation: TableOperation): JSX.Element {
+        return (
+            <button
+                className={styles.button}
+                onClick={() => {
+                    this.state.vtable.edit(operation);
+                    this.forceUpdate();
+                }}>
+                {text}
+            </button>
+        );
+    }
+
+    private renderSetHeaderRowButton(editor: IEditor): JSX.Element {
+        return (
+            <button
+                className={styles.button}
+                onClick={() => {
+                    formatTable(
+                        editor,
+                        setHeaderRow(this.state.vtable.table),
+                        this.state.vtable.table
+                    );
+
+                    this.forceUpdate();
+                }}>
+                Header Row
+            </button>
+        );
+    }
+
+    private renderSetFirstColumnButton(editor: IEditor): JSX.Element {
+        return (
+            <button
+                className={styles.button}
+                onClick={() => {
+                    formatTable(
+                        editor,
+                        setFirstColumn(this.state.vtable.table),
+                        this.state.vtable.table
+                    );
+
+                    this.forceUpdate();
+                }}>
+                First Column
+            </button>
+        );
+    }
+    private renderSetBandedColumnButton(editor: IEditor): JSX.Element {
+        return (
+            <button
+                className={styles.button}
+                onClick={() => {
+                    formatTable(
+                        editor,
+                        setBandedColumn(this.state.vtable.table),
+                        this.state.vtable.table
+                    );
+
+                    this.forceUpdate();
+                }}>
+                Banded Column
+            </button>
+        );
+    }
+    private renderSetBandedRowButton(editor: IEditor): JSX.Element {
+        return (
+            <button
+                className={styles.button}
+                onClick={() => {
+                    formatTable(
+                        editor,
+                        setBandedRow(this.state.vtable.table),
+                        this.state.vtable.table
+                    );
+
+                    this.forceUpdate();
+                }}>
+                Banded Row
+            </button>
+        );
+    }
+
+    private renderFormatTableButton(
+        text: string,
+        format: TableFormat,
+        editor: IEditor
+    ): JSX.Element {
+        return (
+            <button
+                className={styles.button}
+                onClick={() => {
+                    formatTable(editor, format, this.state.vtable.table);
+                    this.forceUpdate();
+                }}>
+                {text}
+            </button>
+        );
+    }
+
+    private onCustomizeFormat = () => {
+        const format = createTableFormat(
+            this.bgColor.current.value || undefined,
+            this.topBorderColor.current.value || undefined,
+            this.bottomBorderColor.current.value || undefined,
+            this.verticalBorderColor.current.value || undefined
+        );
+
+        this.state.vtable.applyFormat(format);
+        this.forceUpdate();
+    };
+
+    private onWriteBack = () => {
+        const editor = this.props.getEditor();
+        editor.addUndoSnapshot(() => {
+            const vtable = this.state.vtable;
+            const td = vtable.getCurrentTd();
+            vtable.writeBack();
+            editor.focus();
+            editor.select(td, PositionType.Begin);
+        });
+        this.createVTable();
+    };
+}
+
+function createTableFormat(
+    bgColor?: string,
+    topBorder?: string,
+    bottomBorder?: string,
+    verticalBorder?: string,
+    bandedRows?: boolean,
+    bandedColumns?: boolean,
+    headerRow?: boolean,
+    firstColumn?: boolean,
+    borderFormat?: TableBorderFormat,
+    bgColorEven?: string,
+    bgColorOdd?: string,
+    bgColumnColorEven?: string,
+    bgColumnColorOdd?: string,
+    headerRowColor?: string
+): TableFormat {
+    return {
+        bgColor: bgColor,
+        topBorderColor: topBorder,
+        bottomBorderColor: bottomBorder,
+        verticalBorderColor: verticalBorder,
+        bandedRows: bandedRows,
+        bgColorEven: bgColorEven,
+        bgColorOdd: bgColorOdd,
+        bandedColumns: bandedColumns,
+        bgColumnColorEven: bgColumnColorEven,
+        bgColumnColorOdd: bgColumnColorOdd,
+        headerRow: headerRow,
+        headerRowColor: headerRowColor,
+        firstColumn: firstColumn,
+        tableBorderFormat: borderFormat,
+    };
+}
+
+function setHeaderRow(table: HTMLTableElement): Partial<TableFormat> {
+    const format = getTableFormatInfo(table);
+    format.headerRow = !format.headerRow;
+    return format;
+}
+
+function setFirstColumn(table: HTMLTableElement): Partial<TableFormat> {
+    const format = getTableFormatInfo(table);
+    format.firstColumn = !format.firstColumn;
+    return format;
+}
+
+function setBandedColumn(table: HTMLTableElement): Partial<TableFormat> {
+    const format = getTableFormatInfo(table);
+    format.bandedColumns = !format.bandedColumns;
+    return format;
+}
+
+function setBandedRow(table: HTMLTableElement): Partial<TableFormat> {
+    const format = getTableFormatInfo(table);
+    format.bandedRows = !format.bandedRows;
+    return format;
+}
+
+function CustomizeFormatRow(props: { text: string; inputRef: React.RefObject<HTMLInputElement> }) {
+    const [isColorPickerShowing, setIsColorPickerShowing] = React.useState(false);
+    const onShowColorPicker = React.useCallback(() => {
+        setIsColorPickerShowing(!isColorPickerShowing);
+    }, [isColorPickerShowing]);
+    const setColor = React.useCallback((color: Color) => {
+        props.inputRef.current.value = color.hex().toString();
+    }, []);
+    let color: Color;
+    try {
+        color = Color(props.inputRef.current.value);
+    } catch {
+        color = Color('white');
+    }
+    return (
+        <>
+            <tr>
+                <td className={styles.label}>
+                    <button onClick={onShowColorPicker}>{props.text}</button>
+                </td>
+                <td>
+                    <input type="text" ref={props.inputRef} />
+                </td>
+            </tr>
+            {isColorPickerShowing && (
+                <tr>
+                    <td colSpan={2}>
+                        <ColorPicker initColor={color} onSelect={setColor} />
+                    </td>
+                </tr>
+            )}
+        </>
+    );
+}
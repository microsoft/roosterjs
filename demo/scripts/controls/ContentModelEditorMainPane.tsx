import * as React from 'react';
import * as ReactDOM from 'react-dom';
import ApiPlaygroundPlugin from './sidePane/contentModelApiPlayground/ApiPlaygroundPlugin';
import ContentModelEditorOptionsPlugin from './sidePane/editorOptions/ContentModelEditorOptionsPlugin';
import ContentModelEventViewPlugin from './sidePane/eventViewer/ContentModelEventViewPlugin';
import ContentModelFormatPainterPlugin from './contentModel/plugins/ContentModelFormatPainterPlugin';
import ContentModelFormatStatePlugin from './sidePane/formatState/ContentModelFormatStatePlugin';
import ContentModelPanePlugin from './sidePane/contentModel/ContentModelPanePlugin';
import ContentModelRibbon from './ribbonButtons/contentModel/ContentModelRibbon';
import ContentModelRooster from './contentModel/editor/ContentModelRooster';
import ContentModelSnapshotPlugin from './sidePane/snapshot/ContentModelSnapshotPlugin';
import getToggleablePlugins from './getToggleablePlugins';
import MainPaneBase, { MainPaneBaseState } from './MainPaneBase';
import RibbonPlugin from './ribbonButtons/contentModel/RibbonPlugin';
import SampleEntityPlugin from './sampleEntity/SampleEntityPlugin';
import SidePane from './sidePane/SidePane';
import TitleBar from './titleBar/TitleBar';
import { arrayPush } from 'roosterjs-editor-dom';
import { ContentModelRibbonPlugin } from './ribbonButtons/contentModel/ContentModelRibbonPlugin';
import { ContentModelSegmentFormat, Snapshot } from 'roosterjs-content-model-types';
import { createEmojiPlugin, createPasteOptionPlugin } from 'roosterjs-react';
import { EditorPlugin, Snapshots } from 'roosterjs-editor-types';
import { getDarkColor } from 'roosterjs-color-utils';
import { PartialTheme } from '@fluentui/react/lib/Theme';
import { trustedHTMLHandler } from '../utils/trustedHTMLHandler';
import {
<<<<<<< HEAD
    ContentModelAutoFormatPlugin,
    ContentModelEditPlugin,
=======
    ContentModelEditPlugin,
    ContentModelPastePlugin,
>>>>>>> e2f8faa3
    EntityDelimiterPlugin,
} from 'roosterjs-content-model-plugins';
import {
    ContentModelEditor,
    ContentModelEditorOptions,
    IContentModelEditor,
} from 'roosterjs-content-model-editor';

const styles = require('./ContentModelEditorMainPane.scss');

const LightTheme: PartialTheme = {
    palette: {
        themePrimary: '#cc6688',
        themeLighterAlt: '#080405',
        themeLighter: '#211016',
        themeLight: '#3d1f29',
        themeTertiary: '#7a3d52',
        themeSecondary: '#b45a78',
        themeDarkAlt: '#d17392',
        themeDark: '#d886a1',
        themeDarker: '#e2a3b8',
        neutralLighterAlt: '#f8f8f8',
        neutralLighter: '#f4f4f4',
        neutralLight: '#eaeaea',
        neutralQuaternaryAlt: '#dadada',
        neutralQuaternary: '#d0d0d0',
        neutralTertiaryAlt: '#c8c8c8',
        neutralTertiary: '#595959',
        neutralSecondary: '#373737',
        neutralPrimaryAlt: '#2f2f2f',
        neutralPrimary: '#000000',
        neutralDark: '#151515',
        black: '#0b0b0b',
        white: '#ffffff',
    },
};

const DarkTheme: PartialTheme = {
    palette: {
        themePrimary: '#cb6587',
        themeLighterAlt: '#fdf8fa',
        themeLighter: '#f7e3ea',
        themeLight: '#f0ccd8',
        themeTertiary: '#e09db4',
        themeSecondary: '#d27694',
        themeDarkAlt: '#b85c7a',
        themeDark: '#9b4e67',
        themeDarker: '#72394c',
        neutralLighterAlt: '#3c3c3c',
        neutralLighter: '#444444',
        neutralLight: '#515151',
        neutralQuaternaryAlt: '#595959',
        neutralQuaternary: '#5f5f5f',
        neutralTertiaryAlt: '#7a7a7a',
        neutralTertiary: '#c8c8c8',
        neutralSecondary: '#d0d0d0',
        neutralPrimaryAlt: '#dadada',
        neutralPrimary: '#ffffff',
        neutralDark: '#f4f4f4',
        black: '#f8f8f8',
        white: '#333333',
    },
};

interface ContentModelMainPaneState extends MainPaneBaseState {
    editorCreator: (div: HTMLDivElement, options: ContentModelEditorOptions) => IContentModelEditor;
}

class ContentModelEditorMainPane extends MainPaneBase<ContentModelMainPaneState> {
    private formatStatePlugin: ContentModelFormatStatePlugin;
    private editorOptionPlugin: ContentModelEditorOptionsPlugin;
    private eventViewPlugin: ContentModelEventViewPlugin;
    private apiPlaygroundPlugin: ApiPlaygroundPlugin;
    private contentModelPanePlugin: ContentModelPanePlugin;
    private contentModelEditPlugin: ContentModelEditPlugin;
    private contentModelAutoFormatPlugin: ContentModelAutoFormatPlugin;
    private contentModelRibbonPlugin: RibbonPlugin;
    private pasteOptionPlugin: EditorPlugin;
    private emojiPlugin: EditorPlugin;
    private snapshotPlugin: ContentModelSnapshotPlugin;
    private entityDelimiterPlugin: EntityDelimiterPlugin;
    private toggleablePlugins: EditorPlugin[] | null = null;
    private formatPainterPlugin: ContentModelFormatPainterPlugin;
    private pastePlugin: ContentModelPastePlugin;
    private sampleEntityPlugin: SampleEntityPlugin;
    private snapshots: Snapshots<Snapshot>;

    constructor(props: {}) {
        super(props);

        this.snapshots = {
            snapshots: [],
            totalSize: 0,
            currentIndex: -1,
            autoCompleteIndex: -1,
            maxSize: 1e7,
        };

        this.formatStatePlugin = new ContentModelFormatStatePlugin();
        this.editorOptionPlugin = new ContentModelEditorOptionsPlugin();
        this.eventViewPlugin = new ContentModelEventViewPlugin();
        this.apiPlaygroundPlugin = new ApiPlaygroundPlugin();
        this.snapshotPlugin = new ContentModelSnapshotPlugin(this.snapshots);
        this.contentModelPanePlugin = new ContentModelPanePlugin();
        this.contentModelEditPlugin = new ContentModelEditPlugin();
        this.contentModelAutoFormatPlugin = new ContentModelAutoFormatPlugin();
        this.contentModelRibbonPlugin = new ContentModelRibbonPlugin();
        this.pasteOptionPlugin = createPasteOptionPlugin();
        this.emojiPlugin = createEmojiPlugin();
        this.entityDelimiterPlugin = new EntityDelimiterPlugin();
        this.formatPainterPlugin = new ContentModelFormatPainterPlugin();
        this.pastePlugin = new ContentModelPastePlugin();
        this.sampleEntityPlugin = new SampleEntityPlugin();
        this.state = {
            showSidePane: window.location.hash != '',
            popoutWindow: null,
            initState: this.editorOptionPlugin.getBuildInPluginState(),
            scale: 1,
            isDarkMode: this.themeMatch?.matches || false,
            editorCreator: null,
            isRtl: false,
            tableBorderFormat: {
                width: '1px',
                style: 'solid',
                color: '#ABABAB',
            },
        };
    }

    getStyles(): Record<string, string> {
        return styles;
    }

    renderTitleBar() {
        return <TitleBar className={styles.noGrow} mode="contentModel" />;
    }

    renderRibbon(isPopout: boolean) {
        return (
            <ContentModelRibbon
                ribbonPlugin={this.contentModelRibbonPlugin}
                isRtl={this.state.isRtl}
                isInPopout={isPopout}
            />
        );
    }

    renderSidePane(fullWidth: boolean) {
        const styles = this.getStyles();

        return (
            <SidePane
                ref={this.sidePane}
                plugins={this.getSidePanePlugins()}
                isContentModelDemo={true}
                className={`main-pane ${styles.sidePane} ${
                    fullWidth ? styles.sidePaneFullWidth : ''
                }`}
            />
        );
    }

    getPlugins() {
        this.toggleablePlugins =
            this.toggleablePlugins || getToggleablePlugins(this.state.initState);

        const plugins = [
            ...this.toggleablePlugins,
            this.contentModelPanePlugin.getInnerRibbonPlugin(),
            this.contentModelEditPlugin,
            this.contentModelAutoFormatPlugin,
            this.pasteOptionPlugin,
            this.emojiPlugin,
            this.entityDelimiterPlugin,
            this.sampleEntityPlugin,
        ];

        if (this.state.showSidePane || this.state.popoutWindow) {
            arrayPush(plugins, this.getSidePanePlugins());
        }

        plugins.push(this.updateContentPlugin);

        return plugins;
    }

    resetEditor() {
        this.toggleablePlugins = null;
        this.setState({
            editorCreator: (div: HTMLDivElement, options: ContentModelEditorOptions) =>
                new ContentModelEditor(div, {
                    ...options,
                    cacheModel: this.state.initState.cacheModel,
                }),
        });
    }

    renderEditor() {
        const styles = this.getStyles();
        const allPlugins = this.getPlugins();
        const editorStyles = {
            transform: `scale(${this.state.scale})`,
            transformOrigin: this.state.isRtl ? 'right top' : 'left top',
            height: `calc(${100 / this.state.scale}%)`,
            width: `calc(${100 / this.state.scale}%)`,
        };
        const format = this.state.initState.defaultFormat;
        const defaultFormat: ContentModelSegmentFormat = {
            fontWeight: format.bold ? 'bold' : undefined,
            italic: format.italic || undefined,
            underline: format.underline || undefined,
            fontFamily: format.fontFamily || undefined,
            fontSize: format.fontSize || undefined,
            textColor: format.textColors?.lightModeColor || format.textColor || undefined,
            backgroundColor:
                format.backgroundColors?.lightModeColor || format.backgroundColor || undefined,
        };

        this.updateContentPlugin.forceUpdate();

        return (
            <div className={styles.editorContainer} id="EditorContainer">
                <div style={editorStyles}>
                    {this.state.editorCreator && (
                        <ContentModelRooster
                            id={MainPaneBase.editorDivId}
                            className={styles.editor}
                            legacyPlugins={allPlugins}
                            plugins={[
                                this.contentModelRibbonPlugin,
                                this.formatPainterPlugin,
                                this.pastePlugin,
                            ]}
                            defaultSegmentFormat={defaultFormat}
                            inDarkMode={this.state.isDarkMode}
                            getDarkColor={getDarkColor}
                            experimentalFeatures={this.state.initState.experimentalFeatures}
                            snapshotsManager={this.snapshotPlugin.getSnapshotsManager()}
                            trustedHTMLHandler={trustedHTMLHandler}
                            zoomScale={this.state.scale}
                            initialContent={this.content}
                            editorCreator={this.state.editorCreator}
                            dir={this.state.isRtl ? 'rtl' : 'ltr'}
                        />
                    )}
                </div>
            </div>
        );
    }

    getTheme(isDark: boolean): PartialTheme {
        return isDark ? DarkTheme : LightTheme;
    }

    private getSidePanePlugins() {
        return [
            this.formatStatePlugin,
            this.editorOptionPlugin,
            this.eventViewPlugin,
            this.apiPlaygroundPlugin,
            this.snapshotPlugin,
            this.contentModelPanePlugin,
        ];
    }
}

export function mount(parent: HTMLElement) {
    ReactDOM.render(<ContentModelEditorMainPane />, parent);
}<|MERGE_RESOLUTION|>--- conflicted
+++ resolved
@@ -24,13 +24,9 @@
 import { PartialTheme } from '@fluentui/react/lib/Theme';
 import { trustedHTMLHandler } from '../utils/trustedHTMLHandler';
 import {
-<<<<<<< HEAD
     ContentModelAutoFormatPlugin,
     ContentModelEditPlugin,
-=======
-    ContentModelEditPlugin,
     ContentModelPastePlugin,
->>>>>>> e2f8faa3
     EntityDelimiterPlugin,
 } from 'roosterjs-content-model-plugins';
 import {

--- conflicted
+++ resolved
@@ -80,18 +80,16 @@
 import { undoButton } from './ribbonButtons/contentModel/undoButton';
 import { zoom } from './ribbonButtons/contentModel/zoom';
 import {
-<<<<<<< HEAD
+    ContentModelSegmentFormat,
+    IStandaloneEditor,
+    Snapshots,
+} from 'roosterjs-content-model-types';
+import {
     AutoFormatPlugin,
     EditPlugin,
     PastePlugin,
     TableEditPlugin,
 } from 'roosterjs-content-model-plugins';
-=======
-    ContentModelSegmentFormat,
-    IStandaloneEditor,
-    Snapshots,
-} from 'roosterjs-content-model-types';
->>>>>>> 0f334bb0
 import {
     spaceAfterButton,
     spaceBeforeButton,

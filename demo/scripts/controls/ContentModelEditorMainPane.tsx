--- conflicted
+++ resolved
@@ -16,7 +16,6 @@
 import SidePane from './sidePane/SidePane';
 import TitleBar from './titleBar/TitleBar';
 import { arrayPush } from 'roosterjs-editor-dom';
-import { ContentModelEditPlugin, ContentModelPastePlugin } from 'roosterjs-content-model-plugins';
 import { ContentModelRibbonPlugin } from './ribbonButtons/contentModel/ContentModelRibbonPlugin';
 import { ContentModelSegmentFormat, Snapshots } from 'roosterjs-content-model-types';
 import { createEmojiPlugin, createPasteOptionPlugin } from 'roosterjs-react';
@@ -25,15 +24,11 @@
 import { PartialTheme } from '@fluentui/react/lib/Theme';
 import { trustedHTMLHandler } from '../utils/trustedHTMLHandler';
 import {
-<<<<<<< HEAD
     ContentModelAutoFormatPlugin,
     ContentModelEditPlugin,
     ContentModelPastePlugin,
-    EntityDelimiterPlugin,
 } from 'roosterjs-content-model-plugins';
 import {
-=======
->>>>>>> 019f8611
     ContentModelEditor,
     ContentModelEditorOptions,
     IContentModelEditor,

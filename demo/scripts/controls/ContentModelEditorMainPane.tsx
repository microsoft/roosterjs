import * as React from 'react';
import * as ReactDOM from 'react-dom';
import ApiPlaygroundPlugin from './sidePane/contentModelApiPlayground/ApiPlaygroundPlugin';
import ContentModelEditorOptionsPlugin from './sidePane/editorOptions/ContentModelEditorOptionsPlugin';
import ContentModelEventViewPlugin from './sidePane/eventViewer/ContentModelEventViewPlugin';
import ContentModelFormatPainterPlugin from './contentModel/plugins/ContentModelFormatPainterPlugin';
import ContentModelFormatStatePlugin from './sidePane/formatState/ContentModelFormatStatePlugin';
import ContentModelPanePlugin from './sidePane/contentModel/ContentModelPanePlugin';
import ContentModelRibbon from './ribbonButtons/contentModel/ContentModelRibbon';
import ContentModelRooster from './contentModel/editor/ContentModelRooster';
<<<<<<< HEAD
=======
import ContentModelSnapshotPlugin from './sidePane/snapshot/ContentModelSnapshotPlugin';
>>>>>>> dc14975b
import getToggleablePlugins from './getToggleablePlugins';
import MainPaneBase, { MainPaneBaseState } from './MainPaneBase';
import SampleEntityPlugin from './sampleEntity/SampleEntityPlugin';
import SidePane from './sidePane/SidePane';
import TitleBar from './titleBar/TitleBar';
import { arrayPush } from 'roosterjs-editor-dom';
import { ContentModelEditPlugin, EntityDelimiterPlugin } from 'roosterjs-content-model-plugins';
import { ContentModelRibbonPlugin } from './ribbonButtons/contentModel/ContentModelRibbonPlugin';
<<<<<<< HEAD
import { ContentModelSegmentFormat } from 'roosterjs-content-model-types';
import { createEmojiPlugin, createPasteOptionPlugin, RibbonPlugin } from 'roosterjs-react';
import { EditorPlugin } from 'roosterjs-editor-types';
=======
import { ContentModelSegmentFormat, Snapshot } from 'roosterjs-content-model-types';
import { createEmojiPlugin, createPasteOptionPlugin, RibbonPlugin } from 'roosterjs-react';
import { EditorPlugin, Snapshots } from 'roosterjs-editor-types';
>>>>>>> dc14975b
import { getDarkColor } from 'roosterjs-color-utils';
import { PartialTheme } from '@fluentui/react/lib/Theme';
import { trustedHTMLHandler } from '../utils/trustedHTMLHandler';
import {
    ContentModelEditor,
    ContentModelEditorOptions,
    IContentModelEditor,
} from 'roosterjs-content-model-editor';

const styles = require('./ContentModelEditorMainPane.scss');

const LightTheme: PartialTheme = {
    palette: {
        themePrimary: '#cc6688',
        themeLighterAlt: '#080405',
        themeLighter: '#211016',
        themeLight: '#3d1f29',
        themeTertiary: '#7a3d52',
        themeSecondary: '#b45a78',
        themeDarkAlt: '#d17392',
        themeDark: '#d886a1',
        themeDarker: '#e2a3b8',
        neutralLighterAlt: '#f8f8f8',
        neutralLighter: '#f4f4f4',
        neutralLight: '#eaeaea',
        neutralQuaternaryAlt: '#dadada',
        neutralQuaternary: '#d0d0d0',
        neutralTertiaryAlt: '#c8c8c8',
        neutralTertiary: '#595959',
        neutralSecondary: '#373737',
        neutralPrimaryAlt: '#2f2f2f',
        neutralPrimary: '#000000',
        neutralDark: '#151515',
        black: '#0b0b0b',
        white: '#ffffff',
    },
};

const DarkTheme: PartialTheme = {
    palette: {
        themePrimary: '#cb6587',
        themeLighterAlt: '#fdf8fa',
        themeLighter: '#f7e3ea',
        themeLight: '#f0ccd8',
        themeTertiary: '#e09db4',
        themeSecondary: '#d27694',
        themeDarkAlt: '#b85c7a',
        themeDark: '#9b4e67',
        themeDarker: '#72394c',
        neutralLighterAlt: '#3c3c3c',
        neutralLighter: '#444444',
        neutralLight: '#515151',
        neutralQuaternaryAlt: '#595959',
        neutralQuaternary: '#5f5f5f',
        neutralTertiaryAlt: '#7a7a7a',
        neutralTertiary: '#c8c8c8',
        neutralSecondary: '#d0d0d0',
        neutralPrimaryAlt: '#dadada',
        neutralPrimary: '#ffffff',
        neutralDark: '#f4f4f4',
        black: '#f8f8f8',
        white: '#333333',
    },
};

interface ContentModelMainPaneState extends MainPaneBaseState {
    editorCreator: (div: HTMLDivElement, options: ContentModelEditorOptions) => IContentModelEditor;
}

class ContentModelEditorMainPane extends MainPaneBase<ContentModelMainPaneState> {
    private formatStatePlugin: ContentModelFormatStatePlugin;
    private editorOptionPlugin: ContentModelEditorOptionsPlugin;
    private eventViewPlugin: ContentModelEventViewPlugin;
    private apiPlaygroundPlugin: ApiPlaygroundPlugin;
    private contentModelPanePlugin: ContentModelPanePlugin;
    private contentModelEditPlugin: ContentModelEditPlugin;
    private contentModelRibbonPlugin: RibbonPlugin;
    private pasteOptionPlugin: EditorPlugin;
    private emojiPlugin: EditorPlugin;
<<<<<<< HEAD
=======
    private snapshotPlugin: ContentModelSnapshotPlugin;
>>>>>>> dc14975b
    private entityDelimiterPlugin: EntityDelimiterPlugin;
    private toggleablePlugins: EditorPlugin[] | null = null;
    private formatPainterPlugin: ContentModelFormatPainterPlugin;
    private sampleEntityPlugin: SampleEntityPlugin;
    private snapshots: Snapshots<Snapshot>;

    constructor(props: {}) {
        super(props);

        this.snapshots = {
            snapshots: [],
            totalSize: 0,
            currentIndex: -1,
            autoCompleteIndex: -1,
            maxSize: 1e7,
        };

        this.formatStatePlugin = new ContentModelFormatStatePlugin();
        this.editorOptionPlugin = new ContentModelEditorOptionsPlugin();
        this.eventViewPlugin = new ContentModelEventViewPlugin();
        this.apiPlaygroundPlugin = new ApiPlaygroundPlugin();
<<<<<<< HEAD
        this.snapshotPlugin = new SnapshotPlugin();
=======
        this.snapshotPlugin = new ContentModelSnapshotPlugin(this.snapshots);
>>>>>>> dc14975b
        this.contentModelPanePlugin = new ContentModelPanePlugin();
        this.contentModelEditPlugin = new ContentModelEditPlugin();
        this.contentModelRibbonPlugin = new ContentModelRibbonPlugin();
        this.pasteOptionPlugin = createPasteOptionPlugin();
        this.emojiPlugin = createEmojiPlugin();
        this.entityDelimiterPlugin = new EntityDelimiterPlugin();
        this.formatPainterPlugin = new ContentModelFormatPainterPlugin();
        this.sampleEntityPlugin = new SampleEntityPlugin();
        this.state = {
            showSidePane: window.location.hash != '',
            popoutWindow: null,
            initState: this.editorOptionPlugin.getBuildInPluginState(),
            scale: 1,
            isDarkMode: this.themeMatch?.matches || false,
            editorCreator: null,
            isRtl: false,
            tableBorderFormat: {
                width: '1px',
                style: 'solid',
                color: '#ABABAB',
            },
        };
    }

    getStyles(): Record<string, string> {
        return styles;
    }

    renderTitleBar() {
        return <TitleBar className={styles.noGrow} mode="contentModel" />;
    }

    renderRibbon(isPopout: boolean) {
        return (
            <ContentModelRibbon
                ribbonPlugin={this.contentModelRibbonPlugin}
                isRtl={this.state.isRtl}
                isInPopout={isPopout}
            />
        );
    }

    renderSidePane(fullWidth: boolean) {
        const styles = this.getStyles();

        return (
            <SidePane
                ref={this.sidePane}
                plugins={this.getSidePanePlugins()}
                isContentModelDemo={true}
                className={`main-pane ${styles.sidePane} ${
                    fullWidth ? styles.sidePaneFullWidth : ''
                }`}
            />
        );
    }

    getPlugins() {
        this.toggleablePlugins =
            this.toggleablePlugins || getToggleablePlugins(this.state.initState);

        const plugins = [
            ...this.toggleablePlugins,
            this.contentModelRibbonPlugin,
            this.contentModelPanePlugin.getInnerRibbonPlugin(),
            this.contentModelEditPlugin,
            this.pasteOptionPlugin,
            this.emojiPlugin,
            this.entityDelimiterPlugin,
            this.formatPainterPlugin,
            this.sampleEntityPlugin,
        ];

        if (this.state.showSidePane || this.state.popoutWindow) {
            arrayPush(plugins, this.getSidePanePlugins());
        }

        plugins.push(this.updateContentPlugin);

        return plugins;
    }

    resetEditor() {
        this.toggleablePlugins = null;
        this.setState({
            editorCreator: (div: HTMLDivElement, options: ContentModelEditorOptions) =>
                new ContentModelEditor(div, {
                    ...options,
                    cacheModel: this.state.initState.cacheModel,
                }),
        });
    }

    renderEditor() {
        const styles = this.getStyles();
        const allPlugins = this.getPlugins();
        const editorStyles = {
            transform: `scale(${this.state.scale})`,
            transformOrigin: this.state.isRtl ? 'right top' : 'left top',
            height: `calc(${100 / this.state.scale}%)`,
            width: `calc(${100 / this.state.scale}%)`,
        };
        const format = this.state.initState.defaultFormat;
        const defaultFormat: ContentModelSegmentFormat = {
            fontWeight: format.bold ? 'bold' : undefined,
            italic: format.italic || undefined,
            underline: format.underline || undefined,
            fontFamily: format.fontFamily || undefined,
            fontSize: format.fontSize || undefined,
            textColor: format.textColors?.lightModeColor || format.textColor || undefined,
            backgroundColor:
                format.backgroundColors?.lightModeColor || format.backgroundColor || undefined,
        };

        this.updateContentPlugin.forceUpdate();

        return (
            <div className={styles.editorContainer} id="EditorContainer">
                <div style={editorStyles}>
                    {this.state.editorCreator && (
                        <ContentModelRooster
                            className={styles.editor}
                            plugins={allPlugins}
                            defaultSegmentFormat={defaultFormat}
                            inDarkMode={this.state.isDarkMode}
                            getDarkColor={getDarkColor}
                            experimentalFeatures={this.state.initState.experimentalFeatures}
<<<<<<< HEAD
                            undoMetadataSnapshotService={this.snapshotPlugin.getSnapshotService()}
=======
                            snapshotsManager={this.snapshotPlugin.getSnapshotsManager()}
>>>>>>> dc14975b
                            trustedHTMLHandler={trustedHTMLHandler}
                            zoomScale={this.state.scale}
                            initialContent={this.content}
                            editorCreator={this.state.editorCreator}
                            dir={this.state.isRtl ? 'rtl' : 'ltr'}
                        />
                    )}
                </div>
            </div>
        );
    }

    getTheme(isDark: boolean): PartialTheme {
        return isDark ? DarkTheme : LightTheme;
    }

    private getSidePanePlugins() {
        return [
            this.formatStatePlugin,
            this.editorOptionPlugin,
            this.eventViewPlugin,
            this.apiPlaygroundPlugin,
            this.snapshotPlugin,
            this.contentModelPanePlugin,
        ];
    }
}

export function mount(parent: HTMLElement) {
    ReactDOM.render(<ContentModelEditorMainPane />, parent);
}<|MERGE_RESOLUTION|>--- conflicted
+++ resolved
@@ -8,10 +8,7 @@
 import ContentModelPanePlugin from './sidePane/contentModel/ContentModelPanePlugin';
 import ContentModelRibbon from './ribbonButtons/contentModel/ContentModelRibbon';
 import ContentModelRooster from './contentModel/editor/ContentModelRooster';
-<<<<<<< HEAD
-=======
 import ContentModelSnapshotPlugin from './sidePane/snapshot/ContentModelSnapshotPlugin';
->>>>>>> dc14975b
 import getToggleablePlugins from './getToggleablePlugins';
 import MainPaneBase, { MainPaneBaseState } from './MainPaneBase';
 import SampleEntityPlugin from './sampleEntity/SampleEntityPlugin';
@@ -20,15 +17,9 @@
 import { arrayPush } from 'roosterjs-editor-dom';
 import { ContentModelEditPlugin, EntityDelimiterPlugin } from 'roosterjs-content-model-plugins';
 import { ContentModelRibbonPlugin } from './ribbonButtons/contentModel/ContentModelRibbonPlugin';
-<<<<<<< HEAD
-import { ContentModelSegmentFormat } from 'roosterjs-content-model-types';
-import { createEmojiPlugin, createPasteOptionPlugin, RibbonPlugin } from 'roosterjs-react';
-import { EditorPlugin } from 'roosterjs-editor-types';
-=======
 import { ContentModelSegmentFormat, Snapshot } from 'roosterjs-content-model-types';
 import { createEmojiPlugin, createPasteOptionPlugin, RibbonPlugin } from 'roosterjs-react';
 import { EditorPlugin, Snapshots } from 'roosterjs-editor-types';
->>>>>>> dc14975b
 import { getDarkColor } from 'roosterjs-color-utils';
 import { PartialTheme } from '@fluentui/react/lib/Theme';
 import { trustedHTMLHandler } from '../utils/trustedHTMLHandler';
@@ -108,10 +99,7 @@
     private contentModelRibbonPlugin: RibbonPlugin;
     private pasteOptionPlugin: EditorPlugin;
     private emojiPlugin: EditorPlugin;
-<<<<<<< HEAD
-=======
     private snapshotPlugin: ContentModelSnapshotPlugin;
->>>>>>> dc14975b
     private entityDelimiterPlugin: EntityDelimiterPlugin;
     private toggleablePlugins: EditorPlugin[] | null = null;
     private formatPainterPlugin: ContentModelFormatPainterPlugin;
@@ -133,11 +121,7 @@
         this.editorOptionPlugin = new ContentModelEditorOptionsPlugin();
         this.eventViewPlugin = new ContentModelEventViewPlugin();
         this.apiPlaygroundPlugin = new ApiPlaygroundPlugin();
-<<<<<<< HEAD
-        this.snapshotPlugin = new SnapshotPlugin();
-=======
         this.snapshotPlugin = new ContentModelSnapshotPlugin(this.snapshots);
->>>>>>> dc14975b
         this.contentModelPanePlugin = new ContentModelPanePlugin();
         this.contentModelEditPlugin = new ContentModelEditPlugin();
         this.contentModelRibbonPlugin = new ContentModelRibbonPlugin();
@@ -265,11 +249,7 @@
                             inDarkMode={this.state.isDarkMode}
                             getDarkColor={getDarkColor}
                             experimentalFeatures={this.state.initState.experimentalFeatures}
-<<<<<<< HEAD
-                            undoMetadataSnapshotService={this.snapshotPlugin.getSnapshotService()}
-=======
                             snapshotsManager={this.snapshotPlugin.getSnapshotsManager()}
->>>>>>> dc14975b
                             trustedHTMLHandler={trustedHTMLHandler}
                             zoomScale={this.state.scale}
                             initialContent={this.content}

import * as React from 'react';
import * as ReactDOM from 'react-dom';
import ApiPlaygroundPlugin from './sidePane/contentModelApiPlayground/ApiPlaygroundPlugin';
import ContentModelEditorOptionsPlugin from './sidePane/editorOptions/ContentModelEditorOptionsPlugin';
import ContentModelEventViewPlugin from './sidePane/eventViewer/ContentModelEventViewPlugin';
import ContentModelFormatPainterPlugin from './contentModel/plugins/ContentModelFormatPainterPlugin';
import ContentModelFormatStatePlugin from './sidePane/formatState/ContentModelFormatStatePlugin';
import ContentModelPanePlugin from './sidePane/contentModel/ContentModelPanePlugin';
import ContentModelRibbon from './ribbonButtons/contentModel/ContentModelRibbon';
import ContentModelRooster from './contentModel/editor/ContentModelRooster';
import ContentModelSnapshotPlugin from './sidePane/snapshot/ContentModelSnapshotPlugin';
import getToggleablePlugins from './getToggleablePlugins';
import MainPaneBase, { MainPaneBaseState } from './MainPaneBase';
import RibbonPlugin from './ribbonButtons/contentModel/RibbonPlugin';
import SampleEntityPlugin from './sampleEntity/SampleEntityPlugin';
import SidePane from './sidePane/SidePane';
import TitleBar from './titleBar/TitleBar';
import { arrayPush } from 'roosterjs-editor-dom';
import { ContentModelRibbonPlugin } from './ribbonButtons/contentModel/ContentModelRibbonPlugin';
import { ContentModelSegmentFormat, Snapshots } from 'roosterjs-content-model-types';
import { createEmojiPlugin, createPasteOptionPlugin } from 'roosterjs-react';
import { EditorPlugin } from 'roosterjs-editor-types';
import { getDarkColor } from 'roosterjs-color-utils';
import { PartialTheme } from '@fluentui/react/lib/Theme';
import { trustedHTMLHandler } from '../utils/trustedHTMLHandler';
import {
    ContentModelAutoFormatPlugin,
    ContentModelEditPlugin,
    ContentModelPastePlugin,
    EntityDelimiterPlugin,
} from 'roosterjs-content-model-plugins';
import {
    ContentModelEditor,
    ContentModelEditorOptions,
    IContentModelEditor,
} from 'roosterjs-content-model-editor';

const styles = require('./ContentModelEditorMainPane.scss');

const LightTheme: PartialTheme = {
    palette: {
        themePrimary: '#cc6688',
        themeLighterAlt: '#080405',
        themeLighter: '#211016',
        themeLight: '#3d1f29',
        themeTertiary: '#7a3d52',
        themeSecondary: '#b45a78',
        themeDarkAlt: '#d17392',
        themeDark: '#d886a1',
        themeDarker: '#e2a3b8',
        neutralLighterAlt: '#f8f8f8',
        neutralLighter: '#f4f4f4',
        neutralLight: '#eaeaea',
        neutralQuaternaryAlt: '#dadada',
        neutralQuaternary: '#d0d0d0',
        neutralTertiaryAlt: '#c8c8c8',
        neutralTertiary: '#595959',
        neutralSecondary: '#373737',
        neutralPrimaryAlt: '#2f2f2f',
        neutralPrimary: '#000000',
        neutralDark: '#151515',
        black: '#0b0b0b',
        white: '#ffffff',
    },
};

const DarkTheme: PartialTheme = {
    palette: {
        themePrimary: '#cb6587',
        themeLighterAlt: '#fdf8fa',
        themeLighter: '#f7e3ea',
        themeLight: '#f0ccd8',
        themeTertiary: '#e09db4',
        themeSecondary: '#d27694',
        themeDarkAlt: '#b85c7a',
        themeDark: '#9b4e67',
        themeDarker: '#72394c',
        neutralLighterAlt: '#3c3c3c',
        neutralLighter: '#444444',
        neutralLight: '#515151',
        neutralQuaternaryAlt: '#595959',
        neutralQuaternary: '#5f5f5f',
        neutralTertiaryAlt: '#7a7a7a',
        neutralTertiary: '#c8c8c8',
        neutralSecondary: '#d0d0d0',
        neutralPrimaryAlt: '#dadada',
        neutralPrimary: '#ffffff',
        neutralDark: '#f4f4f4',
        black: '#f8f8f8',
        white: '#333333',
    },
};

interface ContentModelMainPaneState extends MainPaneBaseState {
    editorCreator: (div: HTMLDivElement, options: ContentModelEditorOptions) => IContentModelEditor;
}

class ContentModelEditorMainPane extends MainPaneBase<ContentModelMainPaneState> {
    private formatStatePlugin: ContentModelFormatStatePlugin;
    private editorOptionPlugin: ContentModelEditorOptionsPlugin;
    private eventViewPlugin: ContentModelEventViewPlugin;
    private apiPlaygroundPlugin: ApiPlaygroundPlugin;
    private contentModelPanePlugin: ContentModelPanePlugin;
    private contentModelEditPlugin: ContentModelEditPlugin;
    private contentModelAutoFormatPlugin: ContentModelAutoFormatPlugin;
    private contentModelRibbonPlugin: RibbonPlugin;
    private pasteOptionPlugin: EditorPlugin;
    private emojiPlugin: EditorPlugin;
    private snapshotPlugin: ContentModelSnapshotPlugin;
    private entityDelimiterPlugin: EntityDelimiterPlugin;
    private toggleablePlugins: EditorPlugin[] | null = null;
    private formatPainterPlugin: ContentModelFormatPainterPlugin;
    private pastePlugin: ContentModelPastePlugin;
    private sampleEntityPlugin: SampleEntityPlugin;
    private snapshots: Snapshots;

    constructor(props: {}) {
        super(props);

        this.snapshots = {
            snapshots: [],
            totalSize: 0,
            currentIndex: -1,
            autoCompleteIndex: -1,
            maxSize: 1e7,
        };

        this.formatStatePlugin = new ContentModelFormatStatePlugin();
        this.editorOptionPlugin = new ContentModelEditorOptionsPlugin();
        this.eventViewPlugin = new ContentModelEventViewPlugin();
        this.apiPlaygroundPlugin = new ApiPlaygroundPlugin();
        this.snapshotPlugin = new ContentModelSnapshotPlugin(this.snapshots);
        this.contentModelPanePlugin = new ContentModelPanePlugin();
        this.contentModelEditPlugin = new ContentModelEditPlugin();
        this.contentModelAutoFormatPlugin = new ContentModelAutoFormatPlugin();
        this.contentModelRibbonPlugin = new ContentModelRibbonPlugin();
        this.pasteOptionPlugin = createPasteOptionPlugin();
        this.emojiPlugin = createEmojiPlugin();
        this.entityDelimiterPlugin = new EntityDelimiterPlugin();
        this.formatPainterPlugin = new ContentModelFormatPainterPlugin();
        this.pastePlugin = new ContentModelPastePlugin();
        this.sampleEntityPlugin = new SampleEntityPlugin();
        this.state = {
            showSidePane: window.location.hash != '',
            popoutWindow: null,
            initState: this.editorOptionPlugin.getBuildInPluginState(),
            scale: 1,
            isDarkMode: this.themeMatch?.matches || false,
            editorCreator: null,
            isRtl: false,
            tableBorderFormat: {
                width: '1px',
                style: 'solid',
                color: '#ABABAB',
            },
        };
    }

    getStyles(): Record<string, string> {
        return styles;
    }

    renderTitleBar() {
        return <TitleBar className={styles.noGrow} mode="contentModel" />;
    }

    renderRibbon(isPopout: boolean) {
        return (
            <ContentModelRibbon
                ribbonPlugin={this.contentModelRibbonPlugin}
                isRtl={this.state.isRtl}
                isInPopout={isPopout}
            />
        );
    }

    renderSidePane(fullWidth: boolean) {
        const styles = this.getStyles();

        return (
            <SidePane
                ref={this.sidePane}
                plugins={this.getSidePanePlugins()}
                mode="contentModel"
                className={`main-pane ${styles.sidePane} ${
                    fullWidth ? styles.sidePaneFullWidth : ''
                }`}
            />
        );
    }

    getPlugins() {
        this.toggleablePlugins =
            this.toggleablePlugins || getToggleablePlugins(this.state.initState);

        const plugins = [
            ...this.toggleablePlugins,
            this.contentModelPanePlugin.getInnerRibbonPlugin(),
            this.pasteOptionPlugin,
            this.emojiPlugin,
            this.entityDelimiterPlugin,
            this.sampleEntityPlugin,
        ];

        if (this.state.showSidePane || this.state.popoutWindow) {
            arrayPush(plugins, this.getSidePanePlugins());
        }

        plugins.push(this.updateContentPlugin);

        return plugins;
    }

    resetEditor() {
        this.toggleablePlugins = null;
        this.setState({
            editorCreator: (div: HTMLDivElement, options: ContentModelEditorOptions) =>
                new ContentModelEditor(div, {
                    ...options,
                    cacheModel: this.state.initState.cacheModel,
                }),
        });
    }

    renderEditor() {
        const styles = this.getStyles();
        const allPlugins = this.getPlugins();
        const editorStyles = {
            transform: `scale(${this.state.scale})`,
            transformOrigin: this.state.isRtl ? 'right top' : 'left top',
            height: `calc(${100 / this.state.scale}%)`,
            width: `calc(${100 / this.state.scale}%)`,
        };
        const format = this.state.initState.defaultFormat;
        const defaultFormat: ContentModelSegmentFormat = {
            fontWeight: format.bold ? 'bold' : undefined,
            italic: format.italic || undefined,
            underline: format.underline || undefined,
            fontFamily: format.fontFamily || undefined,
            fontSize: format.fontSize || undefined,
            textColor: format.textColors?.lightModeColor || format.textColor || undefined,
            backgroundColor:
                format.backgroundColors?.lightModeColor || format.backgroundColor || undefined,
        };

        this.updateContentPlugin.forceUpdate();

        return (
            <div className={styles.editorContainer} id="EditorContainer">
                <div style={editorStyles}>
                    {this.state.editorCreator && (
                        <ContentModelRooster
                            id={MainPaneBase.editorDivId}
                            className={styles.editor}
                            legacyPlugins={allPlugins}
                            plugins={[
                                this.contentModelRibbonPlugin,
                                this.formatPainterPlugin,
                                this.pastePlugin,
<<<<<<< HEAD
                                this.contentModelAutoFormatPlugin,
=======
                                this.contentModelEditPlugin,
>>>>>>> 98f69d49
                            ]}
                            defaultSegmentFormat={defaultFormat}
                            inDarkMode={this.state.isDarkMode}
                            getDarkColor={getDarkColor}
                            experimentalFeatures={this.state.initState.experimentalFeatures}
                            snapshots={this.snapshotPlugin.getSnapshots()}
                            trustedHTMLHandler={trustedHTMLHandler}
                            zoomScale={this.state.scale}
                            initialContent={this.content}
                            editorCreator={this.state.editorCreator}
                            dir={this.state.isRtl ? 'rtl' : 'ltr'}
                        />
                    )}
                </div>
            </div>
        );
    }

    getTheme(isDark: boolean): PartialTheme {
        return isDark ? DarkTheme : LightTheme;
    }

    private getSidePanePlugins() {
        return [
            this.formatStatePlugin,
            this.editorOptionPlugin,
            this.eventViewPlugin,
            this.apiPlaygroundPlugin,
            this.snapshotPlugin,
            this.contentModelPanePlugin,
        ];
    }
}

export function mount(parent: HTMLElement) {
    ReactDOM.render(<ContentModelEditorMainPane />, parent);
}<|MERGE_RESOLUTION|>--- conflicted
+++ resolved
@@ -257,11 +257,8 @@
                                 this.contentModelRibbonPlugin,
                                 this.formatPainterPlugin,
                                 this.pastePlugin,
-<<<<<<< HEAD
                                 this.contentModelAutoFormatPlugin,
-=======
                                 this.contentModelEditPlugin,
->>>>>>> 98f69d49
                             ]}
                             defaultSegmentFormat={defaultFormat}
                             inDarkMode={this.state.isDarkMode}

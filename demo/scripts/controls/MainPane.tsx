--- conflicted
+++ resolved
@@ -424,11 +424,7 @@
         this.toggleablePlugins =
             this.toggleablePlugins || getToggleablePlugins(this.state.initState);
 
-<<<<<<< HEAD
-        const plugins = [...this.toggleablePlugins, this.ribbonPlugin];
-=======
         const plugins = [...this.toggleablePlugins, this.ribbonPlugin, this.pasteOptionPlugin];
->>>>>>> 06e39597
 
         if (this.state.showSidePane || this.state.popoutWindow) {
             arrayPush(plugins, this.getSidePanePlugins());

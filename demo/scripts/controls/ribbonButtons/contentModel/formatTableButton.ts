import { formatTable } from 'roosterjs-content-model-api';
import { isContentModelEditor } from 'roosterjs-content-model-editor';
import { RibbonButton } from 'roosterjs-react';
import { TableBorderFormat } from 'roosterjs-content-model-core';
import { TableMetadataFormat } from 'roosterjs-content-model-types';

const PREDEFINED_STYLES: Record<
    string,
    (color?: string, lightColor?: string) => TableMetadataFormat
> = {
    DEFAULT: (color, lightColor) =>
        createTableFormat(
            color /**topBorder */,
            color /**bottomBorder */,
            color /** verticalColors*/,
            false /** bandedRows */,
            false /** bandedColumns */,
            false /** headerRow */,
            false /** firstColumn */,
            TableBorderFormat.Default /** tableBorderFormat */,
            null /** bgColorEven */,
            lightColor /** bgColorOdd */,
            color /** headerRowColor */
        ),
    DEFAULT_WITH_BACKGROUND_COLOR: (color, lightColor) =>
        createTableFormat(
            color /**topBorder */,
            color /**bottomBorder */,
            color /** verticalColors*/,
            false /** bandedRows */,
            false /** bandedColumns */,
            false /** headerRow */,
            false /** firstColumn */,
            TableBorderFormat.Default /** tableBorderFormat */,
            null /** bgColorEven */,
            lightColor /** bgColorOdd */,
            color /** headerRowColor */
        ),
    GRID_WITHOUT_BORDER: (color, lightColor) =>
        createTableFormat(
            color /**topBorder */,
            color /**bottomBorder */,
            color /** verticalColors*/,
            true /** bandedRows */,
            false /** bandedColumns */,
            false /** headerRow */,
            false /** firstColumn */,
            TableBorderFormat.NoSideBorders /** tableBorderFormat */,
            null /** bgColorEven */,
            lightColor /** bgColorOdd */,
            color /** headerRowColor */
        ),
    LIST: (color, lightColor) =>
        createTableFormat(
            color /**topBorder */,
            color /**bottomBorder */,
            null /** verticalColors*/,
            false /** bandedRows */,
            false /** bandedColumns */,
            false /** headerRow */,
            false /** firstColumn */,
            TableBorderFormat.Default /** tableBorderFormat */,
            null /** bgColorEven */,
            lightColor /** bgColorOdd */,
            color /** headerRowColor */
        ),
    BANDED_ROWS_FIRST_COLUMN_NO_BORDER: (color, lightColor) =>
        createTableFormat(
            color /**topBorder */,
            color /**bottomBorder */,
            color /** verticalColors*/,
            true /** bandedRows */,
            false /** bandedColumns */,
            false /** headerRow */,
            false /** firstColumn */,
<<<<<<< HEAD
            TableBorderFormat.FIRST_COLUMN_HEADER_EXTERNAL /** tableBorderFormat */,
=======
            TableBorderFormat.FirstColumnHeaderExternal /** tableBorderFormat */,
>>>>>>> 89a61d0a
            '#B0B0B0' /** bgColorEven */,
            lightColor /** bgColorOdd */,
            color /** headerRowColor */
        ),
    EXTERNAL: (color, lightColor) =>
        createTableFormat(
            color /**topBorder */,
            color /**bottomBorder */,
            color /** verticalColors*/,
            false /** bandedRows */,
            false /** bandedColumns */,
            false /** headerRow */,
            false /** firstColumn */,
            TableBorderFormat.ListWithSideBorders /** tableBorderFormat */,
            null /** bgColorEven */,
            lightColor /** bgColorOdd */,
            color /** headerRowColor */
        ),
    NO_HEADER_VERTICAL: (color, lightColor) =>
        createTableFormat(
            color /**topBorder */,
            color /**bottomBorder */,
            color /** verticalColors*/,
            false /** bandedRows */,
            false /** bandedColumns */,
            false /** headerRow */,
            false /** firstColumn */,
            TableBorderFormat.NoHeaderBorders /** tableBorderFormat */,
            null /** bgColorEven */,
            lightColor /** bgColorOdd */,
            color /** headerRowColor */
        ),
    ESPECIAL_TYPE_1: (color, lightColor) =>
        createTableFormat(
            color /**topBorder */,
            color /**bottomBorder */,
            color /** verticalColors*/,
            false /** bandedRows */,
            false /** bandedColumns */,
            false /** headerRow */,
            false /** firstColumn */,
            TableBorderFormat.EspecialType1 /** tableBorderFormat */,
            null /** bgColorEven */,
            lightColor /** bgColorOdd */,
            color /** headerRowColor */
        ),
    ESPECIAL_TYPE_2: (color, lightColor) =>
        createTableFormat(
            color /**topBorder */,
            color /**bottomBorder */,
            color /** verticalColors*/,
            false /** bandedRows */,
            false /** bandedColumns */,
            false /** headerRow */,
            false /** firstColumn */,
            TableBorderFormat.EspecialType2 /** tableBorderFormat */,
            null /** bgColorEven */,
            lightColor /** bgColorOdd */,
            color /** headerRowColor */
        ),
    ESPECIAL_TYPE_3: (color, lightColor) =>
        createTableFormat(
            color /**topBorder */,
            color /**bottomBorder */,
            color /** verticalColors*/,
            false /** bandedRows */,
            false /** bandedColumns */,
            false /** headerRow */,
            false /** firstColumn */,
            TableBorderFormat.EspecialType3 /** tableBorderFormat */,
            lightColor /** bgColorEven */,
            null /** bgColorOdd */,
            color /** headerRowColor */
        ),
    CLEAR: (color, lightColor) =>
        createTableFormat(
            color /**topBorder */,
            color /**bottomBorder */,
            color /** verticalColors*/,
            false /** bandedRows */,
            false /** bandedColumns */,
            false /** headerRow */,
            false /** firstColumn */,
            TableBorderFormat.Clear /** tableBorderFormat */,
            lightColor /** bgColorEven */,
            null /** bgColorOdd */,
            color /** headerRowColor */
        ),
};

export function createTableFormat(
    topBorder?: string,
    bottomBorder?: string,
    verticalBorder?: string,
    bandedRows?: boolean,
    bandedColumns?: boolean,
    headerRow?: boolean,
    firstColumn?: boolean,
    borderFormat?: number,
    bgColorEven?: string,
    bgColorOdd?: string,
    headerRowColor?: string
): TableMetadataFormat {
    return {
        topBorderColor: topBorder,
        bottomBorderColor: bottomBorder,
        verticalBorderColor: verticalBorder,
        hasBandedRows: bandedRows,
        bgColorEven: bgColorEven,
        bgColorOdd: bgColorOdd,
        hasBandedColumns: bandedColumns,
        hasHeaderRow: headerRow,
        headerRowColor: headerRowColor,
        hasFirstColumn: firstColumn,
        tableBorderFormat: borderFormat,
    };
}

export const formatTableButton: RibbonButton<'ribbonButtonTableFormat'> = {
    key: 'ribbonButtonTableFormat',
    iconName: 'TableComputed',
    unlocalizedText: 'Format Table',
    isDisabled: formatState => !formatState.isInTable,
    dropDownMenu: {
        items: {
            DEFAULT: 'Default',
            DEFAULT_WITH_BACKGROUND_COLOR: 'Default with background color',
            GRID_WITHOUT_BORDER: 'Gride without border',
            LIST: 'list',
            BANDED_ROWS_FIRST_COLUMN_NO_BORDER: 'Banded rows first column no border',
            EXTERNAL: 'External',
            NO_HEADER_VERTICAL: 'No header vertical',
            ESPECIAL_TYPE_1: 'Especial type 1',
            ESPECIAL_TYPE_2: 'Especial type 2',
            ESPECIAL_TYPE_3: 'Especial type 3',
            CLEAR: 'Clear',
        },
    },
    onClick: (editor, key) => {
        const format = PREDEFINED_STYLES[key]?.('#ABABAB', '#ABABAB20');

        if (format && isContentModelEditor(editor)) {
            formatTable(editor, format);
        }
    },
};<|MERGE_RESOLUTION|>--- conflicted
+++ resolved
@@ -73,11 +73,7 @@
             false /** bandedColumns */,
             false /** headerRow */,
             false /** firstColumn */,
-<<<<<<< HEAD
-            TableBorderFormat.FIRST_COLUMN_HEADER_EXTERNAL /** tableBorderFormat */,
-=======
             TableBorderFormat.FirstColumnHeaderExternal /** tableBorderFormat */,
->>>>>>> 89a61d0a
             '#B0B0B0' /** bgColorEven */,
             lightColor /** bgColorOdd */,
             color /** headerRowColor */

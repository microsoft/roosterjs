import * as React from 'react';
import { alignCenterButton } from './alignCenterButton';
import { alignLeftButton } from './alignLeftButton';
import { alignRightButton } from './alignRightButton';
import { backgroundColorButton } from './backgroundColorButton';
import { blockQuoteButton } from './blockQuoteButton';
import { boldButton } from './boldButton';
import { bulletedListButton } from './bulletedListButton';
import { changeImageButton } from './changeImageButton';
import { clearFormatButton } from './clearFormatButton';
<<<<<<< HEAD
=======
import { codeButton } from './codeButton';
>>>>>>> 227331d8
import { decreaseFontSizeButton } from './decreaseFontSizeButton';
import { decreaseIndentButton } from './decreaseIndentButton';
import { fontButton } from './fontButton';
import { fontSizeButton } from './fontSizeButton';
import { formatPainterButton } from './formatPainterButton';
import { formatTableButton } from './formatTableButton';
import { imageBorderColorButton } from './imageBorderColorButton';
import { imageBorderStyleButton } from './imageBorderStyleButton';
import { imageBorderWidthButton } from './imageBorderWidthButton';
import { imageBoxShadowButton } from './imageBoxShadowButton';
import { increaseFontSizeButton } from './increaseFontSizeButton';
import { increaseIndentButton } from './increaseIndentButton';
import { insertImageButton } from './insertImageButton';
import { insertLinkButton } from './insertLinkButton';
import { insertTableButton } from './insertTableButton';
import { italicButton } from './italicButton';
import { listStartNumberButton } from './listStartNumberButton';
import { ltrButton } from './ltrButton';
import { numberedListButton } from './numberedListButton';
import { removeLinkButton } from './removeLinkButton';
import { Ribbon, RibbonPlugin } from 'roosterjs-react';
import { rtlButton } from './rtlButton';
import { setBulletedListStyleButton } from './setBulletedListStyleButton';
import { setHeaderLevelButton } from './setHeaderLevelButton';
import { setNumberedListStyleButton } from './setNumberedListStyleButton';
import { setTableCellShadeButton } from './setTableCellShadeButton';
import { setTableHeaderButton } from './setTableHeaderButton';
import { spaceAfterButton, spaceBeforeButton } from './spaceBeforeAfterButtons';
import { spacingButton } from './spacingButton';
import { strikethroughButton } from './strikethroughButton';
import { subscriptButton } from './subscriptButton';
import { superscriptButton } from './superscriptButton';
import { textColorButton } from './textColorButton';
import { underlineButton } from './underlineButton';
import {
    tableAlignCellButton,
    tableAlignTableButton,
    tableDeleteButton,
    tableInsertButton,
    tableMergeButton,
    tableSplitButton,
} from './tableEditButtons';
import { spacingButton } from './spacingButton';
import { spaceAfterButton, spaceBeforeButton } from './spaceBeforeAfterButtons';

const buttons = [
    formatPainterButton,
    boldButton,
    italicButton,
    underlineButton,
    fontButton,
    fontSizeButton,
    increaseFontSizeButton,
    decreaseFontSizeButton,
    textColorButton,
    backgroundColorButton,
    bulletedListButton,
    numberedListButton,
    decreaseIndentButton,
    increaseIndentButton,
    blockQuoteButton,
    alignLeftButton,
    alignCenterButton,
    alignRightButton,
    insertLinkButton,
    removeLinkButton,
    insertTableButton,
    insertImageButton,
    superscriptButton,
    subscriptButton,
    strikethroughButton,
    setHeaderLevelButton,
    codeButton,
    ltrButton,
    rtlButton,
    clearFormatButton,
    setBulletedListStyleButton,
    setNumberedListStyleButton,
    listStartNumberButton,
    formatTableButton,
    setTableCellShadeButton,
    setTableHeaderButton,
    tableInsertButton,
    tableDeleteButton,
    tableMergeButton,
    tableSplitButton,
    tableAlignCellButton,
    tableAlignTableButton,
    imageBorderColorButton,
    imageBorderWidthButton,
    imageBorderStyleButton,
    changeImageButton,
    imageBoxShadowButton,
    spacingButton,
    spaceBeforeButton,
    spaceAfterButton,
];

export default function ContentModelRibbon(props: { ribbonPlugin: RibbonPlugin; isRtl: boolean }) {
    const { ribbonPlugin, isRtl } = props;

    return <Ribbon buttons={buttons} plugin={ribbonPlugin} dir={isRtl ? 'rtl' : 'ltr'} />;
}<|MERGE_RESOLUTION|>--- conflicted
+++ resolved
@@ -8,10 +8,7 @@
 import { bulletedListButton } from './bulletedListButton';
 import { changeImageButton } from './changeImageButton';
 import { clearFormatButton } from './clearFormatButton';
-<<<<<<< HEAD
-=======
 import { codeButton } from './codeButton';
->>>>>>> 227331d8
 import { decreaseFontSizeButton } from './decreaseFontSizeButton';
 import { decreaseIndentButton } from './decreaseIndentButton';
 import { fontButton } from './fontButton';
@@ -54,8 +51,6 @@
     tableMergeButton,
     tableSplitButton,
 } from './tableEditButtons';
-import { spacingButton } from './spacingButton';
-import { spaceAfterButton, spaceBeforeButton } from './spaceBeforeAfterButtons';
 
 const buttons = [
     formatPainterButton,

--- conflicted
+++ resolved
@@ -1,12 +1,9 @@
 import * as React from 'react';
-<<<<<<< HEAD
 import { alignCenterButton } from './alignCenterButton';
 import { alignLeftButton } from './alignLeftButton';
 import { alignRightButton } from './alignRightButton';
-=======
 import { backgroundColorButton } from './backgroundColorButton';
 import { boldButton } from './boldButton';
->>>>>>> 7841ab8d
 import { bulletedListButton } from './bulletedListButton';
 import { decreaseFontSizeButton } from './decreaseFontSizeButton';
 import { decreaseIndentButton } from './decreaseIndentButton';
@@ -55,18 +52,15 @@
     numberedListButton,
     decreaseIndentButton,
     increaseIndentButton,
-<<<<<<< HEAD
+    strikethroughButton,
+    superscriptButton,
+    subscriptButton,
     alignLeftButton,
     alignCenterButton,
     alignRightButton,
     ltrButton,
     rtlButton,
     setHeaderLevelButton,
-=======
-    strikethroughButton,
-    superscriptButton,
-    subscriptButton,
->>>>>>> 7841ab8d
     setBulletedListStyleButton,
     setNumberedListStyleButton,
     listStartNumberButton,

import * as React from 'react';
import { alignCenterButton } from './alignCenterButton';
import { alignLeftButton } from './alignLeftButton';
import { alignRightButton } from './alignRightButton';
import { backgroundColorButton } from './backgroundColorButton';
import { blockQuoteButton } from './blockQuoteButton';
import { boldButton } from './boldButton';
import { bulletedListButton } from './bulletedListButton';
<<<<<<< HEAD
=======
import { changeImageButton } from './changeImageButton';
>>>>>>> 74f740f9
import { clearFormatButton } from './clearFormatButton';
import { decreaseFontSizeButton } from './decreaseFontSizeButton';
import { decreaseIndentButton } from './decreaseIndentButton';
import { fontButton } from './fontButton';
import { fontSizeButton } from './fontSizeButton';
import { formatPainterButton } from './formatPainterButton';
import { formatTableButton } from './formatTableButton';
import { imageBorderColorButton } from './imageBorderColorButton';
import { imageBorderStyleButton } from './imageBorderStyleButton';
import { imageBorderWidthButton } from './imageBorderWidthButton';
import { imageBoxShadowButton } from './imageBoxShadowButton';
import { increaseFontSizeButton } from './increaseFontSizeButton';
import { increaseIndentButton } from './increaseIndentButton';
import { insertImageButton } from './insertImageButton';
import { insertLinkButton } from './insertLinkButton';
import { insertTableButton } from './insertTableButton';
import { italicButton } from './italicButton';
import { listStartNumberButton } from './listStartNumberButton';
import { ltrButton } from './ltrButton';
import { numberedListButton } from './numberedListButton';
import { removeLinkButton } from './removeLinkButton';
import { Ribbon, RibbonPlugin } from 'roosterjs-react';
import { rtlButton } from './rtlButton';
import { setBulletedListStyleButton } from './setBulletedListStyleButton';
import { setHeaderLevelButton } from './setHeaderLevelButton';
import { setNumberedListStyleButton } from './setNumberedListStyleButton';
import { setTableCellShadeButton } from './setTableCellShadeButton';
import { setTableHeaderButton } from './setTableHeaderButton';
import { strikethroughButton } from './strikethroughButton';
import { subscriptButton } from './subscriptButton';
import { superscriptButton } from './superscriptButton';
import { textColorButton } from './textColorButton';
import { underlineButton } from './underlineButton';
import {
    tableAlignCellButton,
    tableAlignTableButton,
    tableDeleteButton,
    tableInsertButton,
    tableMergeButton,
    tableSplitButton,
} from './tableEditButtons';
import { spacingButton } from './spacingButton';

const buttons = [
    formatPainterButton,
    boldButton,
    italicButton,
    underlineButton,
    fontButton,
    fontSizeButton,
    increaseFontSizeButton,
    decreaseFontSizeButton,
    textColorButton,
    backgroundColorButton,
    bulletedListButton,
    numberedListButton,
    decreaseIndentButton,
    increaseIndentButton,
    blockQuoteButton,
    alignLeftButton,
    alignCenterButton,
    alignRightButton,
    insertLinkButton,
    removeLinkButton,
    insertTableButton,
    insertImageButton,
    superscriptButton,
    subscriptButton,
    strikethroughButton,
    setHeaderLevelButton,
    ltrButton,
    rtlButton,
    clearFormatButton,
    setBulletedListStyleButton,
    setNumberedListStyleButton,
    listStartNumberButton,
    formatTableButton,
    setTableCellShadeButton,
    setTableHeaderButton,
    tableInsertButton,
    tableDeleteButton,
    tableMergeButton,
    tableSplitButton,
    tableAlignCellButton,
    tableAlignTableButton,
    imageBorderColorButton,
    imageBorderWidthButton,
    imageBorderStyleButton,
    changeImageButton,
    imageBoxShadowButton,
    spacingButton,
];

export default function ContentModelRibbon(props: { ribbonPlugin: RibbonPlugin; isRtl: boolean }) {
    const { ribbonPlugin, isRtl } = props;

    return <Ribbon buttons={buttons} plugin={ribbonPlugin} dir={isRtl ? 'rtl' : 'ltr'} />;
}<|MERGE_RESOLUTION|>--- conflicted
+++ resolved
@@ -6,10 +6,7 @@
 import { blockQuoteButton } from './blockQuoteButton';
 import { boldButton } from './boldButton';
 import { bulletedListButton } from './bulletedListButton';
-<<<<<<< HEAD
-=======
 import { changeImageButton } from './changeImageButton';
->>>>>>> 74f740f9
 import { clearFormatButton } from './clearFormatButton';
 import { decreaseFontSizeButton } from './decreaseFontSizeButton';
 import { decreaseIndentButton } from './decreaseIndentButton';

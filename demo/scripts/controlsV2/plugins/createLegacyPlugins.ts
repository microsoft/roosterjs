--- conflicted
+++ resolved
@@ -1,11 +1,6 @@
-<<<<<<< HEAD
-import { CustomReplace, ImageEdit } from 'roosterjs-editor-plugins';
-=======
-import { Announce, ImageEdit } from 'roosterjs-editor-plugins';
-import { EditorPlugin as LegacyEditorPlugin, KnownAnnounceStrings } from 'roosterjs-editor-types';
->>>>>>> 7e5f1f54
+import { EditorPlugin as LegacyEditorPlugin } from 'roosterjs-editor-types';
+import { ImageEdit } from 'roosterjs-editor-plugins';
 import { LegacyPluginList, OptionState } from '../sidePane/editorOptions/OptionState';
-import { EditorPlugin as LegacyEditorPlugin } from 'roosterjs-editor-types';
 
 export function createLegacyPlugins(initState: OptionState): LegacyEditorPlugin[] {
     const { pluginList } = initState;
@@ -17,11 +12,6 @@
                   applyChangesOnMouseUp: initState.applyChangesOnMouseUp,
               })
             : null,
-<<<<<<< HEAD
-        customReplace: pluginList.customReplace ? new CustomReplace() : null,
-=======
-        announce: pluginList.announce ? new Announce(getDefaultStringsMap()) : null,
->>>>>>> 7e5f1f54
     };
 
     return Object.values(plugins).filter(x => !!x);

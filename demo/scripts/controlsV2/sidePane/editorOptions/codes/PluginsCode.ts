import { AutoFormatCode } from './AutoFormatCode';
import { CodeElement } from './CodeElement';
import { HyperLinkCode } from './HyperLinkCode';
import { MarkdownCode } from './MarkdownCode';
import { OptionState } from '../OptionState';
import { WatermarkCode } from './WatermarkCode';

import {
<<<<<<< HEAD
    CustomReplaceCode,
=======
>>>>>>> b69795f0
    EditPluginCode,
    ImageEditCode,
    PastePluginCode,
    TableEditPluginCode,
    ShortcutPluginCode,
} from './SimplePluginCode';

export class PluginsCodeBase extends CodeElement {
    private plugins: CodeElement[];
    constructor(plugins: CodeElement[]) {
        super();

        this.plugins = plugins.filter(plugin => !!plugin);
    }

    getPluginCount() {
        return this.plugins.length;
    }

    getCode() {
        let code = '[\n';
        code += this.indent(this.plugins.map(plugin => plugin.getCode() + ',\n').join(''));
        code += ']';
        return code;
    }
}

export class PluginsCode extends PluginsCodeBase {
    constructor(state: OptionState) {
        const pluginList = state.pluginList;

        super([
            pluginList.autoFormat && new AutoFormatCode(state.autoFormatOptions),
            pluginList.edit && new EditPluginCode(),
            pluginList.paste && new PastePluginCode(),
            pluginList.tableEdit && new TableEditPluginCode(),
            pluginList.shortcut && new ShortcutPluginCode(),
            pluginList.watermark && new WatermarkCode(state.watermarkText),
            pluginList.markdown && new MarkdownCode(state.markdownOptions),
            pluginList.hyperlink && new HyperLinkCode(state.linkTitle),
        ]);
    }
}

export class LegacyPluginCode extends PluginsCodeBase {
    constructor(state: OptionState) {
        const pluginList = state.pluginList;

<<<<<<< HEAD
        const plugins: CodeElement[] = [
            pluginList.imageEdit && new ImageEditCode(),
            pluginList.customReplace && new CustomReplaceCode(),
        ];
=======
        const plugins: CodeElement[] = [pluginList.imageEdit && new ImageEditCode()];
>>>>>>> b69795f0

        super(plugins);
    }
}<|MERGE_RESOLUTION|>--- conflicted
+++ resolved
@@ -6,10 +6,6 @@
 import { WatermarkCode } from './WatermarkCode';
 
 import {
-<<<<<<< HEAD
-    CustomReplaceCode,
-=======
->>>>>>> b69795f0
     EditPluginCode,
     ImageEditCode,
     PastePluginCode,
@@ -58,14 +54,7 @@
     constructor(state: OptionState) {
         const pluginList = state.pluginList;
 
-<<<<<<< HEAD
-        const plugins: CodeElement[] = [
-            pluginList.imageEdit && new ImageEditCode(),
-            pluginList.customReplace && new CustomReplaceCode(),
-        ];
-=======
         const plugins: CodeElement[] = [pluginList.imageEdit && new ImageEditCode()];
->>>>>>> b69795f0
 
         super(plugins);
     }

import { AutoFormatCode } from './AutoFormatCode';
import { CodeElement } from './CodeElement';
import { ContentEditCode } from './ContentEditCode';
import { HyperLinkCode } from './HyperLinkCode';
import { MarkdownCode } from './MarkdownCode';
import { OptionState } from '../OptionState';
import { WatermarkCode } from './WatermarkCode';
import {
    CustomReplaceCode,
    EditPluginCode,
    ImageEditCode,
    PastePluginCode,
    TableEditPluginCode,
    ShortcutPluginCode,
    ImageEditPluginCode,
} from './SimplePluginCode';

export class PluginsCodeBase extends CodeElement {
    private plugins: CodeElement[];
    constructor(plugins: CodeElement[]) {
        super();

        this.plugins = plugins.filter(plugin => !!plugin);
    }

    getPluginCount() {
        return this.plugins.length;
    }

    getCode() {
        let code = '[\n';
        code += this.indent(this.plugins.map(plugin => plugin.getCode() + ',\n').join(''));
        code += ']';
        return code;
    }
}

export class PluginsCode extends PluginsCodeBase {
    constructor(state: OptionState) {
        const pluginList = state.pluginList;

        super([
            pluginList.autoFormat && new AutoFormatCode(state.autoFormatOptions),
            pluginList.edit && new EditPluginCode(),
            pluginList.paste && new PastePluginCode(),
            pluginList.tableEdit && new TableEditPluginCode(),
            pluginList.shortcut && new ShortcutPluginCode(),
            pluginList.watermark && new WatermarkCode(state.watermarkText),
            pluginList.markdown && new MarkdownCode(state.markdownOptions),
<<<<<<< HEAD
            pluginList.imageEditPlugin && new ImageEditPluginCode(),
=======
            pluginList.hyperlink && new HyperLinkCode(state.linkTitle),
>>>>>>> bea0bd7e
        ]);
    }
}

export class LegacyPluginCode extends PluginsCodeBase {
    constructor(state: OptionState) {
        const pluginList = state.pluginList;

        const plugins: CodeElement[] = [
            pluginList.contentEdit && new ContentEditCode(state.contentEditFeatures),
            pluginList.imageEdit && new ImageEditCode(),
            pluginList.customReplace && new CustomReplaceCode(),
        ];

        super(plugins);
    }
}<|MERGE_RESOLUTION|>--- conflicted
+++ resolved
@@ -1,7 +1,6 @@
 import { AutoFormatCode } from './AutoFormatCode';
 import { CodeElement } from './CodeElement';
 import { ContentEditCode } from './ContentEditCode';
-import { HyperLinkCode } from './HyperLinkCode';
 import { MarkdownCode } from './MarkdownCode';
 import { OptionState } from '../OptionState';
 import { WatermarkCode } from './WatermarkCode';
@@ -47,11 +46,7 @@
             pluginList.shortcut && new ShortcutPluginCode(),
             pluginList.watermark && new WatermarkCode(state.watermarkText),
             pluginList.markdown && new MarkdownCode(state.markdownOptions),
-<<<<<<< HEAD
             pluginList.imageEditPlugin && new ImageEditPluginCode(),
-=======
-            pluginList.hyperlink && new HyperLinkCode(state.linkTitle),
->>>>>>> bea0bd7e
         ]);
     }
 }

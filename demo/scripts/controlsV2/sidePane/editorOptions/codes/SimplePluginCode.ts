import { CodeElement } from './CodeElement';

class SimplePluginCode extends CodeElement {
    constructor(private name: string, private namespace: string = 'roosterjs') {
        super();
    }

    getCode() {
        return `new ${this.namespace}.${this.name}()`;
    }
}

export class EditPluginCode extends SimplePluginCode {
    constructor() {
        super('EditPlugin');
    }
}

export class PastePluginCode extends SimplePluginCode {
    constructor() {
        super('PastePlugin');
    }
}

export class ShortcutPluginCode extends SimplePluginCode {
    constructor() {
        super('ShortcutPlugin');
    }
}

export class TableEditPluginCode extends SimplePluginCode {
    constructor() {
        super('TableEditPlugin');
    }
}

export class ImageEditCode extends SimplePluginCode {
    constructor() {
        super('ImageEdit', 'roosterjsLegacy');
    }
<<<<<<< HEAD
}

export class CustomReplaceCode extends SimplePluginCode {
    constructor() {
        super('CustomReplace', 'roosterjsLegacy');
    }
}

export class ImageEditPluginCode extends SimplePluginCode {
    constructor() {
        super('ImageEditPlugin');
    }
=======
>>>>>>> 7e5f1f54
}<|MERGE_RESOLUTION|>--- conflicted
+++ resolved
@@ -38,19 +38,4 @@
     constructor() {
         super('ImageEdit', 'roosterjsLegacy');
     }
-<<<<<<< HEAD
-}
-
-export class CustomReplaceCode extends SimplePluginCode {
-    constructor() {
-        super('CustomReplace', 'roosterjsLegacy');
-    }
-}
-
-export class ImageEditPluginCode extends SimplePluginCode {
-    constructor() {
-        super('ImageEditPlugin');
-    }
-=======
->>>>>>> 7e5f1f54
 }
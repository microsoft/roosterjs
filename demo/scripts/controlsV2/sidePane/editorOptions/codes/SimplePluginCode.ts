import { CodeElement } from './CodeElement';

class SimplePluginCode extends CodeElement {
    constructor(private name: string, private namespace: string = 'roosterjs') {
        super();
    }

    getCode() {
        return `new ${this.namespace}.${this.name}()`;
    }
}

export class AutoFormatPluginCode extends SimplePluginCode {
    constructor() {
        super('AutoFormatPlugin');
    }
}

export class EditPluginCode extends SimplePluginCode {
    constructor() {
        super('EditPlugin');
    }
}

export class PastePluginCode extends SimplePluginCode {
    constructor() {
        super('PastePlugin');
    }
}

export class ShortcutPluginCode extends SimplePluginCode {
    constructor() {
        super('ShortcutPlugin');
    }
}

export class TableEditPluginCode extends SimplePluginCode {
    constructor() {
        super('TableEditPlugin');
    }
}

export class ImageEditCode extends SimplePluginCode {
    constructor() {
        super('ImageEdit', 'roosterjsLegacy');
    }
}

export class CustomReplaceCode extends SimplePluginCode {
    constructor() {
        super('CustomReplace', 'roosterjsLegacy');
    }
<<<<<<< HEAD
}

export class TableCellSelectionCode extends SimplePluginCode {
    constructor() {
        super('TableCellSelection', 'roosterjsLegacy');
    }
=======
>>>>>>> 1c50878f
}<|MERGE_RESOLUTION|>--- conflicted
+++ resolved
@@ -50,13 +50,4 @@
     constructor() {
         super('CustomReplace', 'roosterjsLegacy');
     }
-<<<<<<< HEAD
-}
-
-export class TableCellSelectionCode extends SimplePluginCode {
-    constructor() {
-        super('TableCellSelection', 'roosterjsLegacy');
-    }
-=======
->>>>>>> 1c50878f
 }
import * as React from 'react';
import { Code } from './Code';
import { DefaultFormatPane } from './DefaultFormatPane';
import { EditorCode } from './codes/EditorCode';
import { LegacyPlugins, Plugins } from './Plugins';
import { MainPane } from '../../mainPane/MainPane';
import { OptionPaneProps, OptionState } from './OptionState';

const htmlStart =
    '<html>\n' +
    '<body>\n' +
    '<div id="contentDiv" style="width: 800px; height: 400px; border: solid 1px black; overflow: auto"></div>\n';
const htmlButtons =
    '<button id=buttonB><b>B</b></button>\n' +
    '<button id=buttonI><i>I</i></button>\n' +
    '<button id=buttonU><u>U</u></button>\n' +
    '<button id=buttonBullet>Bullet</button>\n' +
    '<button id=buttonNumbering>Numbering</button>\n' +
    '<button id=buttonUndo>Undo</button>\n' +
    '<button id=buttonRedo>Redo</button>\n' +
    '<button id=buttonTable>Insert Table</button>\n' +
    '<button id=buttonDark>Dark mode</button>\n';
'<button id=buttonDark>Dark Mode</button>\n';
const jsCode = '<script src="https://microsoft.github.io/roosterjs/rooster-min.js"></script>\n';
const legacyJsCode =
    '<script src="https://microsoft.github.io/roosterjs/rooster-legacy-min.js"></script>\n<script src="https://microsoft.github.io/roosterjs/rooster-adapter-min.js"></script>\n';
const htmlEnd = '</body>\n' + '</html>';

export class OptionsPane extends React.Component<OptionPaneProps, OptionState> {
    private exportForm = React.createRef<HTMLFormElement>();
    private exportData = React.createRef<HTMLInputElement>();
    private rtl = React.createRef<HTMLInputElement>();
    private disableCache = React.createRef<HTMLInputElement>();

    constructor(props: OptionPaneProps) {
        super(props);
        this.state = { ...props };
    }
    render() {
        const editorCode = new EditorCode(this.state);
        const html = this.getHtml(editorCode.requireLegacyCode());

        return (
            <div>
                <details>
                    <summary>
                        <b>Default Format</b>
                    </summary>
                    <DefaultFormatPane
                        state={this.state.defaultFormat}
                        resetState={this.resetState}
                    />
                </details>
                <details>
                    <summary>
                        <b>Plugins</b>
                    </summary>
                    <Plugins state={this.state} resetState={this.resetState} />
                </details>
                <details>
                    <summary>
                        <b>Legacy Plugins</b>
                    </summary>
                    <LegacyPlugins state={this.state} resetState={this.resetState} />
                </details>
                <div>
                    <br />
                </div>
                <div>
                    <input
                        id="pageRtl"
                        type="checkbox"
                        checked={this.state.isRtl}
                        onChange={this.onToggleDirection}
                        ref={this.rtl}
                    />
                    <label htmlFor="pageRtl">Show controls from right to left</label>
                </div>
                <div>
                    <input
                        id="disableCache"
                        type="checkbox"
                        checked={this.state.disableCache}
                        onChange={this.onToggleCacheModel}
                        ref={this.disableCache}
                    />
                    <label htmlFor="disableCache">Disable Content Model Cache</label>
                </div>
                <hr />
                <div>
                    <button onClick={this.onExportRoosterContentModel}>
                        Try roosterjs in CodePen
                    </button>
                </div>
                <div>
                    <br />
                </div>
                <details>
                    <summary>
                        <b>HTML Code:</b>
                    </summary>
                    <Code code={html} />
                </details>
                <details>
                    <summary>
                        <b>Typescript Code:</b>
                    </summary>
                    <Code code={editorCode.getCode()} />
                </details>
                <form
                    ref={this.exportForm}
                    method="POST"
                    action="https://codepen.io/pen/define"
                    target="_blank">
                    <input name="data" type="hidden" ref={this.exportData} />
                </form>
            </div>
        );
    }

    getState(): OptionState {
        return { ...this.state };
    }

    private resetState = (callback: (state: OptionState) => void, resetEditor: boolean) => {
        let state: OptionState = {
            linkTitle: this.state.linkTitle,
            watermarkText: this.state.watermarkText,
            pluginList: { ...this.state.pluginList },
            defaultFormat: { ...this.state.defaultFormat },
            forcePreserveRatio: this.state.forcePreserveRatio,
            applyChangesOnMouseUp: this.state.applyChangesOnMouseUp,
            isRtl: this.state.isRtl,
            disableCache: this.state.disableCache,
            tableFeaturesContainerSelector: this.state.tableFeaturesContainerSelector,
            allowExcelNoBorderTable: this.state.allowExcelNoBorderTable,
            listMenu: this.state.listMenu,
            tableMenu: this.state.tableMenu,
            imageMenu: this.state.imageMenu,
            autoFormatOptions: { ...this.state.autoFormatOptions },
            markdownOptions: { ...this.state.markdownOptions },
<<<<<<< HEAD
=======
            customReplacements: this.state.customReplacements,
>>>>>>> b69795f0
        };

        if (callback) {
            callback(state);
            this.setState(state);
        }

        if (resetEditor) {
            MainPane.getInstance().resetEditorPlugin(state);
        }
    };

    private onExportRoosterContentModel = () => {
        let editor = new EditorCode(this.state);
        let code = editor.getCode();
        let json = {
            title: 'RoosterJs',
            html: this.getHtml(editor.requireLegacyCode()),
            head: '',
            js: code,
            js_pre_processor: 'typescript',
        };
        this.exportData.current.value = JSON.stringify(json);
        this.exportForm.current.submit();
    };

    private onToggleDirection = () => {
        let isRtl = this.rtl.current.checked;
        this.setState({
            isRtl: isRtl,
        });
        MainPane.getInstance().setPageDirection(isRtl);
    };

    private onToggleCacheModel = () => {
        this.resetState(state => {
            state.disableCache = this.disableCache.current.checked;
        }, true);
    };

    private getHtml(requireLegacyCode: boolean) {
        return `${htmlStart}${htmlButtons}${jsCode}${
            requireLegacyCode ? legacyJsCode : ''
        }${htmlEnd}`;
    }
}<|MERGE_RESOLUTION|>--- conflicted
+++ resolved
@@ -139,10 +139,7 @@
             imageMenu: this.state.imageMenu,
             autoFormatOptions: { ...this.state.autoFormatOptions },
             markdownOptions: { ...this.state.markdownOptions },
-<<<<<<< HEAD
-=======
             customReplacements: this.state.customReplacements,
->>>>>>> b69795f0
         };
 
         if (callback) {

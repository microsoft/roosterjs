--- conflicted
+++ resolved
@@ -2,11 +2,7 @@
 import { Code } from './Code';
 import { DefaultFormatPane } from './DefaultFormatPane';
 import { EditorCode } from './codes/EditorCode';
-<<<<<<< HEAD
-=======
 import { ExperimentalFeatures } from './ExperimentalFeatures';
-import { LegacyPlugins, Plugins } from './Plugins';
->>>>>>> db8e2da5
 import { MainPane } from '../../mainPane/MainPane';
 import { OptionPaneProps, OptionState } from './OptionState';
 import { Plugins } from './Plugins';
@@ -60,22 +56,12 @@
                     </summary>
                     <Plugins state={this.state} resetState={this.resetState} />
                 </details>
-<<<<<<< HEAD
-                <details></details>
-=======
-                <details>
-                    <summary>
-                        <b>Legacy Plugins</b>
-                    </summary>
-                    <LegacyPlugins state={this.state} resetState={this.resetState} />
-                </details>
                 <details>
                     <summary>
                         <b>Experimental features</b>
                     </summary>
                     <ExperimentalFeatures state={this.state} resetState={this.resetState} />
                 </details>
->>>>>>> db8e2da5
                 <div>
                     <br />
                 </div>

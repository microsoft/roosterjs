import * as React from 'react';
import { Code } from './Code';
import { DefaultFormatPane } from './DefaultFormatPane';
import { EditorCode } from './codes/EditorCode';
import { LegacyPlugins, Plugins } from './Plugins';
import { MainPane } from '../../mainPane/MainPane';
import { OptionPaneProps, OptionState } from './OptionState';

const htmlStart =
    '<html>\n' +
    '<body>\n' +
    '<div id="contentDiv" style="width: 800px; height: 400px; border: solid 1px black; overflow: auto"></div>\n';
const htmlButtons =
    '<button id=buttonB><b>B</b></button>\n' +
    '<button id=buttonI><i>I</i></button>\n' +
    '<button id=buttonU><u>U</u></button>\n' +
    '<button id=buttonBullet>Bullet</button>\n' +
    '<button id=buttonNumbering>Numbering</button>\n' +
    '<button id=buttonUndo>Undo</button>\n' +
    '<button id=buttonRedo>Redo</button>\n' +
    '<button id=buttonTable>Insert Table</button>\n' +
    '<button id=buttonDark>Dark mode</button>\n';
'<button id=buttonDark>Dark Mode</button>\n';
const jsCode = '<script src="https://microsoft.github.io/roosterjs/rooster-min.js"></script>\n';
const legacyJsCode =
    '<script src="https://microsoft.github.io/roosterjs/rooster-legacy-min.js"></script>\n<script src="https://microsoft.github.io/roosterjs/rooster-adapter-min.js"></script>\n';
const htmlEnd = '</body>\n' + '</html>';

export class OptionsPane extends React.Component<OptionPaneProps, OptionState> {
    private exportForm = React.createRef<HTMLFormElement>();
    private exportData = React.createRef<HTMLInputElement>();
    private rtl = React.createRef<HTMLInputElement>();
    private disableCache = React.createRef<HTMLInputElement>();

    constructor(props: OptionPaneProps) {
        super(props);
        this.state = { ...props };
    }
    render() {
        const editorCode = new EditorCode(this.state);
        const html = this.getHtml(editorCode.requireLegacyCode());

        return (
            <div>
                <details>
                    <summary>
                        <b>Default Format</b>
                    </summary>
                    <DefaultFormatPane
                        state={this.state.defaultFormat}
                        resetState={this.resetState}
                    />
                </details>
                <details>
                    <summary>
                        <b>Plugins</b>
                    </summary>
                    <Plugins state={this.state} resetState={this.resetState} />
                </details>
                <details>
                    <summary>
                        <b>Legacy Plugins</b>
                    </summary>
                    <LegacyPlugins state={this.state} resetState={this.resetState} />
                </details>
                <div>
                    <br />
                </div>
                <div>
                    <input
                        id="pageRtl"
                        type="checkbox"
                        checked={this.state.isRtl}
                        onChange={this.onToggleDirection}
                        ref={this.rtl}
                    />
                    <label htmlFor="pageRtl">Show controls from right to left</label>
                </div>
                <div>
                    <input
                        id="disableCache"
                        type="checkbox"
                        checked={this.state.disableCache}
                        onChange={this.onToggleCacheModel}
                        ref={this.disableCache}
                    />
                    <label htmlFor="disableCache">Disable Content Model Cache</label>
                </div>
                <hr />
                <div>
                    <button onClick={this.onExportRoosterContentModel}>
                        Try roosterjs in CodePen
                    </button>
                </div>
                <div>
                    <br />
                </div>
                <details>
                    <summary>
                        <b>HTML Code:</b>
                    </summary>
                    <Code code={html} />
                </details>
                <details>
                    <summary>
                        <b>Typescript Code:</b>
                    </summary>
                    <Code code={editorCode.getCode()} />
                </details>
                <form
                    ref={this.exportForm}
                    method="POST"
                    action="https://codepen.io/pen/define"
                    target="_blank">
                    <input name="data" type="hidden" ref={this.exportData} />
                </form>
            </div>
        );
    }

    getState(): OptionState {
        return { ...this.state };
    }

    private resetState = (callback: (state: OptionState) => void, resetEditor: boolean) => {
        let state: OptionState = {
            linkTitle: this.state.linkTitle,
            watermarkText: this.state.watermarkText,
            pluginList: { ...this.state.pluginList },
            defaultFormat: { ...this.state.defaultFormat },
            forcePreserveRatio: this.state.forcePreserveRatio,
            applyChangesOnMouseUp: this.state.applyChangesOnMouseUp,
            isRtl: this.state.isRtl,
            disableCache: this.state.disableCache,
            tableFeaturesContainerSelector: this.state.tableFeaturesContainerSelector,
            allowExcelNoBorderTable: this.state.allowExcelNoBorderTable,
            listMenu: this.state.listMenu,
            tableMenu: this.state.tableMenu,
            imageMenu: this.state.imageMenu,
            autoFormatOptions: { ...this.state.autoFormatOptions },
            markdownOptions: { ...this.state.markdownOptions },
<<<<<<< HEAD
            hyperlink: this.state.hyperlink,
=======
            customReplacements: this.state.customReplacements,
>>>>>>> 7e5f1f54
        };

        if (callback) {
            callback(state);
            this.setState(state);
        }

        if (resetEditor) {
            MainPane.getInstance().resetEditorPlugin(state);
        }
    };

    private onExportRoosterContentModel = () => {
        let editor = new EditorCode(this.state);
        let code = editor.getCode();
        let json = {
            title: 'RoosterJs',
            html: this.getHtml(editor.requireLegacyCode()),
            head: '',
            js: code,
            js_pre_processor: 'typescript',
        };
        this.exportData.current.value = JSON.stringify(json);
        this.exportForm.current.submit();
    };

    private onToggleDirection = () => {
        let isRtl = this.rtl.current.checked;
        this.setState({
            isRtl: isRtl,
        });
        MainPane.getInstance().setPageDirection(isRtl);
    };

    private onToggleCacheModel = () => {
        this.resetState(state => {
            state.disableCache = this.disableCache.current.checked;
        }, true);
    };

    private getHtml(requireLegacyCode: boolean) {
        return `${htmlStart}${htmlButtons}${jsCode}${
            requireLegacyCode ? legacyJsCode : ''
        }${htmlEnd}`;
    }
}<|MERGE_RESOLUTION|>--- conflicted
+++ resolved
@@ -139,11 +139,8 @@
             imageMenu: this.state.imageMenu,
             autoFormatOptions: { ...this.state.autoFormatOptions },
             markdownOptions: { ...this.state.markdownOptions },
-<<<<<<< HEAD
             hyperlink: this.state.hyperlink,
-=======
             customReplacements: this.state.customReplacements,
->>>>>>> 7e5f1f54
         };
 
         if (callback) {

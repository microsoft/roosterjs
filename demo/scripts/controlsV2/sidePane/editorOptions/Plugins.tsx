import * as React from 'react';
import { UrlPlaceholder } from './OptionState';
import type { BuildInPluginList, OptionState } from './OptionState';

const styles = require('./OptionsPane.scss');

export interface PluginsProps {
    state: OptionState;
    resetState: (callback: (state: OptionState) => void, resetEditor: boolean) => void;
}

abstract class PluginsBase<PluginKey extends keyof BuildInPluginList> extends React.Component<
    PluginsProps,
    {}
> {
    abstract render(): JSX.Element;

    protected renderPluginItem(
        id: PluginKey,
        text: string,
        moreOptions?: JSX.Element
    ): JSX.Element {
        const checked = this.props.state.pluginList[id];

        return (
            <tr>
                <td className={styles.checkboxColumn}>
                    <input
                        type="checkbox"
                        id={id}
                        checked={checked}
                        onChange={() => this.onPluginClick(id)}
                    />
                </td>
                <td>
                    <div>
                        <label htmlFor={id}>{text}</label>
                    </div>
                    {checked && moreOptions}
                </td>
            </tr>
        );
    }

    protected renderInputBox(
        label: string,
        ref: React.RefObject<HTMLInputElement>,
        value: string,
        placeholder: string,
        onChange: (state: OptionState, value: string) => void
    ): JSX.Element {
        return (
            <div>
                {label}
                <input
                    type="text"
                    ref={ref}
                    value={value}
                    placeholder={placeholder}
                    onChange={() =>
                        this.props.resetState(state => onChange(state, ref.current.value), false)
                    }
                    onBlur={() => this.props.resetState(null, true)}
                />
            </div>
        );
    }

    protected renderCheckBox(
        label: string,
        ref: React.RefObject<HTMLInputElement>,
        value: boolean,
        onChange: (state: OptionState, value: boolean) => void
    ): JSX.Element {
        return (
            <div>
                <input
                    type="checkbox"
                    ref={ref}
                    checked={value}
                    onChange={() =>
                        this.props.resetState(state => onChange(state, ref.current.checked), true)
                    }
                    onBlur={() => this.props.resetState(null, true)}
                />
                {label}
            </div>
        );
    }

    private onPluginClick = (id: PluginKey) => {
        this.props.resetState(state => {
            let checkbox = document.getElementById(id) as HTMLInputElement;
            state.pluginList[id] = checkbox.checked;
        }, true);
    };
}

<<<<<<< HEAD
export class LegacyPlugins extends PluginsBase<keyof LegacyPluginList> {
    private forcePreserveRatio = React.createRef<HTMLInputElement>();

    render() {
        return (
            <table>
                <tbody>
                    {this.renderPluginItem(
                        'imageEdit',
                        'Image Edit Plugin',
                        this.renderCheckBox(
                            'Force preserve ratio',
                            this.forcePreserveRatio,
                            this.props.state.forcePreserveRatio,
                            (state, value) => (state.forcePreserveRatio = value)
                        )
                    )}
                </tbody>
            </table>
        );
    }
}

export class Plugins extends PluginsBase<keyof NewPluginList> {
=======
export class Plugins extends PluginsBase<keyof BuildInPluginList> {
>>>>>>> a0f32c69
    private allowExcelNoBorderTable = React.createRef<HTMLInputElement>();
    private listMenu = React.createRef<HTMLInputElement>();
    private tableMenu = React.createRef<HTMLInputElement>();
    private imageMenu = React.createRef<HTMLInputElement>();
    private watermarkText = React.createRef<HTMLInputElement>();
    private autoBullet = React.createRef<HTMLInputElement>();
    private autoNumbering = React.createRef<HTMLInputElement>();
    private autoLink = React.createRef<HTMLInputElement>();
    private autoUnlink = React.createRef<HTMLInputElement>();
    private autoHyphen = React.createRef<HTMLInputElement>();
    private autoFraction = React.createRef<HTMLInputElement>();
    private autoOrdinals = React.createRef<HTMLInputElement>();
    private markdownBold = React.createRef<HTMLInputElement>();
    private markdownItalic = React.createRef<HTMLInputElement>();
    private markdownStrikethrough = React.createRef<HTMLInputElement>();
    private markdownCode = React.createRef<HTMLInputElement>();
    private linkTitle = React.createRef<HTMLInputElement>();

    render(): JSX.Element {
        return (
            <table>
                <tbody>
                    {this.renderPluginItem(
                        'autoFormat',
                        'AutoFormat',
                        <>
                            {this.renderCheckBox(
                                'Bullet',
                                this.autoBullet,
                                this.props.state.autoFormatOptions.autoBullet,
                                (state, value) => (state.autoFormatOptions.autoBullet = value)
                            )}
                            {this.renderCheckBox(
                                'Numbering',
                                this.autoNumbering,
                                this.props.state.autoFormatOptions.autoNumbering,
                                (state, value) => (state.autoFormatOptions.autoNumbering = value)
                            )}
                            {this.renderCheckBox(
                                'Link',
                                this.autoLink,
                                this.props.state.autoFormatOptions.autoLink,
                                (state, value) => (state.autoFormatOptions.autoLink = value)
                            )}
                            {this.renderCheckBox(
                                'Unlink',
                                this.autoUnlink,
                                this.props.state.autoFormatOptions.autoUnlink,
                                (state, value) => (state.autoFormatOptions.autoUnlink = value)
                            )}
                            {this.renderCheckBox(
                                'Hyphen',
                                this.autoHyphen,
                                this.props.state.autoFormatOptions.autoHyphen,
                                (state, value) => (state.autoFormatOptions.autoHyphen = value)
                            )}
                            {this.renderCheckBox(
                                'Fraction',
                                this.autoFraction,
                                this.props.state.autoFormatOptions.autoFraction,
                                (state, value) => (state.autoFormatOptions.autoFraction = value)
                            )}
                            {this.renderCheckBox(
                                'Ordinals',
                                this.autoOrdinals,
                                this.props.state.autoFormatOptions.autoOrdinals,
                                (state, value) => (state.autoFormatOptions.autoOrdinals = value)
                            )}
                        </>
                    )}
                    {this.renderPluginItem('edit', 'Edit')}
                    {this.renderPluginItem(
                        'paste',
                        'Paste',
                        this.renderCheckBox(
                            'Do not add border for Excel table',
                            this.allowExcelNoBorderTable,
                            this.props.state.allowExcelNoBorderTable,
                            (state, value) => (state.allowExcelNoBorderTable = value)
                        )
                    )}
                    {this.renderPluginItem('shortcut', 'Shortcut')}
                    {this.renderPluginItem('tableEdit', 'TableEdit')}
                    {this.renderPluginItem(
                        'contextMenu',
                        'ContextMenu',
                        <>
                            {this.renderCheckBox(
                                'List menu',
                                this.listMenu,
                                this.props.state.listMenu,
                                (state, value) => (state.listMenu = value)
                            )}
                            {this.renderCheckBox(
                                'Table menu',
                                this.tableMenu,
                                this.props.state.tableMenu,
                                (state, value) => (state.tableMenu = value)
                            )}
                            {this.renderCheckBox(
                                'Image menu',
                                this.imageMenu,
                                this.props.state.imageMenu,
                                (state, value) => (state.imageMenu = value)
                            )}
                        </>
                    )}
                    {this.renderPluginItem(
                        'watermark',
                        'Watermark Plugin',
                        this.renderInputBox(
                            'Watermark text: ',
                            this.watermarkText,
                            this.props.state.watermarkText,
                            '',
                            (state, value) => (state.watermarkText = value)
                        )
                    )}
                    {this.renderPluginItem('emoji', 'Emoji')}
                    {this.renderPluginItem('pasteOption', 'PasteOptions')}
                    {this.renderPluginItem('sampleEntity', 'SampleEntity')}
                    {this.renderPluginItem(
                        'markdown',
                        'Markdown',
                        <>
                            {this.renderCheckBox(
                                'Bold',
                                this.markdownBold,
                                this.props.state.markdownOptions.bold,
                                (state, value) => (state.markdownOptions.bold = value)
                            )}
                            {this.renderCheckBox(
                                'Italic',
                                this.markdownItalic,
                                this.props.state.markdownOptions.italic,
                                (state, value) => (state.markdownOptions.italic = value)
                            )}
                            {this.renderCheckBox(
                                'Strikethrough',
                                this.markdownStrikethrough,
                                this.props.state.markdownOptions.strikethrough,
                                (state, value) => (state.markdownOptions.strikethrough = value)
                            )}

                            {this.renderCheckBox(
                                'Code',
                                this.markdownCode,
                                this.props.state.markdownOptions.codeFormat !== undefined,
                                (state, value) =>
                                    value
                                        ? (state.markdownOptions.codeFormat = {})
                                        : (state.markdownOptions.codeFormat = undefined)
                            )}
                        </>
                    )}
                    {this.renderPluginItem(
                        'hyperlink',
                        'Hyperlink Plugin',
                        this.renderInputBox(
                            'Label title: ',
                            this.linkTitle,
                            this.props.state.linkTitle,
                            'Use "' + UrlPlaceholder + '" for the url string',
                            (state, value) => (state.linkTitle = value)
                        )
                    )}
                    {this.renderPluginItem('customReplace', 'Custom Replace')}
<<<<<<< HEAD
=======
                    {this.renderPluginItem('imageEditPlugin', 'ImageEditPlugin')}
>>>>>>> a0f32c69
                </tbody>
            </table>
        );
    }
}<|MERGE_RESOLUTION|>--- conflicted
+++ resolved
@@ -96,34 +96,7 @@
     };
 }
 
-<<<<<<< HEAD
-export class LegacyPlugins extends PluginsBase<keyof LegacyPluginList> {
-    private forcePreserveRatio = React.createRef<HTMLInputElement>();
-
-    render() {
-        return (
-            <table>
-                <tbody>
-                    {this.renderPluginItem(
-                        'imageEdit',
-                        'Image Edit Plugin',
-                        this.renderCheckBox(
-                            'Force preserve ratio',
-                            this.forcePreserveRatio,
-                            this.props.state.forcePreserveRatio,
-                            (state, value) => (state.forcePreserveRatio = value)
-                        )
-                    )}
-                </tbody>
-            </table>
-        );
-    }
-}
-
-export class Plugins extends PluginsBase<keyof NewPluginList> {
-=======
 export class Plugins extends PluginsBase<keyof BuildInPluginList> {
->>>>>>> a0f32c69
     private allowExcelNoBorderTable = React.createRef<HTMLInputElement>();
     private listMenu = React.createRef<HTMLInputElement>();
     private tableMenu = React.createRef<HTMLInputElement>();
@@ -291,10 +264,7 @@
                         )
                     )}
                     {this.renderPluginItem('customReplace', 'Custom Replace')}
-<<<<<<< HEAD
-=======
                     {this.renderPluginItem('imageEditPlugin', 'ImageEditPlugin')}
->>>>>>> a0f32c69
                 </tbody>
             </table>
         );

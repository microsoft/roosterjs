--- conflicted
+++ resolved
@@ -132,7 +132,6 @@
     private tableMenu = React.createRef<HTMLInputElement>();
     private imageMenu = React.createRef<HTMLInputElement>();
     private watermarkText = React.createRef<HTMLInputElement>();
-<<<<<<< HEAD
     private autoBullet = React.createRef<HTMLInputElement>();
     private autoNumbering = React.createRef<HTMLInputElement>();
     private autoLink = React.createRef<HTMLInputElement>();
@@ -142,9 +141,7 @@
     private markdownItalic = React.createRef<HTMLInputElement>();
     private markdownStrikethrough = React.createRef<HTMLInputElement>();
     private markdownCode = React.createRef<HTMLInputElement>();
-=======
     private linkTitle = React.createRef<HTMLInputElement>();
->>>>>>> 99a3bbfe
 
     render(): JSX.Element {
         return (
@@ -238,7 +235,6 @@
                     {this.renderPluginItem('pasteOption', 'PasteOptions')}
                     {this.renderPluginItem('sampleEntity', 'SampleEntity')}
                     {this.renderPluginItem(
-<<<<<<< HEAD
                         'markdown',
                         'Markdown',
                         <>
@@ -271,7 +267,8 @@
                                         : (state.markdownOptions.codeFormat = undefined)
                             )}
                         </>
-=======
+                    )}
+                    {this.renderPluginItem(
                         'hyperlink',
                         'Hyperlink Plugin',
                         this.renderInputBox(
@@ -281,7 +278,6 @@
                             'Use "' + UrlPlaceholder + '" for the url string',
                             (state, value) => (state.linkTitle = value)
                         )
->>>>>>> 99a3bbfe
                     )}
                 </tbody>
             </table>

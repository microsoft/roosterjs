--- conflicted
+++ resolved
@@ -118,11 +118,6 @@
                             (state, value) => (state.forcePreserveRatio = value)
                         )
                     )}
-<<<<<<< HEAD
-                    {this.renderPluginItem('customReplace', 'Custom Replace Plugin (autocomplete)')}
-=======
-                    {this.renderPluginItem('announce', 'Announce')}
->>>>>>> 7e5f1f54
                 </tbody>
             </table>
         );

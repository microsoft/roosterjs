import * as React from 'react';
import { UrlPlaceholder } from './OptionState';
<<<<<<< HEAD
import type { BuildInPluginList, OptionState } from './OptionState';
=======
import type { BuildInPluginList, NewPluginList, OptionState } from './OptionState';
>>>>>>> b4fc6d66

const styles = require('./OptionsPane.scss');

export interface PluginsProps {
    state: OptionState;
    resetState: (callback: (state: OptionState) => void, resetEditor: boolean) => void;
}

abstract class PluginsBase<PluginKey extends keyof BuildInPluginList> extends React.Component<
    PluginsProps,
    {}
> {
    abstract render(): JSX.Element;

    protected renderPluginItem(
        id: PluginKey,
        text: string,
        moreOptions?: JSX.Element
    ): JSX.Element {
        const checked = this.props.state.pluginList[id];

        return (
            <tr>
                <td className={styles.checkboxColumn}>
                    <input
                        type="checkbox"
                        id={id}
                        checked={checked}
                        onChange={() => this.onPluginClick(id)}
                    />
                </td>
                <td>
                    <div>
                        <label htmlFor={id}>{text}</label>
                    </div>
                    {checked && moreOptions}
                </td>
            </tr>
        );
    }

    protected renderInputBox(
        label: string,
        ref: React.RefObject<HTMLInputElement>,
        value: string,
        placeholder: string,
        onChange: (state: OptionState, value: string) => void
    ): JSX.Element {
        return (
            <div>
                {label}
                <input
                    type="text"
                    ref={ref}
                    value={value}
                    placeholder={placeholder}
                    onChange={() =>
                        this.props.resetState(state => onChange(state, ref.current.value), false)
                    }
                    onBlur={() => this.props.resetState(null, true)}
                />
            </div>
        );
    }

    protected renderCheckBox(
        label: string,
        ref: React.RefObject<HTMLInputElement>,
        value: boolean,
        onChange: (state: OptionState, value: boolean) => void
    ): JSX.Element {
        return (
            <div>
                <input
                    type="checkbox"
                    ref={ref}
                    checked={value}
                    onChange={() =>
                        this.props.resetState(state => onChange(state, ref.current.checked), true)
                    }
                    onBlur={() => this.props.resetState(null, true)}
                />
                {label}
            </div>
        );
    }

    private onPluginClick = (id: PluginKey) => {
        this.props.resetState(state => {
            let checkbox = document.getElementById(id) as HTMLInputElement;
            state.pluginList[id] = checkbox.checked;
        }, true);
    };
}

<<<<<<< HEAD
export class Plugins extends PluginsBase<keyof BuildInPluginList> {
=======
export class Plugins extends PluginsBase<keyof NewPluginList> {
>>>>>>> b4fc6d66
    private allowExcelNoBorderTable = React.createRef<HTMLInputElement>();
    private listMenu = React.createRef<HTMLInputElement>();
    private tableMenu = React.createRef<HTMLInputElement>();
    private imageMenu = React.createRef<HTMLInputElement>();
    private watermarkText = React.createRef<HTMLInputElement>();
    private autoBullet = React.createRef<HTMLInputElement>();
    private autoNumbering = React.createRef<HTMLInputElement>();
    private autoLink = React.createRef<HTMLInputElement>();
    private autoUnlink = React.createRef<HTMLInputElement>();
    private autoHyphen = React.createRef<HTMLInputElement>();
    private autoFraction = React.createRef<HTMLInputElement>();
    private autoOrdinals = React.createRef<HTMLInputElement>();
    private markdownBold = React.createRef<HTMLInputElement>();
    private markdownItalic = React.createRef<HTMLInputElement>();
    private markdownStrikethrough = React.createRef<HTMLInputElement>();
    private markdownCode = React.createRef<HTMLInputElement>();
    private linkTitle = React.createRef<HTMLInputElement>();

    render(): JSX.Element {
        return (
            <table>
                <tbody>
                    {this.renderPluginItem(
                        'autoFormat',
                        'AutoFormat',
                        <>
                            {this.renderCheckBox(
                                'Bullet',
                                this.autoBullet,
                                this.props.state.autoFormatOptions.autoBullet,
                                (state, value) => (state.autoFormatOptions.autoBullet = value)
                            )}
                            {this.renderCheckBox(
                                'Numbering',
                                this.autoNumbering,
                                this.props.state.autoFormatOptions.autoNumbering,
                                (state, value) => (state.autoFormatOptions.autoNumbering = value)
                            )}
                            {this.renderCheckBox(
                                'Link',
                                this.autoLink,
                                this.props.state.autoFormatOptions.autoLink,
                                (state, value) => (state.autoFormatOptions.autoLink = value)
                            )}
                            {this.renderCheckBox(
                                'Unlink',
                                this.autoUnlink,
                                this.props.state.autoFormatOptions.autoUnlink,
                                (state, value) => (state.autoFormatOptions.autoUnlink = value)
                            )}
                            {this.renderCheckBox(
                                'Hyphen',
                                this.autoHyphen,
                                this.props.state.autoFormatOptions.autoHyphen,
                                (state, value) => (state.autoFormatOptions.autoHyphen = value)
                            )}
                            {this.renderCheckBox(
                                'Fraction',
                                this.autoFraction,
                                this.props.state.autoFormatOptions.autoFraction,
                                (state, value) => (state.autoFormatOptions.autoFraction = value)
                            )}
                            {this.renderCheckBox(
                                'Ordinals',
                                this.autoOrdinals,
                                this.props.state.autoFormatOptions.autoOrdinals,
                                (state, value) => (state.autoFormatOptions.autoOrdinals = value)
                            )}
                        </>
                    )}
                    {this.renderPluginItem('edit', 'Edit')}
                    {this.renderPluginItem(
                        'paste',
                        'Paste',
                        this.renderCheckBox(
                            'Do not add border for Excel table',
                            this.allowExcelNoBorderTable,
                            this.props.state.allowExcelNoBorderTable,
                            (state, value) => (state.allowExcelNoBorderTable = value)
                        )
                    )}
                    {this.renderPluginItem('shortcut', 'Shortcut')}
                    {this.renderPluginItem('tableEdit', 'TableEdit')}
                    {this.renderPluginItem(
                        'contextMenu',
                        'ContextMenu',
                        <>
                            {this.renderCheckBox(
                                'List menu',
                                this.listMenu,
                                this.props.state.listMenu,
                                (state, value) => (state.listMenu = value)
                            )}
                            {this.renderCheckBox(
                                'Table menu',
                                this.tableMenu,
                                this.props.state.tableMenu,
                                (state, value) => (state.tableMenu = value)
                            )}
                            {this.renderCheckBox(
                                'Image menu',
                                this.imageMenu,
                                this.props.state.imageMenu,
                                (state, value) => (state.imageMenu = value)
                            )}
                        </>
                    )}
                    {this.renderPluginItem(
                        'watermark',
                        'Watermark Plugin',
                        this.renderInputBox(
                            'Watermark text: ',
                            this.watermarkText,
                            this.props.state.watermarkText,
                            '',
                            (state, value) => (state.watermarkText = value)
                        )
                    )}
                    {this.renderPluginItem('emoji', 'Emoji')}
                    {this.renderPluginItem('pasteOption', 'PasteOptions')}
                    {this.renderPluginItem('sampleEntity', 'SampleEntity')}
                    {this.renderPluginItem(
                        'markdown',
                        'Markdown',
                        <>
                            {this.renderCheckBox(
                                'Bold',
                                this.markdownBold,
                                this.props.state.markdownOptions.bold,
                                (state, value) => (state.markdownOptions.bold = value)
                            )}
                            {this.renderCheckBox(
                                'Italic',
                                this.markdownItalic,
                                this.props.state.markdownOptions.italic,
                                (state, value) => (state.markdownOptions.italic = value)
                            )}
                            {this.renderCheckBox(
                                'Strikethrough',
                                this.markdownStrikethrough,
                                this.props.state.markdownOptions.strikethrough,
                                (state, value) => (state.markdownOptions.strikethrough = value)
                            )}

                            {this.renderCheckBox(
                                'Code',
                                this.markdownCode,
                                this.props.state.markdownOptions.codeFormat !== undefined,
                                (state, value) =>
                                    value
                                        ? (state.markdownOptions.codeFormat = {})
                                        : (state.markdownOptions.codeFormat = undefined)
                            )}
                        </>
                    )}
                    {this.renderPluginItem(
                        'hyperlink',
                        'Hyperlink Plugin',
                        this.renderInputBox(
                            'Label title: ',
                            this.linkTitle,
                            this.props.state.linkTitle,
                            'Use "' + UrlPlaceholder + '" for the url string',
                            (state, value) => (state.linkTitle = value)
                        )
                    )}
                    {this.renderPluginItem('customReplace', 'Custom Replace')}
                    {this.renderPluginItem('imageEditPlugin', 'ImageEditPlugin')}
                </tbody>
            </table>
        );
    }
}<|MERGE_RESOLUTION|>--- conflicted
+++ resolved
@@ -1,10 +1,6 @@
 import * as React from 'react';
 import { UrlPlaceholder } from './OptionState';
-<<<<<<< HEAD
 import type { BuildInPluginList, OptionState } from './OptionState';
-=======
-import type { BuildInPluginList, NewPluginList, OptionState } from './OptionState';
->>>>>>> b4fc6d66
 
 const styles = require('./OptionsPane.scss');
 
@@ -100,11 +96,7 @@
     };
 }
 
-<<<<<<< HEAD
 export class Plugins extends PluginsBase<keyof BuildInPluginList> {
-=======
-export class Plugins extends PluginsBase<keyof NewPluginList> {
->>>>>>> b4fc6d66
     private allowExcelNoBorderTable = React.createRef<HTMLInputElement>();
     private listMenu = React.createRef<HTMLInputElement>();
     private tableMenu = React.createRef<HTMLInputElement>();

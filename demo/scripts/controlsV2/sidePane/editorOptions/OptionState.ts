--- conflicted
+++ resolved
@@ -2,15 +2,7 @@
 import type { SidePaneElementProps } from '../SidePaneElement';
 import type { ContentModelSegmentFormat, ExperimentalFeature } from 'roosterjs-content-model-types';
 
-<<<<<<< HEAD
-export interface LegacyPluginList {
-    imageEdit: boolean;
-}
-
-export interface NewPluginList {
-=======
 export interface BuildInPluginList {
->>>>>>> a0f32c69
     autoFormat: boolean;
     edit: boolean;
     paste: boolean;
@@ -23,10 +15,7 @@
     sampleEntity: boolean;
     markdown: boolean;
     hyperlink: boolean;
-<<<<<<< HEAD
-=======
     imageEditPlugin: boolean;
->>>>>>> a0f32c69
     customReplace: boolean;
 }
 

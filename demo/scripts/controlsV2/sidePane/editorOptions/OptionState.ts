import { AutoFormatOptions, MarkdownOptions } from 'roosterjs-content-model-plugins';
import type { ContentEditFeatureSettings } from 'roosterjs-editor-types';
import type { SidePaneElementProps } from '../SidePaneElement';
import type { ContentModelSegmentFormat } from 'roosterjs-content-model-types';

export interface LegacyPluginList {
    contentEdit: boolean;
    imageEdit: boolean;
    customReplace: boolean;
    announce: boolean;
}

export interface NewPluginList {
    autoFormat: boolean;
    edit: boolean;
    paste: boolean;
    shortcut: boolean;
    tableEdit: boolean;
    contextMenu: boolean;
    watermark: boolean;
    emoji: boolean;
    pasteOption: boolean;
    sampleEntity: boolean;
    markdown: boolean;
<<<<<<< HEAD
    imageEditPlugin: boolean;
=======
    hyperlink: boolean;
>>>>>>> bea0bd7e
}

export interface BuildInPluginList extends LegacyPluginList, NewPluginList {}

export interface OptionState {
    pluginList: BuildInPluginList;

    // New plugin options
    allowExcelNoBorderTable: boolean;
    listMenu: boolean;
    tableMenu: boolean;
    imageMenu: boolean;
    watermarkText: string;
    autoFormatOptions: AutoFormatOptions;
    markdownOptions: MarkdownOptions;

    // Legacy plugin options
    contentEditFeatures: ContentEditFeatureSettings;
    defaultFormat: ContentModelSegmentFormat;
    linkTitle: string;
    forcePreserveRatio: boolean;
    tableFeaturesContainerSelector: string;

    // Editor options
    isRtl: boolean;
    disableCache: boolean;
    applyChangesOnMouseUp: boolean;
}

export interface OptionPaneProps extends OptionState, SidePaneElementProps {}

export const UrlPlaceholder = '$url$';<|MERGE_RESOLUTION|>--- conflicted
+++ resolved
@@ -22,11 +22,7 @@
     pasteOption: boolean;
     sampleEntity: boolean;
     markdown: boolean;
-<<<<<<< HEAD
     imageEditPlugin: boolean;
-=======
-    hyperlink: boolean;
->>>>>>> bea0bd7e
 }
 
 export interface BuildInPluginList extends LegacyPluginList, NewPluginList {}

import { AutoFormatOptions, CustomReplace, MarkdownOptions } from 'roosterjs-content-model-plugins';
import type { SidePaneElementProps } from '../SidePaneElement';
import type { ContentModelSegmentFormat } from 'roosterjs-content-model-types';

export interface LegacyPluginList {
    imageEdit: boolean;
<<<<<<< HEAD
    customReplace: boolean;
=======
    announce: boolean;
>>>>>>> 7e5f1f54
}

export interface NewPluginList {
    autoFormat: boolean;
    edit: boolean;
    paste: boolean;
    shortcut: boolean;
    tableEdit: boolean;
    contextMenu: boolean;
    watermark: boolean;
    emoji: boolean;
    pasteOption: boolean;
    sampleEntity: boolean;
    markdown: boolean;
    hyperlink: boolean;
    customReplace: boolean;
}

export interface BuildInPluginList extends LegacyPluginList, NewPluginList {}

export interface OptionState {
    pluginList: BuildInPluginList;

    // New plugin options
    allowExcelNoBorderTable: boolean;
    listMenu: boolean;
    tableMenu: boolean;
    imageMenu: boolean;
    watermarkText: string;
    autoFormatOptions: AutoFormatOptions;
    markdownOptions: MarkdownOptions;
    customReplacements: CustomReplace[];

    // Legacy plugin options
    defaultFormat: ContentModelSegmentFormat;
    linkTitle: string;
    forcePreserveRatio: boolean;
    tableFeaturesContainerSelector: string;

    // Editor options
    isRtl: boolean;
    disableCache: boolean;
    applyChangesOnMouseUp: boolean;
}

export interface OptionPaneProps extends OptionState, SidePaneElementProps {}

export const UrlPlaceholder = '$url$';<|MERGE_RESOLUTION|>--- conflicted
+++ resolved
@@ -4,11 +4,6 @@
 
 export interface LegacyPluginList {
     imageEdit: boolean;
-<<<<<<< HEAD
-    customReplace: boolean;
-=======
-    announce: boolean;
->>>>>>> 7e5f1f54
 }
 
 export interface NewPluginList {

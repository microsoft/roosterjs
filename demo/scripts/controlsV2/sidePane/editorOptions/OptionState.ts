--- conflicted
+++ resolved
@@ -43,11 +43,7 @@
     // Editor options
     isRtl: boolean;
     disableCache: boolean;
-<<<<<<< HEAD
-=======
-    applyChangesOnMouseUp: boolean;
     experimentalFeatures: Set<ExperimentalFeature>;
->>>>>>> db8e2da5
 }
 
 export interface OptionPaneProps extends OptionState, SidePaneElementProps {}

--- conflicted
+++ resolved
@@ -3,11 +3,6 @@
 import type { ContentModelSegmentFormat } from 'roosterjs-content-model-types';
 
 export interface LegacyPluginList {
-<<<<<<< HEAD
-    hyperlink: boolean;
-=======
-    contentEdit: boolean;
->>>>>>> bea0bd7e
     imageEdit: boolean;
     customReplace: boolean;
     announce: boolean;

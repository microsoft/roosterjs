--- conflicted
+++ resolved
@@ -37,11 +37,8 @@
     watermarkText: string;
     autoFormatOptions: AutoFormatOptions;
     markdownOptions: MarkdownOptions;
-<<<<<<< HEAD
     hyperlink: boolean;
-=======
     customReplacements: CustomReplace[];
->>>>>>> 7e5f1f54
 
     // Legacy plugin options
     defaultFormat: ContentModelSegmentFormat;

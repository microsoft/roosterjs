import { emojiReplacements } from './getReplacements';
import { OptionPaneProps, OptionState, UrlPlaceholder } from './OptionState';
import { OptionsPane } from './OptionsPane';
import { SidePaneElementProps } from '../SidePaneElement';
import { SidePanePluginImpl } from '../SidePanePluginImpl';

const initialState: OptionState = {
    pluginList: {
        autoFormat: true,
        edit: true,
        paste: true,
        shortcut: true,
        tableEdit: true,
        contextMenu: true,
        watermark: true,
        emoji: true,
        pasteOption: true,
        sampleEntity: true,
        markdown: true,
        imageEditPlugin: true,
        hyperlink: true,
        customReplace: true,

        // Legacy plugins
        imageEdit: false,
        announce: false,
    },
    defaultFormat: {
        fontFamily: 'Calibri',
        fontSize: '11pt',
        textColor: '#000000',
    },
    linkTitle: 'Ctrl+Click to follow the link:' + UrlPlaceholder,
    watermarkText: 'Type content here ...',
    forcePreserveRatio: false,
    applyChangesOnMouseUp: false,
    isRtl: false,
    disableCache: false,
    tableFeaturesContainerSelector: '#' + 'EditorContainer',
    allowExcelNoBorderTable: false,
    imageMenu: true,
    tableMenu: true,
    listMenu: true,
    autoFormatOptions: {
        autoBullet: true,
        autoLink: true,
        autoNumbering: true,
        autoUnlink: false,
        autoHyphen: true,
    },
    markdownOptions: {
        bold: true,
        italic: true,
        strikethrough: true,
        codeFormat: {},
    },
<<<<<<< HEAD
    hyperlink: true,
=======
    customReplacements: emojiReplacements,
>>>>>>> 7e5f1f54
};

export class EditorOptionsPlugin extends SidePanePluginImpl<OptionsPane, OptionPaneProps> {
    constructor() {
        super(OptionsPane, 'options', 'Editor Options');
    }

    getBuildInPluginState(): OptionState {
        let result: OptionState;
        this.getComponent(component => (result = component.getState()));
        return result || initialState;
    }

    getComponentProps(base: SidePaneElementProps) {
        return {
            ...initialState,
            ...base,
        };
    }
}<|MERGE_RESOLUTION|>--- conflicted
+++ resolved
@@ -54,11 +54,8 @@
         strikethrough: true,
         codeFormat: {},
     },
-<<<<<<< HEAD
     hyperlink: true,
-=======
     customReplacements: emojiReplacements,
->>>>>>> 7e5f1f54
 };
 
 export class EditorOptionsPlugin extends SidePanePluginImpl<OptionsPane, OptionPaneProps> {

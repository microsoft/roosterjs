import { emojiReplacements } from './getReplacements';
import { ExperimentalFeature } from 'roosterjs-content-model-types';
import { OptionPaneProps, OptionState, UrlPlaceholder } from './OptionState';
import { OptionsPane } from './OptionsPane';
import { SidePaneElementProps } from '../SidePaneElement';
import { SidePanePluginImpl } from '../SidePanePluginImpl';

const initialState: OptionState = {
    pluginList: {
        autoFormat: true,
        edit: true,
        paste: true,
        shortcut: true,
        tableEdit: true,
        contextMenu: true,
        watermark: true,
        emoji: true,
        pasteOption: true,
        sampleEntity: true,
        markdown: true,
        imageEditPlugin: true,
        hyperlink: true,
        customReplace: true,
<<<<<<< HEAD
        hintText: true,
=======
        hiddenProperty: true,
>>>>>>> 1aae9eaa
    },
    defaultFormat: {
        fontFamily: 'Calibri',
        fontSize: '11pt',
        textColor: '#000000',
    },
    linkTitle: 'Ctrl+Click to follow the link:' + UrlPlaceholder,
    watermarkText: 'Type content here ...',
    forcePreserveRatio: false,
    isRtl: false,
    disableCache: false,
    tableFeaturesContainerSelector: '#' + 'EditorContainer',
    allowExcelNoBorderTable: false,
    imageMenu: true,
    tableMenu: true,
    listMenu: true,
    autoFormatOptions: {
        autoBullet: true,
        autoLink: true,
        autoNumbering: true,
        autoUnlink: false,
        autoHyphen: true,
        autoFraction: true,
        autoOrdinals: true,
        autoMailto: true,
        autoTel: true,
        removeListMargins: false,
        autoHorizontalLine: true,
    },
    markdownOptions: {
        bold: true,
        italic: true,
        strikethrough: true,
        codeFormat: {},
    },
    editPluginOptions: {
        handleTabKey: true,
    },
    customReplacements: emojiReplacements,
    experimentalFeatures: new Set<ExperimentalFeature>(['PersistCache', 'HandleEnterKey']),
};

export class EditorOptionsPlugin extends SidePanePluginImpl<OptionsPane, OptionPaneProps> {
    constructor() {
        super(OptionsPane, 'options', 'Editor Options');
    }

    getBuildInPluginState(): OptionState {
        let result: OptionState;
        this.getComponent(component => (result = component.getState()));
        return result || initialState;
    }

    getComponentProps(base: SidePaneElementProps) {
        return {
            ...initialState,
            ...base,
        };
    }
}<|MERGE_RESOLUTION|>--- conflicted
+++ resolved
@@ -21,11 +21,8 @@
         imageEditPlugin: true,
         hyperlink: true,
         customReplace: true,
-<<<<<<< HEAD
         hintText: true,
-=======
         hiddenProperty: true,
->>>>>>> 1aae9eaa
     },
     defaultFormat: {
         fontFamily: 'Calibri',

--- conflicted
+++ resolved
@@ -38,19 +38,17 @@
     imageMenu: true,
     tableMenu: true,
     listMenu: true,
-<<<<<<< HEAD
     autoFormatOptions: {
         autoBullet: true,
         autoLink: true,
         autoNumbering: true,
         autoUnlink: false,
-=======
+    },
     markdownOptions: {
         bold: true,
         italic: true,
         strikethrough: true,
         codeFormat: {},
->>>>>>> 1c276aff
     },
 };
 

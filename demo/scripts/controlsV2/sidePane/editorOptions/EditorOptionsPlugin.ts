--- conflicted
+++ resolved
@@ -22,11 +22,6 @@
 
         // Legacy plugins
         imageEdit: false,
-<<<<<<< HEAD
-        customReplace: false,
-=======
-        announce: false,
->>>>>>> 7e5f1f54
     },
     defaultFormat: {
         fontFamily: 'Calibri',

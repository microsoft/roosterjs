import { emojiReplacements } from './getReplacements';
import { ExperimentalFeature } from 'roosterjs-content-model-types';
import { OptionPaneProps, OptionState, UrlPlaceholder } from './OptionState';
import { OptionsPane } from './OptionsPane';
import { SidePaneElementProps } from '../SidePaneElement';
import { SidePanePluginImpl } from '../SidePanePluginImpl';

const initialState: OptionState = {
    pluginList: {
        autoFormat: true,
        edit: true,
        paste: true,
        shortcut: true,
        tableEdit: true,
        contextMenu: true,
        watermark: true,
        emoji: true,
        pasteOption: true,
        sampleEntity: true,
        markdown: true,
        imageEditPlugin: true,
        hyperlink: true,
        customReplace: true,
        hiddenProperty: true,
        touch: true,
        announce: true,
    },
    defaultFormat: {
        fontFamily: 'Calibri',
        fontSize: '11pt',
        textColor: '#000000',
    },
    linkTitle: 'Ctrl+Click to follow the link:' + UrlPlaceholder,
    watermarkText: 'Type content here ...',
    forcePreserveRatio: false,
    isRtl: false,
    tableFeaturesContainerSelector: '#' + 'EditorContainer',
    allowExcelNoBorderTable: false,
    imageMenu: true,
    tableMenu: true,
    listMenu: true,
    autoFormatOptions: {
        autoBullet: true,
        autoLink: true,
        autoNumbering: true,
        autoUnlink: false,
        autoHyphen: true,
        autoFraction: true,
        autoOrdinals: true,
        autoMailto: true,
        autoTel: true,
        removeListMargins: false,
        autoHorizontalLine: true,
    },
    markdownOptions: {
        bold: true,
        italic: true,
        strikethrough: true,
        codeFormat: {},
    },
    editPluginOptions: {
        handleTabKey: true,
    },
    customReplacements: emojiReplacements,
    disableSideResize: false,
<<<<<<< HEAD
    experimentalFeatures: new Set<ExperimentalFeature>([
        'PersistCache',
        'HandleEnterKey',
        'CustomCopyCut',
        'CloneIndependentRoot',
        'CacheList',
    ]),
=======
    experimentalFeatures: new Set<ExperimentalFeature>(['HandleEnterKey', 'CloneIndependentRoot']),
>>>>>>> c4aa81ac
};

export class EditorOptionsPlugin extends SidePanePluginImpl<OptionsPane, OptionPaneProps> {
    constructor() {
        super(OptionsPane, 'options', 'Editor Options');
    }

    getBuildInPluginState(): OptionState {
        let result: OptionState;
        this.getComponent(component => (result = component.getState()));
        return result || initialState;
    }

    getComponentProps(base: SidePaneElementProps) {
        return {
            ...initialState,
            ...base,
        };
    }
}<|MERGE_RESOLUTION|>--- conflicted
+++ resolved
@@ -63,17 +63,11 @@
     },
     customReplacements: emojiReplacements,
     disableSideResize: false,
-<<<<<<< HEAD
     experimentalFeatures: new Set<ExperimentalFeature>([
-        'PersistCache',
         'HandleEnterKey',
-        'CustomCopyCut',
         'CloneIndependentRoot',
         'CacheList',
     ]),
-=======
-    experimentalFeatures: new Set<ExperimentalFeature>(['HandleEnterKey', 'CloneIndependentRoot']),
->>>>>>> c4aa81ac
 };
 
 export class EditorOptionsPlugin extends SidePanePluginImpl<OptionsPane, OptionPaneProps> {

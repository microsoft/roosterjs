import { emojiReplacements } from './getReplacements';
import { ExperimentalFeature } from 'roosterjs-content-model-types';
import { OptionPaneProps, OptionState, UrlPlaceholder } from './OptionState';
import { OptionsPane } from './OptionsPane';
import { SidePaneElementProps } from '../SidePaneElement';
import { SidePanePluginImpl } from '../SidePanePluginImpl';

const initialState: OptionState = {
    pluginList: {
        autoFormat: true,
        edit: true,
        paste: true,
        shortcut: true,
        tableEdit: true,
        contextMenu: true,
        watermark: true,
        emoji: true,
        pasteOption: true,
        sampleEntity: true,
        markdown: true,
        imageEditPlugin: true,
        hyperlink: true,
        customReplace: true,
        hiddenProperty: true,
        touch: true,
        announce: true,
    },
    defaultFormat: {
        fontFamily: 'Calibri',
        fontSize: '11pt',
        textColor: '#000000',
    },
    linkTitle: 'Ctrl+Click to follow the link:' + UrlPlaceholder,
    watermarkText: 'Type content here ...',
    forcePreserveRatio: false,
    isRtl: false,
    tableFeaturesContainerSelector: '#' + 'EditorContainer',
    allowExcelNoBorderTable: false,
    imageMenu: true,
    tableMenu: true,
    listMenu: true,
    autoFormatOptions: {
        autoBullet: true,
        autoLink: true,
        autoNumbering: true,
        autoUnlink: false,
        autoHyphen: true,
        autoFraction: true,
        autoOrdinals: true,
        autoMailto: true,
        autoTel: true,
        removeListMargins: false,
        autoHorizontalLine: true,
    },
    markdownOptions: {
        bold: true,
        italic: true,
        strikethrough: true,
        codeFormat: {},
    },
    editPluginOptions: {
        handleTabKey: {
            indentMultipleBlocks: true,
            indentTable: true,
            appendTableRow: true,
            indentList: true,
            indentParagraph: true,
        },
    },
    customReplacements: emojiReplacements,
    disableSideResize: false,
<<<<<<< HEAD
    experimentalFeatures: new Set<ExperimentalFeature>(['HandleEnterKey', 'CloneIndependentRoot']),
=======
    experimentalFeatures: new Set<ExperimentalFeature>([
        'HandleEnterKey',
        'CloneIndependentRoot',
        'CacheList',
    ]),
>>>>>>> 857f65e1
};

export class EditorOptionsPlugin extends SidePanePluginImpl<OptionsPane, OptionPaneProps> {
    constructor() {
        super(OptionsPane, 'options', 'Editor Options');
    }

    getBuildInPluginState(): OptionState {
        let result: OptionState;
        this.getComponent(component => (result = component.getState()));
        return result || initialState;
    }

    getComponentProps(base: SidePaneElementProps) {
        return {
            ...initialState,
            ...base,
        };
    }
}<|MERGE_RESOLUTION|>--- conflicted
+++ resolved
@@ -69,15 +69,11 @@
     },
     customReplacements: emojiReplacements,
     disableSideResize: false,
-<<<<<<< HEAD
-    experimentalFeatures: new Set<ExperimentalFeature>(['HandleEnterKey', 'CloneIndependentRoot']),
-=======
     experimentalFeatures: new Set<ExperimentalFeature>([
         'HandleEnterKey',
         'CloneIndependentRoot',
         'CacheList',
     ]),
->>>>>>> 857f65e1
 };
 
 export class EditorOptionsPlugin extends SidePanePluginImpl<OptionsPane, OptionPaneProps> {

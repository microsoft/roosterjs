import { getDefaultContentEditFeatureSettings } from './getDefaultContentEditFeatureSettings';
import { OptionPaneProps, OptionState, UrlPlaceholder } from './OptionState';
import { OptionsPane } from './OptionsPane';
import { SidePaneElementProps } from '../SidePaneElement';
import { SidePanePluginImpl } from '../SidePanePluginImpl';

const initialState: OptionState = {
    pluginList: {
        autoFormat: true,
        edit: true,
        paste: true,
        shortcut: true,
        tableEdit: true,
        contextMenu: true,
        watermark: true,
        emoji: true,
        pasteOption: true,
        sampleEntity: true,
        markdown: true,
<<<<<<< HEAD
        imageEditPlugin: true,
=======
        hyperlink: true,
>>>>>>> bea0bd7e

        // Legacy plugins
        contentEdit: false,
        imageEdit: false,
        customReplace: false,
        announce: false,
    },
    contentEditFeatures: getDefaultContentEditFeatureSettings(),
    defaultFormat: {
        fontFamily: 'Calibri',
        fontSize: '11pt',
        textColor: '#000000',
    },
    linkTitle: 'Ctrl+Click to follow the link:' + UrlPlaceholder,
    watermarkText: 'Type content here ...',
    forcePreserveRatio: false,
    applyChangesOnMouseUp: false,
    isRtl: false,
    disableCache: false,
    tableFeaturesContainerSelector: '#' + 'EditorContainer',
    allowExcelNoBorderTable: false,
    imageMenu: true,
    tableMenu: true,
    listMenu: true,
    autoFormatOptions: {
        autoBullet: true,
        autoLink: true,
        autoNumbering: true,
        autoUnlink: false,
        autoHyphen: true,
    },
    markdownOptions: {
        bold: true,
        italic: true,
        strikethrough: true,
        codeFormat: {},
    },
};

export class EditorOptionsPlugin extends SidePanePluginImpl<OptionsPane, OptionPaneProps> {
    constructor() {
        super(OptionsPane, 'options', 'Editor Options');
    }

    getBuildInPluginState(): OptionState {
        let result: OptionState;
        this.getComponent(component => (result = component.getState()));
        return result || initialState;
    }

    getComponentProps(base: SidePaneElementProps) {
        return {
            ...initialState,
            ...base,
        };
    }
}<|MERGE_RESOLUTION|>--- conflicted
+++ resolved
@@ -17,11 +17,7 @@
         pasteOption: true,
         sampleEntity: true,
         markdown: true,
-<<<<<<< HEAD
         imageEditPlugin: true,
-=======
-        hyperlink: true,
->>>>>>> bea0bd7e
 
         // Legacy plugins
         contentEdit: false,

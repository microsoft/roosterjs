import * as React from 'react';
<<<<<<< HEAD
import { createBr, createParagraph, createSelectionMarker } from 'roosterjs-content-model-dom';
import { MarkdownPaneProps } from './MarkdownPanePlugin';
import {
    convertMarkdownToContentModel,
    exportEditorSelectionToMarkdown,
} from 'roosterjs-content-model-markdown';
=======
import { convertMarkdownToContentModel } from 'roosterjs-content-model-markdown';
import { MarkdownPaneProps } from './MarkdownPanePlugin';
import {
    createBr,
    createParagraph,
    createSelectionMarker,
    mergeModel,
} from 'roosterjs-content-model-dom';
>>>>>>> 6a14d9e0

const styles = require('./MarkdownPane.scss');

export default class MarkdownPane extends React.Component<MarkdownPaneProps> {
    private html = React.createRef<HTMLTextAreaElement>();

    constructor(props: MarkdownPaneProps) {
        super(props);
    }

    private convert = () => {
        const editor = this.props.getEditor();
        editor.formatContentModel((model, context) => {
            const markdownModel = convertMarkdownToContentModel(this.html.current.value);
            mergeModel(model, markdownModel, context);
            return true;
        });
    };

    private clear = () => {
        this.html.current.value = '';
    };

    private clearEditor = () => {
        const editor = this.props.getEditor();
        editor.formatContentModel(model => {
            model.blocks = [];
            const emptyParagraph = createParagraph();
            const marker = createSelectionMarker();
            const br = createBr();
            emptyParagraph.segments.push(marker);
            emptyParagraph.segments.push(br);
            model.blocks.push(emptyParagraph);
            return true;
        });
    };

    private generateMarkdown = () => {
        const selection = this.props.getEditor().getDOMSelection();
        if (selection && !(selection.type == 'range' && selection.range.collapsed)) {
            const content = exportEditorSelectionToMarkdown(selection);
            this.html.current.value = content;
        }
    };

    render() {
        return (
            <div className={styles.container}>
                <p>Convert Markdown to content model</p>
                <textarea
                    className={styles.textArea}
                    title="Plain Text Editor"
                    ref={this.html}></textarea>
                <div>
                    <button type="button" onClick={this.clear}>
                        Clear
                    </button>
                    <button type="button" onClick={this.clearEditor}>
                        Clear editor
                    </button>
                    <button type="button" onClick={this.convert}>
                        Convert
                    </button>
                    <button type="button" onClick={this.generateMarkdown}>
                        Create Markdown from editor content
                    </button>
                </div>
            </div>
        );
    }
}<|MERGE_RESOLUTION|>--- conflicted
+++ resolved
@@ -1,21 +1,15 @@
 import * as React from 'react';
-<<<<<<< HEAD
-import { createBr, createParagraph, createSelectionMarker } from 'roosterjs-content-model-dom';
 import { MarkdownPaneProps } from './MarkdownPanePlugin';
 import {
     convertMarkdownToContentModel,
     exportEditorSelectionToMarkdown,
 } from 'roosterjs-content-model-markdown';
-=======
-import { convertMarkdownToContentModel } from 'roosterjs-content-model-markdown';
-import { MarkdownPaneProps } from './MarkdownPanePlugin';
 import {
     createBr,
     createParagraph,
     createSelectionMarker,
     mergeModel,
 } from 'roosterjs-content-model-dom';
->>>>>>> 6a14d9e0
 
 const styles = require('./MarkdownPane.scss');
 

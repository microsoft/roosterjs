--- conflicted
+++ resolved
@@ -1,9 +1,6 @@
 import * as React from 'react';
-<<<<<<< HEAD
+import CreateModelFromHtmlPane from './createModelFromHtml/CreateModelFromHtmlPane';
 import InsertCustomContainerPane from './insertCustomContainer/InsertCustomContainerPane';
-=======
-import CreateModelFromHtmlPane from './createModelFromHtml/CreateModelFromHtmlPane';
->>>>>>> 58c65143
 import InsertEntityPane from './insertEntity/InsertEntityPane';
 import PastePane from './paste/PastePane';
 import { ApiPaneProps, ApiPlaygroundComponent } from './ApiPaneProps';
@@ -25,22 +22,18 @@
         name: 'Insert Entity',
         component: InsertEntityPane,
     },
+    paste: {
+        name: 'Paste',
+        component: PastePane,
+    },
+    createModelFromHtml: {
+        name: 'Create Model from HTML',
+        component: CreateModelFromHtmlPane,
+    },
     customContainer: {
         name: 'Insert Custom Container',
         component: InsertCustomContainerPane,
     },
-    paste: {
-        name: 'Paste',
-        component: PastePane,
-    },
-<<<<<<< HEAD
-
-=======
-    createModelFromHtml: {
-        name: 'Create Model from HTML',
-        component: CreateModelFromHtmlPane,
-    },
->>>>>>> 58c65143
     more: {
         name: 'Coming soon...',
     },

import * as React from 'react';
import * as ReactDOM from 'react-dom';
import SampleEntityPlugin from '../plugins/SampleEntityPlugin';
import { ApiPlaygroundPlugin } from '../sidePane/apiPlayground/ApiPlaygroundPlugin';
import { Colors, EditorPlugin, IEditor, Snapshots } from 'roosterjs-content-model-types';
import { ContentModelPanePlugin } from '../sidePane/contentModel/ContentModelPanePlugin';
import { createEmojiPlugin } from '../roosterjsReact/emoji';
import { createImageEditMenuProvider } from '../roosterjsReact/contextMenu/menus/createImageEditMenuProvider';
import { createLegacyPlugins } from '../plugins/createLegacyPlugins';
import { createListEditMenuProvider } from '../roosterjsReact/contextMenu/menus/createListEditMenuProvider';
import { createPasteOptionPlugin } from '../roosterjsReact/pasteOptions';
import { createRibbonPlugin, Ribbon, RibbonButton, RibbonPlugin } from '../roosterjsReact/ribbon';
import { darkModeButton } from '../demoButtons/darkModeButton';
import { Editor } from 'roosterjs-content-model-core';
import { EditorAdapter } from 'roosterjs-editor-adapter';
import { EditorOptionsPlugin } from '../sidePane/editorOptions/EditorOptionsPlugin';
import { EventViewPlugin } from '../sidePane/eventViewer/EventViewPlugin';
import { exportContentButton } from '../demoButtons/exportContentButton';
import { FormatPainterPlugin } from '../plugins/FormatPainterPlugin';
import { FormatStatePlugin } from '../sidePane/formatState/FormatStatePlugin';
import { getButtons } from '../tabs/ribbonButtons';
import { getDarkColor } from 'roosterjs-color-utils';
import { getPresetModelById } from '../sidePane/presets/allPresets/allPresets';
import { getTabs, tabNames } from '../tabs/getTabs';
import { getTheme } from '../theme/themes';
import { OptionState, UrlPlaceholder } from '../sidePane/editorOptions/OptionState';
import { popoutButton } from '../demoButtons/popoutButton';
import { PresetPlugin } from '../sidePane/presets/PresetPlugin';
import { redoButton } from '../roosterjsReact/ribbon/buttons/redoButton';
import { registerWindowForCss, unregisterWindowForCss } from '../../utils/cssMonitor';
import { Rooster } from '../roosterjsReact/rooster';
import { SamplePickerPlugin } from '../plugins/SamplePickerPlugin';
import { SidePane } from '../sidePane/SidePane';
import { SidePanePlugin } from '../sidePane/SidePanePlugin';
import { SnapshotPlugin } from '../sidePane/snapshot/SnapshotPlugin';
import { ThemeProvider } from '@fluentui/react/lib/Theme';
import { TitleBar } from '../titleBar/TitleBar';
import { trustedHTMLHandler } from '../../utils/trustedHTMLHandler';
import { undoButton } from '../roosterjsReact/ribbon/buttons/undoButton';
import { UpdateContentPlugin } from '../plugins/UpdateContentPlugin';
import { WindowProvider } from '@fluentui/react/lib/WindowProvider';
import { zoomButton } from '../demoButtons/zoomButton';
import {
<<<<<<< HEAD
    Border,
    ContentModelDocument,
    EditorOptions,
    KnownAnnounceStrings,
} from 'roosterjs-content-model-types';
import {
    createContextMenuPlugin,
    createTableEditMenuProvider,
} from '../roosterjsReact/contextMenu';
import {
=======
>>>>>>> 7e5f1f54
    AutoFormatPlugin,
    CustomReplacePlugin,
    EditPlugin,
    HyperlinkPlugin,
    MarkdownPlugin,
    PastePlugin,
    ShortcutPlugin,
    TableEditPlugin,
    WatermarkPlugin,
} from 'roosterjs-content-model-plugins';
import {
    createContextMenuPlugin,
    createTableEditMenuProvider,
} from '../roosterjsReact/contextMenu';

const styles = require('./MainPane.scss');

export interface MainPaneState {
    showSidePane: boolean;
    popoutWindow: Window;
    initState: OptionState;
    scale: number;
    isDarkMode: boolean;
    isRtl: boolean;
    activeTab: tabNames;
    tableBorderFormat?: Border;
    editorCreator: (div: HTMLDivElement, options: EditorOptions) => IEditor;
}

const PopoutRoot = 'mainPane';
const POPOUT_HTML = `<!doctype html><html><head><title>RoosterJs Demo Site</title></head><body><div id=${PopoutRoot}></div></body></html>`;
const POPOUT_FEATURES = 'menubar=no,statusbar=no,width=1200,height=800';
const POPOUT_URL = 'about:blank';
const POPOUT_TARGET = '_blank';

export class MainPane extends React.Component<{}, MainPaneState> {
    private mouseX: number;
    private static instance: MainPane;
    private popoutRoot: HTMLElement;
    private formatStatePlugin: FormatStatePlugin;
    private editorOptionPlugin: EditorOptionsPlugin;
    private eventViewPlugin: EventViewPlugin;
    private apiPlaygroundPlugin: ApiPlaygroundPlugin;
    private contentModelPanePlugin: ContentModelPanePlugin;
    private presetPlugin: PresetPlugin;
    private ribbonPlugin: RibbonPlugin;
    private snapshotPlugin: SnapshotPlugin;
    private formatPainterPlugin: FormatPainterPlugin;
    private samplePickerPlugin: SamplePickerPlugin;
    private snapshots: Snapshots;

    protected sidePane = React.createRef<SidePane>();
    protected updateContentPlugin: UpdateContentPlugin;
    protected model: ContentModelDocument | null = null;
    private knownColors: Record<string, Colors> = {};
    protected themeMatch = window.matchMedia?.('(prefers-color-scheme: dark)');

    static getInstance() {
        return this.instance;
    }

    static readonly editorDivId = 'RoosterJsContentDiv';

    constructor(props: {}) {
        super(props);

        MainPane.instance = this;
        this.updateContentPlugin = new UpdateContentPlugin(this.onUpdate);

        this.snapshots = {
            snapshots: [],
            totalSize: 0,
            currentIndex: -1,
            autoCompleteIndex: -1,
            maxSize: 1e7,
        };

        this.formatStatePlugin = new FormatStatePlugin();
        this.editorOptionPlugin = new EditorOptionsPlugin();
        this.eventViewPlugin = new EventViewPlugin();
        this.apiPlaygroundPlugin = new ApiPlaygroundPlugin();
        this.snapshotPlugin = new SnapshotPlugin(this.snapshots);
        this.contentModelPanePlugin = new ContentModelPanePlugin();
        this.presetPlugin = new PresetPlugin();
        this.ribbonPlugin = createRibbonPlugin();
        this.formatPainterPlugin = new FormatPainterPlugin();
        this.samplePickerPlugin = new SamplePickerPlugin();

        this.state = {
            showSidePane: window.location.hash != '',
            popoutWindow: null,
            initState: this.editorOptionPlugin.getBuildInPluginState(),
            scale: 1,
            isDarkMode: this.themeMatch?.matches || false,
            editorCreator: null,
            isRtl: false,
            tableBorderFormat: {
                width: '1px',
                style: 'solid',
                color: '#ABABAB',
            },
            activeTab: 'all',
        };
    }

    render() {
        const theme = getTheme(this.state.isDarkMode);
        return (
            <ThemeProvider applyTo="body" theme={theme} className={styles.mainPane}>
                {this.renderTitleBar()}
                {!this.state.popoutWindow && this.renderTabs()}
                {!this.state.popoutWindow && this.renderRibbon()}
                <div className={styles.body + ' ' + (this.state.isDarkMode ? 'dark' : '')}>
                    {this.state.popoutWindow ? this.renderPopout() : this.renderMainPane()}
                </div>
            </ThemeProvider>
        );
    }

    componentDidMount() {
        this.themeMatch?.addEventListener('change', this.onThemeChange);
        this.resetEditor();
    }

    componentWillUnmount() {
        this.themeMatch?.removeEventListener('change', this.onThemeChange);
    }

    popout() {
        this.updateContentPlugin.update();

        const win = window.open(POPOUT_URL, POPOUT_TARGET, POPOUT_FEATURES);
        win.document.write(trustedHTMLHandler(POPOUT_HTML));
        win.addEventListener('beforeunload', () => {
            this.updateContentPlugin.update();

            unregisterWindowForCss(win);
            this.setState({ popoutWindow: null });
        });

        registerWindowForCss(win);

        this.popoutRoot = win.document.getElementById(PopoutRoot);
        this.setState({
            popoutWindow: win,
        });
    }

    resetEditorPlugin(pluginState: OptionState) {
        this.updateContentPlugin.update();
        this.setState({
            initState: pluginState,
        });
        this.resetEditor();
    }

    setScale(scale: number): void {
        this.setState({
            scale: scale,
        });
    }

    getTableBorder(): Border {
        return this.state.tableBorderFormat;
    }

    setTableBorderColor(color: string): void {
        this.setState({
            tableBorderFormat: { ...this.getTableBorder(), color },
        });
    }

    setTableBorderWidth(width: string): void {
        this.setState({
            tableBorderFormat: { ...this.getTableBorder(), width },
        });
    }

    setTableBorderStyle(style: string): void {
        this.setState({
            tableBorderFormat: { ...this.getTableBorder(), style },
        });
    }

    toggleDarkMode(): void {
        this.setState({
            isDarkMode: !this.state.isDarkMode,
        });
    }

    changeRibbon(id: tabNames): void {
        this.setState({
            activeTab: id,
        });
    }

    setPreset(preset: ContentModelDocument) {
        this.model = preset;
    }

    setPageDirection(isRtl: boolean): void {
        this.setState({ isRtl: isRtl });
        [window, this.state.popoutWindow].forEach(win => {
            if (win) {
                win.document.body.dir = isRtl ? 'rtl' : 'ltr';
            }
        });
    }

    private renderTitleBar() {
        return <TitleBar className={styles.noGrow} />;
    }

    private renderTabs() {
        const tabs = getTabs();
        const topRightButtons: RibbonButton<any>[] = [
            undoButton,
            redoButton,
            zoomButton,
            darkModeButton,
            exportContentButton,
        ];
        this.state.popoutWindow ? null : topRightButtons.push(popoutButton);

        return (
            <div
                style={{ display: 'inline-flex', justifyContent: 'space-between', height: '30px' }}>
                <Ribbon
                    buttons={tabs}
                    plugin={this.ribbonPlugin}
                    dir={this.state.isRtl ? 'rtl' : 'ltr'}></Ribbon>
                <Ribbon buttons={topRightButtons} plugin={this.ribbonPlugin}></Ribbon>
            </div>
        );
    }
    private renderRibbon() {
        return (
            <Ribbon
                buttons={getButtons(this.state.activeTab, this.formatPainterPlugin)}
                plugin={this.ribbonPlugin}
                dir={this.state.isRtl ? 'rtl' : 'ltr'}
            />
        );
    }

    private renderSidePane(fullWidth: boolean) {
        return (
            <SidePane
                ref={this.sidePane}
                plugins={this.getSidePanePlugins()}
                className={`main-pane ${styles.sidePane} ${
                    fullWidth ? styles.sidePaneFullWidth : ''
                }`}
            />
        );
    }

    private resetEditor() {
        this.setState({
            editorCreator: (div: HTMLDivElement, options: EditorOptions) => {
                const legacyPluginList = createLegacyPlugins(this.state.initState);

                return legacyPluginList.length > 0
                    ? new EditorAdapter(div, {
                          ...options,
                          legacyPlugins: legacyPluginList,
                      })
                    : new Editor(div, options);
            },
        });
    }

    private renderEditor() {
        // Set preset if found
        const search = new URLSearchParams(document.location.search);
        const hasPreset = search.get('preset');
        if (hasPreset) {
            this.setPreset(getPresetModelById(hasPreset));
        }

        const editorStyles = {
            transform: `scale(${this.state.scale})`,
            transformOrigin: this.state.isRtl ? 'right top' : 'left top',
            height: `calc(${100 / this.state.scale}%)`,
            width: `calc(${100 / this.state.scale}%)`,
        };
        const plugins: EditorPlugin[] = [
            this.ribbonPlugin,
            this.formatPainterPlugin,
            this.samplePickerPlugin,
            ...this.getToggleablePlugins(),
            this.contentModelPanePlugin.getInnerRibbonPlugin(),
            this.updateContentPlugin,
        ];

        if (this.state.showSidePane || this.state.popoutWindow) {
            plugins.push(...this.getSidePanePlugins());
        }

        this.updateContentPlugin.update();

        return (
            <div className={styles.editorContainer} id="EditorContainer">
                <div style={editorStyles}>
                    {this.state.editorCreator && (
                        <Rooster
                            id={MainPane.editorDivId}
                            className={styles.editor}
                            plugins={plugins}
                            defaultSegmentFormat={this.state.initState.defaultFormat}
                            inDarkMode={this.state.isDarkMode}
                            getDarkColor={getDarkColor}
                            snapshots={this.snapshotPlugin.getSnapshots()}
                            trustedHTMLHandler={trustedHTMLHandler}
                            initialModel={this.model}
                            editorCreator={this.state.editorCreator}
                            dir={this.state.isRtl ? 'rtl' : 'ltr'}
                            knownColors={this.knownColors}
                            disableCache={this.state.initState.disableCache}
                            announcerStringGetter={getAnnouncingString}
                        />
                    )}
                </div>
            </div>
        );
    }

    private renderMainPane() {
        return (
            <>
                {this.renderEditor()}
                {this.state.showSidePane ? (
                    <>
                        <div className={styles.resizer} onMouseDown={this.onMouseDown} />
                        {this.renderSidePane(false /*fullWidth*/)}
                        {this.renderSidePaneButton()}
                    </>
                ) : (
                    this.renderSidePaneButton()
                )}
            </>
        );
    }

    private renderSidePaneButton() {
        return (
            <button
                className={`side-pane-toggle ${this.state.showSidePane ? 'open' : 'close'} ${
                    styles.showSidePane
                }`}
                onClick={this.state.showSidePane ? this.onHideSidePane : this.onShowSidePane}>
                <div>{this.state.showSidePane ? 'Hide side pane' : 'Show side pane'}</div>
            </button>
        );
    }

    private renderPopout() {
        return (
            <>
                {this.renderSidePane(true /*fullWidth*/)}
                {ReactDOM.createPortal(
                    <WindowProvider window={this.state.popoutWindow}>
                        <ThemeProvider applyTo="body" theme={getTheme(this.state.isDarkMode)}>
                            <div className={styles.mainPane}>
                                {this.renderTabs()}
                                {this.renderRibbon()}
                                <div className={styles.body}>{this.renderEditor()}</div>
                            </div>
                        </ThemeProvider>
                    </WindowProvider>,
                    this.popoutRoot
                )}
            </>
        );
    }

    private onMouseDown = (e: React.MouseEvent<EventTarget>) => {
        document.addEventListener('mousemove', this.onMouseMove, true);
        document.addEventListener('mouseup', this.onMouseUp, true);
        document.body.style.userSelect = 'none';
        this.mouseX = e.pageX;
    };

    private onMouseMove = (e: MouseEvent) => {
        this.sidePane.current.changeWidth(this.mouseX - e.pageX);
        this.mouseX = e.pageX;
    };

    private onMouseUp = (e: MouseEvent) => {
        document.removeEventListener('mousemove', this.onMouseMove, true);
        document.removeEventListener('mouseup', this.onMouseUp, true);
        document.body.style.userSelect = '';
    };

    private onUpdate = (model: ContentModelDocument) => {
        this.model = model;
    };

    private onShowSidePane = () => {
        this.setState({
            showSidePane: true,
        });
        this.resetEditor();
    };

    private onHideSidePane = () => {
        this.setState({
            showSidePane: false,
        });
        this.resetEditor();
        window.location.hash = '';
    };

    private onThemeChange = () => {
        this.setState({
            isDarkMode: this.themeMatch?.matches || false,
        });
    };

    private getSidePanePlugins(): SidePanePlugin[] {
        return [
            this.formatStatePlugin,
            this.editorOptionPlugin,
            this.eventViewPlugin,
            this.apiPlaygroundPlugin,
            this.snapshotPlugin,
            this.contentModelPanePlugin,
            this.presetPlugin,
        ];
    }

    private getToggleablePlugins(): EditorPlugin[] {
        const {
            pluginList,
            allowExcelNoBorderTable,
            listMenu,
            tableMenu,
            imageMenu,
            watermarkText,
            markdownOptions,
            autoFormatOptions,
            linkTitle,
            customReplacements,
        } = this.state.initState;
        return [
            pluginList.autoFormat && new AutoFormatPlugin(autoFormatOptions),
            pluginList.edit && new EditPlugin(),
            pluginList.paste && new PastePlugin(allowExcelNoBorderTable),
            pluginList.shortcut && new ShortcutPlugin(),
            pluginList.tableEdit && new TableEditPlugin(),
            pluginList.watermark && new WatermarkPlugin(watermarkText),
            pluginList.markdown && new MarkdownPlugin(markdownOptions),
            pluginList.emoji && createEmojiPlugin(),
            pluginList.pasteOption && createPasteOptionPlugin(),
            pluginList.sampleEntity && new SampleEntityPlugin(),
            pluginList.contextMenu && createContextMenuPlugin(),
            pluginList.contextMenu && listMenu && createListEditMenuProvider(),
            pluginList.contextMenu && tableMenu && createTableEditMenuProvider(),
            pluginList.contextMenu && imageMenu && createImageEditMenuProvider(),
            pluginList.hyperlink &&
                new HyperlinkPlugin(
                    linkTitle?.indexOf(UrlPlaceholder) >= 0
                        ? url => linkTitle.replace(UrlPlaceholder, url)
                        : linkTitle
                ),
            pluginList.customReplace && new CustomReplacePlugin(customReplacements),
        ].filter(x => !!x);
    }
}

const AnnounceStringMap: Record<KnownAnnounceStrings, string> = {
    announceListItemBullet: 'Auto corrected Bullet',
    announceListItemNumbering: 'Auto corrected {0}',
    announceOnFocusLastCell: 'Warning, pressing tab here adds an extra row.',
};

function getAnnouncingString(key: KnownAnnounceStrings) {
    return AnnounceStringMap[key];
}

export function mount(parent: HTMLElement) {
    ReactDOM.render(<MainPane />, parent);
}<|MERGE_RESOLUTION|>--- conflicted
+++ resolved
@@ -2,7 +2,6 @@
 import * as ReactDOM from 'react-dom';
 import SampleEntityPlugin from '../plugins/SampleEntityPlugin';
 import { ApiPlaygroundPlugin } from '../sidePane/apiPlayground/ApiPlaygroundPlugin';
-import { Colors, EditorPlugin, IEditor, Snapshots } from 'roosterjs-content-model-types';
 import { ContentModelPanePlugin } from '../sidePane/contentModel/ContentModelPanePlugin';
 import { createEmojiPlugin } from '../roosterjsReact/emoji';
 import { createImageEditMenuProvider } from '../roosterjsReact/contextMenu/menus/createImageEditMenuProvider';
@@ -41,19 +40,16 @@
 import { WindowProvider } from '@fluentui/react/lib/WindowProvider';
 import { zoomButton } from '../demoButtons/zoomButton';
 import {
-<<<<<<< HEAD
     Border,
+    Colors,
     ContentModelDocument,
     EditorOptions,
+    EditorPlugin,
+    IEditor,
     KnownAnnounceStrings,
+    Snapshots,
 } from 'roosterjs-content-model-types';
 import {
-    createContextMenuPlugin,
-    createTableEditMenuProvider,
-} from '../roosterjsReact/contextMenu';
-import {
-=======
->>>>>>> 7e5f1f54
     AutoFormatPlugin,
     CustomReplacePlugin,
     EditPlugin,

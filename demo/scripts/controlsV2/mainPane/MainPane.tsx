import * as React from 'react';
import * as ReactDOM from 'react-dom';
import SampleEntityPlugin from '../plugins/SampleEntityPlugin';
import { ApiPlaygroundPlugin } from '../sidePane/apiPlayground/ApiPlaygroundPlugin';
import { ContentModelPanePlugin } from '../sidePane/contentModel/ContentModelPanePlugin';
import { darkModeButton } from '../demoButtons/darkModeButton';
import { defaultDomToModelOption } from '../options/defaultDomToModelOption';
import { Editor } from 'roosterjs-content-model-core';
import { EditorOptionsPlugin } from '../sidePane/editorOptions/EditorOptionsPlugin';
import { EventViewPlugin } from '../sidePane/eventViewer/EventViewPlugin';
import { exportContentButton } from '../demoButtons/exportContentButton';
import { FormatPainterPlugin } from '../plugins/FormatPainterPlugin';
import { FormatStatePlugin } from '../sidePane/formatState/FormatStatePlugin';
import { getButtons } from '../tabs/ribbonButtons';
import { getDarkColor } from 'roosterjs-color-utils';
import { getPresetModelById } from '../sidePane/presets/allPresets/allPresets';
import { getTabs, tabNames } from '../tabs/getTabs';
import { getTheme } from '../theme/themes';
import { MarkdownPanePlugin } from '../sidePane/MarkdownPane/MarkdownPanePlugin';
import { OptionState, UrlPlaceholder } from '../sidePane/editorOptions/OptionState';
import { popoutButton } from '../demoButtons/popoutButton';
import { PresetPlugin } from '../sidePane/presets/PresetPlugin';
import { registerWindowForCss, unregisterWindowForCss } from '../../utils/cssMonitor';
import { SamplePickerPlugin } from '../plugins/SamplePickerPlugin';
import { SidePane } from '../sidePane/SidePane';
import { SidePanePlugin } from '../sidePane/SidePanePlugin';
import { SnapshotPlugin } from '../sidePane/snapshot/SnapshotPlugin';
import { ThemeProvider } from '@fluentui/react/lib/Theme';
import { TitleBar } from '../titleBar/TitleBar';
import { trustedHTMLHandler } from '../../utils/trustedHTMLHandler';
import { undeletableLinkChecker } from '../options/demoUndeletableAnchorParser';
import { UpdateContentPlugin } from '../plugins/UpdateContentPlugin';
import { WindowProvider } from '@fluentui/react/lib/WindowProvider';
import { zoomButton } from '../demoButtons/zoomButton';
import type { RibbonButton, RibbonPlugin } from 'roosterjs-react';
import {
    createContextMenuPlugin,
    createEmojiPlugin,
    createImageEditMenuProvider,
    createListEditMenuProvider,
    createPasteOptionPlugin,
    createRibbonPlugin,
    createTableEditMenuProvider,
    redoButton,
    Rooster,
    undoButton,
    Ribbon,
} from 'roosterjs-react';
import {
    Border,
    Colors,
    ContentModelDocument,
    EditorOptions,
    EditorPlugin,
    IEditor,
    KnownAnnounceStrings,
    Snapshots,
} from 'roosterjs-content-model-types';
import {
    AutoFormatPlugin,
    CustomReplacePlugin,
    EditPlugin,
<<<<<<< HEAD
    HintTextPlugin,
=======
    HiddenPropertyPlugin,
>>>>>>> 1aae9eaa
    HyperlinkPlugin,
    ImageEditPlugin,
    MarkdownPlugin,
    PastePlugin,
    ShortcutPlugin,
    TableEditPlugin,
    WatermarkPlugin,
} from 'roosterjs-content-model-plugins';

const styles = require('./MainPane.scss');

export interface MainPaneState {
    showSidePane: boolean;
    popoutWindow: Window;
    initState: OptionState;
    scale: number;
    isDarkMode: boolean;
    isRtl: boolean;
    activeTab: tabNames;
    tableBorderFormat?: Border;
    editorCreator: (div: HTMLDivElement, options: EditorOptions) => IEditor;
}

const PopoutRoot = 'mainPane';
const POPOUT_HTML = `<!doctype html><html><head><title>RoosterJs Demo Site</title></head><body><div id=${PopoutRoot}></div></body></html>`;
const POPOUT_FEATURES = 'menubar=no,statusbar=no,width=1200,height=800';
const POPOUT_URL = 'about:blank';
const POPOUT_TARGET = '_blank';

export class MainPane extends React.Component<{}, MainPaneState> {
    private mouseX: number;
    private static instance: MainPane;
    private popoutRoot: HTMLElement;
    private formatStatePlugin: FormatStatePlugin;
    private editorOptionPlugin: EditorOptionsPlugin;
    private eventViewPlugin: EventViewPlugin;
    private apiPlaygroundPlugin: ApiPlaygroundPlugin;
    private contentModelPanePlugin: ContentModelPanePlugin;
    private presetPlugin: PresetPlugin;
    private ribbonPlugin: RibbonPlugin;
    private snapshotPlugin: SnapshotPlugin;
    private formatPainterPlugin: FormatPainterPlugin;
    private samplePickerPlugin: SamplePickerPlugin;
    private snapshots: Snapshots;
    private imageEditPlugin: ImageEditPlugin;
    private markdownPanePlugin: MarkdownPanePlugin;

    protected sidePane = React.createRef<SidePane>();
    protected updateContentPlugin: UpdateContentPlugin;
    protected model: ContentModelDocument | null = null;
    private knownColors: Record<string, Colors> = {};
    protected themeMatch = window.matchMedia?.('(prefers-color-scheme: dark)');

    static getInstance() {
        return this.instance;
    }

    static readonly editorDivId = 'RoosterJsContentDiv';

    constructor(props: {}) {
        super(props);

        MainPane.instance = this;
        this.updateContentPlugin = new UpdateContentPlugin(this.onUpdate);

        this.snapshots = {
            snapshots: [],
            totalSize: 0,
            currentIndex: -1,
            autoCompleteIndex: -1,
            maxSize: 1e7,
        };

        this.formatStatePlugin = new FormatStatePlugin();
        this.editorOptionPlugin = new EditorOptionsPlugin();
        this.eventViewPlugin = new EventViewPlugin();
        this.apiPlaygroundPlugin = new ApiPlaygroundPlugin();
        this.snapshotPlugin = new SnapshotPlugin(this.snapshots);
        this.contentModelPanePlugin = new ContentModelPanePlugin();
        this.presetPlugin = new PresetPlugin();
        this.ribbonPlugin = createRibbonPlugin();
        this.formatPainterPlugin = new FormatPainterPlugin();
        this.samplePickerPlugin = new SamplePickerPlugin();
        this.imageEditPlugin = new ImageEditPlugin();
        this.markdownPanePlugin = new MarkdownPanePlugin();

        this.state = {
            showSidePane: window.location.hash != '',
            popoutWindow: null,
            initState: this.editorOptionPlugin.getBuildInPluginState(),
            scale: 1,
            isDarkMode: this.themeMatch?.matches || false,
            editorCreator: null,
            isRtl: false,
            tableBorderFormat: {
                width: '1px',
                style: 'solid',
                color: '#ABABAB',
            },
            activeTab: 'all',
        };
    }

    render() {
        const theme = getTheme(this.state.isDarkMode);
        return (
            <ThemeProvider applyTo="body" theme={theme} className={styles.mainPane}>
                {this.renderTitleBar()}
                {!this.state.popoutWindow && this.renderTabs()}
                {!this.state.popoutWindow && this.renderRibbon()}
                <div className={styles.body + ' ' + (this.state.isDarkMode ? 'dark' : '')}>
                    {this.state.popoutWindow ? this.renderPopout() : this.renderMainPane()}
                </div>
            </ThemeProvider>
        );
    }

    componentDidMount() {
        this.themeMatch?.addEventListener('change', this.onThemeChange);
        this.resetEditor();
    }

    componentWillUnmount() {
        this.themeMatch?.removeEventListener('change', this.onThemeChange);
    }

    popout() {
        this.updateContentPlugin.update();

        const win = window.open(POPOUT_URL, POPOUT_TARGET, POPOUT_FEATURES);
        win.document.write(trustedHTMLHandler(POPOUT_HTML));
        win.addEventListener('beforeunload', () => {
            this.updateContentPlugin.update();

            unregisterWindowForCss(win);
            this.setState({ popoutWindow: null });
        });

        registerWindowForCss(win);

        this.popoutRoot = win.document.getElementById(PopoutRoot);
        this.setState({
            popoutWindow: win,
        });
    }

    resetEditorPlugin(pluginState: OptionState) {
        this.updateContentPlugin.update();
        this.setState({
            initState: pluginState,
        });
        this.resetEditor();
    }

    setScale(scale: number): void {
        this.setState({
            scale: scale,
        });
    }

    getTableBorder(): Border {
        return this.state.tableBorderFormat;
    }

    setTableBorderColor(color: string): void {
        this.setState({
            tableBorderFormat: { ...this.getTableBorder(), color },
        });
    }

    setTableBorderWidth(width: string): void {
        this.setState({
            tableBorderFormat: { ...this.getTableBorder(), width },
        });
    }

    setTableBorderStyle(style: string): void {
        this.setState({
            tableBorderFormat: { ...this.getTableBorder(), style },
        });
    }

    toggleDarkMode(): void {
        this.setState({
            isDarkMode: !this.state.isDarkMode,
        });
    }

    changeRibbon(id: tabNames): void {
        this.setState({
            activeTab: id,
        });
    }

    setPreset(preset: ContentModelDocument) {
        this.model = preset;
    }

    setPageDirection(isRtl: boolean): void {
        this.setState({ isRtl: isRtl });
        [window, this.state.popoutWindow].forEach(win => {
            if (win) {
                win.document.body.dir = isRtl ? 'rtl' : 'ltr';
            }
        });
    }

    private renderTitleBar() {
        return <TitleBar className={styles.noGrow} />;
    }

    private renderTabs() {
        const tabs = getTabs();
        const topRightButtons: RibbonButton<any>[] = [
            undoButton,
            redoButton,
            zoomButton,
            darkModeButton,
            exportContentButton,
        ];
        this.state.popoutWindow ? null : topRightButtons.push(popoutButton);

        return (
            <div
                style={{ display: 'inline-flex', justifyContent: 'space-between', height: '30px' }}>
                <Ribbon
                    buttons={tabs}
                    plugin={this.ribbonPlugin}
                    dir={this.state.isRtl ? 'rtl' : 'ltr'}></Ribbon>
                <Ribbon buttons={topRightButtons} plugin={this.ribbonPlugin}></Ribbon>
            </div>
        );
    }
    private renderRibbon() {
        return (
            <Ribbon
                buttons={getButtons(
                    this.state.activeTab,
                    this.formatPainterPlugin,
                    this.imageEditPlugin
                )}
                plugin={this.ribbonPlugin}
                dir={this.state.isRtl ? 'rtl' : 'ltr'}
            />
        );
    }

    private renderSidePane(fullWidth: boolean) {
        return (
            <SidePane
                ref={this.sidePane}
                plugins={this.getSidePanePlugins()}
                className={`main-pane ${styles.sidePane} ${
                    fullWidth ? styles.sidePaneFullWidth : ''
                }`}
            />
        );
    }

    private resetEditor() {
        this.setState({
            editorCreator: (div: HTMLDivElement, options: EditorOptions) => {
                return new Editor(div, options);
            },
        });
    }

    private renderEditor() {
        // Set preset if found
        const search = new URLSearchParams(document.location.search);
        const hasPreset = search.get('preset');
        if (hasPreset) {
            this.setPreset(getPresetModelById(hasPreset));
        }

        const editorStyles = {
            transform: `scale(${this.state.scale})`,
            transformOrigin: this.state.isRtl ? 'right top' : 'left top',
            height: `calc(${100 / this.state.scale}%)`,
            width: `calc(${100 / this.state.scale}%)`,
        };
        const plugins: EditorPlugin[] = [
            this.ribbonPlugin,
            this.formatPainterPlugin,
            this.samplePickerPlugin,
            ...this.getToggleablePlugins(),
            this.contentModelPanePlugin.getInnerRibbonPlugin(),
            this.updateContentPlugin,
        ];

        if (this.state.showSidePane || this.state.popoutWindow) {
            plugins.push(...this.getSidePanePlugins());
        }

        this.updateContentPlugin.update();

        return (
            <div className={styles.editorContainer} id="EditorContainer">
                <div style={editorStyles}>
                    {this.state.editorCreator && (
                        <Rooster
                            id={MainPane.editorDivId}
                            className={styles.editor}
                            plugins={plugins}
                            defaultSegmentFormat={this.state.initState.defaultFormat}
                            inDarkMode={this.state.isDarkMode}
                            getDarkColor={getDarkColor}
                            snapshots={this.snapshotPlugin.getSnapshots()}
                            trustedHTMLHandler={trustedHTMLHandler}
                            initialModel={this.model}
                            editorCreator={this.state.editorCreator}
                            dir={this.state.isRtl ? 'rtl' : 'ltr'}
                            knownColors={this.knownColors}
                            disableCache={this.state.initState.disableCache}
                            announcerStringGetter={getAnnouncingString}
                            experimentalFeatures={Array.from(
                                this.state.initState.experimentalFeatures
                            )}
                            defaultDomToModelOptions={defaultDomToModelOption}
                        />
                    )}
                </div>
            </div>
        );
    }

    private renderMainPane() {
        return (
            <>
                {this.renderEditor()}
                {this.state.showSidePane ? (
                    <>
                        <div className={styles.resizer} onMouseDown={this.onMouseDown} />
                        {this.renderSidePane(false /*fullWidth*/)}
                        {this.renderSidePaneButton()}
                    </>
                ) : (
                    this.renderSidePaneButton()
                )}
            </>
        );
    }

    private renderSidePaneButton() {
        return (
            <button
                className={`side-pane-toggle ${this.state.showSidePane ? 'open' : 'close'} ${
                    styles.showSidePane
                }`}
                onClick={this.state.showSidePane ? this.onHideSidePane : this.onShowSidePane}>
                <div>{this.state.showSidePane ? 'Hide side pane' : 'Show side pane'}</div>
            </button>
        );
    }

    private renderPopout() {
        return (
            <>
                {this.renderSidePane(true /*fullWidth*/)}
                {ReactDOM.createPortal(
                    <WindowProvider window={this.state.popoutWindow}>
                        <ThemeProvider applyTo="body" theme={getTheme(this.state.isDarkMode)}>
                            <div className={styles.mainPane}>
                                {this.renderTabs()}
                                {this.renderRibbon()}
                                <div className={styles.body}>{this.renderEditor()}</div>
                            </div>
                        </ThemeProvider>
                    </WindowProvider>,
                    this.popoutRoot
                )}
            </>
        );
    }

    private onMouseDown = (e: React.MouseEvent<EventTarget>) => {
        document.addEventListener('mousemove', this.onMouseMove, true);
        document.addEventListener('mouseup', this.onMouseUp, true);
        document.body.style.userSelect = 'none';
        this.mouseX = e.pageX;
    };

    private onMouseMove = (e: MouseEvent) => {
        this.sidePane.current.changeWidth(this.mouseX - e.pageX);
        this.mouseX = e.pageX;
    };

    private onMouseUp = (e: MouseEvent) => {
        document.removeEventListener('mousemove', this.onMouseMove, true);
        document.removeEventListener('mouseup', this.onMouseUp, true);
        document.body.style.userSelect = '';
    };

    private onUpdate = (model: ContentModelDocument) => {
        this.model = model;
    };

    private onShowSidePane = () => {
        this.setState({
            showSidePane: true,
        });
        this.resetEditor();
    };

    private onHideSidePane = () => {
        this.setState({
            showSidePane: false,
        });
        this.resetEditor();
        window.location.hash = '';
    };

    private onThemeChange = () => {
        this.setState({
            isDarkMode: this.themeMatch?.matches || false,
        });
    };

    private getSidePanePlugins(): SidePanePlugin[] {
        return [
            this.formatStatePlugin,
            this.editorOptionPlugin,
            this.eventViewPlugin,
            this.apiPlaygroundPlugin,
            this.snapshotPlugin,
            this.contentModelPanePlugin,
            this.presetPlugin,
            this.markdownPanePlugin,
        ];
    }

    private getToggleablePlugins(): EditorPlugin[] {
        const {
            pluginList,
            allowExcelNoBorderTable,
            listMenu,
            tableMenu,
            imageMenu,
            watermarkText,
            markdownOptions,
            autoFormatOptions,
            linkTitle,
            customReplacements,
            editPluginOptions,
        } = this.state.initState;
        return [
            pluginList.autoFormat && new AutoFormatPlugin(autoFormatOptions),
            pluginList.edit && new EditPlugin(editPluginOptions),
            pluginList.paste && new PastePlugin(allowExcelNoBorderTable),
            pluginList.shortcut && new ShortcutPlugin(),
            pluginList.tableEdit && new TableEditPlugin(),
            pluginList.watermark && new WatermarkPlugin(watermarkText),
            pluginList.markdown && new MarkdownPlugin(markdownOptions),
            pluginList.imageEditPlugin && this.imageEditPlugin,
            pluginList.emoji && createEmojiPlugin(),
            pluginList.pasteOption && createPasteOptionPlugin(),
            pluginList.sampleEntity && new SampleEntityPlugin(),
            pluginList.contextMenu && createContextMenuPlugin(),
            pluginList.contextMenu && listMenu && createListEditMenuProvider(),
            pluginList.contextMenu && tableMenu && createTableEditMenuProvider(),
            pluginList.contextMenu &&
                imageMenu &&
                createImageEditMenuProvider(this.imageEditPlugin),
            pluginList.hyperlink &&
                new HyperlinkPlugin(
                    linkTitle?.indexOf(UrlPlaceholder) >= 0
                        ? url => linkTitle.replace(UrlPlaceholder, url)
                        : linkTitle
                ),
            pluginList.customReplace && new CustomReplacePlugin(customReplacements),
<<<<<<< HEAD
            pluginList.hintText && new HintTextPlugin(),
=======
            pluginList.hiddenProperty &&
                new HiddenPropertyPlugin({
                    undeletableLinkChecker: undeletableLinkChecker,
                }),
>>>>>>> 1aae9eaa
        ].filter(x => !!x);
    }
}

const AnnounceStringMap: Record<KnownAnnounceStrings, string> = {
    announceListItemBullet: 'Auto corrected Bullet',
    announceListItemNumbering: 'Auto corrected {0}',
    announceOnFocusLastCell: 'Warning, pressing tab here adds an extra row.',
};

function getAnnouncingString(key: KnownAnnounceStrings) {
    return AnnounceStringMap[key];
}

export function mount(parent: HTMLElement) {
    ReactDOM.render(<MainPane />, parent);
}<|MERGE_RESOLUTION|>--- conflicted
+++ resolved
@@ -60,11 +60,8 @@
     AutoFormatPlugin,
     CustomReplacePlugin,
     EditPlugin,
-<<<<<<< HEAD
     HintTextPlugin,
-=======
     HiddenPropertyPlugin,
->>>>>>> 1aae9eaa
     HyperlinkPlugin,
     ImageEditPlugin,
     MarkdownPlugin,
@@ -535,14 +532,11 @@
                         : linkTitle
                 ),
             pluginList.customReplace && new CustomReplacePlugin(customReplacements),
-<<<<<<< HEAD
             pluginList.hintText && new HintTextPlugin(),
-=======
             pluginList.hiddenProperty &&
                 new HiddenPropertyPlugin({
                     undeletableLinkChecker: undeletableLinkChecker,
                 }),
->>>>>>> 1aae9eaa
         ].filter(x => !!x);
     }
 }

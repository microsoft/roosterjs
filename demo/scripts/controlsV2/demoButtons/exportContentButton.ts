import * as DOMPurify from 'dompurify';
import { exportContent } from 'roosterjs-content-model-core';
import { ModelToTextCallbacks } from 'roosterjs-content-model-types';
import type { RibbonButton } from 'roosterjs-react';

/**
 * Key of localized strings of Zoom button
 */
export type ExportButtonStringKey =
    | 'buttonNameExport'
    | 'menuNameExportHTML'
    | 'menuNameExportHTMLFast'
    | 'menuNameExportText';

const callbacks: ModelToTextCallbacks = {
    onImage: () => '[Image]',
};

/**
 * "Export content" button on the format ribbon
 */
export const exportContentButton: RibbonButton<ExportButtonStringKey> = {
    key: 'buttonNameExport',
    unlocalizedText: 'Export',
    iconName: 'Export',
    flipWhenRtl: true,
    dropDownMenu: {
        items: {
            menuNameExportHTML: 'as HTML',
            menuNameExportHTMLFast: 'as HTML (fast version)',
            menuNameExportText: 'as Plain Text',
        },
    },
    onClick: (editor, key) => {
        const win = editor.getDocument().defaultView.open();
        let html = '';

        if (key == 'menuNameExportHTML') {
            html =
                '<html><head><style>p{margin-top:0;margin-bottom:0;}</style></head><body>' +
                exportContent(editor, 'HTML', {
                    defaultContentModelFormatOverride: {
                        p: {
                            marginTop: '0',
                            marginBottom: '0',
                        },
                    },
                }) +
                '</body></html>';
<<<<<<< HEAD
=======
        } else if (key == 'menuNameExportHTMLFast') {
            html = exportContent(editor, 'HTMLFast');
>>>>>>> f7cf9312
        } else if (key == 'menuNameExportText') {
            html = `<pre>${exportContent(editor, 'PlainText', callbacks)}</pre>`;
        }

        win.document.write(
            (DOMPurify.sanitize(html, {
                ADD_TAGS: ['head', 'meta', 'iframe'],
                ADD_ATTR: ['name', 'content'],
                WHOLE_DOCUMENT: true,
                ALLOW_UNKNOWN_PROTOCOLS: true,
                RETURN_TRUSTED_TYPE: true,
            }) as any) as string
        );
    },
    commandBarProperties: {
        buttonStyles: {
            icon: { paddingBottom: '10px' },
        },
    },
};<|MERGE_RESOLUTION|>--- conflicted
+++ resolved
@@ -47,11 +47,8 @@
                     },
                 }) +
                 '</body></html>';
-<<<<<<< HEAD
-=======
         } else if (key == 'menuNameExportHTMLFast') {
             html = exportContent(editor, 'HTMLFast');
->>>>>>> f7cf9312
         } else if (key == 'menuNameExportText') {
             html = `<pre>${exportContent(editor, 'PlainText', callbacks)}</pre>`;
         }

--- conflicted
+++ resolved
@@ -25,10 +25,7 @@
 }, {});
 
 const path = require('path');
-<<<<<<< HEAD
-=======
 const rootPath = __dirname;
->>>>>>> 9807ed1f
 
 module.exports = function (config) {
     const plugins = [
@@ -59,9 +56,6 @@
                   test: /lib(\\|\/).*\.ts$/,
                   use: [
                       { loader: '@jsdevtools/coverage-istanbul-loader' },
-<<<<<<< HEAD
-                      { loader: 'ts-loader' },
-=======
                       {
                           loader: 'ts-loader',
                           options: {
@@ -71,20 +65,13 @@
                               },
                           },
                       },
->>>>>>> 9807ed1f
                   ],
               },
               {
                   test: /test(\\|\/).*\.ts$/,
                   loader: 'ts-loader',
                   options: {
-<<<<<<< HEAD
-                      compilerOptions: {
-                          strict: false,
-                      },
-=======
                       compilerOptions: { rootDir: rootPath, strict: false, declaration: false },
->>>>>>> 9807ed1f
                   },
               },
           ]
@@ -93,13 +80,7 @@
                   test: /\.ts$/,
                   loader: 'ts-loader',
                   options: {
-<<<<<<< HEAD
-                      compilerOptions: {
-                          strict: false,
-                      },
-=======
                       compilerOptions: { rootDir: rootPath, strict: false, declaration: false },
->>>>>>> 9807ed1f
                   },
               },
           ];

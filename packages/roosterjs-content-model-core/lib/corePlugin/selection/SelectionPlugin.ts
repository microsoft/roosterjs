--- conflicted
+++ resolved
@@ -316,15 +316,12 @@
         this.detachMouseEvent();
     };
 
-<<<<<<< HEAD
-=======
     private onPointerDown = (e: PointerEvent) => {
-        if (e.pointerType === 'touch' || e.pointerType === 'pen') {
+        if (e.pointerType == 'touch' || e.pointerType == 'pen') {
             this.pointerEvent = e;
         }
     };
 
->>>>>>> 71a1cdea
     private onKeyDown(editor: IEditor, rawEvent: KeyboardEvent) {
         const key = rawEvent.key;
         const selection = editor.getDOMSelection();

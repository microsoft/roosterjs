import { findCoordinate } from './findCoordinate';
import { findTableCellElement } from '../../coreApi/setDOMSelection/findTableCellElement';
import { isSingleImageInSelection } from './isSingleImageInSelection';
import { normalizePos } from './normalizePos';
import {
    isCharacterValue,
    isElementOfType,
    isModifierKey,
    isNodeOfType,
    parseTableCells,
    toArray,
} from 'roosterjs-content-model-dom';
import type {
    DOMSelection,
    IEditor,
    PluginEvent,
    PluginWithState,
    SelectionPluginState,
    EditorOptions,
    DOMHelper,
    MouseUpEvent,
    ParsedTable,
    TableSelectionInfo,
    TableCellCoordinate,
    RangeSelection,
} from 'roosterjs-content-model-types';

const MouseLeftButton = 0;
const MouseMiddleButton = 1;
const MouseRightButton = 2;
const Up = 'ArrowUp';
const Down = 'ArrowDown';
const Left = 'ArrowLeft';
const Right = 'ArrowRight';
const Tab = 'Tab';

/**
 * @internal
 */
export const DEFAULT_SELECTION_BORDER_COLOR = '#DB626C';
/**
 * @internal
 */
export const DEFAULT_TABLE_CELL_SELECTION_BACKGROUND_COLOR = '#C6C6C6';

class SelectionPlugin implements PluginWithState<SelectionPluginState> {
    private editor: IEditor | null = null;
    private state: SelectionPluginState;
    private disposer: (() => void) | null = null;
    private isSafari = false;
    private isMac = false;
    private scrollTopCache: number = 0;

    constructor(options: EditorOptions) {
        this.state = {
            selection: null,
            tableSelection: null,
            imageSelectionBorderColor:
                options.imageSelectionBorderColor ?? DEFAULT_SELECTION_BORDER_COLOR,
            imageSelectionBorderColorDark: options.imageSelectionBorderColor
                ? undefined
                : DEFAULT_SELECTION_BORDER_COLOR,
            tableCellSelectionBackgroundColor:
                options.tableCellSelectionBackgroundColor ??
                DEFAULT_TABLE_CELL_SELECTION_BACKGROUND_COLOR,
            tableCellSelectionBackgroundColorDark: options.tableCellSelectionBackgroundColor
                ? undefined
                : DEFAULT_TABLE_CELL_SELECTION_BACKGROUND_COLOR,
        };
    }

    getName() {
        return 'Selection';
    }

    initialize(editor: IEditor) {
        this.editor = editor;

        if (!this.state.imageSelectionBorderColorDark && this.state.imageSelectionBorderColor) {
            this.state.imageSelectionBorderColorDark = editor
                .getColorManager()
                .getDarkColor(this.state.imageSelectionBorderColor, undefined, 'border');
        }

        if (
            !this.state.tableCellSelectionBackgroundColorDark &&
            this.state.tableCellSelectionBackgroundColor
        ) {
            this.state.tableCellSelectionBackgroundColorDark = editor
                .getColorManager()
                .getDarkColor(
                    this.state.tableCellSelectionBackgroundColor,
                    undefined,
                    'background'
                );
        }

        const env = this.editor.getEnvironment();
        const document = this.editor.getDocument();

        this.isSafari = !!env.isSafari;
        this.isMac = !!env.isMac;
        document.addEventListener('selectionchange', this.onSelectionChange);
        if (this.isSafari) {
            this.disposer = this.editor.attachDomEvent({
                focus: { beforeDispatch: this.onFocus },
                drop: { beforeDispatch: this.onDrop },
            });
        } else {
            this.disposer = this.editor.attachDomEvent({
                focus: { beforeDispatch: this.onFocus },
                blur: { beforeDispatch: this.onBlur },
                drop: { beforeDispatch: this.onDrop },
            });
        }
    }

    dispose() {
        this.editor?.getDocument().removeEventListener('selectionchange', this.onSelectionChange);

        if (this.disposer) {
            this.disposer();
            this.disposer = null;
        }

        this.detachMouseEvent();
        this.editor = null;
    }

    getState(): SelectionPluginState {
        return this.state;
    }

    onPluginEvent(event: PluginEvent) {
        if (!this.editor) {
            return;
        }

        switch (event.eventType) {
            case 'mouseDown':
                this.onMouseDown(this.editor, event.rawEvent);
                break;

            case 'mouseUp':
                this.onMouseUp(event);
                break;

            case 'keyDown':
                this.onKeyDown(this.editor, event.rawEvent);
                break;

            case 'contentChanged':
                this.state.tableSelection = null;
                break;

            case 'scroll':
                if (!this.editor.hasFocus()) {
                    this.scrollTopCache = event.scrollContainer.scrollTop;
                }
                break;
        }
    }

    private onMouseDown(editor: IEditor, rawEvent: MouseEvent) {
        const selection = editor.getDOMSelection();
        let image: HTMLImageElement | null;

        // Image selection
        if (
            rawEvent.button === MouseRightButton &&
            (image =
                this.getClickingImage(rawEvent) ??
                this.getContainedTargetImage(rawEvent, selection)) &&
            image.isContentEditable
        ) {
            this.selectImageWithRange(image, rawEvent);
            return;
        } else if (selection?.type == 'image' && selection.image !== rawEvent.target) {
            this.selectBeforeOrAfterElement(editor, selection.image);
            return;
        }

        // Table selection
        if (selection?.type == 'table' && rawEvent.button == MouseLeftButton) {
            this.setDOMSelection(null /*domSelection*/, null /*tableSelection*/);
        }

        let tableSelection: TableSelectionInfo | null;
        const target = rawEvent.target as Node;

        if (
            target &&
            rawEvent.button == MouseLeftButton &&
            (tableSelection = this.parseTableSelection(target, target, editor.getDOMHelper()))
        ) {
            this.state.tableSelection = tableSelection;

            if (rawEvent.detail >= 3) {
                const lastCo = findCoordinate(
                    tableSelection.parsedTable,
                    rawEvent.target as Node,
                    editor.getDOMHelper()
                );

                if (lastCo) {
                    // Triple click, select the current cell
                    tableSelection.lastCo = lastCo;
                    this.updateTableSelection(lastCo);
                    rawEvent.preventDefault();
                }
            }

            this.state.mouseDisposer = editor.attachDomEvent({
                mousemove: {
                    beforeDispatch: this.onMouseMove,
                },
            });
        }
    }

    private onMouseMove = (event: Event) => {
        if (this.editor && this.state.tableSelection) {
            const hasTableSelection = !!this.state.tableSelection.lastCo;
            const currentNode = event.target as Node;
            const domHelper = this.editor.getDOMHelper();

            const range = this.editor.getDocument().createRange();
            const startNode = this.state.tableSelection.startNode;
            const isReverted =
                currentNode.compareDocumentPosition(startNode) == Node.DOCUMENT_POSITION_FOLLOWING;

            if (isReverted) {
                range.setStart(currentNode, 0);
                range.setEnd(
                    startNode,
                    isNodeOfType(startNode, 'TEXT_NODE')
                        ? startNode.nodeValue?.length ?? 0
                        : startNode.childNodes.length
                );
            } else {
                range.setStart(startNode, 0);
                range.setEnd(currentNode, 0);
            }

            // Use common container of the range to search a common table that covers both start and end node
            const tableStart = range.commonAncestorContainer;
            const newTableSelection = this.parseTableSelection(tableStart, startNode, domHelper);

            if (newTableSelection) {
                const lastCo = findCoordinate(
                    newTableSelection.parsedTable,
                    currentNode,
                    domHelper
                );

                if (newTableSelection.table != this.state.tableSelection.table) {
                    // Move mouse into another table (nest table scenario)
                    this.state.tableSelection = newTableSelection;
                    this.state.tableSelection.lastCo = lastCo ?? undefined;
                }

                const updated = lastCo && this.updateTableSelection(lastCo);

                if (hasTableSelection || updated) {
                    event.preventDefault();
                }
            } else if (this.editor.getDOMSelection()?.type == 'table') {
                // Move mouse out of table
                this.setDOMSelection(
                    {
                        type: 'range',
                        range,
                        isReverted,
                    },
                    this.state.tableSelection
                );
            }
        }
    };

    private selectImageWithRange(image: HTMLImageElement, event: Event) {
        const range = image.ownerDocument.createRange();
        range.selectNode(image);

        const domSelection = this.editor?.getDOMSelection();
        if (domSelection?.type == 'image' && image == domSelection.image) {
            event.preventDefault();
        } else {
            this.setDOMSelection(
                {
                    type: 'range',
                    isReverted: false,
                    range,
                },
                null
            );
        }
    }

    private onMouseUp(event: MouseUpEvent) {
        let image: HTMLImageElement | null;

        if (
            (image = this.getClickingImage(event.rawEvent)) &&
            image.isContentEditable &&
            event.rawEvent.button != MouseMiddleButton &&
            (event.rawEvent.button ==
                MouseRightButton /* it's not possible to drag using right click */ ||
                event.isClicking)
        ) {
            this.selectImageWithRange(image, event.rawEvent);
        }

        this.detachMouseEvent();
    }

    private onDrop = () => {
        this.detachMouseEvent();
    };

    private onKeyDown(editor: IEditor, rawEvent: KeyboardEvent) {
        const key = rawEvent.key;
        const selection = editor.getDOMSelection();
        const win = editor.getDocument().defaultView;

        switch (selection?.type) {
            case 'image':
                if (!isModifierKey(rawEvent) && !rawEvent.shiftKey && selection.image.parentNode) {
                    if (key === 'Escape') {
                        this.selectBeforeOrAfterElement(editor, selection.image);
                        rawEvent.stopPropagation();
                    } else if (key !== 'Delete' && key !== 'Backspace') {
                        this.selectBeforeOrAfterElement(editor, selection.image);
                    }
                }
                break;

            case 'range':
                if (key == Up || key == Down || key == Left || key == Right || key == Tab) {
                    const start = selection.range.startContainer;
                    this.state.tableSelection = this.parseTableSelection(
                        start,
                        start,
                        editor.getDOMHelper()
                    );

<<<<<<< HEAD
                    const rangeKey = key == Tab ? this.getTabKey(rawEvent) : key;

                    if (this.state.tableSelection) {
                        win?.requestAnimationFrame(() => this.handleSelectionInTable(rangeKey));
=======
                    if (this.state.tableSelection && !rawEvent.defaultPrevented) {
                        if (key == Tab) {
                            this.handleSelectionInTable(this.getTabKey(rawEvent));
                            rawEvent.preventDefault();
                        } else {
                            win?.requestAnimationFrame(() => this.handleSelectionInTable(key));
                        }
>>>>>>> a0f32c69
                    }
                }
                break;

            case 'table':
                if (this.state.tableSelection?.lastCo) {
                    const { shiftKey, key } = rawEvent;

                    if (shiftKey && (key == Left || key == Right)) {
                        const isRtl =
                            win?.getComputedStyle(this.state.tableSelection.table).direction ==
                            'rtl';

                        this.updateTableSelectionFromKeyboard(
                            0,
                            (key == Left ? -1 : 1) * (isRtl ? -1 : 1)
                        );
                        rawEvent.preventDefault();
                    } else if (shiftKey && (key == Up || key == Down)) {
                        this.updateTableSelectionFromKeyboard(key == Up ? -1 : 1, 0);
                        rawEvent.preventDefault();
                    } else if (key != 'Shift' && !isCharacterValue(rawEvent)) {
                        if (key == Up || key == Down || key == Left || key == Right) {
                            this.setDOMSelection(null /*domSelection*/, this.state.tableSelection);
                            win?.requestAnimationFrame(() => this.handleSelectionInTable(key));
                        }
                    }
                }
                break;
        }
    }

    private getTabKey(rawEvent: KeyboardEvent) {
        return rawEvent.shiftKey ? 'TabLeft' : 'TabRight';
    }

    private handleSelectionInTable(
        key: 'ArrowUp' | 'ArrowDown' | 'ArrowLeft' | 'ArrowRight' | 'TabLeft' | 'TabRight'
    ) {
        if (!this.editor || !this.state.tableSelection) {
            return;
        }

        const selection = this.editor.getDOMSelection();
        const domHelper = this.editor.getDOMHelper();

        if (selection?.type == 'range') {
            const {
                range: { collapsed, startContainer, endContainer, commonAncestorContainer },
                isReverted,
            } = selection;
            const start = isReverted ? endContainer : startContainer;
            const end: Node | null = isReverted ? startContainer : endContainer;
            const tableSel = this.parseTableSelection(commonAncestorContainer, start, domHelper);

            if (!tableSel) {
                return;
            }

            let lastCo = findCoordinate(tableSel?.parsedTable, end, domHelper);
            const { parsedTable, firstCo: oldCo, table } = this.state.tableSelection;

            if (lastCo && tableSel.table == table) {
                if (lastCo.col != oldCo.col && (key == Up || key == Down)) {
                    const change = key == Up ? -1 : 1;
                    const originalTd = findTableCellElement(parsedTable, oldCo)?.cell;
                    let td: HTMLTableCellElement | null = null;

                    lastCo = { row: oldCo.row + change, col: oldCo.col };

                    while (lastCo.row >= 0 && lastCo.row < parsedTable.length) {
                        td = findTableCellElement(parsedTable, lastCo)?.cell || null;

                        if (td == originalTd) {
                            lastCo.row += change;
                        } else {
                            break;
                        }
                    }

                    if (collapsed && td) {
                        this.setRangeSelectionInTable(
                            td,
                            key == Up ? td.childNodes.length : 0,
                            this.editor
                        );
                    }
                } else if (key == 'TabLeft' || key == 'TabRight') {
                    const reverse = key == 'TabLeft';
                    for (
                        let step = reverse ? -1 : 1,
                            row = lastCo.row ?? 0,
                            col = (lastCo.col ?? 0) + step;
                        ;
                        col += step
                    ) {
                        if (col < 0 || col >= parsedTable[row].length) {
                            row += step;
                            if (row < 0) {
                                this.selectBeforeOrAfterElement(this.editor, tableSel.table);
                                break;
                            } else if (row >= parsedTable.length) {
                                this.selectBeforeOrAfterElement(
                                    this.editor,
                                    tableSel.table,
                                    true /*after*/
                                );
                                break;
                            }
                            col = reverse ? parsedTable[row].length - 1 : 0;
                        }
                        const cell = parsedTable[row][col];

                        if (typeof cell != 'string') {
                            this.setRangeSelectionInTable(cell, 0, this.editor);
                            lastCo.row = row;
                            lastCo.col = col;
                            break;
                        }
                    }
                } else {
                    this.state.tableSelection = null;
                }

                if (
                    collapsed &&
                    (lastCo.col != oldCo.col || lastCo.row != oldCo.row) &&
                    lastCo.row >= 0 &&
                    lastCo.row == parsedTable.length - 1 &&
                    lastCo.col == parsedTable[lastCo.row]?.length - 1
                ) {
                    this.editor?.announce({ defaultStrings: 'announceOnFocusLastCell' });
                }
            }

            if (!collapsed && lastCo) {
                this.state.tableSelection = tableSel;
                this.updateTableSelection(lastCo);
            }
        }
    }

    private setRangeSelectionInTable(cell: Node, nodeOffset: number, editor: IEditor) {
        // Get deepest editable position in the cell
        const { node, offset } = normalizePos(cell, nodeOffset);

        const range = editor.getDocument().createRange();
        range.setStart(node, offset);
        range.collapse(true /*toStart*/);

        this.setDOMSelection(
            {
                type: 'range',
                range,
                isReverted: false,
            },
            null /*tableSelection*/
        );
    }

    private updateTableSelectionFromKeyboard(rowChange: number, colChange: number) {
        if (this.state.tableSelection?.lastCo && this.editor) {
            const { lastCo, parsedTable } = this.state.tableSelection;
            const row = lastCo.row + rowChange;
            const col = lastCo.col + colChange;

            if (row >= 0 && row < parsedTable.length && col >= 0 && col < parsedTable[row].length) {
                this.updateTableSelection({ row, col });
            }
        }
    }

    private selectBeforeOrAfterElement(editor: IEditor, element: HTMLElement, after?: boolean) {
        const doc = editor.getDocument();
        const parent = element.parentNode;
        const index = parent && toArray(parent.childNodes).indexOf(element);

        if (parent && index !== null && index >= 0) {
            const range = doc.createRange();
            range.setStart(parent, index + (after ? 1 : 0));
            range.collapse();

            this.setDOMSelection(
                {
                    type: 'range',
                    range: range,
                    isReverted: false,
                },
                null /*tableSelection*/
            );
        }
    }

    private getClickingImage(event: UIEvent): HTMLImageElement | null {
        const target = event.target as Node;

        return isNodeOfType(target, 'ELEMENT_NODE') && isElementOfType(target, 'img')
            ? target
            : null;
    }

    // MacOS will not create a mouseUp event if contextMenu event is not prevent defaulted.
    // Make sure we capture image target even if image is wrapped
    private getContainedTargetImage = (
        event: MouseEvent,
        previousSelection: DOMSelection | null
    ): HTMLImageElement | null => {
        if (!this.isMac || !previousSelection || previousSelection.type !== 'image') {
            return null;
        }

        const target = event.target as Node;
        if (
            isNodeOfType(target, 'ELEMENT_NODE') &&
            isElementOfType(target, 'span') &&
            target.firstChild === previousSelection.image
        ) {
            return previousSelection.image;
        }
        return null;
    };

    private onFocus = () => {
        if (!this.state.skipReselectOnFocus && this.state.selection) {
            this.setDOMSelection(this.state.selection, this.state.tableSelection);
        }

        if (this.state.selection?.type == 'range' && !this.isSafari) {
            // Editor is focused, now we can get live selection. So no need to keep a selection if the selection type is range.
            this.state.selection = null;
        }

        if (this.scrollTopCache && this.editor) {
            const sc = this.editor.getScrollContainer();
            sc.scrollTop = this.scrollTopCache;
            this.scrollTopCache = 0;
        }
    };

    private onBlur = () => {
        if (this.editor) {
            if (!this.state.selection) {
                this.state.selection = this.editor.getDOMSelection();
            }
            const sc = this.editor.getScrollContainer();
            this.scrollTopCache = sc.scrollTop;
        }
    };

    private onSelectionChange = () => {
        if (this.editor?.hasFocus() && !this.editor.isInShadowEdit()) {
            const newSelection = this.editor.getDOMSelection();

            //If am image selection changed to a wider range due a keyboard event, we should update the selection
            const selection = this.editor.getDocument().getSelection();

            if (newSelection?.type == 'image' && selection) {
                if (selection && !isSingleImageInSelection(selection)) {
                    const range = selection.getRangeAt(0);
                    this.editor.setDOMSelection({
                        type: 'range',
                        range,
                        isReverted:
                            selection.focusNode != range.endContainer ||
                            selection.focusOffset != range.endOffset,
                    });
                }
            }

            // Safari has problem to handle onBlur event. When blur, we cannot get the original selection from editor.
            // So we always save a selection whenever editor has focus. Then after blur, we can still use this cached selection.
            if (newSelection?.type == 'range') {
                if (this.isSafari) {
                    this.state.selection = newSelection;
                }
                this.trySelectSingleImage(newSelection);
            }
        }
    };

    private parseTableSelection(
        tableStart: Node,
        tdStart: Node,
        domHelper: DOMHelper
    ): TableSelectionInfo | null {
        let table: HTMLTableElement | null;
        let parsedTable: ParsedTable | null;
        let firstCo: TableCellCoordinate | null;

        if (
            (table = domHelper.findClosestElementAncestor(tableStart, 'table')) &&
            table.isContentEditable &&
            (parsedTable = parseTableCells(table)) &&
            (firstCo = findCoordinate(parsedTable, tdStart, domHelper))
        ) {
            return { table, parsedTable, firstCo, startNode: tdStart };
        } else {
            return null;
        }
    }

    private updateTableSelection(lastCo: TableCellCoordinate) {
        if (this.state.tableSelection && this.editor) {
            const {
                table,
                firstCo,
                parsedTable,
                startNode,
                lastCo: oldCo,
            } = this.state.tableSelection;

            if (oldCo || firstCo.row != lastCo.row || firstCo.col != lastCo.col) {
                this.state.tableSelection.lastCo = lastCo;

                this.setDOMSelection(
                    {
                        type: 'table',
                        table,
                        firstRow: firstCo.row,
                        firstColumn: firstCo.col,
                        lastRow: lastCo.row,
                        lastColumn: lastCo.col,
                    },
                    { table, firstCo, lastCo, parsedTable, startNode }
                );

                return true;
            }
        }

        return false;
    }

    private setDOMSelection(
        selection: DOMSelection | null,
        tableSelection: TableSelectionInfo | null
    ) {
        this.editor?.setDOMSelection(selection);
        this.state.tableSelection = tableSelection;
    }

    private detachMouseEvent() {
        if (this.state.mouseDisposer) {
            this.state.mouseDisposer();
            this.state.mouseDisposer = undefined;
        }
    }

    private trySelectSingleImage(selection: RangeSelection) {
        if (!selection.range.collapsed) {
            const image = isSingleImageInSelection(selection.range);
            if (image) {
                this.setDOMSelection(
                    {
                        type: 'image',
                        image: image,
                    },
                    null /*tableSelection*/
                );
            }
        }
    }
}

/**
 * @internal
 * Create a new instance of SelectionPlugin.
 * @param option The editor option
 */
export function createSelectionPlugin(
    options: EditorOptions
): PluginWithState<SelectionPluginState> {
    return new SelectionPlugin(options);
}<|MERGE_RESOLUTION|>--- conflicted
+++ resolved
@@ -344,12 +344,6 @@
                         editor.getDOMHelper()
                     );
 
-<<<<<<< HEAD
-                    const rangeKey = key == Tab ? this.getTabKey(rawEvent) : key;
-
-                    if (this.state.tableSelection) {
-                        win?.requestAnimationFrame(() => this.handleSelectionInTable(rangeKey));
-=======
                     if (this.state.tableSelection && !rawEvent.defaultPrevented) {
                         if (key == Tab) {
                             this.handleSelectionInTable(this.getTabKey(rawEvent));
@@ -357,7 +351,6 @@
                         } else {
                             win?.requestAnimationFrame(() => this.handleSelectionInTable(key));
                         }
->>>>>>> a0f32c69
                     }
                 }
                 break;

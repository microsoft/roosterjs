--- conflicted
+++ resolved
@@ -422,16 +422,41 @@
                             col = reverse ? parsedTable[row].length - 1 : 0;
                         }
                         const cell = parsedTable[row][col];
-<<<<<<< HEAD
-                        if (typeof cell != 'string') {
-                            this.setRangeSelectionInTable(cell, 0, this.editor);
-=======
 
                         if (typeof cell != 'string') {
                             this.setRangeSelectionInTable(cell, 0, this.editor);
                             lastCo.row = row;
                             lastCo.col = col;
->>>>>>> b69795f0
+                            break;
+                        }
+                    }
+                } else if (key == 'TabLeft' || key == 'TabRight') {
+                    const reverse = key == 'TabLeft';
+                    for (
+                        let step = reverse ? -1 : 1,
+                            row = lastCo.row ?? 0,
+                            col = (lastCo.col ?? 0) + step;
+                        ;
+                        col += step
+                    ) {
+                        if (col < 0 || col >= parsedTable[row].length) {
+                            row += step;
+                            if (row < 0) {
+                                this.selectBeforeOrAfterElement(this.editor, tableSel.table);
+                                break;
+                            } else if (row >= parsedTable.length) {
+                                this.selectBeforeOrAfterElement(
+                                    this.editor,
+                                    tableSel.table,
+                                    true /*after*/
+                                );
+                                break;
+                            }
+                            col = reverse ? parsedTable[row].length - 1 : 0;
+                        }
+                        const cell = parsedTable[row][col];
+                        if (typeof cell != 'string') {
+                            this.setRangeSelectionInTable(cell, 0, this.editor);
                             break;
                         }
                     }

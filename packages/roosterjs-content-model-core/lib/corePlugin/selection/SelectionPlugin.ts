--- conflicted
+++ resolved
@@ -1,10 +1,5 @@
-<<<<<<< HEAD
-import { isCharacterValue, isModifierKey } from '../../publicApi/domUtils/eventUtils';
-import { isElementOfType, isNodeOfType, toArray } from 'roosterjs-content-model-dom';
-=======
 import { findCoordinate } from './findCoordinate';
 import { findTableCellElement } from '../../coreApi/setDOMSelection/findTableCellElement';
->>>>>>> ef0a216e
 import { normalizePos } from './normalizePos';
 import {
     isCharacterValue,

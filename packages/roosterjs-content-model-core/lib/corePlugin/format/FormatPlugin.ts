import { applyDefaultFormat } from './applyDefaultFormat';
import { applyPendingFormat } from './applyPendingFormat';
import {
    getObjectKeys,
    isBlockElement,
    isCharacterValue,
    isCursorMovingKey,
    isNodeOfType,
<<<<<<< HEAD
=======
    normalizeFontFamily,
>>>>>>> 2272af03
    normalizeSegmentFormat,
} from 'roosterjs-content-model-dom';
import type {
    BackgroundColorFormat,
    FontFamilyFormat,
    FontSizeFormat,
    FormatPluginState,
    IEditor,
    PluginEvent,
    PluginWithState,
    EditorOptions,
    TextColorFormat,
} from 'roosterjs-content-model-types';

// During IME input, KeyDown event will have "Process" as key
const ProcessKey = 'Process';
// For some Android IME, KeyDown event will have "Unidentified" as key
const UnidentifiedKey = 'Unidentified';
const DefaultStyleKeyMap: Record<
    keyof (FontFamilyFormat & FontSizeFormat & TextColorFormat & BackgroundColorFormat),
    keyof CSSStyleDeclaration
> = {
    backgroundColor: 'backgroundColor',
    textColor: 'color',
    fontFamily: 'fontFamily',
    fontSize: 'fontSize',
};

/**
 * FormatPlugin plugins helps editor to do formatting on top of content model.
 * This includes:
 * 1. Handle pending format changes when selection is collapsed
 */
class FormatPlugin implements PluginWithState<FormatPluginState> {
    private editor: IEditor | null = null;
    private defaultFormatKeys: Set<keyof CSSStyleDeclaration>;
    private state: FormatPluginState;
    private lastCheckedNode: Node | null = null;

    /**
     * Construct a new instance of FormatPlugin class
     * @param option The editor option
     */
    constructor(option: EditorOptions) {
        this.state = {
            defaultFormat: { ...option.defaultSegmentFormat },
            pendingFormat: null,
        };

        const defaultFormat = this.state.defaultFormat;

        if (defaultFormat.fontFamily) {
            defaultFormat.fontFamily = normalizeFontFamily(defaultFormat.fontFamily);
        }

        this.defaultFormatKeys = new Set<keyof CSSStyleDeclaration>();

        getObjectKeys(DefaultStyleKeyMap).forEach(key => {
            if (this.state.defaultFormat[key]) {
                this.defaultFormatKeys.add(DefaultStyleKeyMap[key]);
            }
        });
    }

    /**
     * Get name of this plugin
     */
    getName() {
        return 'Format';
    }

    /**
     * The first method that editor will call to a plugin when editor is initializing.
     * It will pass in the editor instance, plugin should take this chance to save the
     * editor reference so that it can call to any editor method or format API later.
     * @param editor The editor object
     */
    initialize(editor: IEditor) {
        this.editor = editor;

        this.state.defaultFormat = normalizeSegmentFormat(
            this.state.defaultFormat,
            editor.getEnvironment()
        );
    }

    /**
     * The last method that editor will call to a plugin before it is disposed.
     * Plugin can take this chance to clear the reference to editor. After this method is
     * called, plugin should not call to any editor method since it will result in error.
     */
    dispose() {
        this.editor = null;
    }

    /**
     * Get plugin state object
     */
    getState(): FormatPluginState {
        return this.state;
    }

    /**
     * Core method for a plugin. Once an event happens in editor, editor will call this
     * method of each plugin to handle the event as long as the event is not handled
     * exclusively by another plugin.
     * @param event The event to handle:
     */
    onPluginEvent(event: PluginEvent) {
        if (!this.editor) {
            return;
        }

        switch (event.eventType) {
            case 'input':
                this.checkAndApplyPendingFormat(event.rawEvent.data);

                break;

            case 'compositionEnd':
                this.checkAndApplyPendingFormat(event.rawEvent.data);
                break;

            case 'keyDown':
                const isAndroidIME =
                    this.editor.getEnvironment().isAndroid && event.rawEvent.key == UnidentifiedKey;
                if (isCursorMovingKey(event.rawEvent)) {
                    this.clearPendingFormat();
                    this.lastCheckedNode = null;
                } else if (
                    this.defaultFormatKeys.size > 0 &&
                    (isAndroidIME ||
                        isCharacterValue(event.rawEvent) ||
                        event.rawEvent.key == ProcessKey) &&
                    this.shouldApplyDefaultFormat(this.editor)
                ) {
                    applyDefaultFormat(this.editor, this.state.defaultFormat);
                }

                break;

            case 'mouseUp':
            case 'contentChanged':
                this.lastCheckedNode = null;

                if (!this.canApplyPendingFormat()) {
                    this.clearPendingFormat();
                }
                break;
        }
    }

    private checkAndApplyPendingFormat(data: string | null) {
        if (this.editor && data && this.state.pendingFormat) {
            applyPendingFormat(
                this.editor,
                data,
                this.state.pendingFormat.format,
                this.state.pendingFormat.paragraphFormat
            );
            this.clearPendingFormat();
        }
    }

    private clearPendingFormat() {
        this.state.pendingFormat = null;
    }

    /**
     * @internal
     * Check if this editor can apply pending format
     * @param editor The editor to get format from
     */
    private canApplyPendingFormat(): boolean {
        let result = false;

        if (this.state.pendingFormat && this.editor) {
            const selection = this.editor.getDOMSelection();
            const range =
                selection?.type == 'range' && selection.range.collapsed ? selection.range : null;
            const { node, offset } = this.state.pendingFormat.insertPoint;

            if (range && range.startContainer == node && range.startOffset == offset) {
                result = true;
            }
        }

        return result;
    }

    private shouldApplyDefaultFormat(editor: IEditor): boolean {
        const selection = editor.getDOMSelection();
        const range = selection?.type == 'range' ? selection.range : null;
        const posContainer = range?.startContainer ?? null;

        if (posContainer && posContainer != this.lastCheckedNode) {
            // Cache last checked parent node so no need to check it again if user is keep typing under the same node
            this.lastCheckedNode = posContainer;

            const domHelper = editor.getDOMHelper();
            let element: HTMLElement | null = isNodeOfType(posContainer, 'ELEMENT_NODE')
                ? posContainer
                : posContainer.parentElement;
            const foundFormatKeys = new Set<keyof CSSStyleDeclaration>();

            while (element?.parentElement && domHelper.isNodeInEditor(element.parentElement)) {
                if (element.getAttribute?.('style')) {
                    const style = element.style;
                    this.defaultFormatKeys.forEach(key => {
                        if (style[key]) {
                            foundFormatKeys.add(key);
                        }
                    });

                    if (foundFormatKeys.size == this.defaultFormatKeys.size) {
                        return false;
                    }
                }

                if (isBlockElement(element)) {
                    break;
                }

                element = element.parentElement;
            }

            return true;
        } else {
            return false;
        }
    }
}

/**
 * @internal
 * Create a new instance of FormatPlugin.
 * @param option The editor option
 */
export function createFormatPlugin(option: EditorOptions): PluginWithState<FormatPluginState> {
    return new FormatPlugin(option);
}<|MERGE_RESOLUTION|>--- conflicted
+++ resolved
@@ -6,10 +6,7 @@
     isCharacterValue,
     isCursorMovingKey,
     isNodeOfType,
-<<<<<<< HEAD
-=======
     normalizeFontFamily,
->>>>>>> 2272af03
     normalizeSegmentFormat,
 } from 'roosterjs-content-model-dom';
 import type {

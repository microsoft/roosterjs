--- conflicted
+++ resolved
@@ -25,18 +25,6 @@
      * @param contentDiv The editor content DIV
      */
     constructor(option: EditorOptions, contentDiv: HTMLDivElement) {
-<<<<<<< HEAD
-        this.state = option.disableCache
-            ? {}
-            : {
-                  domIndexer: new DomIndexerImpl(
-                      option.experimentalFeatures &&
-                          option.experimentalFeatures.indexOf('PersistCache') >= 0
-                  ),
-                  textMutationObserver: createTextMutationObserver(contentDiv, this.onMutation),
-                  paragraphMap: createParagraphMap(),
-              };
-=======
         this.state = {};
 
         if (!option.disableCache) {
@@ -53,7 +41,6 @@
         if (option.enableParagraphMap) {
             this.state.paragraphMap = createParagraphMap();
         }
->>>>>>> 0b0c592c
     }
 
     /**

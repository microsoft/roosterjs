import {
    EmptySegmentFormat,
    addCode,
    addLink,
    createParagraph,
    createSelectionMarker,
    createText,
    getHintText,
    getObjectKeys,
    isElementOfType,
    isEntityDelimiter,
    isNodeOfType,
    setSelection,
} from 'roosterjs-content-model-dom';
import type {
    CacheSelection,
    ContentModelBlockGroup,
    ContentModelDocument,
    ContentModelEntity,
    ContentModelParagraph,
    ContentModelSegment,
    ContentModelSegmentFormat,
    ContentModelSelectionMarker,
    ContentModelTable,
    ContentModelText,
    DomIndexer,
    DOMSelection,
    RangeSelectionForCache,
    Selectable,
} from 'roosterjs-content-model-types';

/**
 * @internal Export for test only
 */
export interface SegmentItem {
    paragraph: ContentModelParagraph;
    segments: ContentModelSegment[];
}

/**
 * @internal Export for test only
 */
export interface HintNodeItem {
    // Selection marker can be easily removed and recreated during reconciling, so we don't store the selection marker, but only paragraph here
    paragraph: ContentModelParagraph;
}

/**
 * @internal Export for test only
 */
export interface TableItem {
    table: ContentModelTable;
}

/**
 * @internal Export for test only
 */
export interface BlockEntityDelimiterItem {
    entity: ContentModelEntity;
    parent: ContentModelBlockGroup;
}

/**
 * @internal Export for test only
 */
export interface IndexedSegmentNode extends Node {
    __roosterjsContentModel: SegmentItem;
}

/**
 * @internal Export for test only
 */
export interface IndexedHintNode extends HTMLElement {
    __roosterjsContentModel: HintNodeItem;
}

/**
 * @internal Export for test only
 */
export interface IndexedTableElement extends HTMLTableElement {
    __roosterjsContentModel: TableItem;
}

/**
 * @internal Export for test only
 */
export interface IndexedEntityDelimiter extends Text {
    __roosterjsContentModel: BlockEntityDelimiterItem;
}

/**
 * Context object used by DomIndexer when reconcile mutations with child list
 */
interface ReconcileChildListContext {
    /**
     * Index of segment in current paragraph
     */
    segIndex: number;

    /**
     * The current paragraph that we are handling
     */
    paragraph?: ContentModelParagraph;

    /**
     * Text node that is added from mutation but has not been handled. This can happen when we first see an added node then later we see a removed one.
     * e.g. Type text in an empty paragraph (&lt;div&gt;&lt;br&gt;&lt;/div&gt;), so a text node will be added and &lt;BR&gt; will be removed.
     * Set to a valid text node means we need to handle it later. If it is finally not handled, that means we need to clear cache
     * Set to undefined (initial value) means no pending text node is hit yet (valid case)
     * Set to null means there was a pending text node which is already handled, so if we see another pending text node,
     * we should clear cache since we don't know how to handle it
     */
    pendingTextNode?: Text | null;

    /**
     * Format of the removed segment, this will be used as the format for newly created segment
     */
    format?: ContentModelSegmentFormat;
}

function isIndexedSegment(node: Node): node is IndexedSegmentNode {
    const { paragraph, segments } = (node as IndexedSegmentNode).__roosterjsContentModel ?? {};

    return (
        paragraph &&
        paragraph.blockType == 'Paragraph' &&
        Array.isArray(paragraph.segments) &&
        Array.isArray(segments) &&
        segments.every(segment => paragraph.segments.includes(segment))
    );
}

function isIndexedHintNode(node: Node): node is IndexedHintNode {
    const { paragraph } = (node as IndexedHintNode).__roosterjsContentModel ?? {};

    return paragraph && paragraph.blockType == 'Paragraph' && Array.isArray(paragraph.segments);
}

function isIndexedDelimiter(node: Node): node is IndexedEntityDelimiter {
    const { entity, parent } = (node as IndexedEntityDelimiter).__roosterjsContentModel ?? {};

    return (
        entity?.blockType == 'Entity' &&
        entity.wrapper &&
        parent?.blockGroupType &&
        Array.isArray(parent.blocks)
    );
}

function getIndexedSegmentItem(node: Node | null): SegmentItem | null {
    return node && isIndexedSegment(node) ? node.__roosterjsContentModel : null;
}

function getIndexedTableItem(element: HTMLTableElement): TableItem | null {
    const index = (element as IndexedTableElement).__roosterjsContentModel;
    const table = index?.table;

    if (
        table?.blockType == 'Table' &&
        Array.isArray(table.rows) &&
        table.rows.every(
            x => Array.isArray(x?.cells) && x.cells.every(y => y?.blockGroupType == 'TableCell')
        )
    ) {
        return index;
    } else {
        return null;
    }
}

// Make a node not indexed. Do not export this function since we should not let code outside here know this detail
function unindex(node: Partial<IndexedSegmentNode>) {
    delete node.__roosterjsContentModel;
}

/**
 * @internal
 * Implementation of DomIndexer
 */
export class DomIndexerImpl implements DomIndexer {
    constructor(private readonly persistCache?: boolean) {}

    onSegment(segmentNode: Node, paragraph: ContentModelParagraph, segment: ContentModelSegment[]) {
        const indexedText = segmentNode as IndexedSegmentNode;
        indexedText.__roosterjsContentModel = {
            paragraph,
            segments: segment,
        };
    }

    onSelectionMarker(node: HTMLElement, paragraph: ContentModelParagraph) {
        const indexedMarker = node as IndexedHintNode;

        indexedMarker.__roosterjsContentModel = {
            paragraph,
        };
    }

    onParagraph(paragraphElement: HTMLElement) {
        let previousText: Text | null = null;

        for (let child = paragraphElement.firstChild; child; child = child.nextSibling) {
            if (isNodeOfType(child, 'TEXT_NODE')) {
                if (!previousText) {
                    previousText = child;
                } else {
                    const item = getIndexedSegmentItem(previousText);

                    if (item && isIndexedSegment(child)) {
                        item.segments = item.segments.concat(
                            child.__roosterjsContentModel.segments
                        );
                        child.__roosterjsContentModel.segments = [];
                    }
                }
            } else if (isNodeOfType(child, 'ELEMENT_NODE')) {
                previousText = null;

                this.onParagraph(child);
            } else {
                previousText = null;
            }
        }
    }

    onTable(tableElement: HTMLTableElement, table: ContentModelTable) {
        const indexedTable = tableElement as IndexedTableElement;
        indexedTable.__roosterjsContentModel = { table };
    }

    onBlockEntity(entity: ContentModelEntity, group: ContentModelBlockGroup) {
        this.onBlockEntityDelimiter(entity.wrapper.previousSibling, entity, group);
        this.onBlockEntityDelimiter(entity.wrapper.nextSibling, entity, group);
    }

    onMergeText(targetText: Text, sourceText: Text) {
        if (isIndexedSegment(targetText) && isIndexedSegment(sourceText)) {
            if (targetText.nextSibling == sourceText) {
                targetText.__roosterjsContentModel.segments.push(
                    ...sourceText.__roosterjsContentModel.segments
                );

                unindex(sourceText);
            }
        } else {
            unindex(sourceText);
            unindex(targetText);
        }
    }

    reconcileSelection(
        model: ContentModelDocument,
        newSelection: DOMSelection,
        oldSelection?: CacheSelection
    ): boolean {
        let hintText: string | undefined;
        if (oldSelection) {
            let startNode: Node | undefined;

            if (
                oldSelection.type == 'range' &&
                this.isCollapsed(oldSelection) &&
                (startNode = oldSelection.start.node) &&
                isNodeOfType(startNode, 'TEXT_NODE') &&
                isIndexedSegment(startNode) &&
                startNode.__roosterjsContentModel.segments.length > 0
            ) {
<<<<<<< HEAD
                const { paragraph } = oldSelection.start.node.__roosterjsContentModel;
                const marker = paragraph.segments.filter(
                    (x: ContentModelSegment): x is ContentModelSelectionMarker =>
                        x.segmentType == 'SelectionMarker' && !!x.hintText
                )[0];

                hintText = marker?.hintText;

                this.reconcileTextSelection(oldSelection.start.node);
=======
                this.reconcileTextSelection(startNode);
>>>>>>> 13d389ad
            } else {
                setSelection(model);
            }
        }

        switch (newSelection.type) {
            case 'image':
                const indexedImage = getIndexedSegmentItem(newSelection.image);
                const image = indexedImage?.segments[0];

                if (image) {
                    image.isSelected = true;
                    setSelection(model, image);

                    return true;
                } else {
                    return false;
                }

            case 'table':
                const indexedTable = getIndexedTableItem(newSelection.table);

                if (indexedTable) {
                    const firstCell =
                        indexedTable.table.rows[newSelection.firstRow]?.cells[
                            newSelection.firstColumn
                        ];
                    const lastCell =
                        indexedTable.table.rows[newSelection.lastRow]?.cells[
                            newSelection.lastColumn
                        ];

                    if (firstCell && lastCell) {
                        setSelection(model, firstCell, lastCell);

                        return true;
                    }
                }

                return false;

            case 'range':
                const newRange = newSelection.range;
                if (newRange) {
                    const {
                        startContainer,
                        startOffset,
                        endContainer,
                        endOffset,
                        collapsed,
                    } = newRange;

                    delete model.hasRevertedRangeSelection;

                    if (collapsed) {
                        return !!this.reconcileNodeSelection(
                            startContainer,
                            startOffset,
                            model.format,
                            hintText
                        );
                    } else if (
                        startContainer == endContainer &&
                        isNodeOfType(startContainer, 'TEXT_NODE')
                    ) {
                        if (newSelection.isReverted) {
                            model.hasRevertedRangeSelection = true;
                        }

                        return (
                            isIndexedSegment(startContainer) &&
                            !!this.reconcileTextSelection(
                                startContainer,
                                startOffset,
                                endOffset,
                                hintText
                            )
                        );
                    } else {
                        const marker1 = this.reconcileNodeSelection(startContainer, startOffset);
                        const marker2 = this.reconcileNodeSelection(endContainer, endOffset);

                        if (marker1 && marker2) {
                            if (newSelection.isReverted) {
                                model.hasRevertedRangeSelection = true;
                            }

                            setSelection(model, marker1, marker2);
                            return true;
                        } else {
                            return false;
                        }
                    }
                }

                break;
        }

        return false;
    }

    reconcileChildList(addedNodes: ArrayLike<Node>, removedNodes: ArrayLike<Node>): boolean {
        if (!this.persistCache) {
            return false;
        }

        let canHandle = true;
        const context: ReconcileChildListContext = {
            segIndex: -1,
        };

        // First process added nodes
        const addedNode = addedNodes[0];

        if (addedNodes.length == 1 && isNodeOfType(addedNode, 'TEXT_NODE')) {
            canHandle = this.reconcileAddedNode(addedNode, context);
        } else if (addedNodes.length > 0) {
            canHandle = false;
        }

        // Second, process removed nodes
        const removedNode = removedNodes[0];

        if (canHandle && removedNodes.length == 1) {
            canHandle = this.reconcileRemovedNode(removedNode, context);
        } else if (removedNodes.length > 0) {
            canHandle = false;
        }

        return canHandle && !context.pendingTextNode;
    }

    reconcileElementId(element: HTMLElement) {
        if (isElementOfType(element, 'img')) {
            const indexedImg = getIndexedSegmentItem(element);

            if (indexedImg?.segments[0]?.segmentType == 'Image') {
                indexedImg.segments[0].format.id = element.id;

                return true;
            } else {
                return false;
            }
        } else if (isElementOfType(element, 'table')) {
            const indexedTable = getIndexedTableItem(element);

            if (indexedTable) {
                indexedTable.table.format.id = element.id;

                return true;
            } else {
                return false;
            }
        } else {
            return false;
        }
    }

    reconcileHintText(hintNode: HTMLElement) {
        let hintText: string;

        if (isIndexedHintNode(hintNode) && (hintText = getHintText(hintNode))) {
            const { paragraph } = hintNode.__roosterjsContentModel;
            const markers = paragraph.segments.filter(
                (x: ContentModelSegment): x is ContentModelSelectionMarker =>
                    x.segmentType == 'SelectionMarker'
            );

            if (markers.length == 1) {
                markers[0].hintText = hintText;

                return true;
            }
        }

        return false;
    }

    private onBlockEntityDelimiter(
        node: Node | null,
        entity: ContentModelEntity,
        parent: ContentModelBlockGroup
    ) {
        if (isNodeOfType(node, 'ELEMENT_NODE') && isEntityDelimiter(node) && node.firstChild) {
            const indexedDelimiter = node.firstChild as IndexedEntityDelimiter;

            indexedDelimiter.__roosterjsContentModel = { entity, parent };
        }
    }

    private isCollapsed(selection: RangeSelectionForCache): boolean {
        const { start, end } = selection;

        return start.node == end.node && start.offset == end.offset;
    }

    private reconcileNodeSelection(
        node: Node,
        offset: number,
        defaultFormat?: ContentModelSegmentFormat,
        hintText?: string
    ): Selectable | undefined {
        if (isNodeOfType(node, 'TEXT_NODE')) {
            if (isIndexedSegment(node)) {
                return this.reconcileTextSelection(node, offset, undefined /*endOffset*/, hintText);
            } else if (isIndexedDelimiter(node)) {
                return this.reconcileDelimiterSelection(node, defaultFormat);
            } else {
                return undefined;
            }
        } else if (offset >= node.childNodes.length) {
            return this.insertMarker(node.lastChild, true /*isAfter*/);
        } else {
            return this.insertMarker(node.childNodes[offset], false /*isAfter*/);
        }
    }

    private insertMarker(node: Node | null, isAfter: boolean): Selectable | undefined {
        let marker: ContentModelSelectionMarker | undefined;
        const segmentItem = node && getIndexedSegmentItem(node);

        if (segmentItem) {
            const { paragraph, segments } = segmentItem;
            const index = paragraph.segments.indexOf(segments[0]);

            if (index >= 0) {
                const formatSegment =
                    (!isAfter && paragraph.segments[index - 1]) || paragraph.segments[index];
                marker = createSelectionMarker(formatSegment.format);

                paragraph.segments.splice(isAfter ? index + 1 : index, 0, marker);
            }
        }

        return marker;
    }

    private reconcileTextSelection(
        textNode: IndexedSegmentNode,
        startOffset?: number,
        endOffset?: number,
        hintText?: string
    ) {
        const { paragraph, segments } = textNode.__roosterjsContentModel;
        const first = segments[0];
        const last = segments[segments.length - 1];
        let selectable: Selectable | undefined;

        if (first?.segmentType == 'Text' && last?.segmentType == 'Text') {
            const newSegments: ContentModelSegment[] = [];
            const txt = textNode.nodeValue || '';
            const textSegments: ContentModelText[] = [];

            if (startOffset === undefined) {
                first.text = txt;
                newSegments.push(first);
                textSegments.push(first);
            } else {
                if (startOffset > 0) {
                    first.text = txt.substring(0, startOffset);
                    newSegments.push(first);
                    textSegments.push(first);
                }

                if (endOffset === undefined) {
                    const marker = createSelectionMarker(first.format);

                    marker.hintText = hintText;
                    newSegments.push(marker);

                    if (startOffset < (textNode.nodeValue ?? '').length) {
                        if (first.link) {
                            addLink(marker, first.link);
                        }

                        if (first.code) {
                            addCode(marker, first.code);
                        }
                    }

                    selectable = marker;
                    endOffset = startOffset;
                } else if (endOffset > startOffset) {
                    const middle = createText(
                        txt.substring(startOffset, endOffset),
                        first.format,
                        first.link,
                        first.code
                    );

                    middle.isSelected = true;
                    newSegments.push(middle);
                    textSegments.push(middle);
                    selectable = middle;
                }

                if (endOffset < txt.length) {
                    const newLast = createText(
                        txt.substring(endOffset),
                        first.format,
                        first.link,
                        first.code
                    );
                    newSegments.push(newLast);
                    textSegments.push(newLast);
                }
            }

            let firstIndex = paragraph.segments.indexOf(first);
            let lastIndex = paragraph.segments.indexOf(last);

            if (firstIndex >= 0 && lastIndex >= 0) {
                while (
                    firstIndex > 0 &&
                    paragraph.segments[firstIndex - 1].segmentType == 'SelectionMarker'
                ) {
                    firstIndex--;
                }

                while (
                    lastIndex < paragraph.segments.length - 1 &&
                    paragraph.segments[lastIndex + 1].segmentType == 'SelectionMarker'
                ) {
                    lastIndex++;
                }

                paragraph.segments.splice(firstIndex, lastIndex - firstIndex + 1, ...newSegments);
            }

            this.onSegment(textNode, paragraph, textSegments);

            if (!this.persistCache) {
                delete paragraph.cachedElement;
            }
        } else if (first?.segmentType == 'Entity' && first == last) {
            const wrapper = first.wrapper;
            const index = paragraph.segments.indexOf(first);
            const delimiter = textNode.parentElement;
            const isBefore = wrapper.previousSibling == delimiter;
            const isAfter = wrapper.nextSibling == delimiter;

            if (index >= 0 && delimiter && isEntityDelimiter(delimiter) && (isBefore || isAfter)) {
                const marker = createSelectionMarker(
                    (paragraph.segments[isAfter ? index + 1 : index - 1] ?? first).format
                );

                paragraph.segments.splice(isAfter ? index + 1 : index, 0, marker);

                selectable = marker;
            }
        }

        return selectable;
    }

    private reconcileDelimiterSelection(
        node: IndexedEntityDelimiter,
        defaultFormat?: ContentModelSegmentFormat
    ) {
        let marker: ContentModelSelectionMarker | undefined;

        const { entity, parent } = node.__roosterjsContentModel;
        const index = parent.blocks.indexOf(entity);
        const delimiter = node.parentElement;
        const wrapper = entity.wrapper;
        const isBefore = wrapper.previousSibling == delimiter;
        const isAfter = wrapper.nextSibling == delimiter;

        if (index >= 0 && delimiter && isEntityDelimiter(delimiter) && (isBefore || isAfter)) {
            marker = createSelectionMarker(defaultFormat);

            const para = createParagraph(
                true /*isImplicit*/,
                undefined /*blockFormat*/,
                defaultFormat
            );

            para.segments.push(marker);
            parent.blocks.splice(isBefore ? index : index + 1, 0, para);
        }

        return marker;
    }

    private reconcileAddedNode(node: Text, context: ReconcileChildListContext): boolean {
        let segmentItem: SegmentItem | null = null;
        let index = -1;
        let existingSegment: ContentModelSegment;
        const { previousSibling, nextSibling } = node;

        if (
            (segmentItem = getIndexedSegmentItem(getLastLeaf(previousSibling))) &&
            (existingSegment = segmentItem.segments[segmentItem.segments.length - 1]) &&
            (index = segmentItem.paragraph.segments.indexOf(existingSegment)) >= 0
        ) {
            // When we can find indexed segment before current one, use it as the insert index
            this.indexNode(segmentItem.paragraph, index + 1, node, existingSegment.format);
        } else if (
            (segmentItem = getIndexedSegmentItem(getFirstLeaf(nextSibling))) &&
            (existingSegment = segmentItem.segments[0]) &&
            (index = segmentItem.paragraph.segments.indexOf(existingSegment)) >= 0
        ) {
            // When we can find indexed segment after current one, use it as the insert index
            this.indexNode(segmentItem.paragraph, index, node, existingSegment.format);
        } else if (context.paragraph && context.segIndex >= 0) {
            // When there is indexed paragraph from removed nodes, we can use it as the insert index
            this.indexNode(context.paragraph, context.segIndex, node, context.format);
        } else if (context.pendingTextNode === undefined) {
            // When we can't find the insert index, set current node as pending node
            // so later we can pick it up when we have enough info when processing removed node
            // Only do this when pendingTextNode is undefined. If it is null it means there was already a pending node before
            // and in that case we should return false since we can't handle two pending text node
            context.pendingTextNode = node;
        } else {
            return false;
        }

        return true;
    }

    private reconcileRemovedNode(node: Node, context: ReconcileChildListContext): boolean {
        let segmentItem: SegmentItem | null = null;
        let removingSegment: ContentModelSegment;

        if (
            context.segIndex < 0 &&
            !context.paragraph && // No previous removed segment or related paragraph found, and
            (segmentItem = getIndexedSegmentItem(node)) && // The removed node is indexed, and
            (removingSegment = segmentItem.segments[0]) // There is at least one related segment
        ) {
            // Now we can remove the indexed segment from the paragraph, and remember it, later we may need to use it
            context.format = removingSegment.format;
            context.paragraph = segmentItem.paragraph;
            context.segIndex = segmentItem.paragraph.segments.indexOf(segmentItem.segments[0]);

            if (context.segIndex < 0) {
                // Indexed segment is not under paragraph, something wrong happens, we cannot keep handling
                return false;
            }

            for (let i = 0; i < segmentItem.segments.length; i++) {
                const index = segmentItem.paragraph.segments.indexOf(segmentItem.segments[i]);

                if (index >= 0) {
                    segmentItem.paragraph.segments.splice(index, 1);
                }
            }

            if (context.pendingTextNode) {
                // If we have pending text node added but not indexed, do it now
                this.indexNode(
                    context.paragraph,
                    context.segIndex,
                    context.pendingTextNode,
                    segmentItem.segments[0].format
                );

                // Set to null since we have processed it.
                // Next time we see a pending node we know we have already processed one so it is a situation we cannot handle
                context.pendingTextNode = null;
            }

            return true;
        } else {
            return false;
        }
    }

    private indexNode(
        paragraph: ContentModelParagraph,
        index: number,
        textNode: Text,
        format?: ContentModelSegmentFormat
    ) {
        const copiedFormat = format ? { ...format } : undefined;

        if (copiedFormat) {
            getObjectKeys(copiedFormat).forEach(key => {
                if (EmptySegmentFormat[key] === undefined) {
                    delete copiedFormat[key];
                }
            });
        }

        const text = createText(textNode.textContent ?? '', copiedFormat);

        paragraph.segments.splice(index, 0, text);
        this.onSegment(textNode, paragraph, [text]);
    }
}

function getLastLeaf(node: Node | null): Node | null {
    while (node?.lastChild) {
        node = node.lastChild;
    }

    return node;
}

function getFirstLeaf(node: Node | null): Node | null {
    while (node?.firstChild) {
        node = node.firstChild;
    }

    return node;
}<|MERGE_RESOLUTION|>--- conflicted
+++ resolved
@@ -265,8 +265,7 @@
                 isIndexedSegment(startNode) &&
                 startNode.__roosterjsContentModel.segments.length > 0
             ) {
-<<<<<<< HEAD
-                const { paragraph } = oldSelection.start.node.__roosterjsContentModel;
+                const { paragraph } = startNode.__roosterjsContentModel;
                 const marker = paragraph.segments.filter(
                     (x: ContentModelSegment): x is ContentModelSelectionMarker =>
                         x.segmentType == 'SelectionMarker' && !!x.hintText
@@ -274,10 +273,7 @@
 
                 hintText = marker?.hintText;
 
-                this.reconcileTextSelection(oldSelection.start.node);
-=======
                 this.reconcileTextSelection(startNode);
->>>>>>> 13d389ad
             } else {
                 setSelection(model);
             }

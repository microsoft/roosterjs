import {
    ChangeSource,
    isCharacterValue,
    isCursorMovingKey,
    isNodeOfType,
} from 'roosterjs-content-model-dom';
import type {
    DOMEventPluginState,
    IEditor,
    DOMEventRecord,
    EditorOptions,
    PluginWithState,
} from 'roosterjs-content-model-types';

const EventTypeMap: Record<string, 'keyDown' | 'keyUp' | 'keyPress'> = {
    keydown: 'keyDown',
    keyup: 'keyUp',
    keypress: 'keyPress',
};

/**
 * DOMEventPlugin handles customized DOM events, including:
 * 1. Keyboard event
 * 2. Mouse event
 * 3. IME state
 * 4. Drop event
 * 5. Focus and blur event
 * 6. Input event
 * 7. Scroll event
 * It contains special handling for Safari since Safari cannot get correct selection when onBlur event is triggered in editor.
 */
class DOMEventPlugin implements PluginWithState<DOMEventPluginState> {
    private editor: IEditor | null = null;
    private disposer: (() => void) | null = null;
    private state: DOMEventPluginState;

    /**
     * Construct a new instance of DOMEventPlugin
     * @param options The editor options
     * @param contentDiv The editor content DIV
     */
    constructor(options: EditorOptions, contentDiv: HTMLDivElement) {
        this.state = {
            isInIME: false,
            scrollContainer: options.scrollContainer || contentDiv,
            mouseDownX: null,
            mouseDownY: null,
            mouseUpEventListerAdded: false,
        };
    }

    /**
     * Get a friendly name of  this plugin
     */
    getName() {
        return 'DOMEvent';
    }

    /**
     * Initialize this plugin. This should only be called from Editor
     * @param editor Editor instance
     */
    initialize(editor: IEditor) {
        this.editor = editor;

        const document = this.editor.getDocument();
        const eventHandlers: Partial<
            { [P in keyof HTMLElementEventMap]: DOMEventRecord<HTMLElementEventMap[P]> }
        > = {
            // 1. Keyboard event
            keypress: this.keyboardEventHandler,
            keydown: this.keyboardEventHandler,
            keyup: this.keyboardEventHandler,
            input: this.inputEventHandler,

            // 2. Mouse event
            mousedown: { beforeDispatch: this.onMouseDown },

            // 3. IME state management
            compositionstart: { beforeDispatch: this.onCompositionStart },
            compositionend: { beforeDispatch: this.onCompositionEnd },

            // 4. Drag and Drop event
            dragstart: { beforeDispatch: this.onDragStart },
            drop: { beforeDispatch: this.onDrop },
        };

        this.disposer = this.editor.attachDomEvent(<Record<string, DOMEventRecord>>eventHandlers);

        // 7. Scroll event
        this.state.scrollContainer.addEventListener('scroll', this.onScroll);
        document.defaultView?.addEventListener('scroll', this.onScroll);
        document.defaultView?.addEventListener('resize', this.onScroll);
    }

    /**
     * Dispose this plugin
     */
    dispose() {
        this.removeMouseUpEventListener();

        const document = this.editor?.getDocument();

        document?.defaultView?.removeEventListener('resize', this.onScroll);
        document?.defaultView?.removeEventListener('scroll', this.onScroll);
        this.state.scrollContainer.removeEventListener('scroll', this.onScroll);
        this.disposer?.();
        this.disposer = null;
        this.editor = null;
    }

    /**
     * Get plugin state object
     */
    getState() {
        return this.state;
    }

    private onDragStart = (e: Event) => {
        const dragEvent = e as DragEvent;
        const node = dragEvent.target as Node;
        const element = isNodeOfType(node, 'ELEMENT_NODE') ? node : node.parentElement;

        if (element && !element.isContentEditable) {
            dragEvent.preventDefault();
        }
    };

    private onDrop = () => {
        const doc = this.editor?.getDocument();

        doc?.defaultView?.requestAnimationFrame(() => {
            if (this.editor) {
                this.editor.takeSnapshot();
                this.editor.triggerEvent('contentChanged', {
                    source: ChangeSource.Drop,
                });
            }
        });
    };

    private onScroll = (e: Event) => {
        this.editor?.triggerEvent('scroll', {
            rawEvent: e,
            scrollContainer: this.state.scrollContainer,
        });
    };

    private keyboardEventHandler: DOMEventRecord<KeyboardEvent> = {
        beforeDispatch: event => {
            const eventType = EventTypeMap[event.type];

            if (isCharacterValue(event) || isCursorMovingKey(event)) {
                // Stop propagation for Character keys and Up/Down/Left/Right/Home/End/PageUp/PageDown
                // since editor already handles these keys and no need to propagate to parents
                event.stopPropagation();
            }

            const isAndroid = this.editor?.getEnvironment()?.isAndroid ?? false;
            const isComposing = !isAndroid && (event.isComposing || this.state.isInIME);

            if (this.editor && eventType && !isComposing) {
                this.editor.triggerEvent(eventType, {
                    rawEvent: event,
                });
            }
        },
    };

    private inputEventHandler: DOMEventRecord<Event> = {
        beforeDispatch: event => {
            event.stopPropagation();

            const isAndroid = this.editor?.getEnvironment()?.isAndroid ?? false;
<<<<<<< HEAD
            const isComposing = !isAndroid && ((event as InputEvent).isComposing || this.state.isInIME);
=======
            const isComposing =
                !isAndroid && ((event as InputEvent).isComposing || this.state.isInIME);
>>>>>>> dfc06e63

            if (this.editor && !isComposing) {
                this.editor.triggerEvent('input', {
                    rawEvent: event as InputEvent,
                });
            }
        },
    };

    private onMouseDown = (event: MouseEvent) => {
        if (this.editor) {
            if (!this.state.mouseUpEventListerAdded) {
                this.editor
                    .getDocument()
                    .addEventListener('mouseup', this.onMouseUp, true /*setCapture*/);
                this.state.mouseUpEventListerAdded = true;
                this.state.mouseDownX = event.pageX;
                this.state.mouseDownY = event.pageY;
            }

            this.editor.triggerEvent('mouseDown', {
                rawEvent: event,
            });
        }
    };

    private onMouseUp = (rawEvent: MouseEvent) => {
        if (this.editor) {
            this.removeMouseUpEventListener();
            this.editor.triggerEvent('mouseUp', {
                rawEvent,
                isClicking:
                    this.state.mouseDownX == rawEvent.pageX &&
                    this.state.mouseDownY == rawEvent.pageY,
            });
        }
    };

    private onCompositionStart = () => {
        this.state.isInIME = true;
    };

    private onCompositionEnd = (rawEvent: CompositionEvent) => {
        this.state.isInIME = false;
        this.editor?.triggerEvent('compositionEnd', {
            rawEvent,
        });
    };

    private removeMouseUpEventListener() {
        if (this.editor && this.state.mouseUpEventListerAdded) {
            this.state.mouseUpEventListerAdded = false;
            this.editor.getDocument().removeEventListener('mouseup', this.onMouseUp, true);
        }
    }
}

/**
 * @internal
 * Create a new instance of DOMEventPlugin.
 * @param option The editor option
 * @param contentDiv The editor content DIV element
 */
export function createDOMEventPlugin(
    option: EditorOptions,
    contentDiv: HTMLDivElement
): PluginWithState<DOMEventPluginState> {
    return new DOMEventPlugin(option, contentDiv);
}<|MERGE_RESOLUTION|>--- conflicted
+++ resolved
@@ -172,12 +172,8 @@
             event.stopPropagation();
 
             const isAndroid = this.editor?.getEnvironment()?.isAndroid ?? false;
-<<<<<<< HEAD
-            const isComposing = !isAndroid && ((event as InputEvent).isComposing || this.state.isInIME);
-=======
             const isComposing =
                 !isAndroid && ((event as InputEvent).isComposing || this.state.isInIME);
->>>>>>> dfc06e63
 
             if (this.editor && !isComposing) {
                 this.editor.triggerEvent('input', {

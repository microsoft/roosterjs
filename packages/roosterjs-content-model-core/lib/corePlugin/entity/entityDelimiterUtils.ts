--- conflicted
+++ resolved
@@ -1,18 +1,6 @@
 import { isCharacterValue } from '../../publicApi/domUtils/eventUtils';
 import { iterateSelections } from '../../publicApi/selection/iterateSelections';
-<<<<<<< HEAD
-=======
 import { normalizePos } from '../../publicApi/domUtils/normalizePos';
-import {
-    addDelimiters,
-    createBr,
-    createModelToDomContext,
-    createParagraph,
-    isEntityDelimiter,
-    isEntityElement,
-    isNodeOfType,
-} from 'roosterjs-content-model-dom';
->>>>>>> 1c50878f
 import type {
     CompositionEndEvent,
     ContentModelBlockGroup,

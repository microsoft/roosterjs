import { ChangeSource, getObjectKeys, setColor } from 'roosterjs-content-model-dom';
import type {
    IEditor,
    LifecyclePluginState,
    PluginEvent,
    PluginWithState,
    EditorOptions,
} from 'roosterjs-content-model-types';

const ContentEditableAttributeName = 'contenteditable';
const DefaultTextColor = '#000000';
const DefaultBackColor = '#ffffff';

/**
 * Lifecycle plugin handles editor initialization and disposing
 */
class LifecyclePlugin implements PluginWithState<LifecyclePluginState> {
    private editor: IEditor | null = null;
    private state: LifecyclePluginState;
    private initializer: (() => void) | null = null;
    private disposer: (() => void) | null = null;
    private adjustColor: () => void;

    /**
     * Construct a new instance of LifecyclePlugin
     * @param options The editor options
     * @param contentDiv The editor content DIV
     */
    constructor(options: EditorOptions, contentDiv: HTMLDivElement) {
        // Make the container editable and set its selection styles
        if (contentDiv.getAttribute(ContentEditableAttributeName) === null) {
            this.initializer = () => {
                contentDiv.contentEditable = 'true';
                contentDiv.style.userSelect = 'text';
            };
            this.disposer = () => {
                contentDiv.style.userSelect = '';
                contentDiv.removeAttribute(ContentEditableAttributeName);
            };
        }
        this.adjustColor = options.doNotAdjustEditorColor
            ? () => {}
            : () => {
                  this.adjustContainerColor(contentDiv);
              };

        this.state = {
            isDarkMode: !!options.inDarkMode,
            shadowEditFragment: null,
            styleElements: {},
            announcerStringGetter: options.announcerStringGetter,
        };
    }

    /**
     * Get a friendly name of  this plugin
     */
    getName() {
        return 'Lifecycle';
    }

    /**
     * Initialize this plugin. This should only be called from Editor
     * @param editor Editor instance
     */
    initialize(editor: IEditor) {
        this.editor = editor;

        // Set content DIV to be editable
        this.initializer?.();

        // Set editor background color for dark mode
        this.adjustColor();

        // Let other plugins know that we are ready
        this.editor.triggerEvent('editorReady', {}, true /*broadcast*/);
    }

    /**
     * Dispose this plugin
     */
    dispose() {
        this.editor?.triggerEvent('beforeDispose', {}, true /*broadcast*/);

        getObjectKeys(this.state.styleElements).forEach(key => {
            const element = this.state.styleElements[key];

            element.parentElement?.removeChild(element);
            delete this.state.styleElements[key];
        });

        const announceContainer = this.state.announceContainer;

        if (announceContainer) {
<<<<<<< HEAD
            announceContainer.parentNode?.removeChild(announceContainer);
=======
            announceContainer.parentElement?.removeChild(announceContainer);
>>>>>>> a9232b32
            delete this.state.announceContainer;
        }

        if (this.disposer) {
            this.disposer();
            this.disposer = null;
            this.initializer = null;
        }

        this.editor = null;
    }

    /**
     * Get plugin state object
     */
    getState() {
        return this.state;
    }

    /**
     * Handle events triggered from editor
     * @param event PluginEvent object
     */
    onPluginEvent(event: PluginEvent) {
        if (
            event.eventType == 'contentChanged' &&
            (event.source == ChangeSource.SwitchToDarkMode ||
                event.source == ChangeSource.SwitchToLightMode)
        ) {
            this.adjustColor();
        }
    }

    private adjustContainerColor(contentDiv: HTMLElement) {
        if (this.editor) {
            const { isDarkMode } = this.state;
            const darkColorHandler = this.editor.getColorManager();

            setColor(
                contentDiv,
                DefaultTextColor,
                false /*isBackground*/,
                isDarkMode,
                darkColorHandler
            );
            setColor(
                contentDiv,
                DefaultBackColor,
                true /*isBackground*/,
                isDarkMode,
                darkColorHandler
            );
        }
    }
}

/**
 * @internal
 * Create a new instance of LifecyclePlugin.
 * @param option The editor option
 * @param contentDiv The editor content DIV element
 */
export function createLifecyclePlugin(
    option: EditorOptions,
    contentDiv: HTMLDivElement
): PluginWithState<LifecyclePluginState> {
    return new LifecyclePlugin(option, contentDiv);
}<|MERGE_RESOLUTION|>--- conflicted
+++ resolved
@@ -92,11 +92,7 @@
         const announceContainer = this.state.announceContainer;
 
         if (announceContainer) {
-<<<<<<< HEAD
-            announceContainer.parentNode?.removeChild(announceContainer);
-=======
             announceContainer.parentElement?.removeChild(announceContainer);
->>>>>>> a9232b32
             delete this.state.announceContainer;
         }
 

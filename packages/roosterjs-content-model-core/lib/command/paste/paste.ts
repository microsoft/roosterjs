--- conflicted
+++ resolved
@@ -22,13 +22,8 @@
     pasteTypeOrGetter: PasteTypeOrGetter = 'normal'
 ) {
     editor.focus();
-<<<<<<< HEAD
-
-    const trustedHTMLHandler = editor.getTrustedHTMLHandler();
     let isFirstPaste = false;
 
-=======
->>>>>>> 334e0389
     if (!clipboardData.modelBeforePaste) {
         isFirstPaste = true;
 

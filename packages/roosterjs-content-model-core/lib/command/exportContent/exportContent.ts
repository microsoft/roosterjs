import { createClonedRoot } from './createClonedRoot';
import {
    contentModelToDom,
    contentModelToText,
    createModelToDomContext,
    transformColor,
} from 'roosterjs-content-model-dom';
import type {
    ContentModelDocument,
    ExportContentMode,
    IEditor,
    ModelToDomOption,
    ModelToTextCallbacks,
} from 'roosterjs-content-model-types';

/**
 * Export HTML content. If there are entities, this will cause EntityOperation event with option = 'replaceTemporaryContent' to get a dehydrated entity
 * @param editor The editor to get content from
 * @param mode Specify HTML to get HTML. This is the default option
 * @param options @optional Options for Model to DOM conversion
 */
export function exportContent(editor: IEditor, mode?: 'HTML', options?: ModelToDomOption): string;

/**
 * Export HTML content. If there are entities, this will cause EntityOperation event with option = 'replaceTemporaryContent' to get a dehydrated entity.
 * This is a fast version, it retrieve HTML content directly from editor without going through content model conversion.
 * @param editor The editor to get content from
 * @param mode Specify HTMLFast to get HTML result.
 */
export function exportContent(editor: IEditor, mode: 'HTMLFast'): string;

/**
 * Export plain text content
 * @param editor The editor to get content from
 * @param mode Specify PlainText to get plain text result
 * @param callbacks @optional Callbacks to customize conversion behavior
 */
export function exportContent(
    editor: IEditor,
    mode: 'PlainText',
    callbacks?: ModelToTextCallbacks
): string;

/**
 * Export plain text using editor's textContent property directly
 * @param editor The editor to get content from
 * @param mode Specify PlainTextFast to get plain text result using textContent property
 * @param options @optional Options for Model to DOM conversion
 */
export function exportContent(editor: IEditor, mode: 'PlainTextFast'): string;

// Here I didn't add 'HTMLFast' to ExportContentMode type because it will make this a breaking change and EditorAdapter will see build time error without bumping version
// Once we are confident that 'HTMLFast' is stable, we can fully switch 'HTML' to use the 'HTMLFast' approach
export function exportContent(
    editor: IEditor,
    mode: ExportContentMode | 'HTMLFast' = 'HTML',
    optionsOrCallbacks?: ModelToDomOption | ModelToTextCallbacks
): string {
    let model: ContentModelDocument;

    switch (mode) {
        case 'PlainTextFast':
            return editor.getDOMHelper().getTextContent();
        case 'PlainText':
            model = editor.getContentModelCopy('clean');

            return contentModelToText(
                model,
                undefined /*separator*/,
                optionsOrCallbacks as ModelToTextCallbacks
            );
<<<<<<< HEAD
        } else {
            const body = createClonedRoot();
=======

        case 'HTMLFast':
            const clonedRoot = editor.getDOMHelper().getClonedRoot();

            if (editor.isDarkMode()) {
                transformColor(
                    clonedRoot,
                    false /*includeSelf*/,
                    'darkToLight',
                    editor.getColorManager()
                );
            }

            return getHTMLFromDOM(editor, clonedRoot);

        case 'HTML':
        default:
            model = editor.getContentModelCopy('clean');

            const doc = editor.getDocument();
            const div = doc.createElement('div');
>>>>>>> 622a0899

            contentModelToDom(
                body.ownerDocument,
                body,
                model,
                createModelToDomContext(
                    undefined /*editorContext*/,
                    optionsOrCallbacks as ModelToDomOption
                )
            );

<<<<<<< HEAD
            editor.triggerEvent('extractContentWithDom', { clonedRoot: body }, true /*broadcast*/);

            return body.innerHTML;
        }
=======
            return getHTMLFromDOM(editor, div);
>>>>>>> 622a0899
    }
}

function getHTMLFromDOM(editor: IEditor, root: HTMLElement): string {
    editor.triggerEvent('extractContentWithDom', { clonedRoot: root }, true /*broadcast*/);

    return root.innerHTML;
}<|MERGE_RESOLUTION|>--- conflicted
+++ resolved
@@ -69,10 +69,6 @@
                 undefined /*separator*/,
                 optionsOrCallbacks as ModelToTextCallbacks
             );
-<<<<<<< HEAD
-        } else {
-            const body = createClonedRoot();
-=======
 
         case 'HTMLFast':
             const clonedRoot = editor.getDOMHelper().getClonedRoot();
@@ -94,7 +90,6 @@
 
             const doc = editor.getDocument();
             const div = doc.createElement('div');
->>>>>>> 622a0899
 
             contentModelToDom(
                 body.ownerDocument,
@@ -106,14 +101,7 @@
                 )
             );
 
-<<<<<<< HEAD
-            editor.triggerEvent('extractContentWithDom', { clonedRoot: body }, true /*broadcast*/);
-
-            return body.innerHTML;
-        }
-=======
             return getHTMLFromDOM(editor, div);
->>>>>>> 622a0899
     }
 }
 

--- conflicted
+++ resolved
@@ -14,15 +14,6 @@
     const { announcerStringGetter } = core.lifecycle;
     const template = defaultStrings && announcerStringGetter?.(defaultStrings);
     let textToAnnounce = formatString(template || text, formatStrings);
-<<<<<<< HEAD
-
-    if (!core.lifecycle.announceContainer) {
-        core.lifecycle.announceContainer = createAriaLiveElement(core.physicalRoot.ownerDocument);
-    }
-
-    if (textToAnnounce && core.lifecycle.announceContainer) {
-        const { announceContainer } = core.lifecycle;
-=======
 
     if (!core.lifecycle.announceContainer) {
         core.lifecycle.announceContainer = createAriaLiveElement(core.physicalRoot.ownerDocument);
@@ -34,7 +25,6 @@
             announceContainer.ariaLive = ariaLiveMode;
         }
 
->>>>>>> 2db36de6
         if (textToAnnounce == announceContainer.textContent) {
             textToAnnounce += DOT_STRING;
         }

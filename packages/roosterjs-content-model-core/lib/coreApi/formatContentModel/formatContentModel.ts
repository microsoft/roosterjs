--- conflicted
+++ resolved
@@ -25,20 +25,13 @@
     options,
     domToModelOptions
 ) => {
-<<<<<<< HEAD
-    const { onNodeCreated, getChangeData, rawEvent, selectionOverride, scrollCaretIntoView } =
-        options || {};
-=======
     const {
-        apiName,
         onNodeCreated,
         getChangeData,
-        changeSource,
         rawEvent,
         selectionOverride,
         scrollCaretIntoView: scroll,
     } = options || {};
->>>>>>> a9dd82ca
     const model = core.api.createContentModel(core, domToModelOptions, selectionOverride);
     const context: FormatContentModelContext = {
         newEntities: [],

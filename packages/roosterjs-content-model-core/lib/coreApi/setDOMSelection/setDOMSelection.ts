import { addRangeToSelection } from './addRangeToSelection';
<<<<<<< HEAD
import { areSameSelection } from '../../corePlugin/cache/areSameSelection';
=======
import { areSameSelections } from '../../corePlugin/cache/areSameSelections';
>>>>>>> 1996e17a
import { ensureImageHasSpanParent } from './ensureImageHasSpanParent';
import { ensureUniqueId } from '../setEditorStyle/ensureUniqueId';
import { findLastedCoInMergedCell } from './findLastedCoInMergedCell';
import { findTableCellElement } from './findTableCellElement';
import { isNodeOfType, parseTableCells, toArray } from 'roosterjs-content-model-dom';
import type {
    ParsedTable,
    SelectionChangedEvent,
    SetDOMSelection,
    TableCellCoordinate,
} from 'roosterjs-content-model-types';

const DOM_SELECTION_CSS_KEY = '_DOMSelection';
const HIDE_CURSOR_CSS_KEY = '_DOMSelectionHideCursor';
const HIDE_SELECTION_CSS_KEY = '_DOMSelectionHideSelection';
const IMAGE_ID = 'image';
const TABLE_ID = 'table';
const CARET_CSS_RULE = 'caret-color: transparent';
const TRANSPARENT_SELECTION_CSS_RULE = 'background-color: transparent !important;';
const SELECTION_SELECTOR = '*::selection';

/**
 * @internal
 */
export const setDOMSelection: SetDOMSelection = (core, selection, skipSelectionChangedEvent) => {
    const existingSelection = core.api.getDOMSelection(core);

<<<<<<< HEAD
    if (existingSelection && selection && areSameSelection(existingSelection, selection)) {
=======
    if (existingSelection && selection && areSameSelections(existingSelection, selection)) {
>>>>>>> 1996e17a
        return;
    }

    // We are applying a new selection, so we don't need to apply cached selection in DOMEventPlugin.
    // Set skipReselectOnFocus to skip this behavior
    const skipReselectOnFocus = core.selection.skipReselectOnFocus;

    const doc = core.physicalRoot.ownerDocument;
    const isDarkMode = core.lifecycle.isDarkMode;
    core.selection.skipReselectOnFocus = true;
    core.api.setEditorStyle(core, DOM_SELECTION_CSS_KEY, null /*cssRule*/);
    core.api.setEditorStyle(core, HIDE_CURSOR_CSS_KEY, null /*cssRule*/);
    core.api.setEditorStyle(core, HIDE_SELECTION_CSS_KEY, null /*cssRule*/);

    try {
        switch (selection?.type) {
            case 'image':
                const image = ensureImageHasSpanParent(selection.image);

                core.selection.selection = {
                    type: 'image',
                    image,
                };
                const imageSelectionColor = isDarkMode
                    ? core.selection.imageSelectionBorderColorDark
                    : core.selection.imageSelectionBorderColor;

                core.api.setEditorStyle(
                    core,
                    DOM_SELECTION_CSS_KEY,
                    `outline-style:solid!important; outline-color:${imageSelectionColor}!important;display: ${
                        core.environment.isSafari ? '-webkit-inline-flex' : 'inline-flex'
                    };`,
                    [`span:has(>img#${ensureUniqueId(image, IMAGE_ID)})`]
                );
                core.api.setEditorStyle(
                    core,
                    HIDE_SELECTION_CSS_KEY,
                    TRANSPARENT_SELECTION_CSS_RULE,
                    [SELECTION_SELECTOR]
                );

                setRangeSelection(doc, image, false /* collapse */);
                break;
            case 'table':
                const { table, firstColumn, firstRow, lastColumn, lastRow } = selection;
                const parsedTable = parseTableCells(selection.table);
                let firstCell = {
                    row: Math.min(firstRow, lastRow),
                    col: Math.min(firstColumn, lastColumn),
                    cell: <HTMLTableCellElement | null>null,
                };
                let lastCell = {
                    row: Math.max(firstRow, lastRow),
                    col: Math.max(firstColumn, lastColumn),
                };

                firstCell = findTableCellElement(parsedTable, firstCell) || firstCell;
                lastCell = findLastedCoInMergedCell(parsedTable, lastCell) || lastCell;

                if (
                    isNaN(firstCell.row) ||
                    isNaN(firstCell.col) ||
                    isNaN(lastCell.row) ||
                    isNaN(lastCell.col)
                ) {
                    return;
                }

                selection = {
                    type: 'table',
                    table,
                    firstRow: firstCell.row,
                    firstColumn: firstCell.col,
                    lastRow: lastCell.row,
                    lastColumn: lastCell.col,
                };

                const tableId = ensureUniqueId(table, TABLE_ID);
                const tableSelectors =
                    firstCell.row == 0 &&
                    firstCell.col == 0 &&
                    lastCell.row == parsedTable.length - 1 &&
                    lastCell.col == (parsedTable[lastCell.row]?.length ?? 0) - 1
                        ? [`#${tableId}`, `#${tableId} *`]
                        : handleTableSelected(parsedTable, tableId, table, firstCell, lastCell);

                core.selection.selection = selection;

                const tableSelectionColor = isDarkMode
                    ? core.selection.tableCellSelectionBackgroundColorDark
                    : core.selection.tableCellSelectionBackgroundColor;
                core.api.setEditorStyle(
                    core,
                    DOM_SELECTION_CSS_KEY,
                    `background-color:${tableSelectionColor}!important;`,
                    tableSelectors
                );
                core.api.setEditorStyle(core, HIDE_CURSOR_CSS_KEY, CARET_CSS_RULE);

                const nodeToSelect = firstCell.cell?.firstElementChild || firstCell.cell;

                if (nodeToSelect) {
                    setRangeSelection(
                        doc,
                        (nodeToSelect as HTMLElement) || undefined,
                        true /* collapse */
                    );
                }

                break;
            case 'range':
                addRangeToSelection(doc, selection.range, selection.isReverted);

                core.selection.selection = core.domHelper.hasFocus() ? null : selection;
                break;

            default:
                core.selection.selection = null;
                break;
        }
    } finally {
        core.selection.skipReselectOnFocus = skipReselectOnFocus;
    }

    if (!skipSelectionChangedEvent) {
        const eventData: SelectionChangedEvent = {
            eventType: 'selectionChanged',
            newSelection: selection,
        };

        core.api.triggerEvent(core, eventData, true /*broadcast*/);
    }
};

function handleTableSelected(
    parsedTable: ParsedTable,
    tableId: string,
    table: HTMLTableElement,
    firstCell: TableCellCoordinate,
    lastCell: TableCellCoordinate
) {
    const selectors: string[] = [];

    // Get whether table has thead, tbody or tfoot, then Set the start and end of each of the table children,
    // so we can build the selector according the element between the table and the row.
    let cont = 0;
    const indexes = toArray(table.childNodes)
        .filter(
            (node): node is HTMLTableSectionElement =>
                ['THEAD', 'TBODY', 'TFOOT'].indexOf(
                    isNodeOfType(node, 'ELEMENT_NODE') ? node.tagName : ''
                ) > -1
        )
        .map(node => {
            const result = {
                el: node.tagName,
                start: cont,
                end: node.childNodes.length + cont,
            };

            cont = result.end;
            return result;
        });

    parsedTable.forEach((row, rowIndex) => {
        let tdCount = 0;

        //Get current TBODY/THEAD/TFOOT
        const midElement = indexes.filter(ind => ind.start <= rowIndex && ind.end > rowIndex)[0];
        const middleElSelector = midElement ? '>' + midElement.el + '>' : '>';
        const currentRow =
            midElement && rowIndex + 1 >= midElement.start
                ? rowIndex + 1 - midElement.start
                : rowIndex + 1;

        for (let cellIndex = 0; cellIndex < row.length; cellIndex++) {
            const cell = row[cellIndex];

            if (typeof cell == 'object') {
                tdCount++;

                if (
                    rowIndex >= firstCell.row &&
                    rowIndex <= lastCell.row &&
                    cellIndex >= firstCell.col &&
                    cellIndex <= lastCell.col
                ) {
                    const selector = `#${tableId}${middleElSelector} tr:nth-child(${currentRow})>${cell.tagName}:nth-child(${tdCount})`;

                    selectors.push(selector, selector + ' *');
                }
            }
        }
    });

    return selectors;
}

function setRangeSelection(doc: Document, element: HTMLElement | undefined, collapse: boolean) {
    if (element && doc.contains(element)) {
        const range = doc.createRange();
        let isReverted: boolean | undefined = undefined;

        range.selectNode(element);
        if (collapse) {
            range.collapse();
        } else {
            const selection = doc.defaultView?.getSelection();
            const range = selection && selection.rangeCount > 0 && selection.getRangeAt(0);
            if (selection && range) {
                isReverted =
                    selection.focusNode != range.endContainer ||
                    selection.focusOffset != range.endOffset;
            }
        }

        addRangeToSelection(doc, range, isReverted);
    }
}<|MERGE_RESOLUTION|>--- conflicted
+++ resolved
@@ -1,9 +1,5 @@
 import { addRangeToSelection } from './addRangeToSelection';
-<<<<<<< HEAD
-import { areSameSelection } from '../../corePlugin/cache/areSameSelection';
-=======
 import { areSameSelections } from '../../corePlugin/cache/areSameSelections';
->>>>>>> 1996e17a
 import { ensureImageHasSpanParent } from './ensureImageHasSpanParent';
 import { ensureUniqueId } from '../setEditorStyle/ensureUniqueId';
 import { findLastedCoInMergedCell } from './findLastedCoInMergedCell';
@@ -31,11 +27,7 @@
 export const setDOMSelection: SetDOMSelection = (core, selection, skipSelectionChangedEvent) => {
     const existingSelection = core.api.getDOMSelection(core);
 
-<<<<<<< HEAD
-    if (existingSelection && selection && areSameSelection(existingSelection, selection)) {
-=======
     if (existingSelection && selection && areSameSelections(existingSelection, selection)) {
->>>>>>> 1996e17a
         return;
     }
 

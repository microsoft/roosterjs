import { ChangeSource, tableProcessor } from 'roosterjs-content-model-dom';
import * as createDomToModelContextWithConfig from 'roosterjs-content-model-dom/lib/domToModel/context/createDomToModelContext';
import * as domToContentModel from 'roosterjs-content-model-dom/lib/domToModel/domToContentModel';
import * as transformColor from 'roosterjs-content-model-dom/lib/domUtils/style/transformColor';
import * as createEmptyModel from 'roosterjs-content-model-dom/lib/modelApi/creators/createEmptyModel';
import * as cloneModel from 'roosterjs-content-model-dom/lib/modelApi/editing/cloneModel';
import { CachedElementHandler, EditorCore, Rect } from 'roosterjs-content-model-types';
import { Editor } from '../../lib/editor/Editor';
import * as createEditorCore from '../../lib/editor/core/createEditorCore';
import { reducedModelChildProcessor } from '../../lib/override/reducedModelChildProcessor';

describe('Editor', () => {
    let createEditorCoreSpy: jasmine.Spy;
    let updateKnownColorSpy: jasmine.Spy;
    let setContentModelSpy: jasmine.Spy;
    let createEmptyModelSpy: jasmine.Spy;

    beforeEach(() => {
        updateKnownColorSpy = jasmine.createSpy('updateKnownColor');
        createEditorCoreSpy = spyOn(createEditorCore, 'createEditorCore').and.callThrough();
        setContentModelSpy = jasmine.createSpy('setContentModel');
        createEmptyModelSpy = spyOn(createEmptyModel, 'createEmptyModel');
    });

    it('ctor and dispose, no options', () => {
        const div = document.createElement('div');

        createEmptyModelSpy.and.callThrough();

        const editor = new Editor(div);

        expect(createEditorCoreSpy).toHaveBeenCalledWith(div, {});
        expect(editor.isDisposed()).toBeFalse();
        expect(editor.getDocument()).toBe(document);
        expect(editor.isDarkMode()).toBeFalse();
        expect(editor.isInShadowEdit()).toBeFalse();
        expect(createEmptyModelSpy).toHaveBeenCalledWith(undefined);

        editor.dispose();

        expect(editor.isDisposed()).toBeTrue();
        expect(() => {
            editor.focus();
        }).toThrow();
    });

    it('ctor and dispose, with options', () => {
        const div = document.createElement('div');
        const initSpy1 = jasmine.createSpy('init1');
        const initSpy2 = jasmine.createSpy('init2');
        const disposeSpy1 = jasmine.createSpy('dispose1');
        const disposeSpy2 = jasmine.createSpy('dispose2').and.throwError('test');
        const mockedPlugin1 = {
            initialize: initSpy1,
            dispose: disposeSpy1,
        } as any;
        const mockedPlugin2 = {
            initialize: initSpy2,
            dispose: disposeSpy2,
        } as any;
        const setContentModelSpy = jasmine.createSpy('setContentModel');
        const disposeErrorHandlerSpy = jasmine.createSpy('disposeErrorHandler');
        const mockedInitialModel = 'INITMODEL' as any;
        const options = {
            plugins: [mockedPlugin1, mockedPlugin2],
            disposeErrorHandler: disposeErrorHandlerSpy,
            inDarkMode: true,
            initialModel: mockedInitialModel,
            coreApiOverride: {
                setContentModel: setContentModelSpy,
            },
        };

        createEmptyModelSpy.and.callThrough();

        const editor = new Editor(div, options);

        expect(createEditorCoreSpy).toHaveBeenCalledWith(div, options);
        expect(editor.isDisposed()).toBeFalse();
        expect(editor.getDocument()).toBe(document);
        expect(editor.isDarkMode()).toBeTrue();
        expect(editor.isInShadowEdit()).toBeFalse();
        expect(createEmptyModelSpy).not.toHaveBeenCalled();
        expect(setContentModelSpy).toHaveBeenCalledWith(
            jasmine.anything() /*core*/,
            mockedInitialModel,
            { ignoreSelection: true }
        );

        expect(initSpy1).toHaveBeenCalledWith(editor);
        expect(initSpy2).toHaveBeenCalledWith(editor);
        expect(initSpy1).toHaveBeenCalledBefore(initSpy2);
        expect(disposeSpy1).not.toHaveBeenCalled();
        expect(disposeSpy2).not.toHaveBeenCalled();

        editor.dispose();

        expect(editor.isDisposed()).toBeTrue();
        expect(() => {
            editor.focus();
        }).toThrow();

        expect(disposeSpy1).toHaveBeenCalled();
        expect(disposeSpy2).toHaveBeenCalled();
        expect(disposeSpy2).toHaveBeenCalledBefore(disposeSpy1);
        expect(disposeErrorHandlerSpy).toHaveBeenCalledWith(mockedPlugin2, new Error('test'));
    });

    it('getContentModelCopy', () => {
        const div = document.createElement('div');
        const mockedModel = 'MODEL' as any;
        const createContentModelSpy = jasmine
            .createSpy('createContentModel')
            .and.returnValue(mockedModel);
        const resetSpy = jasmine.createSpy('reset');
        const mockedCore = {
            plugins: [],
            darkColorHandler: {
                updateKnownColor: updateKnownColorSpy,
                reset: resetSpy,
            },
            api: {
                createContentModel: createContentModelSpy,
                setContentModel: setContentModelSpy,
            },
        } as any;

        createEditorCoreSpy.and.returnValue(mockedCore);

        const editor = new Editor(div);

        const model1 = editor.getContentModelCopy('connected');

        expect(model1).toBe(mockedModel);
        expect(createContentModelSpy).toHaveBeenCalledWith(mockedCore);

        const model2 = editor.getContentModelCopy('reduced');

        expect(model2).toBe(mockedModel);
        expect(createContentModelSpy).toHaveBeenCalledWith(mockedCore, {
            processorOverride: {
                child: reducedModelChildProcessor,
            },
        });

        editor.dispose();
        expect(() => editor.getContentModelCopy('connected')).toThrow();
        expect(() => editor.getContentModelCopy('reduced')).toThrow();
        expect(resetSpy).toHaveBeenCalledWith();
    });

    it('getContentModelCopy to return disconnected model', () => {
        const div = document.createElement('div');
        const mockedModel = 'MODEL' as any;
        const mockedClonedModel = 'MODEL2' as any;
        const createContentModelSpy = jasmine
            .createSpy('createContentModel')
            .and.returnValue(mockedModel);
        const resetSpy = jasmine.createSpy('reset');
        const mockedCore = {
            plugins: [],
            darkColorHandler: {
                updateKnownColor: updateKnownColorSpy,
                reset: resetSpy,
            },
            lifecycle: {
                isDarkMode: false,
            },
            api: {
                createContentModel: createContentModelSpy,
                setContentModel: setContentModelSpy,
            },
        } as any;

        createEditorCoreSpy.and.returnValue(mockedCore);

        const editor = new Editor(div);

        const cloneModelSpy = spyOn(cloneModel, 'cloneModel').and.returnValue(mockedClonedModel);

        const model = editor.getContentModelCopy('disconnected');

        expect(cloneModelSpy).toHaveBeenCalledWith(mockedModel, {
            includeCachedElement: jasmine.anything() as any,
        });

        const transformColorSpy = spyOn(transformColor, 'transformColor');
        const onClone = cloneModelSpy.calls.argsFor(0)[1]!
            .includeCachedElement as CachedElementHandler;

        const clonedNode = {
            style: {
                backgroundColor: 'red',
            },
        } as any;
        const cloneNodeSpy = jasmine.createSpy('cloneNode').and.returnValue(clonedNode);
        const mockedNode = {
            cloneNode: cloneNodeSpy,
        } as any;

        expect(onClone(mockedNode, 'cache')).toBeUndefined();
        expect(cloneNodeSpy).not.toHaveBeenCalled();

        // clone entity in light mode
        expect(onClone(mockedNode, 'entity')).toBe(clonedNode);
        expect(cloneNodeSpy).toHaveBeenCalledWith(true);

        expect(model).toBe(mockedClonedModel);
<<<<<<< HEAD
        expect(createContentModelSpy).toHaveBeenCalledWith(mockedCore, {
            processorOverride: {
                table: tableProcessor,
            },
        });
=======
        expect(createContentModelSpy).toHaveBeenCalledWith(mockedCore);
>>>>>>> 77454ebb
        expect(transformColorSpy).not.toHaveBeenCalled();

        // Clone in dark mode
        mockedCore.lifecycle.isDarkMode = true;
        expect(onClone(mockedNode, 'entity')).toBe(clonedNode);
        expect(cloneNodeSpy).toHaveBeenCalledWith(true);

        expect(model).toBe(mockedClonedModel);
<<<<<<< HEAD
        expect(createContentModelSpy).toHaveBeenCalledWith(mockedCore, {
            processorOverride: {
                table: tableProcessor,
            },
        });
=======
        expect(createContentModelSpy).toHaveBeenCalledWith(mockedCore);
>>>>>>> 77454ebb
        expect(transformColorSpy).toHaveBeenCalledWith(
            clonedNode,
            true,
            'darkToLight',
            mockedCore.darkColorHandler
        );
        expect(clonedNode).toEqual({
            style: {
                color: 'inherit',
                backgroundColor: 'red',
            },
        });

        editor.dispose();
        expect(() => editor.getContentModelCopy('disconnected')).toThrow();
        expect(resetSpy).toHaveBeenCalledWith();
    });

    it('getContentModelCopy, clean, custom logical root', () => {
        const div = document.createElement('div');
        const mockedEditorContext = 'EDITORCONTEXT' as any;
        const mockedModelContext = 'MODELCONTEXT' as any;
        const mockedModel = 'MODEL' as any;
        const createEditorContextSpy = jasmine
            .createSpy('createEditorContext')
            .and.returnValue(mockedEditorContext);
        const resetSpy = jasmine.createSpy('reset');
        const mockedCore = {
            logicalRoot: 'LOGICAL',
            physicalRoot: 'PHYSICAL',
            plugins: [],
            darkColorHandler: {
                updateKnownColor: updateKnownColorSpy,
                reset: resetSpy,
            },
            lifecycle: {
                isDarkMode: false,
            },
            api: {
                createEditorContext: createEditorContextSpy,
                setContentModel: setContentModelSpy,
            },
            environment: {
                domToModelSettings: {
                    calculated: undefined,
                },
            },
        } as any;

        createEditorCoreSpy.and.returnValue(mockedCore);

        const editor = new Editor(div);

        const createDomToModelContextWithConfigSpy = spyOn(
            createDomToModelContextWithConfig,
            'createDomToModelContextWithConfig'
        ).and.returnValue(mockedModelContext);
        const domToContentModelSpy = spyOn(domToContentModel, 'domToContentModel').and.returnValue(
            mockedModel
        );

        const model = editor.getContentModelCopy('clean');
        expect(model).toBe(mockedModel);
        expect(createDomToModelContextWithConfigSpy).toHaveBeenCalledWith(
            mockedCore.environment.domToModelSettings.calculated,
            mockedEditorContext
        );
        expect(domToContentModelSpy).toHaveBeenCalledWith(
            mockedCore.physicalRoot,
            mockedModelContext
        );
    });

    it('getEnvironment', () => {
        const div = document.createElement('div');
        const mockedEnvironment = 'ENVIRONMENT' as any;
        const resetSpy = jasmine.createSpy('reset');
        const mockedCore = {
            plugins: [],
            darkColorHandler: {
                updateKnownColor: updateKnownColorSpy,
                reset: resetSpy,
            },
            environment: mockedEnvironment,
            api: { setContentModel: setContentModelSpy },
        } as any;

        createEditorCoreSpy.and.returnValue(mockedCore);

        const editor = new Editor(div);

        const result = editor.getEnvironment();

        expect(result).toBe(mockedEnvironment);

        editor.dispose();
        expect(resetSpy).toHaveBeenCalledWith();
        expect(() => editor.getEnvironment()).toThrow();
    });

    it('getDOMSelection', () => {
        const div = document.createElement('div');
        const mockedSelection = 'SELECTION' as any;
        const getDOMSelectionSpy = jasmine
            .createSpy('getDOMSelection')
            .and.returnValue(mockedSelection);
        const resetSpy = jasmine.createSpy('reset');
        const mockedCore = {
            plugins: [],
            darkColorHandler: {
                updateKnownColor: updateKnownColorSpy,
                reset: resetSpy,
            },
            api: {
                getDOMSelection: getDOMSelectionSpy,
                setContentModel: setContentModelSpy,
            },
        } as any;

        createEditorCoreSpy.and.returnValue(mockedCore);

        const editor = new Editor(div);

        const result = editor.getDOMSelection();

        expect(result).toBe(mockedSelection);
        expect(getDOMSelectionSpy).toHaveBeenCalledWith(mockedCore);

        editor.dispose();
        expect(resetSpy).toHaveBeenCalledWith();
        expect(() => editor.getDOMSelection()).toThrow();
    });

    it('setDOMSelection', () => {
        const div = document.createElement('div');
        const mockedSelection = 'SELECTION' as any;
        const setDOMSelectionSpy = jasmine.createSpy('setDOMSelection');
        const resetSpy = jasmine.createSpy('reset');
        const mockedCore = {
            plugins: [],
            darkColorHandler: {
                updateKnownColor: updateKnownColorSpy,
                reset: resetSpy,
            },
            api: {
                setDOMSelection: setDOMSelectionSpy,
                setContentModel: setContentModelSpy,
            },
        } as any;

        createEditorCoreSpy.and.returnValue(mockedCore);

        const editor = new Editor(div);

        editor.setDOMSelection(null);

        expect(setDOMSelectionSpy).toHaveBeenCalledWith(mockedCore, null);

        editor.setDOMSelection(mockedSelection);

        expect(setDOMSelectionSpy).toHaveBeenCalledWith(mockedCore, mockedSelection);

        editor.dispose();
        expect(resetSpy).toHaveBeenCalledWith();
        expect(() => editor.setDOMSelection(null)).toThrow();
    });

    it('formatContentModel', () => {
        const div = document.createElement('div');
        const mockedFormatter = 'FORMATTER' as any;
        const mockedOptions = 'OPTIONS' as any;
        const formatContentModelSpy = jasmine.createSpy('formatContentModel');
        const resetSpy = jasmine.createSpy('reset');
        const mockedCore = {
            plugins: [],
            darkColorHandler: {
                updateKnownColor: updateKnownColorSpy,
                reset: resetSpy,
            },
            api: {
                formatContentModel: formatContentModelSpy,
                setContentModel: setContentModelSpy,
            },
        } as any;

        createEditorCoreSpy.and.returnValue(mockedCore);

        const editor = new Editor(div);

        editor.formatContentModel(mockedFormatter);

        expect(formatContentModelSpy).toHaveBeenCalledWith(
            mockedCore,
            mockedFormatter,
            undefined,
            undefined
        );

        editor.formatContentModel(mockedFormatter, mockedOptions);

        expect(formatContentModelSpy).toHaveBeenCalledWith(
            mockedCore,
            mockedFormatter,
            mockedOptions,
            undefined
        );

        editor.dispose();
        expect(resetSpy).toHaveBeenCalledWith();
        expect(() => editor.formatContentModel(mockedFormatter)).toThrow();
    });

    it('getPendingFormat', () => {
        const div = document.createElement('div');
        const mockedFormat = 'FORMAT' as any;
        const resetSpy = jasmine.createSpy('reset');
        const mockedCore = {
            plugins: [],
            darkColorHandler: {
                updateKnownColor: updateKnownColorSpy,
                reset: resetSpy,
            },
            format: {},
            api: {
                setContentModel: setContentModelSpy,
            },
        } as any;

        createEditorCoreSpy.and.returnValue(mockedCore);

        const editor = new Editor(div);

        const result1 = editor.getPendingFormat();

        expect(result1).toBeNull();

        mockedCore.format.pendingFormat = {
            format: mockedFormat,
        };
        const result2 = editor.getPendingFormat();

        expect(result2).toBe(mockedFormat);

        editor.dispose();
        expect(resetSpy).toHaveBeenCalledWith();
        expect(() => editor.getPendingFormat()).toThrow();
    });

    it('formatContentModel', () => {
        const div = document.createElement('div');
        const mockedSnapshot = 'SNAPSHOT' as any;
        const addUndoSnapshotSpy = jasmine
            .createSpy('addUndoSnapshot')
            .and.returnValue(mockedSnapshot);
        const resetSpy = jasmine.createSpy('reset');
        const mockedCore = {
            plugins: [],
            darkColorHandler: {
                updateKnownColor: updateKnownColorSpy,
                reset: resetSpy,
            },
            api: {
                addUndoSnapshot: addUndoSnapshotSpy,
                setContentModel: setContentModelSpy,
            },
        } as any;

        createEditorCoreSpy.and.returnValue(mockedCore);

        const editor = new Editor(div);

        const snapshot = editor.takeSnapshot();

        expect(addUndoSnapshotSpy).toHaveBeenCalledWith(mockedCore, false, undefined);
        expect(snapshot).toBe(mockedSnapshot);

        editor.dispose();
        expect(resetSpy).toHaveBeenCalledWith();
        expect(() => editor.takeSnapshot()).toThrow();
    });

    it('getDOMHelper', () => {
        const div = document.createElement('div');
        const mockedDOMHelper = 'DOMHELPER' as any;
        const resetSpy = jasmine.createSpy('reset');
        const mockedCore = {
            plugins: [],
            domHelper: mockedDOMHelper,
            darkColorHandler: {
                updateKnownColor: updateKnownColorSpy,
                reset: resetSpy,
            },
            api: { setContentModel: setContentModelSpy },
        } as any;

        createEditorCoreSpy.and.returnValue(mockedCore);

        const editor = new Editor(div);
        const domHelper = editor.getDOMHelper();

        expect(domHelper).toBe(mockedDOMHelper);

        editor.dispose();
        expect(resetSpy).toHaveBeenCalledWith();
        expect(() => editor.takeSnapshot()).toThrow();
    });

    it('takeSnapshot', () => {
        const div = document.createElement('div');
        const mockedSnapshot = 'SNAPSHOT' as any;
        const resetSpy = jasmine.createSpy('reset');
        const addUndoSnapshotSpy = jasmine
            .createSpy('addUndoSnapshot')
            .and.returnValue(mockedSnapshot);
        const mockedCore = {
            plugins: [],
            darkColorHandler: {
                updateKnownColor: updateKnownColorSpy,
                reset: resetSpy,
            },
            api: { addUndoSnapshot: addUndoSnapshotSpy, setContentModel: setContentModelSpy },
        } as any;

        createEditorCoreSpy.and.returnValue(mockedCore);

        const editor = new Editor(div);
        const snapshot = editor.takeSnapshot();

        expect(snapshot).toEqual(mockedSnapshot);
        expect(addUndoSnapshotSpy).toHaveBeenCalledTimes(1);
        expect(addUndoSnapshotSpy).toHaveBeenCalledWith(mockedCore, false, undefined);

        const mockedState = 'STATE' as any;

        editor.takeSnapshot(mockedState);
        expect(addUndoSnapshotSpy).toHaveBeenCalledTimes(2);
        expect(addUndoSnapshotSpy).toHaveBeenCalledWith(mockedCore, false, [mockedState]);
    });

    it('restoreSnapshot', () => {
        const div = document.createElement('div');
        const mockedSnapshot = 'SNAPSHOT' as any;
        const restoreUndoSnapshotSpy = jasmine.createSpy('restoreUndoSnapshot');
        const resetSpy = jasmine.createSpy('reset');
        const mockedCore = {
            plugins: [],
            darkColorHandler: {
                updateKnownColor: updateKnownColorSpy,
                reset: resetSpy,
            },
            api: {
                restoreUndoSnapshot: restoreUndoSnapshotSpy,
                setContentModel: setContentModelSpy,
            },
        } as any;

        createEditorCoreSpy.and.returnValue(mockedCore);

        const editor = new Editor(div);

        editor.restoreSnapshot(mockedSnapshot);

        expect(restoreUndoSnapshotSpy).toHaveBeenCalledWith(mockedCore, mockedSnapshot);

        editor.dispose();
        expect(resetSpy).toHaveBeenCalledWith();
        expect(() => editor.restoreSnapshot(mockedSnapshot)).toThrow();
    });

    it('focus', () => {
        const div = document.createElement('div');
        const focusSpy = jasmine.createSpy('focus');
        const resetSpy = jasmine.createSpy('reset');
        const mockedCore = {
            plugins: [],
            darkColorHandler: {
                updateKnownColor: updateKnownColorSpy,
                reset: resetSpy,
            },
            api: {
                focus: focusSpy,
                setContentModel: setContentModelSpy,
            },
        } as any;

        createEditorCoreSpy.and.returnValue(mockedCore);

        const editor = new Editor(div);

        editor.focus();
        expect(focusSpy).toHaveBeenCalledWith(mockedCore);

        editor.dispose();
        expect(resetSpy).toHaveBeenCalledWith();
        expect(() => editor.focus()).toThrow();
    });

    it('hasFocus', () => {
        const div = document.createElement('div');
        const mockedResult = 'RESULT' as any;
        const hasFocusSpy = jasmine.createSpy('hasFocus').and.returnValue(mockedResult);
        const resetSpy = jasmine.createSpy('reset');
        const mockedCore = {
            plugins: [],
            darkColorHandler: {
                updateKnownColor: updateKnownColorSpy,
                reset: resetSpy,
            },
            api: {
                setContentModel: setContentModelSpy,
            },
            domHelper: {
                hasFocus: hasFocusSpy,
            },
        } as any;

        createEditorCoreSpy.and.returnValue(mockedCore);

        const editor = new Editor(div);

        const result = editor.hasFocus();

        expect(result).toBe(mockedResult);
        expect(hasFocusSpy).toHaveBeenCalledWith();

        editor.dispose();
        expect(resetSpy).toHaveBeenCalledWith();
        expect(() => editor.hasFocus()).toThrow();
    });

    it('triggerEvent', () => {
        const div = document.createElement('div');
        const mockedEventData = {
            event: 'Mocked',
        } as any;
        const triggerEventSpy = jasmine.createSpy('triggerEvent').and.callFake((core, data) => {
            data.a = 'b';
        });
        const resetSpy = jasmine.createSpy('reset');
        const mockedCore = {
            plugins: [],
            darkColorHandler: {
                updateKnownColor: updateKnownColorSpy,
                reset: resetSpy,
            },
            api: {
                triggerEvent: triggerEventSpy,
                setContentModel: setContentModelSpy,
            },
        } as any;

        createEditorCoreSpy.and.returnValue(mockedCore);

        const editor = new Editor(div);
        const mockedEventType = 'EVENTTYPE' as any;

        const result = editor.triggerEvent<any>(mockedEventType, mockedEventData, true);

        expect(result).toEqual({
            eventType: mockedEventType,
            event: 'Mocked',
            a: 'b',
        } as any);
        expect(triggerEventSpy).toHaveBeenCalledWith(
            mockedCore,
            {
                eventType: mockedEventType,
                event: 'Mocked',
                a: 'b',
            } as any,
            true
        );

        editor.dispose();
        expect(resetSpy).toHaveBeenCalledWith();
        expect(() => editor.triggerEvent(mockedEventType, mockedEventData, true)).toThrow();
    });

    it('attachDomEvent', () => {
        const div = document.createElement('div');
        const mockedDisposer = 'DISPOSER' as any;
        const attachDomEventSpy = jasmine
            .createSpy('attachDomEvent')
            .and.returnValue(mockedDisposer);
        const resetSpy = jasmine.createSpy('reset');
        const mockedCore = {
            plugins: [],
            darkColorHandler: {
                updateKnownColor: updateKnownColorSpy,
                reset: resetSpy,
            },
            api: {
                attachDomEvent: attachDomEventSpy,
                setContentModel: setContentModelSpy,
            },
        } as any;

        createEditorCoreSpy.and.returnValue(mockedCore);

        const mockedEventMap = 'EVENTMAP' as any;
        const editor = new Editor(div);

        const result = editor.attachDomEvent(mockedEventMap);

        expect(result).toBe(mockedDisposer);
        expect(attachDomEventSpy).toHaveBeenCalledWith(mockedCore, mockedEventMap);

        editor.dispose();
        expect(resetSpy).toHaveBeenCalledWith();
        expect(() => editor.attachDomEvent(mockedEventMap)).toThrow();
    });

    it('getSnapshotsManager', () => {
        const div = document.createElement('div');
        const mockedSnapshotManager = 'MANAGER' as any;
        const resetSpy = jasmine.createSpy('reset');
        const mockedCore = {
            plugins: [],
            darkColorHandler: {
                updateKnownColor: updateKnownColorSpy,
                reset: resetSpy,
            },
            undo: {
                snapshotsManager: mockedSnapshotManager,
                setContentModel: setContentModelSpy,
            },
            api: { setContentModel: setContentModelSpy },
        } as any;

        createEditorCoreSpy.and.returnValue(mockedCore);

        const editor = new Editor(div);

        const result = editor.getSnapshotsManager();

        expect(result).toBe(mockedSnapshotManager);

        editor.dispose();
        expect(resetSpy).toHaveBeenCalledWith();
        expect(() => editor.getSnapshotsManager()).toThrow();
    });

    it('shadow edit', () => {
        const div = document.createElement('div');
        const switchShadowEditSpy = jasmine
            .createSpy('switchShadowEdit')
            .and.callFake((core, isOn) => {
                mockedCore.lifecycle.shadowEditFragment = isOn;
            });
        const resetSpy = jasmine.createSpy('reset');
        const mockedCore = {
            plugins: [],
            darkColorHandler: {
                updateKnownColor: updateKnownColorSpy,
                reset: resetSpy,
            },
            lifecycle: {},
            api: {
                switchShadowEdit: switchShadowEditSpy,
                setContentModel: setContentModelSpy,
            },
        } as any;

        createEditorCoreSpy.and.returnValue(mockedCore);

        const editor = new Editor(div);

        expect(editor.isInShadowEdit()).toBeFalse();

        editor.startShadowEdit();

        expect(editor.isInShadowEdit()).toBeTrue();
        expect(switchShadowEditSpy).toHaveBeenCalledTimes(1);
        expect(switchShadowEditSpy).toHaveBeenCalledWith(mockedCore, true);

        editor.stopShadowEdit();

        expect(editor.isInShadowEdit()).toBeFalse();
        expect(switchShadowEditSpy).toHaveBeenCalledTimes(2);
        expect(switchShadowEditSpy).toHaveBeenCalledWith(mockedCore, false);

        editor.dispose();
        expect(resetSpy).toHaveBeenCalledWith();
        expect(() => editor.isInShadowEdit()).toThrow();
        expect(() => editor.startShadowEdit()).toThrow();
        expect(() => editor.stopShadowEdit()).toThrow();
    });

    it('getColorManager', () => {
        const div = document.createElement('div');
        const resetSpy = jasmine.createSpy('reset');
        const mockedColorHandler = {
            updateKnownColor: updateKnownColorSpy,
            reset: resetSpy,
        } as any;
        const mockedCore = {
            plugins: [],
            darkColorHandler: mockedColorHandler,
            api: { setContentModel: setContentModelSpy },
        } as any;

        createEditorCoreSpy.and.returnValue(mockedCore);

        const editor = new Editor(div);

        const result = editor.getColorManager();

        expect(updateKnownColorSpy).not.toHaveBeenCalled();
        expect(result).toBe(mockedColorHandler);

        editor.dispose();

        expect(resetSpy).toHaveBeenCalledWith();
        expect(() => editor.getColorManager()).toThrow();
    });

    it('dark mode', () => {
        const transformColorSpy = spyOn(transformColor, 'transformColor');
        const triggerEventSpy = jasmine.createSpy('triggerEvent').and.callFake((core, event) => {
            mockedCore.lifecycle.isDarkMode = event.source == ChangeSource.SwitchToDarkMode;
        });
        const div = document.createElement('div');
        const resetSpy = jasmine.createSpy('reset');
        const mockedColorHandler = {
            updateKnownColor: updateKnownColorSpy,
            reset: resetSpy,
        } as any;
        const mockedCore = {
            plugins: [],
            darkColorHandler: mockedColorHandler,
            physicalRoot: div,
            logicalRoot: div,
            lifecycle: {
                isDarkMode: false,
            },
            api: {
                triggerEvent: triggerEventSpy,
                setContentModel: setContentModelSpy,
            },
        } as any;

        createEditorCoreSpy.and.returnValue(mockedCore);

        const editor = new Editor(div);

        expect(editor.isDarkMode()).toBeFalse();

        editor.setDarkModeState(false);

        expect(editor.isDarkMode()).toBeFalse();
        expect(transformColorSpy).not.toHaveBeenCalled();
        expect(triggerEventSpy).not.toHaveBeenCalled();

        editor.setDarkModeState(true);

        expect(editor.isDarkMode()).toBeTrue();
        expect(transformColorSpy).toHaveBeenCalledTimes(1);
        expect(transformColorSpy).toHaveBeenCalledWith(
            div,
            false,
            'lightToDark',
            mockedColorHandler
        );
        expect(mockedCore.lifecycle.isDarkMode).toEqual(true);
        expect(triggerEventSpy).toHaveBeenCalledTimes(1);
        expect(triggerEventSpy).toHaveBeenCalledWith(
            mockedCore,
            {
                eventType: 'contentChanged',
                source: ChangeSource.SwitchToDarkMode,
            },
            true
        );

        editor.setDarkModeState(false);

        expect(editor.isDarkMode()).toBeFalse();
        expect(transformColorSpy).toHaveBeenCalledTimes(2);
        expect(transformColorSpy).toHaveBeenCalledWith(
            div,
            false,
            'darkToLight',
            mockedColorHandler
        );
        expect(triggerEventSpy).toHaveBeenCalledTimes(2);
        expect(triggerEventSpy).toHaveBeenCalledWith(
            mockedCore,
            {
                eventType: 'contentChanged',
                source: ChangeSource.SwitchToLightMode,
            },
            true
        );
        expect(mockedCore.lifecycle.isDarkMode).toEqual(false);

        editor.dispose();
        expect(resetSpy).toHaveBeenCalledWith();
        expect(() => editor.isDarkMode()).toThrow();
        expect(() => editor.setDarkModeState()).toThrow();
    });

    it('getScrollContainer', () => {
        const div = document.createElement('div');
        const mockedScrollContainer = 'SCROLLCONTAINER' as any;
        const resetSpy = jasmine.createSpy('reset');
        const mockedCore = {
            plugins: [],
            darkColorHandler: {
                updateKnownColor: updateKnownColorSpy,
                reset: resetSpy,
            },
            api: { setContentModel: setContentModelSpy },
            domEvent: { scrollContainer: mockedScrollContainer },
        } as any;

        createEditorCoreSpy.and.returnValue(mockedCore);

        const editor = new Editor(div);

        const result = editor.getScrollContainer();

        expect(result).toBe(mockedScrollContainer);

        editor.dispose();
        expect(resetSpy).toHaveBeenCalledWith();
        expect(() => editor.getScrollContainer()).toThrow();
    });

    it('getVisibleViewport', () => {
        const div = document.createElement('div');
        const mockedScrollContainer: Rect = { top: 0, bottom: 100, left: 0, right: 100 };
        const resetSpy = jasmine.createSpy('reset');
        const mockedCore = {
            plugins: [],
            darkColorHandler: {
                updateKnownColor: updateKnownColorSpy,
                reset: resetSpy,
            },
            api: {
                setContentModel: setContentModelSpy,
                getVisibleViewport: (core: EditorCore) => {
                    return mockedScrollContainer;
                },
            },
            domEvent: { scrollContainer: mockedScrollContainer },
        } as any;

        createEditorCoreSpy.and.returnValue(mockedCore);

        const editor = new Editor(div);

        const result = editor.getVisibleViewport();

        expect(result).toBe(mockedScrollContainer);

        editor.dispose();
        expect(resetSpy).toHaveBeenCalledWith();
        expect(() => editor.getVisibleViewport()).toThrow();
    });

    it('setEditorStyle', () => {
        const div = document.createElement('div');
        const mockedScrollContainer: Rect = { top: 0, bottom: 100, left: 0, right: 100 };
        const resetSpy = jasmine.createSpy('reset');
        const setEditorStyleSpy = jasmine.createSpy('setEditorStyle');
        const mockedCore = {
            plugins: [],
            darkColorHandler: {
                updateKnownColor: updateKnownColorSpy,
                reset: resetSpy,
            },
            api: {
                setContentModel: setContentModelSpy,
                setEditorStyle: setEditorStyleSpy,
            },
            domEvent: { scrollContainer: mockedScrollContainer },
        } as any;

        createEditorCoreSpy.and.returnValue(mockedCore);

        const editor = new Editor(div);

        editor.setEditorStyle('key', 'rule', ['rule1', 'rule2']);

        expect(setEditorStyleSpy).toHaveBeenCalledWith(mockedCore, 'key', 'rule', [
            'rule1',
            'rule2',
        ]);

        editor.dispose();
        expect(resetSpy).toHaveBeenCalledWith();
        expect(() => editor.getVisibleViewport()).toThrow();
    });
});<|MERGE_RESOLUTION|>--- conflicted
+++ resolved
@@ -1,12 +1,12 @@
-import { ChangeSource, tableProcessor } from 'roosterjs-content-model-dom';
+import * as cloneModel from 'roosterjs-content-model-dom/lib/modelApi/editing/cloneModel';
 import * as createDomToModelContextWithConfig from 'roosterjs-content-model-dom/lib/domToModel/context/createDomToModelContext';
+import * as createEditorCore from '../../lib/editor/core/createEditorCore';
+import * as createEmptyModel from 'roosterjs-content-model-dom/lib/modelApi/creators/createEmptyModel';
 import * as domToContentModel from 'roosterjs-content-model-dom/lib/domToModel/domToContentModel';
 import * as transformColor from 'roosterjs-content-model-dom/lib/domUtils/style/transformColor';
-import * as createEmptyModel from 'roosterjs-content-model-dom/lib/modelApi/creators/createEmptyModel';
-import * as cloneModel from 'roosterjs-content-model-dom/lib/modelApi/editing/cloneModel';
 import { CachedElementHandler, EditorCore, Rect } from 'roosterjs-content-model-types';
+import { ChangeSource, tableProcessor } from 'roosterjs-content-model-dom';
 import { Editor } from '../../lib/editor/Editor';
-import * as createEditorCore from '../../lib/editor/core/createEditorCore';
 import { reducedModelChildProcessor } from '../../lib/override/reducedModelChildProcessor';
 
 describe('Editor', () => {
@@ -206,15 +206,11 @@
         expect(cloneNodeSpy).toHaveBeenCalledWith(true);
 
         expect(model).toBe(mockedClonedModel);
-<<<<<<< HEAD
         expect(createContentModelSpy).toHaveBeenCalledWith(mockedCore, {
             processorOverride: {
                 table: tableProcessor,
             },
         });
-=======
-        expect(createContentModelSpy).toHaveBeenCalledWith(mockedCore);
->>>>>>> 77454ebb
         expect(transformColorSpy).not.toHaveBeenCalled();
 
         // Clone in dark mode
@@ -223,15 +219,11 @@
         expect(cloneNodeSpy).toHaveBeenCalledWith(true);
 
         expect(model).toBe(mockedClonedModel);
-<<<<<<< HEAD
         expect(createContentModelSpy).toHaveBeenCalledWith(mockedCore, {
             processorOverride: {
                 table: tableProcessor,
             },
         });
-=======
-        expect(createContentModelSpy).toHaveBeenCalledWith(mockedCore);
->>>>>>> 77454ebb
         expect(transformColorSpy).toHaveBeenCalledWith(
             clonedNode,
             true,

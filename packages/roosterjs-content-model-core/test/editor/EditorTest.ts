import * as cloneModel from 'roosterjs-content-model-dom/lib/modelApi/editing/cloneModel';
import * as createDomToModelContextWithConfig from 'roosterjs-content-model-dom/lib/domToModel/context/createDomToModelContext';
import * as createEditorCore from '../../lib/editor/core/createEditorCore';
import * as createEmptyModel from 'roosterjs-content-model-dom/lib/modelApi/creators/createEmptyModel';
import * as domToContentModel from 'roosterjs-content-model-dom/lib/domToModel/domToContentModel';
import * as transformColor from 'roosterjs-content-model-dom/lib/domUtils/style/transformColor';
import { ChangeSource, tableProcessor } from 'roosterjs-content-model-dom';
import { Editor } from '../../lib/editor/Editor';
import { expectHtml } from 'roosterjs-content-model-dom/test/testUtils';
import {
    CachedElementHandler,
    ContentModelDocument,
    ContentModelEntity,
    EditorCore,
    Rect,
} from 'roosterjs-content-model-types';

describe('Editor', () => {
    let createEditorCoreSpy: jasmine.Spy;
    let updateKnownColorSpy: jasmine.Spy;
    let setContentModelSpy: jasmine.Spy;
    let createEmptyModelSpy: jasmine.Spy;

    beforeEach(() => {
        updateKnownColorSpy = jasmine.createSpy('updateKnownColor');
        createEditorCoreSpy = spyOn(createEditorCore, 'createEditorCore').and.callThrough();
        setContentModelSpy = jasmine.createSpy('setContentModel');
        createEmptyModelSpy = spyOn(createEmptyModel, 'createEmptyModel');
    });

    it('ctor and dispose, no options', () => {
        const div = document.createElement('div');

        createEmptyModelSpy.and.callThrough();

        const editor = new Editor(div);

        expect(createEditorCoreSpy).toHaveBeenCalledWith(div, {});
        expect(editor.isDisposed()).toBeFalse();
        expect(editor.getDocument()).toBe(document);
        expect(editor.isDarkMode()).toBeFalse();
        expect(editor.isInShadowEdit()).toBeFalse();
        expect(createEmptyModelSpy).toHaveBeenCalledWith(undefined);

        editor.dispose();

        expect(editor.isDisposed()).toBeTrue();
        expect(() => {
            editor.focus();
        }).toThrow();
    });

    it('ctor and dispose, with options', () => {
        const div = document.createElement('div');
        const initSpy1 = jasmine.createSpy('init1');
        const initSpy2 = jasmine.createSpy('init2');
        const disposeSpy1 = jasmine.createSpy('dispose1');
        const disposeSpy2 = jasmine.createSpy('dispose2').and.throwError('test');
        const mockedPlugin1 = {
            initialize: initSpy1,
            dispose: disposeSpy1,
        } as any;
        const mockedPlugin2 = {
            initialize: initSpy2,
            dispose: disposeSpy2,
        } as any;
        const setContentModelSpy = jasmine.createSpy('setContentModel');
        const disposeErrorHandlerSpy = jasmine.createSpy('disposeErrorHandler');
        const mockedInitialModel = 'INITMODEL' as any;
        const options = {
            plugins: [mockedPlugin1, mockedPlugin2],
            disposeErrorHandler: disposeErrorHandlerSpy,
            inDarkMode: true,
            initialModel: mockedInitialModel,
            coreApiOverride: {
                setContentModel: setContentModelSpy,
            },
        };

        createEmptyModelSpy.and.callThrough();

        const editor = new Editor(div, options);

        expect(createEditorCoreSpy).toHaveBeenCalledWith(div, options);
        expect(editor.isDisposed()).toBeFalse();
        expect(editor.getDocument()).toBe(document);
        expect(editor.isDarkMode()).toBeTrue();
        expect(editor.isInShadowEdit()).toBeFalse();
        expect(createEmptyModelSpy).not.toHaveBeenCalled();
        expect(setContentModelSpy).toHaveBeenCalledWith(
            jasmine.anything() /*core*/,
            mockedInitialModel,
            { ignoreSelection: true }
        );

        expect(initSpy1).toHaveBeenCalledWith(editor);
        expect(initSpy2).toHaveBeenCalledWith(editor);
        expect(initSpy1).toHaveBeenCalledBefore(initSpy2);
        expect(disposeSpy1).not.toHaveBeenCalled();
        expect(disposeSpy2).not.toHaveBeenCalled();

        editor.dispose();

        expect(editor.isDisposed()).toBeTrue();
        expect(() => {
            editor.focus();
        }).toThrow();

        expect(disposeSpy1).toHaveBeenCalled();
        expect(disposeSpy2).toHaveBeenCalled();
        expect(disposeSpy2).toHaveBeenCalledBefore(disposeSpy1);
        expect(disposeErrorHandlerSpy).toHaveBeenCalledWith(mockedPlugin2, new Error('test'));
    });

    it('getContentModelCopy', () => {
        const div = document.createElement('div');
        const mockedModel = 'MODEL' as any;
        const createContentModelSpy = jasmine
            .createSpy('createContentModel')
            .and.returnValue(mockedModel);
        const resetSpy = jasmine.createSpy('reset');
        const mockedCore = {
            plugins: [],
            darkColorHandler: {
                updateKnownColor: updateKnownColorSpy,
                reset: resetSpy,
            },
            api: {
                createContentModel: createContentModelSpy,
                setContentModel: setContentModelSpy,
            },
        } as any;

        createEditorCoreSpy.and.returnValue(mockedCore);

        const editor = new Editor(div);

        editor.dispose();
        expect(() => editor.getContentModelCopy('disconnected')).toThrow();
        expect(resetSpy).toHaveBeenCalledWith();
    });

    it('getContentModelCopy to return disconnected model', () => {
        const div = document.createElement('div');
        const mockedModel = 'MODEL' as any;
        const mockedClonedModel = 'MODEL2' as any;
        const createContentModelSpy = jasmine
            .createSpy('createContentModel')
            .and.returnValue(mockedModel);
        const resetSpy = jasmine.createSpy('reset');
        const mockedCore = {
            plugins: [],
            darkColorHandler: {
                updateKnownColor: updateKnownColorSpy,
                reset: resetSpy,
            },
            lifecycle: {
                isDarkMode: false,
            },
            api: {
                createContentModel: createContentModelSpy,
                setContentModel: setContentModelSpy,
            },
        } as any;

        createEditorCoreSpy.and.returnValue(mockedCore);

        const editor = new Editor(div);

        const cloneModelSpy = spyOn(cloneModel, 'cloneModel').and.returnValue(mockedClonedModel);

        const model = editor.getContentModelCopy('disconnected');

        expect(cloneModelSpy).toHaveBeenCalledWith(mockedModel, {
            includeCachedElement: jasmine.anything() as any,
        });

        const transformColorSpy = spyOn(transformColor, 'transformColor');
        const onClone = cloneModelSpy.calls.argsFor(0)[1]!
            .includeCachedElement as CachedElementHandler;

        const clonedNode = {
            style: {
                backgroundColor: 'red',
            },
        } as any;
        const cloneNodeSpy = jasmine.createSpy('cloneNode').and.returnValue(clonedNode);
        const mockedNode = {
            cloneNode: cloneNodeSpy,
        } as any;

        expect(onClone(mockedNode, 'cache')).toBeUndefined();
        expect(cloneNodeSpy).not.toHaveBeenCalled();

        // clone entity in light mode
        expect(onClone(mockedNode, 'entity')).toBe(clonedNode);
        expect(cloneNodeSpy).toHaveBeenCalledWith(true);

        expect(model).toBe(mockedClonedModel);
        expect(createContentModelSpy).toHaveBeenCalledWith(mockedCore, {
            processorOverride: {
                table: tableProcessor,
            },
            tryGetFromCache: false,
        });
        expect(transformColorSpy).not.toHaveBeenCalled();

        // Clone in dark mode
        mockedCore.lifecycle.isDarkMode = true;
        expect(onClone(mockedNode, 'entity')).toBe(clonedNode);
        expect(cloneNodeSpy).toHaveBeenCalledWith(true);

        expect(model).toBe(mockedClonedModel);
        expect(createContentModelSpy).toHaveBeenCalledWith(mockedCore, {
            processorOverride: {
                table: tableProcessor,
            },
            tryGetFromCache: false,
        });
        expect(transformColorSpy).toHaveBeenCalledWith(
            clonedNode,
            true,
            'darkToLight',
            mockedCore.darkColorHandler
        );
        expect(clonedNode).toEqual({
            style: {
                color: 'inherit',
                backgroundColor: 'red',
            },
        });

        editor.dispose();
        expect(() => editor.getContentModelCopy('disconnected')).toThrow();
        expect(resetSpy).toHaveBeenCalledWith();
    });

    it('getContentModelCopy, clean, custom logical root', () => {
        const div = document.createElement('div');
        const mockedEditorContext = 'EDITORCONTEXT' as any;
        const mockedModelContext = 'MODELCONTEXT' as any;
        const mockedModel = 'MODEL' as any;
        const createEditorContextSpy = jasmine
            .createSpy('createEditorContext')
            .and.returnValue(mockedEditorContext);
        const resetSpy = jasmine.createSpy('reset');
        const mockedCore = {
            logicalRoot: 'LOGICAL',
            physicalRoot: 'PHYSICAL',
            plugins: [],
            darkColorHandler: {
                updateKnownColor: updateKnownColorSpy,
                reset: resetSpy,
            },
            lifecycle: {
                isDarkMode: false,
            },
            api: {
                createEditorContext: createEditorContextSpy,
                setContentModel: setContentModelSpy,
            },
            environment: {
                domToModelSettings: {
                    calculated: undefined,
                },
            },
        } as any;

        createEditorCoreSpy.and.returnValue(mockedCore);

        const editor = new Editor(div);

        const createDomToModelContextWithConfigSpy = spyOn(
            createDomToModelContextWithConfig,
            'createDomToModelContextWithConfig'
        ).and.returnValue(mockedModelContext);
        const domToContentModelSpy = spyOn(domToContentModel, 'domToContentModel').and.returnValue(
            mockedModel
        );

<<<<<<< HEAD
        const cloneModelSpy = spyOn(cloneModel, 'cloneModel').and.callFake(x => x as any);
=======
        const cloneModelSpy = spyOn(cloneModel, 'cloneModel').and.callFake(
            x => x as ContentModelDocument
        );
>>>>>>> b2a3f6ca

        const model = editor.getContentModelCopy('clean');
        expect(model).toBe(mockedModel);
        expect(createDomToModelContextWithConfigSpy).toHaveBeenCalledWith(
            mockedCore.environment.domToModelSettings.calculated,
            mockedEditorContext
        );
        expect(cloneModelSpy).toHaveBeenCalledWith(mockedModel, {
            includeCachedElement: jasmine.anything() as any,
        });
        expect(domToContentModelSpy).toHaveBeenCalledWith(
            mockedCore.physicalRoot,
            mockedModelContext
        );
    });

    it('getContentModelCopy, clean with entity', () => {
        const div = document.createElement('div');
        const entityDiv = document.createElement('div');

        entityDiv.style.color = 'var(--darkColor_red, red)';

        const initialModel: ContentModelDocument = {
            blockGroupType: 'Document',
            blocks: [
                {
                    blockType: 'Entity',
                    segmentType: 'Entity',
                    wrapper: entityDiv,
                    format: {},
                    entityFormat: {
                        entityType: 'A',
                        id: 'B',
                        isReadonly: true,
                    },
                },
            ],
        };
        const editor = new Editor(div, {
            initialModel,
            inDarkMode: true,
            knownColors: {
                red: {
                    darkModeColor: 'blue',
                    lightModeColor: 'red',
                },
            },
        });

        expectHtml(div.innerHTML, [
            '<div class="_Entity _EType_A _EId_B _EReadonly_1" contenteditable="false" style="color: var(--darkColor_red, red);"></div>',
            '<div style="color: var(--darkColor_red, red);" class="_Entity _EType_A _EId_B _EReadonly_1" contenteditable="false"></div>',
        ]);

        const model = editor.getContentModelCopy('clean');

        expect(model).toEqual({
            blockGroupType: 'Document',
            blocks: [
                {
                    blockType: 'Entity',
                    segmentType: 'Entity',
                    format: {},
                    wrapper: jasmine.anything(),
                    entityFormat: {
                        entityType: 'A',
                        id: 'B',
                        isReadonly: true,
                    },
                    isSelected: undefined,
                },
            ],
            format: {},
        });
        expectHtml((model.blocks[0] as ContentModelEntity).wrapper.outerHTML, [
            '<div class="_Entity _EType_A _EId_B _EReadonly_1" contenteditable="false" style="color: red; background-color: inherit;"></div>',
            '<div style="color: red; background-color: inherit;" class="_Entity _EType_A _EId_B _EReadonly_1" contenteditable="false"></div>',
        ]);
        expectHtml(div.innerHTML, [
            '<div class="_Entity _EType_A _EId_B _EReadonly_1" contenteditable="false" style="color: var(--darkColor_red, red);"></div>',
            '<div style="color: var(--darkColor_red, red);" class="_Entity _EType_A _EId_B _EReadonly_1" contenteditable="false"></div>',
        ]);
    });

    it('getEnvironment', () => {
        const div = document.createElement('div');
        const mockedEnvironment = 'ENVIRONMENT' as any;
        const resetSpy = jasmine.createSpy('reset');
        const mockedCore = {
            plugins: [],
            darkColorHandler: {
                updateKnownColor: updateKnownColorSpy,
                reset: resetSpy,
            },
            environment: mockedEnvironment,
            api: { setContentModel: setContentModelSpy },
        } as any;

        createEditorCoreSpy.and.returnValue(mockedCore);

        const editor = new Editor(div);

        const result = editor.getEnvironment();

        expect(result).toBe(mockedEnvironment);

        editor.dispose();
        expect(resetSpy).toHaveBeenCalledWith();
        expect(() => editor.getEnvironment()).toThrow();
    });

    it('getDOMSelection', () => {
        const div = document.createElement('div');
        const mockedSelection = 'SELECTION' as any;
        const getDOMSelectionSpy = jasmine
            .createSpy('getDOMSelection')
            .and.returnValue(mockedSelection);
        const resetSpy = jasmine.createSpy('reset');
        const mockedCore = {
            plugins: [],
            darkColorHandler: {
                updateKnownColor: updateKnownColorSpy,
                reset: resetSpy,
            },
            api: {
                getDOMSelection: getDOMSelectionSpy,
                setContentModel: setContentModelSpy,
            },
        } as any;

        createEditorCoreSpy.and.returnValue(mockedCore);

        const editor = new Editor(div);

        const result = editor.getDOMSelection();

        expect(result).toBe(mockedSelection);
        expect(getDOMSelectionSpy).toHaveBeenCalledWith(mockedCore);

        editor.dispose();
        expect(resetSpy).toHaveBeenCalledWith();
        expect(() => editor.getDOMSelection()).toThrow();
    });

    it('setDOMSelection', () => {
        const div = document.createElement('div');
        const mockedSelection = 'SELECTION' as any;
        const setDOMSelectionSpy = jasmine.createSpy('setDOMSelection');
        const resetSpy = jasmine.createSpy('reset');
        const mockedCore = {
            plugins: [],
            darkColorHandler: {
                updateKnownColor: updateKnownColorSpy,
                reset: resetSpy,
            },
            api: {
                setDOMSelection: setDOMSelectionSpy,
                setContentModel: setContentModelSpy,
            },
        } as any;

        createEditorCoreSpy.and.returnValue(mockedCore);

        const editor = new Editor(div);

        editor.setDOMSelection(null);

        expect(setDOMSelectionSpy).toHaveBeenCalledWith(mockedCore, null);

        editor.setDOMSelection(mockedSelection);

        expect(setDOMSelectionSpy).toHaveBeenCalledWith(mockedCore, mockedSelection);

        editor.dispose();
        expect(resetSpy).toHaveBeenCalledWith();
        expect(() => editor.setDOMSelection(null)).toThrow();
    });

    it('formatContentModel', () => {
        const div = document.createElement('div');
        const mockedFormatter = 'FORMATTER' as any;
        const mockedOptions = 'OPTIONS' as any;
        const formatContentModelSpy = jasmine.createSpy('formatContentModel');
        const resetSpy = jasmine.createSpy('reset');
        const mockedCore = {
            plugins: [],
            darkColorHandler: {
                updateKnownColor: updateKnownColorSpy,
                reset: resetSpy,
            },
            api: {
                formatContentModel: formatContentModelSpy,
                setContentModel: setContentModelSpy,
            },
        } as any;

        createEditorCoreSpy.and.returnValue(mockedCore);

        const editor = new Editor(div);

        editor.formatContentModel(mockedFormatter);

        expect(formatContentModelSpy).toHaveBeenCalledWith(
            mockedCore,
            mockedFormatter,
            undefined,
            undefined
        );

        editor.formatContentModel(mockedFormatter, mockedOptions);

        expect(formatContentModelSpy).toHaveBeenCalledWith(
            mockedCore,
            mockedFormatter,
            mockedOptions,
            undefined
        );

        editor.dispose();
        expect(resetSpy).toHaveBeenCalledWith();
        expect(() => editor.formatContentModel(mockedFormatter)).toThrow();
    });

    it('getPendingFormat', () => {
        const div = document.createElement('div');
        const mockedFormat = 'FORMAT' as any;
        const resetSpy = jasmine.createSpy('reset');
        const mockedCore = {
            plugins: [],
            darkColorHandler: {
                updateKnownColor: updateKnownColorSpy,
                reset: resetSpy,
            },
            format: {},
            api: {
                setContentModel: setContentModelSpy,
            },
        } as any;

        createEditorCoreSpy.and.returnValue(mockedCore);

        const editor = new Editor(div);

        const result1 = editor.getPendingFormat();

        expect(result1).toBeNull();

        mockedCore.format.pendingFormat = {
            format: mockedFormat,
        };
        const result2 = editor.getPendingFormat();

        expect(result2).toBe(mockedFormat);

        editor.dispose();
        expect(resetSpy).toHaveBeenCalledWith();
        expect(() => editor.getPendingFormat()).toThrow();
    });

    it('formatContentModel', () => {
        const div = document.createElement('div');
        const mockedSnapshot = 'SNAPSHOT' as any;
        const addUndoSnapshotSpy = jasmine
            .createSpy('addUndoSnapshot')
            .and.returnValue(mockedSnapshot);
        const resetSpy = jasmine.createSpy('reset');
        const mockedCore = {
            plugins: [],
            darkColorHandler: {
                updateKnownColor: updateKnownColorSpy,
                reset: resetSpy,
            },
            api: {
                addUndoSnapshot: addUndoSnapshotSpy,
                setContentModel: setContentModelSpy,
            },
        } as any;

        createEditorCoreSpy.and.returnValue(mockedCore);

        const editor = new Editor(div);

        const snapshot = editor.takeSnapshot();

        expect(addUndoSnapshotSpy).toHaveBeenCalledWith(mockedCore, false, undefined);
        expect(snapshot).toBe(mockedSnapshot);

        editor.dispose();
        expect(resetSpy).toHaveBeenCalledWith();
        expect(() => editor.takeSnapshot()).toThrow();
    });

    it('getDOMHelper', () => {
        const div = document.createElement('div');
        const mockedDOMHelper = 'DOMHELPER' as any;
        const resetSpy = jasmine.createSpy('reset');
        const mockedCore = {
            plugins: [],
            domHelper: mockedDOMHelper,
            darkColorHandler: {
                updateKnownColor: updateKnownColorSpy,
                reset: resetSpy,
            },
            api: { setContentModel: setContentModelSpy },
        } as any;

        createEditorCoreSpy.and.returnValue(mockedCore);

        const editor = new Editor(div);
        const domHelper = editor.getDOMHelper();

        expect(domHelper).toBe(mockedDOMHelper);

        editor.dispose();
        expect(resetSpy).toHaveBeenCalledWith();
        expect(() => editor.takeSnapshot()).toThrow();
    });

    it('takeSnapshot', () => {
        const div = document.createElement('div');
        const mockedSnapshot = 'SNAPSHOT' as any;
        const resetSpy = jasmine.createSpy('reset');
        const addUndoSnapshotSpy = jasmine
            .createSpy('addUndoSnapshot')
            .and.returnValue(mockedSnapshot);
        const mockedCore = {
            plugins: [],
            darkColorHandler: {
                updateKnownColor: updateKnownColorSpy,
                reset: resetSpy,
            },
            api: { addUndoSnapshot: addUndoSnapshotSpy, setContentModel: setContentModelSpy },
        } as any;

        createEditorCoreSpy.and.returnValue(mockedCore);

        const editor = new Editor(div);
        const snapshot = editor.takeSnapshot();

        expect(snapshot).toEqual(mockedSnapshot);
        expect(addUndoSnapshotSpy).toHaveBeenCalledTimes(1);
        expect(addUndoSnapshotSpy).toHaveBeenCalledWith(mockedCore, false, undefined);

        const mockedState = 'STATE' as any;

        editor.takeSnapshot(mockedState);
        expect(addUndoSnapshotSpy).toHaveBeenCalledTimes(2);
        expect(addUndoSnapshotSpy).toHaveBeenCalledWith(mockedCore, false, [mockedState]);
    });

    it('restoreSnapshot', () => {
        const div = document.createElement('div');
        const mockedSnapshot = 'SNAPSHOT' as any;
        const restoreUndoSnapshotSpy = jasmine.createSpy('restoreUndoSnapshot');
        const resetSpy = jasmine.createSpy('reset');
        const mockedCore = {
            plugins: [],
            darkColorHandler: {
                updateKnownColor: updateKnownColorSpy,
                reset: resetSpy,
            },
            api: {
                restoreUndoSnapshot: restoreUndoSnapshotSpy,
                setContentModel: setContentModelSpy,
            },
        } as any;

        createEditorCoreSpy.and.returnValue(mockedCore);

        const editor = new Editor(div);

        editor.restoreSnapshot(mockedSnapshot);

        expect(restoreUndoSnapshotSpy).toHaveBeenCalledWith(mockedCore, mockedSnapshot);

        editor.dispose();
        expect(resetSpy).toHaveBeenCalledWith();
        expect(() => editor.restoreSnapshot(mockedSnapshot)).toThrow();
    });

    it('focus', () => {
        const div = document.createElement('div');
        const focusSpy = jasmine.createSpy('focus');
        const resetSpy = jasmine.createSpy('reset');
        const mockedCore = {
            plugins: [],
            darkColorHandler: {
                updateKnownColor: updateKnownColorSpy,
                reset: resetSpy,
            },
            api: {
                focus: focusSpy,
                setContentModel: setContentModelSpy,
            },
        } as any;

        createEditorCoreSpy.and.returnValue(mockedCore);

        const editor = new Editor(div);

        editor.focus();
        expect(focusSpy).toHaveBeenCalledWith(mockedCore);

        editor.dispose();
        expect(resetSpy).toHaveBeenCalledWith();
        expect(() => editor.focus()).toThrow();
    });

    it('hasFocus', () => {
        const div = document.createElement('div');
        const mockedResult = 'RESULT' as any;
        const hasFocusSpy = jasmine.createSpy('hasFocus').and.returnValue(mockedResult);
        const resetSpy = jasmine.createSpy('reset');
        const mockedCore = {
            plugins: [],
            darkColorHandler: {
                updateKnownColor: updateKnownColorSpy,
                reset: resetSpy,
            },
            api: {
                setContentModel: setContentModelSpy,
            },
            domHelper: {
                hasFocus: hasFocusSpy,
            },
        } as any;

        createEditorCoreSpy.and.returnValue(mockedCore);

        const editor = new Editor(div);

        const result = editor.hasFocus();

        expect(result).toBe(mockedResult);
        expect(hasFocusSpy).toHaveBeenCalledWith();

        editor.dispose();
        expect(resetSpy).toHaveBeenCalledWith();
        expect(() => editor.hasFocus()).toThrow();
    });

    it('triggerEvent', () => {
        const div = document.createElement('div');
        const mockedEventData = {
            event: 'Mocked',
        } as any;
        const triggerEventSpy = jasmine.createSpy('triggerEvent').and.callFake((core, data) => {
            data.a = 'b';
        });
        const resetSpy = jasmine.createSpy('reset');
        const mockedCore = {
            plugins: [],
            darkColorHandler: {
                updateKnownColor: updateKnownColorSpy,
                reset: resetSpy,
            },
            api: {
                triggerEvent: triggerEventSpy,
                setContentModel: setContentModelSpy,
            },
        } as any;

        createEditorCoreSpy.and.returnValue(mockedCore);

        const editor = new Editor(div);
        const mockedEventType = 'EVENTTYPE' as any;

        const result = editor.triggerEvent<any>(mockedEventType, mockedEventData, true);

        expect(result).toEqual({
            eventType: mockedEventType,
            event: 'Mocked',
            a: 'b',
        } as any);
        expect(triggerEventSpy).toHaveBeenCalledWith(
            mockedCore,
            {
                eventType: mockedEventType,
                event: 'Mocked',
                a: 'b',
            } as any,
            true
        );

        editor.dispose();
        expect(resetSpy).toHaveBeenCalledWith();
        expect(() => editor.triggerEvent(mockedEventType, mockedEventData, true)).toThrow();
    });

    it('attachDomEvent', () => {
        const div = document.createElement('div');
        const mockedDisposer = 'DISPOSER' as any;
        const attachDomEventSpy = jasmine
            .createSpy('attachDomEvent')
            .and.returnValue(mockedDisposer);
        const resetSpy = jasmine.createSpy('reset');
        const mockedCore = {
            plugins: [],
            darkColorHandler: {
                updateKnownColor: updateKnownColorSpy,
                reset: resetSpy,
            },
            api: {
                attachDomEvent: attachDomEventSpy,
                setContentModel: setContentModelSpy,
            },
        } as any;

        createEditorCoreSpy.and.returnValue(mockedCore);

        const mockedEventMap = 'EVENTMAP' as any;
        const editor = new Editor(div);

        const result = editor.attachDomEvent(mockedEventMap);

        expect(result).toBe(mockedDisposer);
        expect(attachDomEventSpy).toHaveBeenCalledWith(mockedCore, mockedEventMap);

        editor.dispose();
        expect(resetSpy).toHaveBeenCalledWith();
        expect(() => editor.attachDomEvent(mockedEventMap)).toThrow();
    });

    it('getSnapshotsManager', () => {
        const div = document.createElement('div');
        const mockedSnapshotManager = 'MANAGER' as any;
        const resetSpy = jasmine.createSpy('reset');
        const mockedCore = {
            plugins: [],
            darkColorHandler: {
                updateKnownColor: updateKnownColorSpy,
                reset: resetSpy,
            },
            undo: {
                snapshotsManager: mockedSnapshotManager,
                setContentModel: setContentModelSpy,
            },
            api: { setContentModel: setContentModelSpy },
        } as any;

        createEditorCoreSpy.and.returnValue(mockedCore);

        const editor = new Editor(div);

        const result = editor.getSnapshotsManager();

        expect(result).toBe(mockedSnapshotManager);

        editor.dispose();
        expect(resetSpy).toHaveBeenCalledWith();
        expect(() => editor.getSnapshotsManager()).toThrow();
    });

    it('shadow edit', () => {
        const div = document.createElement('div');
        const switchShadowEditSpy = jasmine
            .createSpy('switchShadowEdit')
            .and.callFake((core, isOn) => {
                mockedCore.lifecycle.shadowEditFragment = isOn;
            });
        const resetSpy = jasmine.createSpy('reset');
        const mockedCore = {
            plugins: [],
            darkColorHandler: {
                updateKnownColor: updateKnownColorSpy,
                reset: resetSpy,
            },
            lifecycle: {},
            api: {
                switchShadowEdit: switchShadowEditSpy,
                setContentModel: setContentModelSpy,
            },
        } as any;

        createEditorCoreSpy.and.returnValue(mockedCore);

        const editor = new Editor(div);

        expect(editor.isInShadowEdit()).toBeFalse();

        editor.startShadowEdit();

        expect(editor.isInShadowEdit()).toBeTrue();
        expect(switchShadowEditSpy).toHaveBeenCalledTimes(1);
        expect(switchShadowEditSpy).toHaveBeenCalledWith(mockedCore, true);

        editor.stopShadowEdit();

        expect(editor.isInShadowEdit()).toBeFalse();
        expect(switchShadowEditSpy).toHaveBeenCalledTimes(2);
        expect(switchShadowEditSpy).toHaveBeenCalledWith(mockedCore, false);

        editor.dispose();
        expect(resetSpy).toHaveBeenCalledWith();
        expect(() => editor.isInShadowEdit()).toThrow();
        expect(() => editor.startShadowEdit()).toThrow();
        expect(() => editor.stopShadowEdit()).toThrow();
    });

    it('getColorManager', () => {
        const div = document.createElement('div');
        const resetSpy = jasmine.createSpy('reset');
        const mockedColorHandler = {
            updateKnownColor: updateKnownColorSpy,
            reset: resetSpy,
        } as any;
        const mockedCore = {
            plugins: [],
            darkColorHandler: mockedColorHandler,
            api: { setContentModel: setContentModelSpy },
        } as any;

        createEditorCoreSpy.and.returnValue(mockedCore);

        const editor = new Editor(div);

        const result = editor.getColorManager();

        expect(updateKnownColorSpy).not.toHaveBeenCalled();
        expect(result).toBe(mockedColorHandler);

        editor.dispose();

        expect(resetSpy).toHaveBeenCalledWith();
        expect(() => editor.getColorManager()).toThrow();
    });

    it('dark mode', () => {
        const transformColorSpy = spyOn(transformColor, 'transformColor');
        const triggerEventSpy = jasmine.createSpy('triggerEvent').and.callFake((core, event) => {
            mockedCore.lifecycle.isDarkMode = event.source == ChangeSource.SwitchToDarkMode;
        });
        const div = document.createElement('div');
        const resetSpy = jasmine.createSpy('reset');
        const mockedColorHandler = {
            updateKnownColor: updateKnownColorSpy,
            reset: resetSpy,
        } as any;
        const mockedCore = {
            plugins: [],
            darkColorHandler: mockedColorHandler,
            physicalRoot: div,
            logicalRoot: div,
            lifecycle: {
                isDarkMode: false,
            },
            api: {
                triggerEvent: triggerEventSpy,
                setContentModel: setContentModelSpy,
            },
        } as any;

        createEditorCoreSpy.and.returnValue(mockedCore);

        const editor = new Editor(div);

        expect(editor.isDarkMode()).toBeFalse();

        editor.setDarkModeState(false);

        expect(editor.isDarkMode()).toBeFalse();
        expect(transformColorSpy).not.toHaveBeenCalled();
        expect(triggerEventSpy).not.toHaveBeenCalled();

        editor.setDarkModeState(true);

        expect(editor.isDarkMode()).toBeTrue();
        expect(transformColorSpy).toHaveBeenCalledTimes(1);
        expect(transformColorSpy).toHaveBeenCalledWith(
            div,
            false,
            'lightToDark',
            mockedColorHandler
        );
        expect(mockedCore.lifecycle.isDarkMode).toEqual(true);
        expect(triggerEventSpy).toHaveBeenCalledTimes(1);
        expect(triggerEventSpy).toHaveBeenCalledWith(
            mockedCore,
            {
                eventType: 'contentChanged',
                source: ChangeSource.SwitchToDarkMode,
            },
            true
        );

        editor.setDarkModeState(false);

        expect(editor.isDarkMode()).toBeFalse();
        expect(transformColorSpy).toHaveBeenCalledTimes(2);
        expect(transformColorSpy).toHaveBeenCalledWith(
            div,
            false,
            'darkToLight',
            mockedColorHandler
        );
        expect(triggerEventSpy).toHaveBeenCalledTimes(2);
        expect(triggerEventSpy).toHaveBeenCalledWith(
            mockedCore,
            {
                eventType: 'contentChanged',
                source: ChangeSource.SwitchToLightMode,
            },
            true
        );
        expect(mockedCore.lifecycle.isDarkMode).toEqual(false);

        editor.dispose();
        expect(resetSpy).toHaveBeenCalledWith();
        expect(() => editor.isDarkMode()).toThrow();
        expect(() => editor.setDarkModeState()).toThrow();
    });

    it('getScrollContainer', () => {
        const div = document.createElement('div');
        const mockedScrollContainer = 'SCROLLCONTAINER' as any;
        const resetSpy = jasmine.createSpy('reset');
        const mockedCore = {
            plugins: [],
            darkColorHandler: {
                updateKnownColor: updateKnownColorSpy,
                reset: resetSpy,
            },
            api: { setContentModel: setContentModelSpy },
            domEvent: { scrollContainer: mockedScrollContainer },
        } as any;

        createEditorCoreSpy.and.returnValue(mockedCore);

        const editor = new Editor(div);

        const result = editor.getScrollContainer();

        expect(result).toBe(mockedScrollContainer);

        editor.dispose();
        expect(resetSpy).toHaveBeenCalledWith();
        expect(() => editor.getScrollContainer()).toThrow();
    });

    it('getVisibleViewport', () => {
        const div = document.createElement('div');
        const mockedScrollContainer: Rect = { top: 0, bottom: 100, left: 0, right: 100 };
        const resetSpy = jasmine.createSpy('reset');
        const mockedCore = {
            plugins: [],
            darkColorHandler: {
                updateKnownColor: updateKnownColorSpy,
                reset: resetSpy,
            },
            api: {
                setContentModel: setContentModelSpy,
                getVisibleViewport: (core: EditorCore) => {
                    return mockedScrollContainer;
                },
            },
            domEvent: { scrollContainer: mockedScrollContainer },
        } as any;

        createEditorCoreSpy.and.returnValue(mockedCore);

        const editor = new Editor(div);

        const result = editor.getVisibleViewport();

        expect(result).toBe(mockedScrollContainer);

        editor.dispose();
        expect(resetSpy).toHaveBeenCalledWith();
        expect(() => editor.getVisibleViewport()).toThrow();
    });

    it('setEditorStyle', () => {
        const div = document.createElement('div');
        const mockedScrollContainer: Rect = { top: 0, bottom: 100, left: 0, right: 100 };
        const resetSpy = jasmine.createSpy('reset');
        const setEditorStyleSpy = jasmine.createSpy('setEditorStyle');
        const mockedCore = {
            plugins: [],
            darkColorHandler: {
                updateKnownColor: updateKnownColorSpy,
                reset: resetSpy,
            },
            api: {
                setContentModel: setContentModelSpy,
                setEditorStyle: setEditorStyleSpy,
            },
            domEvent: { scrollContainer: mockedScrollContainer },
        } as any;

        createEditorCoreSpy.and.returnValue(mockedCore);

        const editor = new Editor(div);

        editor.setEditorStyle('key', 'rule', ['rule1', 'rule2']);

        expect(setEditorStyleSpy).toHaveBeenCalledWith(mockedCore, 'key', 'rule', [
            'rule1',
            'rule2',
        ]);

        editor.dispose();
        expect(resetSpy).toHaveBeenCalledWith();
        expect(() => editor.setEditorStyle('key', 'rule', ['rule1', 'rule2'])).toThrow();
    });

    it('announce', () => {
        const div = document.createElement('div');
        const resetSpy = jasmine.createSpy('reset');
        const announceSpy = jasmine.createSpy('announce');
        const mockedCore = {
            plugins: [],
            darkColorHandler: {
                updateKnownColor: updateKnownColorSpy,
                reset: resetSpy,
            },
            api: {
                setContentModel: setContentModelSpy,
                announce: announceSpy,
            },
        } as any;

        createEditorCoreSpy.and.returnValue(mockedCore);

        const editor = new Editor(div);

        const mockedData = 'ANNOUNCE' as any;

        editor.announce(mockedData);

        expect(announceSpy).toHaveBeenCalledWith(mockedCore, mockedData);

        editor.dispose();
        expect(resetSpy).toHaveBeenCalledWith();
        expect(() => editor.announce(mockedData)).toThrow();
    });
});<|MERGE_RESOLUTION|>--- conflicted
+++ resolved
@@ -278,13 +278,9 @@
             mockedModel
         );
 
-<<<<<<< HEAD
-        const cloneModelSpy = spyOn(cloneModel, 'cloneModel').and.callFake(x => x as any);
-=======
         const cloneModelSpy = spyOn(cloneModel, 'cloneModel').and.callFake(
             x => x as ContentModelDocument
         );
->>>>>>> b2a3f6ca
 
         const model = editor.getContentModelCopy('clean');
         expect(model).toBe(mockedModel);

import * as cloneModel from 'roosterjs-content-model-dom/lib/modelApi/editing/cloneModel';
import * as createDomToModelContext from 'roosterjs-content-model-dom/lib/domToModel/context/createDomToModelContext';
import * as domToContentModel from 'roosterjs-content-model-dom/lib/domToModel/domToContentModel';
import * as updateCachedSelection from '../../../lib/corePlugin/cache/updateCachedSelection';
import { createContentModel } from '../../../lib/coreApi/createContentModel/createContentModel';
import {
    ContentModelDocument,
    DomToModelContext,
    DomToModelOptionForCreateModel,
    EditorCore,
    TextMutationObserver,
} from 'roosterjs-content-model-types';

const mockedEditorContext = 'EDITORCONTEXT' as any;
const originalContext = { context: 'Context' } as any;
const mockedModel = 'MODEL' as any;
const mockedDiv = 'DIV' as any;
const mockedCachedMode = 'CACHEDMODEL' as any;
const mockedClonedModel = 'CLONEDMODEL' as any;

describe('createContentModel', () => {
    let mockedContext: DomToModelContext;
    let core: EditorCore;
    let createEditorContext: jasmine.Spy;
    let getDOMSelection: jasmine.Spy;
    let domToContentModelSpy: jasmine.Spy;
    let cloneModelSpy: jasmine.Spy;

    beforeEach(() => {
        mockedContext = { ...originalContext } as any;

        createEditorContext = jasmine
            .createSpy('createEditorContext')
            .and.returnValue(mockedEditorContext);
        getDOMSelection = jasmine.createSpy('getDOMSelection').and.returnValue(null);

        domToContentModelSpy = spyOn(domToContentModel, 'domToContentModel').and.returnValue(
            mockedModel
        );
        cloneModelSpy = spyOn(cloneModel, 'cloneModel').and.returnValue(mockedClonedModel);

        spyOn(createDomToModelContext, 'createDomToModelContextWithConfig').and.returnValue(
            mockedContext
        );

        core = ({
            physicalRoot: mockedDiv,
            logicalRoot: mockedDiv,
            api: {
                createEditorContext,
                getDOMSelection,
            },
            cache: {
                cachedModel: mockedCachedMode,
            },
            lifecycle: {},
            environment: {
                domToModelSettings: {},
            },
        } as any) as EditorCore;
    });

    it('Reuse model, no cache, no shadow edit', () => {
        core.cache.cachedModel = undefined;

        const model = createContentModel(core);

        expect(createEditorContext).toHaveBeenCalledWith(core, true);
        expect(getDOMSelection).toHaveBeenCalledWith(core);
        expect(domToContentModelSpy).toHaveBeenCalledWith(mockedDiv, mockedContext);
        expect(model).toBe(mockedModel);
    });

    it('Reuse model, no shadow edit', () => {
        const model = createContentModel(core);

        expect(createEditorContext).not.toHaveBeenCalled();
        expect(getDOMSelection).not.toHaveBeenCalled();
        expect(domToContentModelSpy).not.toHaveBeenCalled();
        expect(model).toBe(mockedCachedMode);
    });

    it('Reuse model, with cache, with shadow edit', () => {
        core.lifecycle.shadowEditFragment = {} as any;

        const model = createContentModel(core);

        expect(cloneModelSpy).toHaveBeenCalledWith(mockedCachedMode, {
            includeCachedElement: true,
        });
        expect(createEditorContext).not.toHaveBeenCalled();
        expect(getDOMSelection).not.toHaveBeenCalled();
        expect(domToContentModelSpy).not.toHaveBeenCalled();
        expect(model).toBe(mockedClonedModel);
    });

    it('Do not reuse model, with cache, no shadow edit, has option', () => {
        const currentContext = 'CURRENTCONTEXT' as any;

        spyOn(createDomToModelContext, 'createDomToModelContext').and.returnValue(currentContext);

        const model = createContentModel(core, { tryGetFromCache: false });

        expect(cloneModelSpy).not.toHaveBeenCalled();
        expect(createEditorContext).toHaveBeenCalledWith(core, false);
        expect(getDOMSelection).toHaveBeenCalledWith(core);
        expect(domToContentModelSpy).toHaveBeenCalledWith(mockedDiv, currentContext);
        expect(model).toBe(mockedModel);
    });
});

describe('createContentModel with selection', () => {
    let mockedContext: DomToModelContext;
    let getDOMSelectionSpy: jasmine.Spy;
    let domToContentModelSpy: jasmine.Spy;
    let createEditorContextSpy: jasmine.Spy;
    let core: any;
    const MockedDiv = 'CONTENT_DIV' as any;

    beforeEach(() => {
        mockedContext = { ...originalContext } as any;
        getDOMSelectionSpy = jasmine.createSpy('getDOMSelection');
        domToContentModelSpy = spyOn(domToContentModel, 'domToContentModel');
        createEditorContextSpy = jasmine.createSpy('createEditorContext');

        spyOn(createDomToModelContext, 'createDomToModelContextWithConfig').and.returnValue(
            mockedContext
        );

        core = {
            physicalRoot: MockedDiv,
            logicalRoot: MockedDiv,
            api: {
                getDOMSelection: getDOMSelectionSpy,
                createEditorContext: createEditorContextSpy,
            },
            cache: {},
            environment: {
                domToModelSettings: {},
            },
        };
    });

    it('Regular selection', () => {
        const MockedContainer = 'MockedContainer';
        const MockedRange = {
            name: 'MockedRange',
            commonAncestorContainer: MockedContainer,
        } as any;

        getDOMSelectionSpy.and.returnValue({
            type: 'range',
            range: MockedRange,
        });

        createContentModel(core);

        expect(domToContentModelSpy).toHaveBeenCalledTimes(1);
        expect(domToContentModelSpy).toHaveBeenCalledWith(MockedDiv, mockedContext);
        expect(mockedContext).toEqual({
            ...originalContext,
            selection: {
                type: 'range',
                range: MockedRange,
            } as any,
        });
    });

    it('Table selection', () => {
        const MockedContainer = 'MockedContainer';
        const MockedFirstCell = { name: 'FirstCell' };
        const MockedLastCell = { name: 'LastCell' };

        getDOMSelectionSpy.and.returnValue({
            type: 'table',
            table: MockedContainer,
            coordinates: {
                firstCell: MockedFirstCell,
                lastCell: MockedLastCell,
            },
        });

        createContentModel(core);

        expect(domToContentModelSpy).toHaveBeenCalledTimes(1);
        expect(domToContentModelSpy).toHaveBeenCalledWith(MockedDiv, mockedContext);
        expect(mockedContext).toEqual({
            ...originalContext,
            selection: {
                type: 'table',
                table: MockedContainer,
                coordinates: {
                    firstCell: MockedFirstCell,
                    lastCell: MockedLastCell,
                },
            } as any,
        });
    });

    it('Image selection', () => {
        const MockedContainer = 'MockedContainer';

        getDOMSelectionSpy.and.returnValue({
            type: 'image',
            image: MockedContainer,
        });

        createContentModel(core);

        expect(domToContentModelSpy).toHaveBeenCalledTimes(1);
        expect(domToContentModelSpy).toHaveBeenCalledWith(MockedDiv, mockedContext);
        expect(mockedContext).toEqual({
            ...originalContext,
            selection: {
                type: 'image',
                image: MockedContainer,
            } as any,
        });
    });

    it('Incorrect regular selection', () => {
        const mockedRange = {
            startContainer: null!,
        } as any;
        getDOMSelectionSpy.and.returnValue({
            type: 'range',
            range: mockedRange,
        });

        createContentModel(core);

        expect(domToContentModelSpy).toHaveBeenCalledTimes(1);
        expect(domToContentModelSpy).toHaveBeenCalledWith(MockedDiv, mockedContext);
        expect(mockedContext).toEqual({
            ...originalContext,
            selection: {
                type: 'range',
                range: mockedRange,
            } as any,
        });
    });

    it('Incorrect table selection', () => {
        getDOMSelectionSpy.and.returnValue({
            type: 'table',
        });

        createContentModel(core);

        expect(domToContentModelSpy).toHaveBeenCalledTimes(1);
        expect(domToContentModelSpy).toHaveBeenCalledWith(MockedDiv, mockedContext);
        expect(mockedContext).toEqual({
            ...originalContext,
            selection: {
                type: 'table',
            } as any,
        });
    });

    it('Flush mutation before create model', () => {
        const cachedModel = 'MODEL1' as any;
        const updatedModel = 'MODEL2' as any;
        const flushMutationsSpy = jasmine.createSpy('flushMutations').and.callFake(() => {
            core.cache.cachedModel = updatedModel;
        });

        core.cache.cachedModel = cachedModel;
        core.lifecycle = {};

        core.cache.textMutationObserver = {
            flushMutations: flushMutationsSpy,
        } as any;

        const model = createContentModel(core);

        expect(model).toBe(updatedModel);
        expect(flushMutationsSpy).toHaveBeenCalledTimes(1);
    });

    it('With selection override', () => {
        const MockedContainer = 'MockedContainer';
        const MockedRange = {
            name: 'MockedRange',
            commonAncestorContainer: MockedContainer,
        } as any;
        const mockedSelection = {
            type: 'range',
            range: MockedRange,
        } as any;

        createContentModel(core, undefined, mockedSelection);

        expect(domToContentModelSpy).toHaveBeenCalledTimes(1);
        expect(domToContentModelSpy).toHaveBeenCalledWith(MockedDiv, mockedContext);
        expect(mockedContext).toEqual({
            ...originalContext,
            selection: {
                type: 'range',
                range: MockedRange,
            } as any,
        });
    });

    it('With selection override, selection=none', () => {
        createContentModel(core, undefined, 'none');

        expect(domToContentModelSpy).toHaveBeenCalledTimes(1);
        expect(domToContentModelSpy).toHaveBeenCalledWith(MockedDiv, mockedContext);
    });
});

/*
| Scenarios                         | can use cache | can write cache | comment                                                                                                        |
|-----------------------------------|---------------|-----------------|----------------------------------------------------------------------------------------------------------------|
| getContentModelCopy: connected    | false         | false           | This is now deprecated                                                                                         |
| getContentModelCopy: disconnected | false         | false           | Used by plugins and test code to read current model. We will return a cloned model, and do not impact cache    |
| getContentModelCopy: clean        | false         | false           | Used by export HTML, do not use cache to make sure the model is up to date                                     |
| formatInsertPointWithContentModel | false         | false           | Used by insertEntity (recent change), do not use cache since we need to add shadow insert point                |
| getFormatState                    | true          | false           | We can reuse cache if we have, but when there is no cache, we will create reduced model so do not impact cache |
| other formatContentModel cases    | true          | true            | Normal case, we can reuse cache, and should update cache                                                       |
*/
describe('createContentModel and cache management', () => {
    let core: EditorCore;
    let textMutationObserver: TextMutationObserver;
    let flushMutationsSpy: jasmine.Spy;
    let cloneModelSpy: jasmine.Spy;
    let getDOMSelectionSpy: jasmine.Spy;
    let createEditorContextSpy: jasmine.Spy;
    let updateCachedSelectionSpy: jasmine.Spy;

    const mockedSelection = 'SELECTION' as any;
    const mockedFragment = 'FRAGMENT' as any;
    const mockedModel = { name: 'MODEL' } as any;
    const mockedNewModel = { name: 'NEWMODEL' } as any;

    function globalRunTest(
        hasCache: boolean,
        option: DomToModelOptionForCreateModel | undefined,
        hasSelection: boolean,
        isInShadowEdit: boolean,
        useCache: boolean,
        allowIndex: boolean,
        clone: boolean
    ) {
        flushMutationsSpy = jasmine.createSpy('flushMutations');
        getDOMSelectionSpy = jasmine.createSpy('getDOMSelection').and.returnValue(mockedSelection);
        createEditorContextSpy = jasmine.createSpy('createEditorContext');
        updateCachedSelectionSpy = spyOn(updateCachedSelection, 'updateCachedSelection');

        textMutationObserver = { flushMutations: flushMutationsSpy } as any;

        core = {
            cache: { textMutationObserver, cachedModel: hasCache ? mockedModel : null },
            lifecycle: {
                shadowEditFragment: isInShadowEdit ? mockedFragment : null,
            },
            api: {
                getDOMSelection: getDOMSelectionSpy,
                createEditorContext: createEditorContextSpy,
            },
            environment: {
                domToModelSettings: {},
            },
        } as any;

<<<<<<< HEAD
        cloneModelSpy = spyOn(cloneModel, 'cloneModel').and.callFake(x => x as any);
=======
        cloneModelSpy = spyOn(cloneModel, 'cloneModel').and.callFake(
            x => x as ContentModelDocument
        );
>>>>>>> b2a3f6ca

        spyOn(domToContentModel, 'domToContentModel').and.returnValue(mockedNewModel);

        const result = createContentModel(core, option, hasSelection ? mockedSelection : undefined);

        expect(flushMutationsSpy).toHaveBeenCalled();
        expect(cloneModelSpy).toHaveBeenCalledTimes(clone ? 1 : 0);

        if (!useCache) {
            expect(createEditorContextSpy).toHaveBeenCalledWith(core, allowIndex);
        }

        if (useCache) {
            expect(result).toBe(mockedModel);
        } else {
            expect(result).toBe(mockedNewModel);
        }

        if (allowIndex && !useCache) {
            expect(core.cache.cachedModel).toBe(mockedNewModel);
            expect(updateCachedSelectionSpy).toHaveBeenCalled();
        } else if (hasCache) {
            expect(core.cache.cachedModel).toBe(mockedModel);
            expect(updateCachedSelectionSpy).not.toHaveBeenCalled();
        } else {
            expect(core.cache.cachedModel).toBe(null!);
            expect(updateCachedSelectionSpy).not.toHaveBeenCalled();
        }
    }

    describe('Has cache', () => {
        function runTest(
            option: DomToModelOptionForCreateModel | undefined,
            hasSelection: boolean,
            isInShadowEdit: boolean,
            useCache: boolean,
            allowIndex: boolean,
            clone: boolean
        ) {
            globalRunTest(true, option, hasSelection, isInShadowEdit, useCache, allowIndex, clone);
        }

        it('no option, no selectionOverride, no shadow edit', () => {
            runTest(undefined, false, false, true, true, false);
        });

        it('no option, no selectionOverride, has shadow edit', () => {
            runTest(undefined, false, true, true, true, true);
        });

        it('no option, has selectionOverride, no shadow edit', () => {
            runTest(undefined, true, false, false, false, false);
        });

        it('no option, has selectionOverride, has shadow edit', () => {
            runTest(undefined, true, true, false, false, false);
        });

        it('option allow cache, no selectionOverride, no shadow edit', () => {
            runTest({ tryGetFromCache: true }, false, false, true, false, false);
        });

        it('option allow cache, no selectionOverride, has shadow edit', () => {
            runTest({ tryGetFromCache: true }, false, true, true, false, true);
        });

        it('option allow cache, has selectionOverride, no shadow edit', () => {
            runTest({ tryGetFromCache: true }, true, false, false, false, false);
        });

        it('option allow cache, has selectionOverride, has shadow edit', () => {
            runTest({ tryGetFromCache: true }, true, true, false, false, false);
        });

        it('option not allow cache, no selectionOverride, no shadow edit', () => {
            runTest({ tryGetFromCache: false }, false, false, false, false, false);
        });

        it('option not allow cache, no selectionOverride, has shadow edit', () => {
            runTest({ tryGetFromCache: false }, false, true, false, false, false);
        });

        it('option not allow cache, has selectionOverride, no shadow edit', () => {
            runTest({ tryGetFromCache: false }, true, false, false, false, false);
        });

        it('option not allow cache, has selectionOverride, has shadow edit', () => {
            runTest({ tryGetFromCache: false }, true, true, false, false, false);
        });
    });

    describe('No cache', () => {
        function runTest(
            option: DomToModelOptionForCreateModel | undefined,
            hasSelection: boolean,
            isInShadowEdit: boolean,
            useCache: boolean,
            allowIndex: boolean,
            clone: boolean
        ) {
            globalRunTest(false, option, hasSelection, isInShadowEdit, useCache, allowIndex, clone);
        }

        it('no option, no selectionOverride, no shadow edit', () => {
            runTest(undefined, false, false, false, true, false);
        });

        it('no option, no selectionOverride, has shadow edit', () => {
            runTest(undefined, false, true, false, true, false);
        });

        it('no option, has selectionOverride, no shadow edit', () => {
            runTest(undefined, true, false, false, false, false);
        });

        it('no option, has selectionOverride, has shadow edit', () => {
            runTest(undefined, true, true, false, false, false);
        });

        it('option allow cache, no selectionOverride, no shadow edit', () => {
            runTest({ tryGetFromCache: true }, false, false, false, false, false);
        });

        it('option allow cache, no selectionOverride, has shadow edit', () => {
            runTest({ tryGetFromCache: true }, false, true, false, false, false);
        });

        it('option allow cache, has selectionOverride, no shadow edit', () => {
            runTest({ tryGetFromCache: true }, true, false, false, false, false);
        });

        it('option allow cache, has selectionOverride, has shadow edit', () => {
            runTest({ tryGetFromCache: true }, true, true, false, false, false);
        });

        it('option not allow cache, no selectionOverride, no shadow edit', () => {
            runTest({ tryGetFromCache: false }, false, false, false, false, false);
        });

        it('option not allow cache, no selectionOverride, has shadow edit', () => {
            runTest({ tryGetFromCache: false }, false, true, false, false, false);
        });

        it('option not allow cache, has selectionOverride, no shadow edit', () => {
            runTest({ tryGetFromCache: false }, true, false, false, false, false);
        });

        it('option not allow cache, has selectionOverride, has shadow edit', () => {
            runTest({ tryGetFromCache: false }, true, true, false, false, false);
        });
    });
});<|MERGE_RESOLUTION|>--- conflicted
+++ resolved
@@ -363,13 +363,9 @@
             },
         } as any;
 
-<<<<<<< HEAD
-        cloneModelSpy = spyOn(cloneModel, 'cloneModel').and.callFake(x => x as any);
-=======
         cloneModelSpy = spyOn(cloneModel, 'cloneModel').and.callFake(
             x => x as ContentModelDocument
         );
->>>>>>> b2a3f6ca
 
         spyOn(domToContentModel, 'domToContentModel').and.returnValue(mockedNewModel);
 

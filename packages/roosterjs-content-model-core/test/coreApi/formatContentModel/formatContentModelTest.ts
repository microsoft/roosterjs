import * as scrollCaretIntoView from '../../../lib/coreApi/formatContentModel/scrollCaretIntoView';
import * as transformColor from 'roosterjs-content-model-dom/lib/domUtils/style/transformColor';
import { ChangeSource, createImage } from 'roosterjs-content-model-dom';
import { formatContentModel } from '../../../lib/coreApi/formatContentModel/formatContentModel';
import {
    ContentModelDocument,
    ContentModelSegmentFormat,
    FormatContentModelContext,
    EditorCore,
} from 'roosterjs-content-model-types';

describe('formatContentModel', () => {
    let core: EditorCore;
    let addUndoSnapshot: jasmine.Spy;
    let createContentModel: jasmine.Spy;
    let setContentModel: jasmine.Spy;
    let mockedModel: ContentModelDocument;
    let cacheContentModel: jasmine.Spy;
    let getFocusedPosition: jasmine.Spy;
    let triggerEvent: jasmine.Spy;
    let getDOMSelection: jasmine.Spy;
    let hasFocus: jasmine.Spy;
    let getClientWidth: jasmine.Spy;
    let announce: jasmine.Spy;
<<<<<<< HEAD
    let findClosestElementAncestor: jasmine.Spy;
=======
>>>>>>> a0f32c69

    const apiName = 'mockedApi';
    const mockedContainer = 'C' as any;
    const mockedOffset = 'O' as any;
    const mockedSelection = 'Selection' as any;

    beforeEach(() => {
        mockedModel = ({} as any) as ContentModelDocument;

        addUndoSnapshot = jasmine.createSpy('addUndoSnapshot');
        createContentModel = jasmine.createSpy('createContentModel').and.returnValue(mockedModel);
        setContentModel = jasmine.createSpy('setContentModel').and.returnValue(mockedSelection);
        cacheContentModel = jasmine.createSpy('cacheContentModel');
        getFocusedPosition = jasmine
            .createSpy('getFocusedPosition')
            .and.returnValue({ node: mockedContainer, offset: mockedOffset });
        triggerEvent = jasmine.createSpy('triggerEvent');
        getDOMSelection = jasmine.createSpy('getDOMSelection').and.returnValue(null);
        hasFocus = jasmine.createSpy('hasFocus');
        getClientWidth = jasmine.createSpy('getClientWidth');
        announce = jasmine.createSpy('announce');
<<<<<<< HEAD
        findClosestElementAncestor = jasmine.createSpy('findClosestElementAncestor ');
=======
>>>>>>> a0f32c69

        core = ({
            api: {
                addUndoSnapshot,
                createContentModel,
                setContentModel,
                cacheContentModel,
                getFocusedPosition,
                triggerEvent,
                getDOMSelection,
                announce,
            },
            lifecycle: {},
            cache: {},
            undo: {
                snapshotsManager: {},
            },
            domHelper: {
                hasFocus,
                getClientWidth,
<<<<<<< HEAD
                findClosestElementAncestor,
=======
>>>>>>> a0f32c69
            },
        } as any) as EditorCore;
    });

    describe('Editor has focus', () => {
        beforeEach(() => {
            hasFocus.and.returnValue(true);
        });

        it('Callback return false', () => {
            const callback = jasmine.createSpy('callback').and.returnValue(false);

            formatContentModel(core, callback, { apiName });

            expect(callback).toHaveBeenCalledWith(mockedModel, {
                newEntities: [],
                deletedEntities: [],
                rawEvent: undefined,
                newImages: [],
            });
            expect(createContentModel).toHaveBeenCalledTimes(1);
            expect(addUndoSnapshot).not.toHaveBeenCalled();
            expect(setContentModel).not.toHaveBeenCalled();
            expect(triggerEvent).not.toHaveBeenCalled();
            expect(announce).not.toHaveBeenCalled();
        });

        it('Callback return true', () => {
            const callback = jasmine.createSpy('callback').and.returnValue(true);

            formatContentModel(core, callback, { apiName });

            expect(callback).toHaveBeenCalledWith(mockedModel, {
                newEntities: [],
                deletedEntities: [],
                rawEvent: undefined,
                newImages: [],
            });
            expect(createContentModel).toHaveBeenCalledTimes(1);
            expect(addUndoSnapshot).toHaveBeenCalledTimes(2);
            expect(addUndoSnapshot).toHaveBeenCalledWith(core, false, undefined);
            expect(setContentModel).toHaveBeenCalledTimes(1);
            expect(setContentModel).toHaveBeenCalledWith(core, mockedModel, undefined, undefined);
            expect(triggerEvent).toHaveBeenCalledTimes(1);
            expect(triggerEvent).toHaveBeenCalledWith(
                core,
                {
                    eventType: 'contentChanged',
                    contentModel: mockedModel,
                    selection: mockedSelection,
                    source: ChangeSource.Format,
                    data: undefined,
                    formatApiName: apiName,
                    changedEntities: [],
                },
                true
            );
            expect(announce).not.toHaveBeenCalled();
        });

        it('Skip undo snapshot', () => {
            const callback = jasmine.createSpy('callback').and.callFake((model, context) => {
                context.skipUndoSnapshot = true;
                return true;
            });

            formatContentModel(core, callback, { apiName });

            expect(callback).toHaveBeenCalledWith(mockedModel, {
                newEntities: [],
                deletedEntities: [],
                rawEvent: undefined,
                skipUndoSnapshot: true,
                newImages: [],
            });
            expect(createContentModel).toHaveBeenCalledTimes(1);
            expect(addUndoSnapshot).not.toHaveBeenCalled();
            expect(setContentModel).toHaveBeenCalledTimes(1);
            expect(setContentModel).toHaveBeenCalledWith(core, mockedModel, undefined, undefined);
            expect(triggerEvent).toHaveBeenCalledTimes(1);
            expect(triggerEvent).toHaveBeenCalledWith(
                core,
                {
                    eventType: 'contentChanged',
                    contentModel: mockedModel,
                    selection: mockedSelection,
                    source: ChangeSource.Format,
                    data: undefined,
                    formatApiName: apiName,
                    changedEntities: [],
                },
                true
            );
            expect(announce).not.toHaveBeenCalled();
        });

        it('Customize change source', () => {
            const callback = jasmine.createSpy('callback').and.returnValue(true);

            formatContentModel(core, callback, { changeSource: 'TEST', apiName });

            expect(callback).toHaveBeenCalledWith(mockedModel, {
                newEntities: [],
                deletedEntities: [],
                rawEvent: undefined,
                newImages: [],
            });
            expect(createContentModel).toHaveBeenCalledTimes(1);
            expect(addUndoSnapshot).toHaveBeenCalledWith(core, false, undefined);
            expect(setContentModel).toHaveBeenCalledTimes(1);
            expect(setContentModel).toHaveBeenCalledWith(core, mockedModel, undefined, undefined);
            expect(triggerEvent).toHaveBeenCalledTimes(1);
            expect(triggerEvent).toHaveBeenCalledWith(
                core,
                {
                    eventType: 'contentChanged',
                    contentModel: mockedModel,
                    selection: mockedSelection,
                    source: 'TEST',
                    data: undefined,
                    formatApiName: apiName,
                    changedEntities: [],
                },
                true
            );
            expect(announce).not.toHaveBeenCalled();
        });

        it('Customize change source, getChangeData and skip undo snapshot', () => {
            const callback = jasmine.createSpy('callback').and.callFake((model, context) => {
                context.skipUndoSnapshot = true;
                return true;
            });
            const returnData = 'DATA';

            formatContentModel(core, callback, {
                apiName,
                changeSource: 'TEST',
                getChangeData: () => returnData,
            });

            expect(callback).toHaveBeenCalledWith(mockedModel, {
                newEntities: [],
                deletedEntities: [],
                rawEvent: undefined,
                skipUndoSnapshot: true,
                newImages: [],
            });
            expect(createContentModel).toHaveBeenCalledTimes(1);
            expect(addUndoSnapshot).not.toHaveBeenCalled();
            expect(setContentModel).toHaveBeenCalledTimes(1);
            expect(setContentModel).toHaveBeenCalledWith(core, mockedModel, undefined, undefined);
            expect(triggerEvent).toHaveBeenCalledTimes(1);
            expect(triggerEvent).toHaveBeenCalledWith(
                core,
                {
                    eventType: 'contentChanged',
                    contentModel: mockedModel,
                    selection: mockedSelection,
                    source: 'TEST',
                    data: returnData,
                    formatApiName: apiName,
                    changedEntities: [],
                },
                true
            );
            expect(announce).not.toHaveBeenCalled();
        });

        it('Has onNodeCreated', () => {
            const callback = jasmine.createSpy('callback').and.returnValue(true);
            const onNodeCreated = jasmine.createSpy('onNodeCreated');

            formatContentModel(core, callback, { onNodeCreated: onNodeCreated, apiName });

            expect(callback).toHaveBeenCalledWith(mockedModel, {
                newEntities: [],
                deletedEntities: [],
                rawEvent: undefined,
                newImages: [],
            });
            expect(createContentModel).toHaveBeenCalledTimes(1);
            expect(addUndoSnapshot).toHaveBeenCalled();
            expect(setContentModel).toHaveBeenCalledTimes(1);
            expect(setContentModel).toHaveBeenCalledWith(
                core,
                mockedModel,
                undefined,
                onNodeCreated
            );
            expect(triggerEvent).toHaveBeenCalledTimes(1);
            expect(triggerEvent).toHaveBeenCalledWith(
                core,
                {
                    eventType: 'contentChanged',
                    contentModel: mockedModel,
                    selection: mockedSelection,
                    source: ChangeSource.Format,
                    data: undefined,
                    formatApiName: apiName,
                    changedEntities: [],
                },
                true
            );
            expect(announce).not.toHaveBeenCalled();
        });

        it('Has entity got deleted', () => {
            const entity1 = {
                entityFormat: { id: 'E1', entityType: 'E', isReadonly: true },
                wrapper: {},
            } as any;
            const entity2 = {
                entityFormat: { id: 'E2', entityType: 'E', isReadonly: true },
                wrapper: {},
            } as any;
            const rawEvent = 'RawEvent' as any;

            formatContentModel(
                core,
                (model, context) => {
                    context.deletedEntities.push(
                        {
                            entity: entity1,
                            operation: 'removeFromStart',
                        },
                        {
                            entity: entity2,
                            operation: 'removeFromEnd',
                        }
                    );
                    return true;
                },
                {
                    apiName,
                    rawEvent: rawEvent,
                }
            );

            expect(setContentModel).toHaveBeenCalledTimes(1);
            expect(setContentModel).toHaveBeenCalledWith(core, mockedModel, undefined, undefined);

            expect(triggerEvent).toHaveBeenCalledTimes(1);
            expect(triggerEvent).toHaveBeenCalledWith(
                core,
                {
                    eventType: 'contentChanged',
                    contentModel: mockedModel,
                    selection: mockedSelection,
                    source: ChangeSource.Format,
                    data: undefined,
                    formatApiName: apiName,
                    changedEntities: [
                        {
                            entity: entity1,
                            operation: 'removeFromStart',
                            rawEvent: 'RawEvent',
                        },
                        {
                            entity: entity2,
                            operation: 'removeFromEnd',
                            rawEvent: 'RawEvent',
                        },
                    ],
                },
                true
            );
            expect(announce).not.toHaveBeenCalled();
        });

        it('Has new entity in dark mode', () => {
            const wrapper1 = 'W1' as any;
            const wrapper2 = 'W2' as any;
            const entity1 = {
                entityFormat: { id: 'E1', entityType: 'E', isReadonly: true },
                wrapper: wrapper1,
            } as any;
            const entity2 = {
                entityFormat: { id: 'E2', entityType: 'E', isReadonly: true },
                wrapper: wrapper2,
            } as any;
            const rawEvent = 'RawEvent' as any;
            const transformColorSpy = spyOn(transformColor, 'transformColor');
            const mockedData = 'DATA';

            core.lifecycle.isDarkMode = true;

            formatContentModel(
                core,
                (model, context) => {
                    context.newEntities.push(entity1, entity2);
                    return true;
                },
                {
                    apiName,
                    rawEvent: rawEvent,
                    getChangeData: () => mockedData,
                }
            );

            expect(addUndoSnapshot).toHaveBeenCalled();
            expect(setContentModel).toHaveBeenCalledTimes(1);
            expect(setContentModel).toHaveBeenCalledWith(core, mockedModel, undefined, undefined);
            expect(triggerEvent).toHaveBeenCalledTimes(1);
            expect(triggerEvent).toHaveBeenCalledWith(
                core,
                {
                    eventType: 'contentChanged',
                    contentModel: mockedModel,
                    selection: mockedSelection,
                    source: ChangeSource.Format,
                    data: mockedData,
                    formatApiName: apiName,
                    changedEntities: [
                        {
                            entity: entity1,
                            operation: 'newEntity',
                            rawEvent: 'RawEvent',
                        },
                        {
                            entity: entity2,
                            operation: 'newEntity',
                            rawEvent: 'RawEvent',
                        },
                    ],
                },
                true
            );
            expect(transformColorSpy).not.toHaveBeenCalled();
            expect(announce).not.toHaveBeenCalled();
        });

        it('With selectionOverride', () => {
            const range = 'MockedRangeEx' as any;

            formatContentModel(core, () => true, {
                apiName,
                selectionOverride: range,
            });

            expect(addUndoSnapshot).toHaveBeenCalled();
            expect(createContentModel).toHaveBeenCalledWith(core, undefined, range);
            expect(setContentModel).toHaveBeenCalledTimes(1);
            expect(setContentModel).toHaveBeenCalledWith(core, mockedModel, undefined, undefined);
            expect(triggerEvent).toHaveBeenCalledTimes(1);
            expect(triggerEvent).toHaveBeenCalledWith(
                core,
                {
                    eventType: 'contentChanged',
                    contentModel: mockedModel,
                    selection: mockedSelection,
                    source: ChangeSource.Format,
                    data: undefined,
                    formatApiName: apiName,
                    changedEntities: [],
                },
                true
            );
            expect(announce).not.toHaveBeenCalled();
        });

        it('With domToModelOptions', () => {
            const options = 'Options' as any;

            formatContentModel(
                core,
                () => true,
                {
                    apiName,
                },
                options
            );

            expect(addUndoSnapshot).toHaveBeenCalled();
            expect(createContentModel).toHaveBeenCalledWith(core, options, undefined);
            expect(setContentModel).toHaveBeenCalledTimes(1);
            expect(setContentModel).toHaveBeenCalledWith(core, mockedModel, undefined, undefined);
            expect(triggerEvent).toHaveBeenCalledTimes(1);
            expect(triggerEvent).toHaveBeenCalledWith(
                core,
                {
                    eventType: 'contentChanged',
                    contentModel: mockedModel,
                    selection: mockedSelection,
                    source: ChangeSource.Format,
                    data: undefined,
                    formatApiName: apiName,
                    changedEntities: [],
                },
                true
            );
            expect(announce).not.toHaveBeenCalled();
        });

        it('Has image', () => {
            const image = createImage('test');
            const rawEvent = 'RawEvent' as any;

            formatContentModel(
                core,
                (model, context) => {
                    context.newImages.push(image);
                    return true;
                },
                {
                    apiName,
                    rawEvent: rawEvent,
                }
            );

            expect(getClientWidth).toHaveBeenCalledTimes(1);
            expect(addUndoSnapshot).toHaveBeenCalled();
            expect(setContentModel).toHaveBeenCalledTimes(1);
            expect(setContentModel).toHaveBeenCalledWith(core, mockedModel, undefined, undefined);
            expect(triggerEvent).toHaveBeenCalledTimes(1);
            expect(triggerEvent).toHaveBeenCalledWith(
                core,
                {
                    eventType: 'contentChanged',
                    contentModel: mockedModel,
                    selection: mockedSelection,
                    source: ChangeSource.Format,
                    data: undefined,
                    formatApiName: apiName,
                    changedEntities: [],
                },
                true
            );
            expect(announce).not.toHaveBeenCalled();
        });

        it('Has shouldClearCachedModel', () => {
            formatContentModel(
                core,
                (model, context) => {
                    context.clearModelCache = true;
                    return true;
                },
                {
                    apiName,
                }
            );

            expect(addUndoSnapshot).toHaveBeenCalled();
            expect(setContentModel).toHaveBeenCalledTimes(1);
            expect(setContentModel).toHaveBeenCalledWith(core, mockedModel, undefined, undefined);
            expect(triggerEvent).toHaveBeenCalledTimes(1);
            expect(triggerEvent).toHaveBeenCalledWith(
                core,
                {
                    eventType: 'contentChanged',
                    contentModel: undefined,
                    selection: undefined,
                    source: ChangeSource.Format,
                    data: undefined,
                    formatApiName: apiName,
                    changedEntities: [],
                },
                true
            );
            expect(announce).not.toHaveBeenCalled();
        });

        it('Has shouldClearCachedModel, and callback return false', () => {
            core.cache.cachedModel = 'Model' as any;
            core.cache.cachedSelection = 'Selection' as any;

            formatContentModel(
                core,
                (model, context) => {
                    context.clearModelCache = true;
                    return false;
                },
                {
                    apiName,
                }
            );

            expect(addUndoSnapshot).not.toHaveBeenCalled();
            expect(setContentModel).not.toHaveBeenCalled();
            expect(triggerEvent).not.toHaveBeenCalled();
            expect(core.cache).toEqual({
                cachedModel: undefined,
                cachedSelection: undefined,
            });
            expect(announce).not.toHaveBeenCalled();
        });

        it('Has scrollCaretIntoView, and callback return true', () => {
<<<<<<< HEAD
            const scrollIntoViewSpy = jasmine.createSpy('scrollIntoView');
            const mockedImage = { scrollIntoView: scrollIntoViewSpy } as any;

            findClosestElementAncestor.and.returnValue(mockedImage);
=======
            const scrollCaretIntoViewSpy = spyOn(scrollCaretIntoView, 'scrollCaretIntoView');
            const mockedImage = 'IMAGE' as any;

>>>>>>> a0f32c69
            setContentModel.and.returnValue({
                type: 'image',
                image: mockedImage,
            });
<<<<<<< HEAD
=======

>>>>>>> a0f32c69
            formatContentModel(
                core,
                (model, context) => {
                    context.clearModelCache = true;
                    return true;
                },
                {
                    scrollCaretIntoView: true,
                    apiName,
                }
            );

<<<<<<< HEAD
            expect(findClosestElementAncestor).toHaveBeenCalledWith(mockedImage);
            expect(scrollIntoViewSpy).toHaveBeenCalledTimes(1);
=======
            expect(scrollCaretIntoViewSpy).toHaveBeenCalledWith(core, {
                type: 'image',
                image: mockedImage,
            });
>>>>>>> a0f32c69
        });
    });

    describe('Editor does not have focus', () => {
        it('Editor did not have focus, do not focus back', () => {
            hasFocus.and.returnValue(false);

            formatContentModel(
                core,
                (model, context) => {
                    return true;
                },
                {
                    apiName,
                }
            );

            expect(addUndoSnapshot).toHaveBeenCalled();
            expect(setContentModel).toHaveBeenCalledWith(
                core,
                mockedModel,
                {
                    ignoreSelection: true,
                },
                undefined
            );
            expect(triggerEvent).toHaveBeenCalled();
            expect(core.cache).toEqual({});
        });
    });

    describe('Pending format', () => {
        const mockedStartContainer1 = 'CONTAINER1' as any;
        const mockedStartOffset1 = 'OFFSET1' as any;
        const mockedFormat1: ContentModelSegmentFormat = { fontSize: '10pt' };

        const mockedStartContainer2 = 'CONTAINER2' as any;
        const mockedStartOffset2 = 'OFFSET2' as any;
        const mockedFormat2: ContentModelSegmentFormat = { fontFamily: 'Arial' };

        beforeEach(() => {
            hasFocus.and.returnValue(true);

            core.format = {
                defaultFormat: {},
                pendingFormat: null,
            };

            const mockedRange = {
                type: 'range',
                range: {
                    collapsed: true,
                    startContainer: mockedStartContainer2,
                    startOffset: mockedStartOffset2,
                },
            } as any;

            core.api.setContentModel = () => mockedRange;
            core.api.getDOMSelection = () => mockedRange;
        });

        it('No pending format, callback returns true, preserve pending format', () => {
            formatContentModel(core, (model, context) => {
                context.newPendingFormat = 'preserve';
                return true;
            });

            expect(core.format.pendingFormat).toBeNull();
        });

        it('No pending format, callback returns false, preserve pending format', () => {
            formatContentModel(core, (model, context) => {
                context.newPendingFormat = 'preserve';
                return false;
            });

            expect(core.format.pendingFormat).toBeNull();
        });

        it('Has pending format, callback returns true, preserve pending format', () => {
            core.format.pendingFormat = {
                format: mockedFormat1,
                insertPoint: {
                    node: mockedStartContainer1,
                    offset: mockedStartOffset1,
                },
            };

            formatContentModel(core, (model, context) => {
                context.newPendingFormat = 'preserve';
                return true;
            });

            expect(core.format.pendingFormat).toEqual({
                format: mockedFormat1,
                insertPoint: {
                    node: mockedStartContainer2,
                    offset: mockedStartOffset2,
                },
            } as any);
        });

        it('Has pending format, callback returns false, preserve pending format', () => {
            core.format.pendingFormat = {
                format: mockedFormat1,
                insertPoint: {
                    node: mockedStartContainer1,
                    offset: mockedStartOffset1,
                },
            };

            formatContentModel(core, (model, context) => {
                context.newPendingFormat = 'preserve';
                return false;
            });

            expect(core.format.pendingFormat).toEqual({
                format: mockedFormat1,
                insertPoint: {
                    node: mockedStartContainer2,
                    offset: mockedStartOffset2,
                },
            } as any);
        });

        it('No pending format, callback returns true, new format', () => {
            formatContentModel(core, (model, context) => {
                context.newPendingFormat = mockedFormat2;
                return true;
            });

            expect(core.format.pendingFormat).toEqual({
                format: mockedFormat2,
                insertPoint: {
                    node: mockedStartContainer2,
                    offset: mockedStartOffset2,
                },
            });
        });

        it('No pending format, callback returns false, new format', () => {
            formatContentModel(core, (model, context) => {
                context.newPendingFormat = mockedFormat2;
                return false;
            });

            expect(core.format.pendingFormat).toEqual({
                format: mockedFormat2,
                insertPoint: {
                    node: mockedStartContainer2,
                    offset: mockedStartOffset2,
                },
            });
        });

        it('Has pending format, callback returns true, new format', () => {
            core.format.pendingFormat = {
                format: mockedFormat1,
                insertPoint: {
                    node: mockedStartContainer1,
                    offset: mockedStartOffset1,
                },
            };

            formatContentModel(core, (model, context) => {
                context.newPendingFormat = mockedFormat2;
                return true;
            });

            expect(core.format.pendingFormat).toEqual({
                format: mockedFormat2,
                insertPoint: {
                    node: mockedStartContainer2,
                    offset: mockedStartOffset2,
                },
            });
        });

        it('Has pending format, callback returns false, new format', () => {
            core.format.pendingFormat = {
                format: mockedFormat1,
                insertPoint: {
                    node: mockedStartContainer1,
                    offset: mockedStartOffset1,
                },
            };

            formatContentModel(core, (model, context) => {
                context.newPendingFormat = mockedFormat2;
                return false;
            });

            expect(core.format.pendingFormat).toEqual({
                format: mockedFormat2,
                insertPoint: {
                    node: mockedStartContainer2,
                    offset: mockedStartOffset2,
                },
            });
        });

        it('Has pending format, callback returns false, preserve format, selection is not collapsed', () => {
            core.format.pendingFormat = {
                format: mockedFormat1,
                insertPoint: {
                    node: mockedStartContainer1,
                    offset: mockedStartOffset1,
                },
            };

            core.api.getDOMSelection = () =>
                ({
                    type: 'range',
                    range: {
                        collapsed: false,
                        startContainer: mockedStartContainer2,
                        startOffset: mockedStartOffset2,
                    },
                } as any);

            formatContentModel(core, (model, context) => {
                context.newPendingFormat = 'preserve';
                return false;
            });

            expect(core.format.pendingFormat).toEqual({
                format: mockedFormat1,
                insertPoint: {
                    node: mockedStartContainer1,
                    offset: mockedStartOffset1,
                },
            });
        });
    });

    describe('Undo snapshot related logic', () => {
        beforeEach(() => {
            hasFocus.and.returnValue(true);
        });

        it('trigger addUndoSnapshot when hasNewContent', () => {
            core.undo.snapshotsManager.hasNewContent = true;

            const callback = jasmine.createSpy('callback').and.returnValue(true);

            formatContentModel(core, callback);

            expect(callback).toHaveBeenCalledTimes(1);
            expect(addUndoSnapshot).toHaveBeenCalledTimes(2);
            expect(addUndoSnapshot).toHaveBeenCalledWith(core, false, undefined);
            expect(addUndoSnapshot).toHaveBeenCalledWith(core, false, undefined);
            expect(setContentModel).toHaveBeenCalledTimes(1);
            expect(setContentModel).toHaveBeenCalledWith(core, mockedModel, undefined, undefined);
            expect(core.undo).toEqual({
                snapshotsManager: {
                    hasNewContent: true,
                },
                isNested: false,
            } as any);
        });

        it('trigger addUndoSnapshot when has entityStates', () => {
            const mockedEntityState = 'STATE' as any;
            const callback = jasmine
                .createSpy('callback')
                .and.callFake((model: ContentModelDocument, context: FormatContentModelContext) => {
                    context.entityStates = mockedEntityState;
                    return true;
                });

            formatContentModel(core, callback);

            expect(callback).toHaveBeenCalledTimes(1);
            expect(addUndoSnapshot).toHaveBeenCalledTimes(2);
            expect(addUndoSnapshot).toHaveBeenCalledWith(core, false, mockedEntityState);
            expect(addUndoSnapshot).toHaveBeenCalledWith(core, false, mockedEntityState);
            expect(setContentModel).toHaveBeenCalledTimes(1);
            expect(setContentModel).toHaveBeenCalledWith(core, mockedModel, undefined, undefined);
            expect(core.undo).toEqual({
                isNested: false,
                snapshotsManager: {},
            } as any);
        });

        it('trigger addUndoSnapshot when has canUndoByBackspace', () => {
            const callback = jasmine
                .createSpy('callback')
                .and.callFake((model: ContentModelDocument, context: FormatContentModelContext) => {
                    context.canUndoByBackspace = true;
                    return true;
                });

            formatContentModel(core, callback);

            expect(callback).toHaveBeenCalledTimes(1);
            expect(addUndoSnapshot).toHaveBeenCalledTimes(2);
            expect(addUndoSnapshot).toHaveBeenCalledWith(core, true, undefined);
            expect(addUndoSnapshot).toHaveBeenCalledWith(core, false, undefined);
            expect(setContentModel).toHaveBeenCalledTimes(1);
            expect(setContentModel).toHaveBeenCalledWith(core, mockedModel, undefined, undefined);
            expect(core.undo).toEqual({
                isNested: false,
                snapshotsManager: {},
            } as any);
        });

        it('trigger addUndoSnapshot when has canUndoByBackspace and has valid range selection', () => {
            const callback = jasmine
                .createSpy('callback')
                .and.callFake((model: ContentModelDocument, context: FormatContentModelContext) => {
                    context.canUndoByBackspace = true;
                    return true;
                });

            setContentModel.and.returnValue({
                type: 'range',
                range: {
                    startContainer: mockedContainer,
                    startOffset: mockedOffset,
                },
            });

            formatContentModel(core, callback);

            expect(callback).toHaveBeenCalledTimes(1);
            expect(addUndoSnapshot).toHaveBeenCalledTimes(2);
            expect(addUndoSnapshot).toHaveBeenCalledWith(core, true, undefined);
            expect(setContentModel).toHaveBeenCalledTimes(1);
            expect(setContentModel).toHaveBeenCalledWith(core, mockedModel, undefined, undefined);
            expect(core.undo).toEqual({
                isNested: false,
                snapshotsManager: {},
                autoCompleteInsertPoint: {
                    node: mockedContainer,
                    offset: mockedOffset,
                },
            } as any);
        });

        it('Do not trigger addUndoSnapshot when isNested', () => {
            core.undo.isNested = true;

            const callback = jasmine.createSpy('callback').and.returnValue(true);

            formatContentModel(core, callback);

            expect(callback).toHaveBeenCalledTimes(1);
            expect(addUndoSnapshot).toHaveBeenCalledTimes(0);
            expect(setContentModel).toHaveBeenCalledTimes(1);
            expect(setContentModel).toHaveBeenCalledWith(core, mockedModel, undefined, undefined);
            expect(core.undo).toEqual({
                isNested: true,
                snapshotsManager: {
                    hasNewContent: true,
                },
            } as any);
        });
    });

    describe('Has announce data', () => {
        it('callback returns false', () => {
            const mockedData = 'ANNOUNCE' as any;
            const callback = jasmine
                .createSpy('callback')
                .and.callFake((model: ContentModelDocument, context: FormatContentModelContext) => {
                    context.announceData = mockedData;
                    return false;
                });

            formatContentModel(core, callback, { apiName });

            expect(addUndoSnapshot).not.toHaveBeenCalled();
            expect(setContentModel).not.toHaveBeenCalled();
            expect(triggerEvent).not.toHaveBeenCalled();
            expect(announce).toHaveBeenCalledWith(core, mockedData);
        });

        it('callback returns true', () => {
            const mockedData = 'ANNOUNCE' as any;
            const callback = jasmine
                .createSpy('callback')
                .and.callFake((model: ContentModelDocument, context: FormatContentModelContext) => {
                    context.announceData = mockedData;
                    return true;
                });

            formatContentModel(core, callback, { apiName });

            expect(addUndoSnapshot).toHaveBeenCalled();
            expect(setContentModel).toHaveBeenCalled();
            expect(triggerEvent).toHaveBeenCalled();
            expect(announce).toHaveBeenCalledWith(core, mockedData);
        });
    });
});<|MERGE_RESOLUTION|>--- conflicted
+++ resolved
@@ -22,10 +22,6 @@
     let hasFocus: jasmine.Spy;
     let getClientWidth: jasmine.Spy;
     let announce: jasmine.Spy;
-<<<<<<< HEAD
-    let findClosestElementAncestor: jasmine.Spy;
-=======
->>>>>>> a0f32c69
 
     const apiName = 'mockedApi';
     const mockedContainer = 'C' as any;
@@ -47,10 +43,6 @@
         hasFocus = jasmine.createSpy('hasFocus');
         getClientWidth = jasmine.createSpy('getClientWidth');
         announce = jasmine.createSpy('announce');
-<<<<<<< HEAD
-        findClosestElementAncestor = jasmine.createSpy('findClosestElementAncestor ');
-=======
->>>>>>> a0f32c69
 
         core = ({
             api: {
@@ -71,10 +63,6 @@
             domHelper: {
                 hasFocus,
                 getClientWidth,
-<<<<<<< HEAD
-                findClosestElementAncestor,
-=======
->>>>>>> a0f32c69
             },
         } as any) as EditorCore;
     });
@@ -564,24 +552,14 @@
         });
 
         it('Has scrollCaretIntoView, and callback return true', () => {
-<<<<<<< HEAD
-            const scrollIntoViewSpy = jasmine.createSpy('scrollIntoView');
-            const mockedImage = { scrollIntoView: scrollIntoViewSpy } as any;
-
-            findClosestElementAncestor.and.returnValue(mockedImage);
-=======
             const scrollCaretIntoViewSpy = spyOn(scrollCaretIntoView, 'scrollCaretIntoView');
             const mockedImage = 'IMAGE' as any;
 
->>>>>>> a0f32c69
             setContentModel.and.returnValue({
                 type: 'image',
                 image: mockedImage,
             });
-<<<<<<< HEAD
-=======
-
->>>>>>> a0f32c69
+
             formatContentModel(
                 core,
                 (model, context) => {
@@ -594,15 +572,10 @@
                 }
             );
 
-<<<<<<< HEAD
-            expect(findClosestElementAncestor).toHaveBeenCalledWith(mockedImage);
-            expect(scrollIntoViewSpy).toHaveBeenCalledTimes(1);
-=======
             expect(scrollCaretIntoViewSpy).toHaveBeenCalledWith(core, {
                 type: 'image',
                 image: mockedImage,
             });
->>>>>>> a0f32c69
         });
     });
 

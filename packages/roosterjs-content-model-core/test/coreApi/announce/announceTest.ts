import { announce } from '../../../lib/coreApi/announce/announce';
import { EditorCore } from 'roosterjs-content-model-types';

describe('announce', () => {
    let core: EditorCore;
    let createElementSpy: jasmine.Spy;
    let appendChildSpy: jasmine.Spy;
    let getterSpy: jasmine.Spy;

    beforeEach(() => {
        createElementSpy = jasmine.createSpy('createElement');
        appendChildSpy = jasmine.createSpy('appendChild');
        getterSpy = jasmine.createSpy('getter');

        core = {
            lifecycle: {
                announcerStringGetter: getterSpy,
            },
            physicalRoot: {
                ownerDocument: {
                    createElement: createElementSpy,
                    body: {
                        appendChild: appendChildSpy,
                    },
                },
            },
        } as any;
    });

    it('announce empty string', () => {
        const mockedDiv = {
            style: {},
        } as any;
        createElementSpy.and.returnValue(mockedDiv);

        announce(core, {});

        expect(createElementSpy).toHaveBeenCalled();
        expect(appendChildSpy).toHaveBeenCalled();
        expect(mockedDiv.textContent).toBeUndefined();
    });

    it('announce a given string', () => {
        const mockedDiv = {
            style: {},
        } as any;

        createElementSpy.and.returnValue(mockedDiv);
        announce(core, {
            text: 'test',
        });

        expect(createElementSpy).toHaveBeenCalledWith('div');
        expect(appendChildSpy).toHaveBeenCalledWith(mockedDiv);
        expect(mockedDiv).toEqual({
            style: {
                clip: 'rect(0px, 0px, 0px, 0px)',
                clipPath: 'inset(100%)',
                height: '1px',
                overflow: 'hidden',
                position: 'absolute',
                whiteSpace: 'nowrap',
                width: '1px',
            },
            ariaLive: 'assertive',
            textContent: 'test',
        });
    });

    it('announce a default string', () => {
        const mockedDiv = {
            style: {},
        } as any;

        createElementSpy.and.returnValue(mockedDiv);
        getterSpy.and.returnValue('test');

        announce(core, {
            defaultStrings: 'announceListItemBullet',
        });

        expect(getterSpy).toHaveBeenCalledWith('announceListItemBullet');
        expect(createElementSpy).toHaveBeenCalledWith('div');
        expect(appendChildSpy).toHaveBeenCalledWith(mockedDiv);
        expect(mockedDiv).toEqual({
            style: {
                clip: 'rect(0px, 0px, 0px, 0px)',
                clipPath: 'inset(100%)',
                height: '1px',
                overflow: 'hidden',
                position: 'absolute',
                whiteSpace: 'nowrap',
                width: '1px',
            },
            ariaLive: 'assertive',
            textContent: 'test',
        });
    });

    it('announce a default string with format', () => {
        const mockedDiv = {
            style: {},
        } as any;

        createElementSpy.and.returnValue(mockedDiv);
        getterSpy.and.returnValue('test1 {0} test2');

        announce(core, {
            defaultStrings: 'announceListItemBullet',
            formatStrings: ['replace1', 'replace2'],
        });

        expect(getterSpy).toHaveBeenCalledWith('announceListItemBullet');
        expect(createElementSpy).toHaveBeenCalledWith('div');
        expect(appendChildSpy).toHaveBeenCalledWith(mockedDiv);
        expect(mockedDiv).toEqual({
            style: {
                clip: 'rect(0px, 0px, 0px, 0px)',
                clipPath: 'inset(100%)',
                height: '1px',
                overflow: 'hidden',
                position: 'absolute',
                whiteSpace: 'nowrap',
                width: '1px',
            },
            ariaLive: 'assertive',
            textContent: 'test1 replace1 test2',
        });
    });

    it('announce a default string with complex format', () => {
        const mockedDiv = {
            style: {},
        } as any;

        createElementSpy.and.returnValue(mockedDiv);
        getterSpy.and.returnValue('test1 {0} test2 {1} {0}');

        announce(core, {
            defaultStrings: 'announceListItemBullet',
            formatStrings: ['replace1', 'replace2'],
        });

        expect(getterSpy).toHaveBeenCalledWith('announceListItemBullet');
        expect(createElementSpy).toHaveBeenCalledWith('div');
        expect(appendChildSpy).toHaveBeenCalledWith(mockedDiv);
        expect(mockedDiv).toEqual({
            style: {
                clip: 'rect(0px, 0px, 0px, 0px)',
                clipPath: 'inset(100%)',
                height: '1px',
                overflow: 'hidden',
                position: 'absolute',
                whiteSpace: 'nowrap',
                width: '1px',
            },
            ariaLive: 'assertive',
            textContent: 'test1 replace1 test2 replace2 replace1',
        });
    });

    it('already has div with different text', () => {
        const removeChildSpy = jasmine.createSpy('removeChild');
        const mockedDiv = {
            textContent: '',
            parentElement: {
                removeChild: removeChildSpy,
            },
        } as any;

        core.lifecycle.announceContainer = mockedDiv;

        createElementSpy.and.returnValue(mockedDiv);
        announce(core, {
            text: 'test',
        });

        expect(removeChildSpy).not.toHaveBeenCalled();
        expect(createElementSpy).not.toHaveBeenCalled();
        expect(appendChildSpy).not.toHaveBeenCalled();
        expect(mockedDiv).toEqual({
            textContent: 'test',
            parentElement: {
                removeChild: removeChildSpy,
            },
            ariaLive: 'assertive',
        });
    });

<<<<<<< HEAD
    it('already has div with same text', () => {
=======
    it('already has div with same text 2', () => {
>>>>>>> 2db36de6
        const mockedDiv = {
            textContent: 'test',
        } as any;

        core.lifecycle.announceContainer = mockedDiv;

        announce(core, {
            text: 'test',
        });

        expect(mockedDiv).toEqual({
            textContent: 'test.',
<<<<<<< HEAD
=======
            ariaLive: 'assertive',
        });
    });

    it('Set AriaLive polite', () => {
        const mockedDiv = {
            textContent: 'test',
        } as any;

        core.lifecycle.announceContainer = mockedDiv;

        announce(core, {
            text: 'test',
            ariaLiveMode: 'polite',
        });

        expect(mockedDiv).toEqual({
            textContent: 'test.',
            ariaLive: 'polite',
        });
    });

    it('Set AriaLive off', () => {
        const mockedDiv = {
            textContent: 'test',
        } as any;

        core.lifecycle.announceContainer = mockedDiv;

        announce(core, {
            text: 'test',
            ariaLiveMode: 'off',
        });

        expect(mockedDiv).toEqual({
            textContent: 'test.',
            ariaLive: 'off',
        });
    });

    it('Set AriaLive off', () => {
        const mockedDiv = {
            textContent: 'test',
        } as any;

        core.lifecycle.announceContainer = mockedDiv;

        announce(core, {
            text: 'test',
            ariaLiveMode: 'assertive',
        });

        expect(mockedDiv).toEqual({
            textContent: 'test.',
            ariaLive: 'assertive',
>>>>>>> 2db36de6
        });
    });
});<|MERGE_RESOLUTION|>--- conflicted
+++ resolved
@@ -187,25 +187,19 @@
         });
     });
 
-<<<<<<< HEAD
-    it('already has div with same text', () => {
-=======
     it('already has div with same text 2', () => {
->>>>>>> 2db36de6
-        const mockedDiv = {
-            textContent: 'test',
-        } as any;
-
-        core.lifecycle.announceContainer = mockedDiv;
-
-        announce(core, {
-            text: 'test',
-        });
-
-        expect(mockedDiv).toEqual({
-            textContent: 'test.',
-<<<<<<< HEAD
-=======
+        const mockedDiv = {
+            textContent: 'test',
+        } as any;
+
+        core.lifecycle.announceContainer = mockedDiv;
+
+        announce(core, {
+            text: 'test',
+        });
+
+        expect(mockedDiv).toEqual({
+            textContent: 'test.',
             ariaLive: 'assertive',
         });
     });
@@ -261,7 +255,6 @@
         expect(mockedDiv).toEqual({
             textContent: 'test.',
             ariaLive: 'assertive',
->>>>>>> 2db36de6
         });
     });
 });
--- conflicted
+++ resolved
@@ -601,12 +601,8 @@
             lastColumn: number,
             lastRow: number,
             result: string[],
-<<<<<<< HEAD
             selectionColor?: string,
             expectedDarkSelectionColor?: string
-=======
-            selectionColor?: string
->>>>>>> 39b70fe8
         ) {
             const mockedSelection = {
                 type: 'table',
@@ -623,12 +619,6 @@
                 collapse: collapseSpy,
             };
             const defaultSelectionColor = '#C6C6C6';
-            if (selectionColor) {
-<<<<<<< HEAD
-=======
-                core.selection.tableCellSelectionBackgroundColor = selectionColor;
->>>>>>> 39b70fe8
-            }
 
             createRangeSpy.and.returnValue(mockedRange);
 
@@ -662,13 +652,9 @@
             expect(setEditorStyleSpy).toHaveBeenCalledWith(
                 core,
                 '_DOMSelection',
-<<<<<<< HEAD
                 `background-color:${
                     expectedDarkSelectionColor ?? selectionColor ?? defaultSelectionColor
                 }!important;`,
-=======
-                `background-color:${selectionColor ?? defaultSelectionColor}!important;`,
->>>>>>> 39b70fe8
                 result
             );
             expect(setEditorStyleSpy).toHaveBeenCalledWith(
@@ -866,11 +852,8 @@
         });
 
         it('Select All with custom selection color', () => {
-<<<<<<< HEAD
             const selectionColor = 'red';
             core.selection.tableCellSelectionBackgroundColor = selectionColor;
-=======
->>>>>>> 39b70fe8
             runTest(
                 buildTable(true /* tbody */, false, false),
                 0,
@@ -878,7 +861,6 @@
                 1,
                 1,
                 ['#table_0', '#table_0 *'],
-<<<<<<< HEAD
                 selectionColor
             );
         });
@@ -896,9 +878,6 @@
                 ['#table_0', '#table_0 *'],
                 selectionColor,
                 'DarkColorMock-red'
-=======
-                'red'
->>>>>>> 39b70fe8
             );
         });
     });

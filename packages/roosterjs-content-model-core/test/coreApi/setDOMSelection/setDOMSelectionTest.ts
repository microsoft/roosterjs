--- conflicted
+++ resolved
@@ -40,11 +40,7 @@
         createElementSpy = jasmine.createSpy('createElement').and.returnValue({
             appendChild: appendChildSpy,
         });
-<<<<<<< HEAD
-        getDOMSelectionSpy = jasmine.createSpy('getDOMSelection');
-=======
         getDOMSelectionSpy = jasmine.createSpy('getDOMSelectionSpy').and.returnValue(null);
->>>>>>> 1996e17a
 
         doc = {
             querySelectorAll: querySelectorAllSpy,

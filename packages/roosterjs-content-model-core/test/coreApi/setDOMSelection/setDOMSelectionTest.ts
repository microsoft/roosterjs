--- conflicted
+++ resolved
@@ -66,12 +66,9 @@
             lifecycle: {
                 isDarkMode: false,
             },
-<<<<<<< HEAD
-=======
             environment: {
                 isSafari: false,
             },
->>>>>>> a0f32c69
         } as any;
     });
 
@@ -313,11 +310,7 @@
             expect(setEditorStyleSpy).toHaveBeenCalledWith(
                 core,
                 '_DOMSelection',
-<<<<<<< HEAD
-                'outline-style:auto!important; outline-color:#DB626C!important;',
-=======
                 'outline-style:solid!important; outline-color:#DB626C!important;display: inline-flex;',
->>>>>>> a0f32c69
                 ['span:has(>img#image_0)']
             );
             expect(setEditorStyleSpy).toHaveBeenCalledWith(
@@ -377,11 +370,7 @@
             expect(setEditorStyleSpy).toHaveBeenCalledWith(
                 core,
                 '_DOMSelection',
-<<<<<<< HEAD
-                'outline-style:auto!important; outline-color:red!important;',
-=======
                 'outline-style:solid!important; outline-color:red!important;display: inline-flex;',
->>>>>>> a0f32c69
                 ['span:has(>img#image_0)']
             );
             expect(setEditorStyleSpy).toHaveBeenCalledWith(
@@ -448,11 +437,7 @@
             expect(setEditorStyleSpy).toHaveBeenCalledWith(
                 coreValue,
                 '_DOMSelection',
-<<<<<<< HEAD
-                'outline-style:auto!important; outline-color:DarkColorMock-red!important;',
-=======
                 'outline-style:solid!important; outline-color:DarkColorMock-red!important;display: inline-flex;',
->>>>>>> a0f32c69
                 ['span:has(>img#image_0)']
             );
             expect(setEditorStyleSpy).toHaveBeenCalledWith(
@@ -513,11 +498,7 @@
             expect(setEditorStyleSpy).toHaveBeenCalledWith(
                 core,
                 '_DOMSelection',
-<<<<<<< HEAD
-                'outline-style:auto!important; outline-color:#DB626C!important;',
-=======
                 'outline-style:solid!important; outline-color:#DB626C!important;display: inline-flex;',
->>>>>>> a0f32c69
                 ['span:has(>img#image_0)']
             );
             expect(setEditorStyleSpy).toHaveBeenCalledWith(
@@ -578,11 +559,7 @@
             expect(setEditorStyleSpy).toHaveBeenCalledWith(
                 core,
                 '_DOMSelection',
-<<<<<<< HEAD
-                'outline-style:auto!important; outline-color:#DB626C!important;',
-=======
                 'outline-style:solid!important; outline-color:#DB626C!important;display: inline-flex;',
->>>>>>> a0f32c69
                 ['span:has(>img#image_0_0)']
             );
             expect(setEditorStyleSpy).toHaveBeenCalledWith(

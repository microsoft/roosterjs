import { createDOMHelper } from '../../../lib/editor/core/DOMHelperImpl';
import { createSelectionPlugin } from '../../../lib/corePlugin/selection/SelectionPlugin';
import {
    DOMEventRecord,
    DOMSelection,
    EditorPlugin,
    IEditor,
    PluginWithState,
    SelectionPluginState,
} from 'roosterjs-content-model-types';

describe('SelectionPlugin', () => {
    it('init and dispose', () => {
        const plugin = createSelectionPlugin({});
        const disposer = jasmine.createSpy('disposer');
        const attachDomEvent = jasmine.createSpy('attachDomEvent').and.returnValue(disposer);
        const removeEventListenerSpy = jasmine.createSpy('removeEventListener');
        const addEventListenerSpy = jasmine.createSpy('addEventListener');
        const getDocumentSpy = jasmine.createSpy('getDocument').and.returnValue({
            removeEventListener: removeEventListenerSpy,
            addEventListener: addEventListenerSpy,
        });
        const state = plugin.getState();
        const editor = ({
            getDocument: getDocumentSpy,
            attachDomEvent,
            getEnvironment: () => ({}),
        } as any) as IEditor;

        plugin.initialize(editor);

        expect(state).toEqual({
            selection: null,
            imageSelectionBorderColor: undefined,
            tableSelection: null,
        });
        expect(attachDomEvent).toHaveBeenCalled();
        expect(removeEventListenerSpy).not.toHaveBeenCalled();
        expect(disposer).not.toHaveBeenCalled();

        plugin.dispose();

        expect(removeEventListenerSpy).toHaveBeenCalled();
        expect(disposer).toHaveBeenCalled();
    });

    it('init with different options', () => {
        const plugin = createSelectionPlugin({
            imageSelectionBorderColor: 'red',
        });
        const state = plugin.getState();
        const addEventListenerSpy = jasmine.createSpy('addEventListener');
        const attachDomEvent = jasmine
            .createSpy('attachDomEvent')
            .and.returnValue(jasmine.createSpy('disposer'));
        const removeEventListenerSpy = jasmine.createSpy('removeEventListener');
        const getDocumentSpy = jasmine.createSpy('getDocument').and.returnValue({
            removeEventListener: removeEventListenerSpy,
            addEventListener: addEventListenerSpy,
        });

        plugin.initialize(<IEditor>(<any>{
            getDocument: getDocumentSpy,
            attachDomEvent,
            getEnvironment: () => ({}),
        }));

        expect(state).toEqual({
            selection: null,
            imageSelectionBorderColor: 'red',
            tableSelection: null,
        });

        expect(attachDomEvent).toHaveBeenCalled();

        plugin.dispose();
    });
});

describe('SelectionPlugin handle onFocus and onBlur event', () => {
    let plugin: PluginWithState<SelectionPluginState>;
    let triggerEvent: jasmine.Spy;
    let eventMap: Record<string, any>;
    let getElementAtCursorSpy: jasmine.Spy;
    let getDocumentSpy: jasmine.Spy;
    let setDOMSelectionSpy: jasmine.Spy;
    let removeEventListenerSpy: jasmine.Spy;
    let addEventListenerSpy: jasmine.Spy;

    let editor: IEditor;

    beforeEach(() => {
        triggerEvent = jasmine.createSpy('triggerEvent');
        getElementAtCursorSpy = jasmine.createSpy('getElementAtCursor');
        removeEventListenerSpy = jasmine.createSpy('removeEventListener');
        addEventListenerSpy = jasmine.createSpy('addEventListener');
        getDocumentSpy = jasmine.createSpy('getDocument').and.returnValue({
            removeEventListener: removeEventListenerSpy,
            addEventListener: addEventListenerSpy,
        });
        setDOMSelectionSpy = jasmine.createSpy('setDOMSelection');

        plugin = createSelectionPlugin({});

        editor = <IEditor>(<any>{
            getDocument: getDocumentSpy,
            triggerEvent,
            getEnvironment: () => ({}),
            attachDomEvent: (map: Record<string, any>) => {
                eventMap = map;
                return jasmine.createSpy('disposer');
            },
            getElementAtCursor: getElementAtCursorSpy,
            setDOMSelection: setDOMSelectionSpy,
        });
        plugin.initialize(editor);
    });

    afterEach(() => {
        plugin.dispose();
    });

    it('Trigger onFocus event', () => {
        const state = plugin.getState();
        const mockedRange = 'RANGE' as any;

        state.skipReselectOnFocus = false;
        state.selection = mockedRange;

        eventMap.focus.beforeDispatch();
        expect(plugin.getState()).toEqual({
            selection: mockedRange,
            imageSelectionBorderColor: undefined,
            skipReselectOnFocus: false,
            tableSelection: null,
        });
    });

    it('Trigger onFocus event, skip reselect', () => {
        const state = plugin.getState();
        const mockedRange = 'RANGE' as any;

        state.skipReselectOnFocus = true;
        state.selection = mockedRange;

        eventMap.focus.beforeDispatch();
        expect(plugin.getState()).toEqual({
            selection: mockedRange,
            imageSelectionBorderColor: undefined,
            skipReselectOnFocus: true,
            tableSelection: null,
        });
    });
});

describe('SelectionPlugin handle image selection', () => {
    let plugin: EditorPlugin;
    let editor: IEditor;
    let getDOMSelectionSpy: jasmine.Spy;
    let setDOMSelectionSpy: jasmine.Spy;
    let getDocumentSpy: jasmine.Spy;
    let createRangeSpy: jasmine.Spy;
<<<<<<< HEAD
    let domHelperSpy: jasmine.Spy;
    let requestAnimationFrameSpy: jasmine.Spy;
=======
    let addEventListenerSpy: jasmine.Spy;
>>>>>>> 13772771

    beforeEach(() => {
        getDOMSelectionSpy = jasmine.createSpy('getDOMSelection');
        setDOMSelectionSpy = jasmine.createSpy('setDOMSelection');
        createRangeSpy = jasmine.createSpy('createRange');
<<<<<<< HEAD
        requestAnimationFrameSpy = jasmine.createSpy('requestAnimationFrame');
        getDocumentSpy = jasmine.createSpy('getDocument').and.returnValue({
            createRange: createRangeSpy,
            defaultView: {
                requestAnimationFrame: requestAnimationFrameSpy,
            },
=======
        addEventListenerSpy = jasmine.createSpy('addEventListener');
        getDocumentSpy = jasmine.createSpy('getDocument').and.returnValue({
            createRange: createRangeSpy,
            addEventListener: addEventListenerSpy,
>>>>>>> 13772771
        });
        domHelperSpy = jasmine.createSpy('domHelperSpy');

        editor = {
            getDOMHelper: domHelperSpy,
            getDOMSelection: getDOMSelectionSpy,
            setDOMSelection: setDOMSelectionSpy,
            getDocument: getDocumentSpy,
            getEnvironment: () => ({}),
            attachDomEvent: (map: Record<string, any>) => {
                return jasmine.createSpy('disposer');
            },
        } as any;
        plugin = createSelectionPlugin({});
        plugin.initialize(editor);
    });

    it('No selection, mouse down to div', () => {
        const node = document.createElement('div');
        plugin.onPluginEvent!({
            eventType: 'mouseDown',
            rawEvent: {
                target: node,
            } as any,
        });

        expect(setDOMSelectionSpy).not.toHaveBeenCalled();
    });

    it('Image selection, mouse down to div', () => {
        const mockedImage = {
            parentNode: { childNodes: [] },
        } as any;

        mockedImage.parentNode.childNodes.push(mockedImage);

        const mockedRange = {
            setStart: jasmine.createSpy('setStart'),
            collapse: jasmine.createSpy('collapse'),
        };

        getDOMSelectionSpy.and.returnValue({
            type: 'image',
            image: mockedImage,
        });

        createRangeSpy.and.returnValue(mockedRange);

        const node = document.createElement('div');
        plugin.onPluginEvent!({
            eventType: 'mouseDown',
            rawEvent: {
                target: node,
            } as any,
        });

        expect(setDOMSelectionSpy).toHaveBeenCalledTimes(1);
        expect(setDOMSelectionSpy).toHaveBeenCalledWith({
            type: 'range',
            range: mockedRange,
            isReverted: false,
        });
    });

    it('Image selection, mouse down to div, no parent of image', () => {
        const mockedImage = {
            parentNode: { childNodes: [] },
        } as any;
        const mockedRange = {
            setStart: jasmine.createSpy('setStart'),
            collapse: jasmine.createSpy('collapse'),
        };

        getDOMSelectionSpy.and.returnValue({
            type: 'image',
            image: mockedImage,
        });

        createRangeSpy.and.returnValue(mockedRange);

        const node = document.createElement('div');
        plugin.onPluginEvent!({
            eventType: 'mouseDown',
            rawEvent: {
                target: node,
            } as any,
        });

        expect(setDOMSelectionSpy).toHaveBeenCalledTimes(0);
    });

    it('Image selection, mouse down to same image', () => {
        const mockedImage = {
            parentNode: { childNodes: [] },
        } as any;
        getDOMSelectionSpy.and.returnValue({
            type: 'image',
            image: mockedImage,
        });

        plugin.onPluginEvent!({
            eventType: 'mouseDown',
            rawEvent: {
                target: mockedImage,
            } as any,
        });

        expect(setDOMSelectionSpy).toHaveBeenCalledTimes(0);
    });

    it('Image selection, mouse down to same image right click', () => {
        const mockedImage = document.createElement('img');

        mockedImage.contentEditable = 'true';

        getDOMSelectionSpy.and.returnValue({
            type: 'image',
            image: mockedImage,
        });

        plugin.onPluginEvent!({
            eventType: 'mouseDown',
            rawEvent: {
                target: mockedImage,
                button: 2,
            } as any,
        });

        expect(setDOMSelectionSpy).toHaveBeenCalledTimes(1);
    });

    it('Image selection, mouse down to image right click', () => {
        const mockedImage = document.createElement('img');

        mockedImage.contentEditable = 'true';
        plugin.onPluginEvent!({
            eventType: 'mouseDown',
            rawEvent: {
                target: mockedImage,
                button: 2,
            } as any,
        });

        expect(setDOMSelectionSpy).toHaveBeenCalledTimes(1);
    });

    it('Image selection, mouse down to div right click', () => {
        const node = document.createElement('div');

        plugin.onPluginEvent!({
            eventType: 'mouseDown',
            rawEvent: {
                target: node,
                button: 2,
            } as any,
        });

        expect(setDOMSelectionSpy).toHaveBeenCalledTimes(0);
    });

    it('no selection, mouse up to image, is clicking, isEditable', () => {
        const mockedImage = document.createElement('img');

        mockedImage.contentEditable = 'true';

        plugin.onPluginEvent!({
            eventType: 'mouseUp',
            isClicking: true,
            rawEvent: {
                target: mockedImage,
            } as any,
        });

        expect(setDOMSelectionSpy).toHaveBeenCalledTimes(1);
        expect(setDOMSelectionSpy).toHaveBeenCalledWith({
            type: 'image',
            image: mockedImage,
            isReverted: undefined,
        });
    });

    it('no selection, mouse up to image, is clicking, not isEditable', () => {
        const mockedImage = document.createElement('img');

        mockedImage.contentEditable = 'false';

        plugin.onPluginEvent!({
            eventType: 'mouseUp',
            isClicking: true,
            rawEvent: {
                target: mockedImage,
            } as any,
        });

        expect(setDOMSelectionSpy).toHaveBeenCalledTimes(0);
    });

    it('no selection, mouse up to image, is not clicking, isEditable', () => {
        const mockedImage = document.createElement('img');

        mockedImage.contentEditable = 'true';

        plugin.onPluginEvent!({
            eventType: 'mouseUp',
            isClicking: false,
            rawEvent: {
                target: mockedImage,
            } as any,
        });

        expect(setDOMSelectionSpy).toHaveBeenCalledTimes(0);
    });

    it('key down - ESCAPE, no selection', () => {
        const rawEvent = {
            key: 'Escape',
        } as any;
        getDOMSelectionSpy.and.returnValue(null);

        plugin.onPluginEvent!({
            eventType: 'keyDown',
            rawEvent,
        });

        expect(setDOMSelectionSpy).toHaveBeenCalledTimes(0);
    });

    it('key down - ESCAPE, range selection', () => {
        const rawEvent = {
            key: 'Escape',
        } as any;
        getDOMSelectionSpy.and.returnValue({
            type: 'range',
        });

        plugin.onPluginEvent!({
            eventType: 'keyDown',
            rawEvent,
        });

        expect(setDOMSelectionSpy).toHaveBeenCalledTimes(0);
    });

    it('key down - ESCAPE, image selection', () => {
        const stopPropagationSpy = jasmine.createSpy('stopPropagation');
        const rawEvent = {
            key: 'Escape',
            stopPropagation: stopPropagationSpy,
        } as any;

        const mockedImage = {
            parentNode: { childNodes: [] },
        } as any;

        mockedImage.parentNode.childNodes.push(mockedImage);
        getDOMSelectionSpy.and.returnValue({
            type: 'image',
            image: mockedImage,
        });

        const mockedRange = {
            setStart: jasmine.createSpy('setStart'),
            collapse: jasmine.createSpy('collapse'),
        };

        createRangeSpy.and.returnValue(mockedRange);

        plugin.onPluginEvent!({
            eventType: 'keyDown',
            rawEvent,
        });

        expect(stopPropagationSpy).toHaveBeenCalledTimes(1);
        expect(setDOMSelectionSpy).toHaveBeenCalledTimes(1);
        expect(setDOMSelectionSpy).toHaveBeenCalledWith({
            type: 'range',
            range: mockedRange,
            isReverted: false,
        });
    });

    it('key down - other key', () => {
        const stopPropagationSpy = jasmine.createSpy('stopPropagation');
        const rawEvent = {
            key: 'A',
            stopPropagation: stopPropagationSpy,
        } as any;

        const mockedImage = {
            parentNode: { childNodes: [] },
        } as any;

        mockedImage.parentNode.childNodes.push(mockedImage);
        getDOMSelectionSpy.and.returnValue({
            type: 'image',
            image: mockedImage,
        });

        const mockedRange = {
            setStart: jasmine.createSpy('setStart'),
            collapse: jasmine.createSpy('collapse'),
        };

        createRangeSpy.and.returnValue(mockedRange);

        plugin.onPluginEvent!({
            eventType: 'keyDown',
            rawEvent,
        });

        expect(stopPropagationSpy).not.toHaveBeenCalled();
        expect(setDOMSelectionSpy).toHaveBeenCalledTimes(1);
        expect(setDOMSelectionSpy).toHaveBeenCalledWith({
            type: 'range',
            range: mockedRange,
            isReverted: false,
        });
    });

    it('key down - other key with modifier key', () => {
        const stopPropagationSpy = jasmine.createSpy('stopPropagation');
        const rawEvent = {
            key: 'A',
            stopPropagation: stopPropagationSpy,
            ctrlKey: true,
        } as any;

        const mockedImage = {
            parentNode: { childNodes: [] },
        } as any;

        mockedImage.parentNode.childNodes.push(mockedImage);
        getDOMSelectionSpy.and.returnValue({
            type: 'image',
            image: mockedImage,
        });

        const mockedRange = {
            setStart: jasmine.createSpy('setStart'),
            collapse: jasmine.createSpy('collapse'),
        };

        createRangeSpy.and.returnValue(mockedRange);

        plugin.onPluginEvent!({
            eventType: 'keyDown',
            rawEvent,
        });

        expect(stopPropagationSpy).not.toHaveBeenCalled();
        expect(setDOMSelectionSpy).not.toHaveBeenCalled();
    });

    it('key down - other key, image has no parent', () => {
        const stopPropagationSpy = jasmine.createSpy('stopPropagation');
        const rawEvent = {
            key: 'A',
            stopPropagation: stopPropagationSpy,
        } as any;

        const mockedImage = {
            parentNode: { childNodes: [] },
        } as any;

        getDOMSelectionSpy.and.returnValue({
            type: 'image',
            image: mockedImage,
        });

        const mockedRange = {
            setStart: jasmine.createSpy('setStart'),
            collapse: jasmine.createSpy('collapse'),
        };

        createRangeSpy.and.returnValue(mockedRange);

        plugin.onPluginEvent!({
            eventType: 'keyDown',
            rawEvent,
        });

        expect(stopPropagationSpy).not.toHaveBeenCalled();
        expect(setDOMSelectionSpy).not.toHaveBeenCalled();
    });

    it('Select single image on Left', () => {
        const div = document.createElement('div');
        const domHelper = createDOMHelper(div);
        domHelperSpy.and.returnValue(domHelper);
        const mockedImage = document.createElement('img');
        const mockedContainer = (<Node>{
            childNodes: <any>{
                item: () => mockedImage,
            },
        }) as any;

        requestAnimationFrameSpy.and.callFake((cb?: Function) => {
            cb?.();
        });
        getDOMSelectionSpy.and.callFake(() => {
            if (getDOMSelectionSpy.calls.count() == 0) {
                return {
                    type: 'range',
                    range: <Partial<Range>>{
                        startContainer: mockedContainer,
                        endContainer: mockedContainer,
                        startOffset: 0,
                        endOffset: 0,
                        collapsed: true,
                    },
                    isReverted: true,
                };
            }

            return {
                type: 'range',
                range: <Partial<Range>>{
                    startContainer: mockedContainer,
                    endContainer: mockedContainer,
                    startOffset: 0,
                    endOffset: 1,
                    collapsed: false,
                },
                isReverted: true,
            };
        });

        plugin.onPluginEvent!({
            eventType: 'keyDown',
            rawEvent: (<Partial<KeyboardEvent>>{
                key: 'ArrowLeft',
                shiftKey: true,
            }) as any,
        });

        expect(requestAnimationFrameSpy).toHaveBeenCalledTimes(1);
        expect(getDOMSelectionSpy).toHaveBeenCalledTimes(2);
        expect(setDOMSelectionSpy).toHaveBeenCalledWith({
            type: 'image',
            image: mockedImage,
            isReverted: true,
        });
    });

    it('Select single image on Right', () => {
        const div = document.createElement('div');
        const domHelper = createDOMHelper(div);
        domHelperSpy.and.returnValue(domHelper);
        const mockedImage = document.createElement('img');
        const mockedContainer = (<Node>{
            childNodes: <any>{
                item: () => mockedImage,
            },
        }) as any;

        requestAnimationFrameSpy.and.callFake((cb?: Function) => {
            cb?.();
        });
        getDOMSelectionSpy.and.callFake(() => {
            if (getDOMSelectionSpy.calls.count() == 0) {
                return {
                    type: 'range',
                    range: <Partial<Range>>{
                        startContainer: mockedContainer,
                        endContainer: mockedContainer,
                        startOffset: 0,
                        endOffset: 0,
                        collapsed: true,
                    },
                    isReverted: true,
                };
            }

            return {
                type: 'range',
                range: <Partial<Range>>{
                    startContainer: mockedContainer,
                    endContainer: mockedContainer,
                    startOffset: 0,
                    endOffset: 1,
                    collapsed: false,
                },
                isReverted: true,
            };
        });

        plugin.onPluginEvent!({
            eventType: 'keyDown',
            rawEvent: (<Partial<KeyboardEvent>>{
                key: 'ArrowRight',
                shiftKey: true,
            }) as any,
        });

        expect(requestAnimationFrameSpy).toHaveBeenCalledTimes(1);
        expect(getDOMSelectionSpy).toHaveBeenCalledTimes(2);
        expect(setDOMSelectionSpy).toHaveBeenCalledWith({
            type: 'image',
            image: mockedImage,
            isReverted: true,
        });
    });

    it('Do not Select single image on Right/Left, offset invalid, (start - end offsets should equal 1)', () => {
        const div = document.createElement('div');
        const domHelper = createDOMHelper(div);
        domHelperSpy.and.returnValue(domHelper);
        const mockedImage = document.createElement('img');
        const mockedContainer = (<Node>{
            childNodes: <any>{
                item: () => mockedImage,
            },
        }) as any;

        requestAnimationFrameSpy.and.callFake((cb?: Function) => {
            cb?.();
        });
        getDOMSelectionSpy.and.callFake(() => {
            if (getDOMSelectionSpy.calls.count() == 0) {
                return {
                    type: 'range',
                    range: <Partial<Range>>{
                        startContainer: mockedContainer,
                        endContainer: mockedContainer,
                        startOffset: 0,
                        endOffset: 0,
                        collapsed: true,
                    },
                };
            }

            return {
                type: 'range',
                range: <Partial<Range>>{
                    startContainer: mockedContainer,
                    endContainer: mockedContainer,
                    startOffset: 0,
                    endOffset: 2,
                    collapsed: false,
                },
            };
        });

        plugin.onPluginEvent!({
            eventType: 'keyDown',
            rawEvent: (<Partial<KeyboardEvent>>{
                key: 'ArrowRight',
                shiftKey: true,
            }) as any,
        });

        expect(requestAnimationFrameSpy).toHaveBeenCalledTimes(1);
        expect(getDOMSelectionSpy).toHaveBeenCalledTimes(2);
        expect(setDOMSelectionSpy).not.toHaveBeenCalledWith({
            type: 'image',
            image: mockedImage,
            isReverted: true,
        });
    });

    it('Do not Select single image on Right/Left, not shift key', () => {
        const div = document.createElement('div');
        const domHelper = createDOMHelper(div);
        domHelperSpy.and.returnValue(domHelper);
        const mockedImage = document.createElement('img');
        const mockedContainer = (<Node>{
            childNodes: <any>{
                item: () => mockedImage,
            },
        }) as any;

        requestAnimationFrameSpy.and.callFake((cb?: Function) => {
            cb?.();
        });
        getDOMSelectionSpy.and.callFake(() => {
            if (getDOMSelectionSpy.calls.count() == 0) {
                return {
                    type: 'range',
                    range: <Partial<Range>>{
                        startContainer: mockedContainer,
                        endContainer: mockedContainer,
                        startOffset: 0,
                        endOffset: 0,
                        collapsed: true,
                    },
                    isReverted: true,
                };
            }

            return {
                type: 'range',
                range: <Partial<Range>>{
                    startContainer: mockedContainer,
                    endContainer: mockedContainer,
                    startOffset: 0,
                    endOffset: 1,
                    collapsed: false,
                },
                isReverted: true,
            };
        });

        plugin.onPluginEvent!({
            eventType: 'keyDown',
            rawEvent: (<Partial<KeyboardEvent>>{
                key: 'ArrowRight',
                shiftKey: false,
            }) as any,
        });

        expect(requestAnimationFrameSpy).not.toHaveBeenCalledTimes(1);
        expect(getDOMSelectionSpy).toHaveBeenCalledTimes(1);
        expect(setDOMSelectionSpy).not.toHaveBeenCalledWith({
            type: 'image',
            image: mockedImage,
            isReverted: true,
        });
    });

    it('Do not Select single image on Right/Left, invalid key', () => {
        const div = document.createElement('div');
        const domHelper = createDOMHelper(div);
        domHelperSpy.and.returnValue(domHelper);
        const mockedImage = document.createElement('img');
        const mockedContainer = (<Node>{
            childNodes: <any>{
                item: () => mockedImage,
            },
        }) as any;

        requestAnimationFrameSpy.and.callFake((cb?: Function) => {
            cb?.();
        });
        getDOMSelectionSpy.and.callFake(() => {
            if (getDOMSelectionSpy.calls.count() == 0) {
                return {
                    type: 'range',
                    range: <Partial<Range>>{
                        startContainer: mockedContainer,
                        endContainer: mockedContainer,
                        startOffset: 0,
                        endOffset: 0,
                        collapsed: true,
                    },
                };
            }

            return {
                type: 'range',
                range: <Partial<Range>>{
                    startContainer: mockedContainer,
                    endContainer: mockedContainer,
                    startOffset: 0,
                    endOffset: 1,
                    collapsed: false,
                },
            };
        });

        plugin.onPluginEvent!({
            eventType: 'keyDown',
            rawEvent: (<Partial<KeyboardEvent>>{
                key: 'ArrowRight_Invalid',
                shiftKey: true,
            }) as any,
        });

        expect(requestAnimationFrameSpy).not.toHaveBeenCalledTimes(1);
        expect(getDOMSelectionSpy).toHaveBeenCalledTimes(1);
        expect(setDOMSelectionSpy).not.toHaveBeenCalledWith({
            type: 'image',
            image: mockedImage,
            isReverted: true,
        });
    });

    it('Do not Select single image on Right/Left, item element is not an image', () => {
        const div = document.createElement('div');
        const domHelper = createDOMHelper(div);
        domHelperSpy.and.returnValue(domHelper);
        const mockedImage = document.createElement('div');
        const mockedContainer = (<Node>{
            childNodes: <any>{
                item: () => mockedImage,
            },
        }) as any;

        requestAnimationFrameSpy.and.callFake((cb?: Function) => {
            cb?.();
        });
        getDOMSelectionSpy.and.callFake(() => {
            if (getDOMSelectionSpy.calls.count() == 0) {
                return {
                    type: 'range',
                    range: <Partial<Range>>{
                        startContainer: mockedContainer,
                        endContainer: mockedContainer,
                        startOffset: 0,
                        endOffset: 0,
                        collapsed: true,
                    },
                };
            }

            return {
                type: 'range',
                range: <Partial<Range>>{
                    startContainer: mockedContainer,
                    endContainer: mockedContainer,
                    startOffset: 0,
                    endOffset: 1,
                    collapsed: false,
                },
            };
        });

        plugin.onPluginEvent!({
            eventType: 'keyDown',
            rawEvent: (<Partial<KeyboardEvent>>{
                key: 'ArrowRight',
                shiftKey: true,
            }) as any,
        });

        expect(requestAnimationFrameSpy).toHaveBeenCalledTimes(1);
        expect(getDOMSelectionSpy).toHaveBeenCalledTimes(2);
        expect(setDOMSelectionSpy).not.toHaveBeenCalledWith({
            type: 'image',
            image: mockedImage,
            isReverted: true,
        });
    });

    it('Do not Select single image on Right/Left, item node is not an element', () => {
        const div = document.createElement('div');
        const domHelper = createDOMHelper(div);
        domHelperSpy.and.returnValue(domHelper);
        const mockedImage = document.createTextNode('div');
        const mockedContainer = (<Node>{
            childNodes: <any>{
                item: () => mockedImage,
            },
        }) as any;

        requestAnimationFrameSpy.and.callFake((cb?: Function) => {
            cb?.();
        });
        getDOMSelectionSpy.and.callFake(() => {
            if (getDOMSelectionSpy.calls.count() == 0) {
                return {
                    type: 'range',
                    range: <Partial<Range>>{
                        startContainer: mockedContainer,
                        endContainer: mockedContainer,
                        startOffset: 0,
                        endOffset: 0,
                        collapsed: true,
                    },
                };
            }

            return {
                type: 'range',
                range: <Partial<Range>>{
                    startContainer: mockedContainer,
                    endContainer: mockedContainer,
                    startOffset: 0,
                    endOffset: 1,
                    collapsed: false,
                },
            };
        });

        plugin.onPluginEvent!({
            eventType: 'keyDown',
            rawEvent: (<Partial<KeyboardEvent>>{
                key: 'ArrowRight',
                shiftKey: true,
            }) as any,
        });

        expect(requestAnimationFrameSpy).toHaveBeenCalledTimes(1);
        expect(getDOMSelectionSpy).toHaveBeenCalledTimes(2);
        expect(setDOMSelectionSpy).not.toHaveBeenCalledWith({
            type: 'image',
            image: mockedImage,
            isReverted: true,
        });
    });

    it('Do not Select single image on Right/Left, containers are different', () => {
        const div = document.createElement('div');
        const domHelper = createDOMHelper(div);
        domHelperSpy.and.returnValue(domHelper);
        const mockedImage = document.createTextNode('div');
        const mockedContainer = (<Node>{
            childNodes: <any>{
                item: () => mockedImage,
            },
        }) as any;

        requestAnimationFrameSpy.and.callFake((cb?: Function) => {
            cb?.();
        });
        getDOMSelectionSpy.and.callFake(() => {
            if (getDOMSelectionSpy.calls.count() == 0) {
                return {
                    type: 'range',
                    range: <Partial<Range>>{
                        startContainer: mockedContainer,
                        endContainer: mockedContainer,
                        startOffset: 0,
                        endOffset: 0,
                        collapsed: true,
                    },
                };
            }

            return {
                type: 'range',
                range: <Partial<Range>>{
                    startContainer: mockedContainer,
                    endContainer: { ...mockedContainer },
                    startOffset: 0,
                    endOffset: 1,
                    collapsed: false,
                },
            };
        });

        plugin.onPluginEvent!({
            eventType: 'keyDown',
            rawEvent: (<Partial<KeyboardEvent>>{
                key: 'ArrowRight',
                shiftKey: true,
            }) as any,
        });

        expect(requestAnimationFrameSpy).toHaveBeenCalledTimes(1);
        expect(getDOMSelectionSpy).toHaveBeenCalledTimes(2);
        expect(setDOMSelectionSpy).not.toHaveBeenCalledWith({
            type: 'image',
            image: mockedImage,
            isReverted: true,
        });
    });

    it('Key down + Shift and Right/Left Key', () => {
        const mockedImage = {} as any;
        mockedImage.parentNode = { childNodes: [mockedImage] };

        mockedImage.parentNode.childNodes.push(mockedImage);
        getDOMSelectionSpy.and.returnValue({
            type: 'image',
            image: mockedImage,
        });

        const mockedRange = {
            selectNode: jasmine.createSpy('selectNode'),
        };

        createRangeSpy.and.returnValue(mockedRange);

        const rawEvent = (<Partial<KeyboardEvent>>{
            key: 'ArrowRight',
            shiftKey: true,
        }) as any;
        plugin.onPluginEvent!({
            eventType: 'keyDown',
            rawEvent,
        });

        expect(setDOMSelectionSpy).toHaveBeenCalledTimes(1);
        expect(mockedRange.selectNode).toHaveBeenCalledTimes(1);
        expect(mockedRange.selectNode).toHaveBeenCalledWith(mockedImage);
        expect(setDOMSelectionSpy).toHaveBeenCalledWith({
            type: 'range',
            range: mockedRange,
            isReverted: false,
        });
    });
});

describe('SelectionPlugin handle table selection', () => {
    let plugin: PluginWithState<SelectionPluginState>;
    let editor: IEditor;
    let contentDiv: HTMLElement;
    let getDOMSelectionSpy: jasmine.Spy;
    let setDOMSelectionSpy: jasmine.Spy;
    let getDocumentSpy: jasmine.Spy;
    let createRangeSpy: jasmine.Spy;
    let mouseDispatcher: Record<string, DOMEventRecord>;
    let focusDispatcher: Record<string, DOMEventRecord>;
    let focusDisposer: jasmine.Spy;
    let mouseMoveDisposer: jasmine.Spy;
    let requestAnimationFrameSpy: jasmine.Spy;
    let getComputedStyleSpy: jasmine.Spy;
    let addEventListenerSpy: jasmine.Spy;

    beforeEach(() => {
        contentDiv = document.createElement('div');
        getDOMSelectionSpy = jasmine.createSpy('getDOMSelection');
        setDOMSelectionSpy = jasmine.createSpy('setDOMSelection');
        createRangeSpy = jasmine.createSpy('createRange');
        requestAnimationFrameSpy = jasmine.createSpy('requestAnimationFrame');
        getComputedStyleSpy = jasmine.createSpy('getComputedStyle');
        addEventListenerSpy = jasmine.createSpy('addEventListener');
        getDocumentSpy = jasmine.createSpy('getDocument').and.returnValue({
            createRange: createRangeSpy,
            defaultView: {
                requestAnimationFrame: requestAnimationFrameSpy,
                getComputedStyle: getComputedStyleSpy,
            },
            addEventListener: addEventListenerSpy,
        });
        focusDisposer = jasmine.createSpy('focus');
        mouseMoveDisposer = jasmine.createSpy('mouseMove');

        const domHelper = createDOMHelper(contentDiv);

        editor = {
            getDOMSelection: getDOMSelectionSpy,
            setDOMSelection: setDOMSelectionSpy,
            getDocument: getDocumentSpy,
            getEnvironment: () => ({}),
            getDOMHelper: () => domHelper,
            attachDomEvent: (map: Record<string, Record<string, DOMEventRecord>>) => {
                if (map.mousemove) {
                    mouseDispatcher = map;
                    return mouseMoveDisposer;
                } else {
                    focusDispatcher = map;
                    return focusDisposer;
                }
            },
        } as any;
        plugin = createSelectionPlugin({});
        plugin.initialize(editor);
    });

    afterEach(() => {
        focusDispatcher = undefined!;
        mouseDispatcher = undefined!;
    });

    it('MouseDown - has tableSelection, clear it when left click', () => {
        const state = plugin.getState();
        const mockedTableSelection = 'TableSelection' as any;

        state.tableSelection = mockedTableSelection;
        getDOMSelectionSpy.and.returnValue({
            type: 'table',
        });

        plugin.onPluginEvent!({
            eventType: 'mouseDown',
            rawEvent: {
                button: 2,
            } as any,
        });

        expect(state).toEqual({
            selection: null,
            tableSelection: mockedTableSelection,
            imageSelectionBorderColor: undefined,
        });

        plugin.onPluginEvent!({
            eventType: 'mouseDown',
            rawEvent: {
                button: 0,
            } as any,
        });

        expect(state).toEqual({
            selection: null,
            tableSelection: null,
            imageSelectionBorderColor: undefined,
        });
        expect(mouseDispatcher).toBeUndefined();
    });

    it('MouseDown - save a table selection when left click', () => {
        const state = plugin.getState();
        const table = document.createElement('table');
        const tr = document.createElement('tr');
        const td = document.createElement('td');
        const div = document.createElement('div');

        tr.appendChild(td);
        table.appendChild(tr);
        contentDiv.appendChild(table);
        contentDiv.appendChild(div);

        getDOMSelectionSpy.and.returnValue({
            type: 'table',
        });

        plugin.onPluginEvent!({
            eventType: 'mouseDown',
            rawEvent: {
                button: 0,
                target: div,
            } as any,
        });

        expect(state).toEqual({
            selection: null,
            tableSelection: null,
            imageSelectionBorderColor: undefined,
        });

        plugin.onPluginEvent!({
            eventType: 'mouseDown',
            rawEvent: {
                button: 0,
                target: td,
            } as any,
        });

        expect(state).toEqual({
            selection: null,
            tableSelection: {
                table: table,
                parsedTable: [[td]],
                firstCo: { row: 0, col: 0 },
                startNode: td,
            },
            mouseDisposer: mouseMoveDisposer,
            imageSelectionBorderColor: undefined,
        });
        expect(mouseDispatcher).toBeDefined();
    });

    it('MouseDown - triple click', () => {
        const state = plugin.getState();
        const table = document.createElement('table');
        const tr = document.createElement('tr');
        const td = document.createElement('td');

        const preventDefaultSpy = jasmine.createSpy('preventDefault');

        tr.appendChild(td);
        table.appendChild(tr);
        contentDiv.appendChild(table);

        plugin.onPluginEvent!({
            eventType: 'mouseDown',
            rawEvent: {
                button: 0,
                target: td,
                detail: 3,
                preventDefault: preventDefaultSpy,
            } as any,
        });

        expect(state).toEqual({
            selection: null,
            tableSelection: {
                table: table,
                parsedTable: [[td]],
                firstCo: { row: 0, col: 0 },
                lastCo: { row: 0, col: 0 },
                startNode: td,
            },
            mouseDisposer: mouseMoveDisposer,
            imageSelectionBorderColor: undefined,
        });
        expect(mouseDispatcher).toBeDefined();
        expect(preventDefaultSpy).toHaveBeenCalled();
        expect(setDOMSelectionSpy).toHaveBeenCalledTimes(1);
        expect(setDOMSelectionSpy).toHaveBeenCalledWith({
            type: 'table',
            table: table,
            firstRow: 0,
            firstColumn: 0,
            lastRow: 0,
            lastColumn: 0,
        });
    });

    it('MouseMove - in same table', () => {
        const state = plugin.getState();
        const table = document.createElement('table');
        const tr = document.createElement('tr');
        const td1 = document.createElement('td');
        const td2 = document.createElement('td');
        const div = document.createElement('div');

        td1.id = 'td1';
        td2.id = 'td2';

        tr.appendChild(td1);
        tr.appendChild(td2);
        table.appendChild(tr);
        contentDiv.appendChild(table);
        contentDiv.appendChild(div);

        getDOMSelectionSpy.and.returnValue({
            type: 'table',
        });

        plugin.onPluginEvent!({
            eventType: 'mouseDown',
            rawEvent: {
                button: 0,
                target: td1,
            } as any,
        });

        expect(mouseDispatcher.mousemove).toBeDefined();
        expect(state.tableSelection).toEqual({
            table,
            parsedTable: [[td1, td2]],
            firstCo: { row: 0, col: 0 },
            startNode: td1,
        });
        expect(setDOMSelectionSpy).toHaveBeenCalledTimes(1);

        const preventDefaultSpy = jasmine.createSpy('preventDefault');
        const setStartSpy = jasmine.createSpy('setStart');
        const setEndSpy = jasmine.createSpy('setEnd');

        createRangeSpy.and.returnValue({
            setStart: setStartSpy,
            setEnd: setEndSpy,
            commonAncestorContainer: table,
        });

        mouseDispatcher.mousemove.beforeDispatch!({
            target: td1,
            preventDefault: preventDefaultSpy,
        } as any);

        expect(preventDefaultSpy).not.toHaveBeenCalled();
        expect(setDOMSelectionSpy).toHaveBeenCalledTimes(1);
        expect(state.tableSelection).toEqual({
            table,
            parsedTable: [[td1, td2]],
            firstCo: { row: 0, col: 0 },
            startNode: td1,
        });
        expect(setStartSpy).toHaveBeenCalledWith(td1, 0);
        expect(setEndSpy).toHaveBeenCalledWith(td1, 0);

        mouseDispatcher.mousemove.beforeDispatch!({
            target: td2,
            preventDefault: preventDefaultSpy,
        } as any);

        expect(preventDefaultSpy).toHaveBeenCalledTimes(1);
        expect(setDOMSelectionSpy).toHaveBeenCalledTimes(2);
        expect(setDOMSelectionSpy).toHaveBeenCalledWith({
            type: 'table',
            table: table,
            firstRow: 0,
            firstColumn: 0,
            lastRow: 0,
            lastColumn: 1,
        });
        expect(state.tableSelection).toEqual({
            table,
            parsedTable: [[td1, td2]],
            firstCo: { row: 0, col: 0 },
            lastCo: { row: 0, col: 1 },
            startNode: td1,
        });

        mouseDispatcher.mousemove.beforeDispatch!({
            target: div,
            preventDefault: preventDefaultSpy,
        } as any);

        expect(preventDefaultSpy).toHaveBeenCalledTimes(2);
        expect(setDOMSelectionSpy).toHaveBeenCalledTimes(2);
        expect(setDOMSelectionSpy).toHaveBeenCalledWith({
            type: 'table',
            table: table,
            firstRow: 0,
            firstColumn: 0,
            lastRow: 0,
            lastColumn: 1,
        });
        expect(state.tableSelection).toEqual({
            table,
            parsedTable: [[td1, td2]],
            firstCo: { row: 0, col: 0 },
            lastCo: { row: 0, col: 1 },
            startNode: td1,
        });
    });

    it('MouseMove - move to outer table', () => {
        const state = plugin.getState();
        const table1 = document.createElement('table');
        const table2 = document.createElement('table');
        const tr1 = document.createElement('tr');
        const tr2 = document.createElement('tr');
        const td1 = document.createElement('td');
        const td2 = document.createElement('td');
        const div = document.createElement('div');

        td1.id = 'td1';
        td2.id = 'td2';

        tr1.appendChild(td1);
        tr2.appendChild(td2);
        table1.appendChild(tr1);
        table2.appendChild(tr2);

        td1.appendChild(table2);

        contentDiv.appendChild(table1);
        contentDiv.appendChild(div);

        getDOMSelectionSpy.and.returnValue({
            type: 'table',
        });

        plugin.onPluginEvent!({
            eventType: 'mouseDown',
            rawEvent: {
                button: 0,
                target: td2,
            } as any,
        });

        expect(mouseDispatcher.mousemove).toBeDefined();
        expect(state.tableSelection).toEqual({
            table: table2,
            parsedTable: [[td2]],
            firstCo: { row: 0, col: 0 },
            startNode: td2,
        });
        expect(setDOMSelectionSpy).toHaveBeenCalledTimes(1);
        expect(setDOMSelectionSpy).toHaveBeenCalledWith(null);

        const preventDefaultSpy = jasmine.createSpy('preventDefault');
        const setStartSpy = jasmine.createSpy('setStart');
        const setEndSpy = jasmine.createSpy('setEnd');

        createRangeSpy.and.returnValue({
            setStart: setStartSpy,
            setEnd: setEndSpy,
            commonAncestorContainer: table1,
        });

        mouseDispatcher.mousemove.beforeDispatch!({
            target: td1,
            preventDefault: preventDefaultSpy,
        } as any);

        expect(preventDefaultSpy).toHaveBeenCalledTimes(1);
        expect(setDOMSelectionSpy).toHaveBeenCalledTimes(2);
        expect(setDOMSelectionSpy).toHaveBeenCalledWith({
            type: 'table',
            table: table1,
            firstRow: 0,
            firstColumn: 0,
            lastRow: 0,
            lastColumn: 0,
        });
        expect(state.tableSelection).toEqual({
            table: table1,
            parsedTable: [[td1]],
            firstCo: { row: 0, col: 0 },
            lastCo: { row: 0, col: 0 },
            startNode: td2,
        });
        expect(setStartSpy).toHaveBeenCalledWith(td2, 0);
        expect(setEndSpy).toHaveBeenCalledWith(td1, 0);

        createRangeSpy.and.returnValue({
            setStart: setStartSpy,
            setEnd: setEndSpy,
            commonAncestorContainer: table2,
        });

        mouseDispatcher.mousemove.beforeDispatch!({
            target: td2,
            preventDefault: preventDefaultSpy,
        } as any);

        expect(preventDefaultSpy).toHaveBeenCalledTimes(2);
        expect(setDOMSelectionSpy).toHaveBeenCalledTimes(3);
        expect(setDOMSelectionSpy).toHaveBeenCalledWith({
            type: 'table',
            table: table2,
            firstRow: 0,
            firstColumn: 0,
            lastRow: 0,
            lastColumn: 0,
        });
        expect(state.tableSelection).toEqual({
            table: table2,
            parsedTable: [[td2]],
            firstCo: { row: 0, col: 0 },
            lastCo: { row: 0, col: 0 },
            startNode: td2,
        });

        const mockedRange = {
            setStart: setStartSpy,
            setEnd: setEndSpy,
            commonAncestorContainer: contentDiv,
        } as any;

        createRangeSpy.and.returnValue(mockedRange);

        mouseDispatcher.mousemove.beforeDispatch!({
            target: div,
            preventDefault: preventDefaultSpy,
        } as any);

        expect(preventDefaultSpy).toHaveBeenCalledTimes(2);
        expect(setDOMSelectionSpy).toHaveBeenCalledTimes(4);
        expect(setDOMSelectionSpy).toHaveBeenCalledWith({
            type: 'range',
            range: mockedRange,
            isReverted: false,
        });
        expect(state.tableSelection).toEqual({
            table: table2,
            parsedTable: [[td2]],
            firstCo: { row: 0, col: 0 },
            lastCo: { row: 0, col: 0 },
            startNode: td2,
        });
    });

    it('OnDrop', () => {
        expect(focusDispatcher.drop).toBeDefined();

        const state = plugin.getState();
        const disposer = jasmine.createSpy('disposer');

        state.mouseDisposer = disposer;

        focusDispatcher.drop.beforeDispatch!(null!);

        expect(disposer).toHaveBeenCalledTimes(1);
        expect(state.mouseDisposer).toBeUndefined();

        focusDispatcher.drop.beforeDispatch!(null!);

        expect(disposer).toHaveBeenCalledTimes(1);
        expect(state.mouseDisposer).toBeUndefined();
    });

    describe('OnKeyDown', () => {
        let td1: HTMLTableCellElement;
        let td2: HTMLTableCellElement;
        let td3: HTMLTableCellElement;
        let td4: HTMLTableCellElement;
        let tr1: HTMLElement;
        let tr2: HTMLElement;
        let table: HTMLTableElement;
        let div: HTMLElement;

        beforeEach(() => {
            table = document.createElement('table');
            tr1 = document.createElement('tr');
            tr2 = document.createElement('tr');
            td1 = document.createElement('td');
            td2 = document.createElement('td');
            td3 = document.createElement('td');
            td4 = document.createElement('td');
            div = document.createElement('div');

            td1.id = 'td1';
            td2.id = 'td2';
            td3.id = 'td3';
            td4.id = 'td4';

            tr1.appendChild(td1);
            tr1.appendChild(td2);
            tr2.appendChild(td3);
            tr2.appendChild(td4);
            table.appendChild(tr1);
            table.appendChild(tr2);
            contentDiv.appendChild(table);
            contentDiv.appendChild(div);
        });

        it('From Range, Press A', () => {
            getDOMSelectionSpy.and.returnValue({
                type: 'range',
                range: { startContainer: td1, startOffset: 0, endContainer: td1, endOffset: 0 },
                isReverted: false,
            });

            plugin.onPluginEvent!({
                eventType: 'keyDown',
                rawEvent: {
                    key: 'a',
                } as any,
            });

            expect(requestAnimationFrameSpy).not.toHaveBeenCalled();
            expect(plugin.getState()).toEqual({
                selection: null,
                tableSelection: null,
                imageSelectionBorderColor: undefined,
            });
            expect(setDOMSelectionSpy).not.toHaveBeenCalled();
        });

        it('From Range, Press Right', () => {
            getDOMSelectionSpy.and.returnValue({
                type: 'range',
                range: { startContainer: td1, startOffset: 0, endContainer: td1, endOffset: 0 },
                isReverted: false,
            });

            requestAnimationFrameSpy.and.callFake((func: Function) => {
                getDOMSelectionSpy.and.returnValue({
                    type: 'range',
                    range: {
                        startContainer: td2,
                        startOffset: 0,
                        endContainer: td2,
                        endOffset: 0,
                        commonAncestorContainer: tr1,
                        collapsed: true,
                    },
                    isReverted: false,
                });

                func();
            });

            plugin.onPluginEvent!({
                eventType: 'keyDown',
                rawEvent: {
                    key: 'ArrowRight',
                } as any,
            });

            expect(requestAnimationFrameSpy).toHaveBeenCalledTimes(1);
            expect(plugin.getState()).toEqual({
                selection: null,
                tableSelection: null,
                imageSelectionBorderColor: undefined,
            });
            expect(setDOMSelectionSpy).toHaveBeenCalledTimes(0);
        });

        it('From Range, Press Tab', () => {
            getDOMSelectionSpy.and.returnValue({
                type: 'range',
                range: {
                    startContainer: td1,
                    startOffset: 0,
                    endContainer: td1,
                    endOffset: 0,
                    commonAncestorContainer: tr1,
                },
                isReverted: false,
            });

            requestAnimationFrameSpy.and.callFake((func: Function) => {
                getDOMSelectionSpy.and.returnValue({
                    type: 'range',
                    range: {
                        startContainer: td1,
                        startOffset: 0,
                        endContainer: td1,
                        endOffset: 0,
                        commonAncestorContainer: tr1,
                        collapsed: true,
                    },
                    isReverted: false,
                });

                func();
            });

            const setStartSpy = jasmine.createSpy('setStart');
            const collapseSpy = jasmine.createSpy('collapse');
            const mockedRange = {
                setStart: setStartSpy,
                collapse: collapseSpy,
            } as any;

            createRangeSpy.and.returnValue(mockedRange);

            plugin.onPluginEvent!({
                eventType: 'keyDown',
                rawEvent: {
                    key: 'Tab',
                } as any,
            });

            expect(requestAnimationFrameSpy).toHaveBeenCalledTimes(1);
            expect(plugin.getState()).toEqual({
                selection: null,
                tableSelection: null,
                imageSelectionBorderColor: undefined,
            });
            expect(setDOMSelectionSpy).toHaveBeenCalledTimes(1);
            expect(setDOMSelectionSpy).toHaveBeenCalledWith({
                type: 'range',
                range: mockedRange,
                isReverted: false,
            });
            expect(setStartSpy).toHaveBeenCalledWith(td2, 0);
        });

        it('From Range, Press Shift+Tab', () => {
            getDOMSelectionSpy.and.returnValue({
                type: 'range',
                range: {
                    startContainer: td2,
                    startOffset: 0,
                    endContainer: td2,
                    endOffset: 0,
                    commonAncestorContainer: tr1,
                },
                isReverted: false,
            });

            requestAnimationFrameSpy.and.callFake((func: Function) => {
                getDOMSelectionSpy.and.returnValue({
                    type: 'range',
                    range: {
                        startContainer: td2,
                        startOffset: 0,
                        endContainer: td2,
                        endOffset: 0,
                        commonAncestorContainer: tr1,
                        collapsed: true,
                    },
                    isReverted: false,
                });

                func();
            });

            const setStartSpy = jasmine.createSpy('setStart');
            const collapseSpy = jasmine.createSpy('collapse');
            const mockedRange = {
                setStart: setStartSpy,
                collapse: collapseSpy,
            } as any;

            createRangeSpy.and.returnValue(mockedRange);

            plugin.onPluginEvent!({
                eventType: 'keyDown',
                rawEvent: {
                    key: 'Tab',
                    shiftKey: true,
                } as any,
            });

            expect(requestAnimationFrameSpy).toHaveBeenCalledTimes(1);
            expect(plugin.getState()).toEqual({
                selection: null,
                tableSelection: null,
                imageSelectionBorderColor: undefined,
            });
            expect(setDOMSelectionSpy).toHaveBeenCalledTimes(1);
            expect(setDOMSelectionSpy).toHaveBeenCalledWith({
                type: 'range',
                range: mockedRange,
                isReverted: false,
            });
            expect(setStartSpy).toHaveBeenCalledWith(td1, 0);
        });

        it('From Range, Press Tab - Next Row', () => {
            getDOMSelectionSpy.and.returnValue({
                type: 'range',
                range: {
                    startContainer: td2,
                    startOffset: 0,
                    endContainer: td2,
                    endOffset: 0,
                    commonAncestorContainer: tr1,
                },
                isReverted: false,
            });

            requestAnimationFrameSpy.and.callFake((func: Function) => {
                getDOMSelectionSpy.and.returnValue({
                    type: 'range',
                    range: {
                        startContainer: td2,
                        startOffset: 0,
                        endContainer: td2,
                        endOffset: 0,
                        commonAncestorContainer: tr1,
                        collapsed: true,
                    },
                    isReverted: false,
                });

                func();
            });

            const setStartSpy = jasmine.createSpy('setStart');
            const collapseSpy = jasmine.createSpy('collapse');
            const mockedRange = {
                setStart: setStartSpy,
                collapse: collapseSpy,
            } as any;

            createRangeSpy.and.returnValue(mockedRange);

            plugin.onPluginEvent!({
                eventType: 'keyDown',
                rawEvent: {
                    key: 'Tab',
                } as any,
            });

            expect(requestAnimationFrameSpy).toHaveBeenCalledTimes(1);
            expect(plugin.getState()).toEqual({
                selection: null,
                tableSelection: null,
                imageSelectionBorderColor: undefined,
            });
            expect(setDOMSelectionSpy).toHaveBeenCalledTimes(1);
            expect(setDOMSelectionSpy).toHaveBeenCalledWith({
                type: 'range',
                range: mockedRange,
                isReverted: false,
            });
            expect(setStartSpy).toHaveBeenCalledWith(td3, 0);
        });

        it('From Range, First cell - Press Shift+Tab', () => {
            getDOMSelectionSpy.and.returnValue({
                type: 'range',
                range: {
                    startContainer: td1,
                    startOffset: 0,
                    endContainer: td1,
                    endOffset: 0,
                    commonAncestorContainer: tr1,
                },
                isReverted: false,
            });

            requestAnimationFrameSpy.and.callFake((func: Function) => {
                getDOMSelectionSpy.and.returnValue({
                    type: 'range',
                    range: {
                        startContainer: td1,
                        startOffset: 0,
                        endContainer: td1,
                        endOffset: 0,
                        commonAncestorContainer: tr1,
                        collapsed: true,
                    },
                    isReverted: false,
                });

                func();
            });

            const setStartSpy = jasmine.createSpy('setStart');
            const collapseSpy = jasmine.createSpy('collapse');
            const mockedRange = {
                setStart: setStartSpy,
                collapse: collapseSpy,
            } as any;

            createRangeSpy.and.returnValue(mockedRange);

            plugin.onPluginEvent!({
                eventType: 'keyDown',
                rawEvent: {
                    key: 'Tab',
                    shiftKey: true,
                } as any,
            });

            expect(requestAnimationFrameSpy).toHaveBeenCalledTimes(1);
            expect(plugin.getState()).toEqual({
                selection: null,
                tableSelection: null,
                imageSelectionBorderColor: undefined,
            });
            expect(setDOMSelectionSpy).toHaveBeenCalledTimes(1);
            expect(setDOMSelectionSpy).toHaveBeenCalledWith({
                type: 'range',
                range: mockedRange,
                isReverted: false,
            });
            expect(setStartSpy).toHaveBeenCalledWith(table.parentNode, 0);
        });

        it('From Range, Last cell - Press Tab', () => {
            getDOMSelectionSpy.and.returnValue({
                type: 'range',
                range: {
                    startContainer: td4,
                    startOffset: 0,
                    endContainer: td4,
                    endOffset: 0,
                    commonAncestorContainer: tr2,
                },
                isReverted: false,
            });

            requestAnimationFrameSpy.and.callFake((func: Function) => {
                getDOMSelectionSpy.and.returnValue({
                    type: 'range',
                    range: {
                        startContainer: td4,
                        startOffset: 0,
                        endContainer: td4,
                        endOffset: 0,
                        commonAncestorContainer: tr2,
                        collapsed: true,
                    },
                    isReverted: false,
                });

                func();
            });

            const setStartSpy = jasmine.createSpy('setStart');
            const collapseSpy = jasmine.createSpy('collapse');
            const mockedRange = {
                setStart: setStartSpy,
                collapse: collapseSpy,
            } as any;

            createRangeSpy.and.returnValue(mockedRange);

            plugin.onPluginEvent!({
                eventType: 'keyDown',
                rawEvent: {
                    key: 'Tab',
                } as any,
            });

            expect(requestAnimationFrameSpy).toHaveBeenCalledTimes(1);
            expect(plugin.getState()).toEqual({
                selection: null,
                tableSelection: null,
                imageSelectionBorderColor: undefined,
            });
            expect(setDOMSelectionSpy).toHaveBeenCalledTimes(1);
            expect(setDOMSelectionSpy).toHaveBeenCalledWith({
                type: 'range',
                range: mockedRange,
                isReverted: false,
            });
            expect(setStartSpy).toHaveBeenCalledWith(table.parentNode, 1);
        });

        it('From Range, Press Down', () => {
            getDOMSelectionSpy.and.returnValue({
                type: 'range',
                range: {
                    startContainer: td2,
                    startOffset: 0,
                    endContainer: td2,
                    endOffset: 0,
                    commonAncestorContainer: tr1,
                },
                isReverted: false,
            });

            requestAnimationFrameSpy.and.callFake((func: Function) => {
                getDOMSelectionSpy.and.returnValue({
                    type: 'range',
                    range: {
                        startContainer: td3,
                        startOffset: 0,
                        endContainer: td3,
                        endOffset: 0,
                        commonAncestorContainer: tr2,
                        collapsed: true,
                    },
                    isReverted: false,
                });

                func();
            });

            const setStartSpy = jasmine.createSpy('setStart');
            const collapseSpy = jasmine.createSpy('collapse');
            const mockedRange = {
                setStart: setStartSpy,
                collapse: collapseSpy,
            } as any;

            createRangeSpy.and.returnValue(mockedRange);

            plugin.onPluginEvent!({
                eventType: 'keyDown',
                rawEvent: {
                    key: 'ArrowDown',
                } as any,
            });

            expect(requestAnimationFrameSpy).toHaveBeenCalledTimes(1);
            expect(plugin.getState()).toEqual({
                selection: null,
                tableSelection: null,
                imageSelectionBorderColor: undefined,
            });
            expect(setDOMSelectionSpy).toHaveBeenCalledTimes(1);
            expect(setDOMSelectionSpy).toHaveBeenCalledWith({
                type: 'range',
                range: mockedRange,
                isReverted: false,
            });
            expect(setStartSpy).toHaveBeenCalledWith(td4, 0);
        });

        it('From Range, Press Shift+Up', () => {
            getDOMSelectionSpy.and.returnValue({
                type: 'range',
                range: {
                    startContainer: td4,
                    startOffset: 0,
                    endContainer: td4,
                    endOffset: 0,
                    commonAncestorContainer: tr2,
                },
                isReverted: false,
            });

            requestAnimationFrameSpy.and.callFake((func: Function) => {
                getDOMSelectionSpy.and.returnValue({
                    type: 'range',
                    range: {
                        startContainer: td3,
                        startOffset: 0,
                        endContainer: td4,
                        endOffset: 0,
                        commonAncestorContainer: tr2,
                        collapsed: false,
                    },
                    isReverted: true,
                });

                func();
            });

            plugin.onPluginEvent!({
                eventType: 'keyDown',
                rawEvent: {
                    key: 'ArrowUp',
                    shiftKey: true,
                } as any,
            });

            expect(requestAnimationFrameSpy).toHaveBeenCalledTimes(1);
            expect(plugin.getState()).toEqual({
                selection: null,
                tableSelection: {
                    table,
                    parsedTable: [
                        [td1, td2],
                        [td3, td4],
                    ],
                    firstCo: { row: 1, col: 1 },
                    lastCo: { row: 0, col: 1 },
                    startNode: td4,
                },
                imageSelectionBorderColor: undefined,
            });
            expect(setDOMSelectionSpy).toHaveBeenCalledTimes(1);
            expect(setDOMSelectionSpy).toHaveBeenCalledWith({
                type: 'table',
                table,
                firstRow: 1,
                firstColumn: 1,
                lastRow: 0,
                lastColumn: 1,
            });
        });

        it('From Range, Press Shift+Down', () => {
            getDOMSelectionSpy.and.returnValue({
                type: 'range',
                range: {
                    startContainer: td2,
                    startOffset: 0,
                    endContainer: td2,
                    endOffset: 0,
                    commonAncestorContainer: tr1,
                },
                isReverted: false,
            });

            requestAnimationFrameSpy.and.callFake((func: Function) => {
                getDOMSelectionSpy.and.returnValue({
                    type: 'range',
                    range: {
                        startContainer: td2,
                        startOffset: 0,
                        endContainer: td3,
                        endOffset: 0,
                        commonAncestorContainer: table,
                        collapsed: false,
                    },
                    isReverted: false,
                });

                func();
            });

            plugin.onPluginEvent!({
                eventType: 'keyDown',
                rawEvent: {
                    key: 'ArrowDown',
                    shiftKey: true,
                } as any,
            });

            expect(requestAnimationFrameSpy).toHaveBeenCalledTimes(1);
            expect(plugin.getState()).toEqual({
                selection: null,
                tableSelection: {
                    table,
                    parsedTable: [
                        [td1, td2],
                        [td3, td4],
                    ],
                    firstCo: { row: 0, col: 1 },
                    lastCo: { row: 1, col: 1 },
                    startNode: td2,
                },
                imageSelectionBorderColor: undefined,
            });
            expect(setDOMSelectionSpy).toHaveBeenCalledTimes(1);
            expect(setDOMSelectionSpy).toHaveBeenCalledWith({
                type: 'table',
                table,
                firstRow: 0,
                firstColumn: 1,
                lastRow: 1,
                lastColumn: 1,
            });
        });

        it('From Range, Press Shift+Down to ouside of table', () => {
            getDOMSelectionSpy.and.returnValue({
                type: 'range',
                range: {
                    startContainer: td2,
                    startOffset: 0,
                    endContainer: td2,
                    endOffset: 0,
                    commonAncestorContainer: tr1,
                },
                isReverted: false,
            });

            requestAnimationFrameSpy.and.callFake((func: Function) => {
                getDOMSelectionSpy.and.returnValue({
                    type: 'range',
                    range: {
                        startContainer: td2,
                        startOffset: 0,
                        endContainer: div,
                        endOffset: 0,
                        commonAncestorContainer: contentDiv,
                        collapsed: false,
                    },
                    isReverted: false,
                });

                func();
            });

            plugin.onPluginEvent!({
                eventType: 'keyDown',
                rawEvent: {
                    key: 'ArrowDown',
                    shiftKey: true,
                } as any,
            });

            expect(requestAnimationFrameSpy).toHaveBeenCalledTimes(1);
            expect(plugin.getState()).toEqual({
                selection: null,
                tableSelection: {
                    table,
                    parsedTable: [
                        [td1, td2],
                        [td3, td4],
                    ],
                    firstCo: { row: 0, col: 1 },
                    startNode: td2,
                },
                imageSelectionBorderColor: undefined,
            });
            expect(setDOMSelectionSpy).toHaveBeenCalledTimes(0);
        });

        it('From Table, Press A', () => {
            getDOMSelectionSpy.and.returnValue({
                type: 'table',
            });
            plugin.getState().tableSelection = {
                table,
                parsedTable: [
                    [td1, td2],
                    [td3, td4],
                ],
                firstCo: { row: 0, col: 1 },
                lastCo: { row: 1, col: 1 },
                startNode: td2,
            };

            const preventDefaultSpy = jasmine.createSpy('preventDefault');

            plugin.onPluginEvent!({
                eventType: 'keyDown',
                rawEvent: {
                    key: 'a',
                    preventDefault: preventDefaultSpy,
                } as any,
            });

            expect(requestAnimationFrameSpy).not.toHaveBeenCalled();
            expect(plugin.getState()).toEqual({
                selection: null,
                tableSelection: {
                    table,
                    parsedTable: [
                        [td1, td2],
                        [td3, td4],
                    ],
                    firstCo: { row: 0, col: 1 },
                    lastCo: { row: 1, col: 1 },
                    startNode: td2,
                },
                imageSelectionBorderColor: undefined,
            });
            expect(setDOMSelectionSpy).not.toHaveBeenCalled();
            expect(preventDefaultSpy).not.toHaveBeenCalled();
        });

        it('From Table, Press Left', () => {
            getDOMSelectionSpy.and.returnValue({
                type: 'table',
            });
            plugin.getState().tableSelection = {
                table,
                parsedTable: [
                    [td1, td2],
                    [td3, td4],
                ],
                firstCo: { row: 0, col: 1 },
                lastCo: { row: 1, col: 1 },
                startNode: td2,
            };

            const preventDefaultSpy = jasmine.createSpy('preventDefault');

            requestAnimationFrameSpy.and.callFake((func: Function) => {
                getDOMSelectionSpy.and.returnValue({
                    type: 'range',
                    range: {
                        startContainer: td2,
                        startOffset: 0,
                        endContainer: td2,
                        endOffset: 0,
                        commonAncestorContainer: tr1,
                        collapsed: true,
                    },
                    isReverted: false,
                });

                func();
            });

            plugin.onPluginEvent!({
                eventType: 'keyDown',
                rawEvent: {
                    key: 'ArrowLeft',
                    preventDefault: preventDefaultSpy,
                } as any,
            });

            expect(requestAnimationFrameSpy).toHaveBeenCalledTimes(1);
            expect(plugin.getState()).toEqual({
                selection: null,
                tableSelection: null,
                imageSelectionBorderColor: undefined,
            });
            expect(setDOMSelectionSpy).toHaveBeenCalledTimes(1);
            expect(setDOMSelectionSpy).toHaveBeenCalledWith(null);
            expect(preventDefaultSpy).not.toHaveBeenCalled();
        });

        it('From Table, Press Shift+Left', () => {
            getDOMSelectionSpy.and.returnValue({
                type: 'table',
            });

            plugin.getState().tableSelection = {
                table,
                parsedTable: [
                    [td1, td2],
                    [td3, td4],
                ],
                firstCo: { row: 0, col: 1 },
                lastCo: { row: 1, col: 1 },
                startNode: td2,
            };

            const preventDefaultSpy = jasmine.createSpy('preventDefault');

            getComputedStyleSpy.and.returnValue({});

            plugin.onPluginEvent!({
                eventType: 'keyDown',
                rawEvent: {
                    key: 'ArrowLeft',
                    shiftKey: true,
                    preventDefault: preventDefaultSpy,
                } as any,
            });

            expect(plugin.getState()).toEqual({
                selection: null,
                tableSelection: {
                    table,
                    parsedTable: [
                        [td1, td2],
                        [td3, td4],
                    ],
                    firstCo: { row: 0, col: 1 },
                    lastCo: { row: 1, col: 0 },
                    startNode: td2,
                },
                imageSelectionBorderColor: undefined,
            });
            expect(setDOMSelectionSpy).toHaveBeenCalledTimes(1);
            expect(setDOMSelectionSpy).toHaveBeenCalledWith({
                type: 'table',
                table,
                firstRow: 0,
                firstColumn: 1,
                lastRow: 1,
                lastColumn: 0,
            });
            expect(preventDefaultSpy).toHaveBeenCalled();
        });

        it('From Table, Press Shift+Up', () => {
            getDOMSelectionSpy.and.returnValue({
                type: 'table',
            });

            plugin.getState().tableSelection = {
                table,
                parsedTable: [
                    [td1, td2],
                    [td3, td4],
                ],
                firstCo: { row: 1, col: 0 },
                lastCo: { row: 1, col: 1 },
                startNode: td3,
            };

            const preventDefaultSpy = jasmine.createSpy('preventDefault');

            getComputedStyleSpy.and.returnValue({});

            plugin.onPluginEvent!({
                eventType: 'keyDown',
                rawEvent: {
                    key: 'ArrowUp',
                    shiftKey: true,
                    preventDefault: preventDefaultSpy,
                } as any,
            });

            expect(plugin.getState()).toEqual({
                selection: null,
                tableSelection: {
                    table,
                    parsedTable: [
                        [td1, td2],
                        [td3, td4],
                    ],
                    firstCo: { row: 1, col: 0 },
                    lastCo: { row: 0, col: 1 },
                    startNode: td3,
                },
                imageSelectionBorderColor: undefined,
            });
            expect(setDOMSelectionSpy).toHaveBeenCalledTimes(1);
            expect(setDOMSelectionSpy).toHaveBeenCalledWith({
                type: 'table',
                table,
                firstRow: 1,
                firstColumn: 0,
                lastRow: 0,
                lastColumn: 1,
            });
            expect(preventDefaultSpy).toHaveBeenCalled();
        });
    });
});

describe('SelectionPlugin on Safari', () => {
    let disposer: jasmine.Spy;
    let appendChildSpy: jasmine.Spy;
    let attachDomEvent: jasmine.Spy;
    let removeEventListenerSpy: jasmine.Spy;
    let addEventListenerSpy: jasmine.Spy;
    let getDocumentSpy: jasmine.Spy;
    let hasFocusSpy: jasmine.Spy;
    let isInShadowEditSpy: jasmine.Spy;
    let getDOMSelectionSpy: jasmine.Spy;
    let editor: IEditor;
    let getSelectionSpy: jasmine.Spy;

    beforeEach(() => {
        disposer = jasmine.createSpy('disposer');
        appendChildSpy = jasmine.createSpy('appendChild');
        attachDomEvent = jasmine.createSpy('attachDomEvent').and.returnValue(disposer);
        removeEventListenerSpy = jasmine.createSpy('removeEventListener');
        addEventListenerSpy = jasmine.createSpy('addEventListener');
        getSelectionSpy = jasmine.createSpy('getSelection');
        getDocumentSpy = jasmine.createSpy('getDocument').and.returnValue({
            head: {
                appendChild: appendChildSpy,
            },
            addEventListener: addEventListenerSpy,
            removeEventListener: removeEventListenerSpy,
            getSelection: getSelectionSpy,
        });
        hasFocusSpy = jasmine.createSpy('hasFocus');
        isInShadowEditSpy = jasmine.createSpy('isInShadowEdit');
        getDOMSelectionSpy = jasmine.createSpy('getDOMSelection');

        editor = ({
            getDocument: getDocumentSpy,
            attachDomEvent,
            getEnvironment: () => ({
                isSafari: true,
            }),
            hasFocus: hasFocusSpy,
            isInShadowEdit: isInShadowEditSpy,
            getDOMSelection: getDOMSelectionSpy,
        } as any) as IEditor;
    });

    it('init and dispose', () => {
        const plugin = createSelectionPlugin({});
        const state = plugin.getState();

        plugin.initialize(editor);

        expect(state).toEqual({
            selection: null,
            imageSelectionBorderColor: undefined,
            tableSelection: null,
        });
        expect(attachDomEvent).toHaveBeenCalled();
        expect(addEventListenerSpy).toHaveBeenCalledWith('selectionchange', jasmine.anything());
        expect(removeEventListenerSpy).not.toHaveBeenCalled();
        expect(disposer).not.toHaveBeenCalled();

        const onSelectionChange = addEventListenerSpy.calls.argsFor(0)[1] as Function;

        plugin.dispose();

        expect(removeEventListenerSpy).toHaveBeenCalledWith('selectionchange', onSelectionChange);
        expect(disposer).toHaveBeenCalled();
    });

    it('onSelectionChange when editor has focus, no selection, not in shadow edit', () => {
        const plugin = createSelectionPlugin({});
        const state = plugin.getState();
        const mockedOldSelection = 'OLDSELECTION' as any;

        state.selection = mockedOldSelection;

        plugin.initialize(editor);

        const onSelectionChange = addEventListenerSpy.calls.argsFor(0)[1] as Function;

        hasFocusSpy.and.returnValue(true);
        isInShadowEditSpy.and.returnValue(false);
        getDOMSelectionSpy.and.returnValue(null);

        onSelectionChange();

        expect(state).toEqual({
            selection: mockedOldSelection,
            imageSelectionBorderColor: undefined,
            tableSelection: null,
        });
        expect(getDOMSelectionSpy).toHaveBeenCalledTimes(1);
    });

    it('onSelectionChange when editor has focus, range selection, not in shadow edit', () => {
        const plugin = createSelectionPlugin({});
        const state = plugin.getState();
        const mockedOldSelection = 'OLDSELECTION' as any;

        state.selection = mockedOldSelection;

        plugin.initialize(editor);

        const onSelectionChange = addEventListenerSpy.calls.argsFor(0)[1] as Function;
        const mockedNewSelection = {
            type: 'range',
        } as any;

        hasFocusSpy.and.returnValue(true);
        isInShadowEditSpy.and.returnValue(false);
        getDOMSelectionSpy.and.returnValue(mockedNewSelection);

        onSelectionChange();

        expect(state).toEqual({
            selection: mockedNewSelection,
            imageSelectionBorderColor: undefined,
            tableSelection: null,
        });
        expect(getDOMSelectionSpy).toHaveBeenCalledTimes(1);
    });

    it('onSelectionChange when editor has focus, table selection, not in shadow edit', () => {
        const plugin = createSelectionPlugin({});
        const state = plugin.getState();
        const mockedOldSelection = 'OLDSELECTION' as any;

        state.selection = mockedOldSelection;

        plugin.initialize(editor);

        const onSelectionChange = addEventListenerSpy.calls.argsFor(0)[1] as Function;
        const mockedNewSelection = {
            type: 'table',
        } as any;

        hasFocusSpy.and.returnValue(true);
        isInShadowEditSpy.and.returnValue(false);
        getDOMSelectionSpy.and.returnValue(mockedNewSelection);

        onSelectionChange();

        expect(state).toEqual({
            selection: mockedOldSelection,
            imageSelectionBorderColor: undefined,
            tableSelection: null,
        });
        expect(getDOMSelectionSpy).toHaveBeenCalledTimes(1);
    });

    it('onSelectionChange when editor has focus, image selection, not in shadow edit', () => {
        const plugin = createSelectionPlugin({});
        const state = plugin.getState();
        const mockedOldSelection = 'OLDSELECTION' as any;

        state.selection = mockedOldSelection;

        plugin.initialize(editor);

        const onSelectionChange = addEventListenerSpy.calls.argsFor(0)[1] as Function;
        const mockedNewSelection = {
            type: 'image',
        } as any;

        hasFocusSpy.and.returnValue(true);
        isInShadowEditSpy.and.returnValue(false);
        getDOMSelectionSpy.and.returnValue(mockedNewSelection);

        onSelectionChange();

        expect(state).toEqual({
            selection: mockedOldSelection,
            imageSelectionBorderColor: undefined,
            tableSelection: null,
        });
        expect(getDOMSelectionSpy).toHaveBeenCalledTimes(1);
    });

    it('onSelectionChange when editor has focus, is in shadow edit', () => {
        const plugin = createSelectionPlugin({});
        const state = plugin.getState();
        const mockedOldSelection = 'OLDSELECTION' as any;

        state.selection = mockedOldSelection;

        plugin.initialize(editor);

        const onSelectionChange = addEventListenerSpy.calls.argsFor(0)[1] as Function;
        const mockedNewSelection = {
            type: 'range',
        } as any;

        hasFocusSpy.and.returnValue(true);
        isInShadowEditSpy.and.returnValue(true);
        getDOMSelectionSpy.and.returnValue(mockedNewSelection);

        onSelectionChange();

        expect(state).toEqual({
            selection: mockedOldSelection,
            imageSelectionBorderColor: undefined,
            tableSelection: null,
        });
        expect(getDOMSelectionSpy).toHaveBeenCalledTimes(0);
    });

    it('onSelectionChange when editor does not have focus', () => {
        const plugin = createSelectionPlugin({});
        const state = plugin.getState();
        const mockedOldSelection = 'OLDSELECTION' as any;

        state.selection = mockedOldSelection;

        plugin.initialize(editor);

        const onSelectionChange = addEventListenerSpy.calls.argsFor(0)[1] as Function;
        const mockedNewSelection = {
            type: 'range',
        } as any;

        hasFocusSpy.and.returnValue(false);
        isInShadowEditSpy.and.returnValue(false);
        getDOMSelectionSpy.and.returnValue(mockedNewSelection);

        onSelectionChange();

        expect(state).toEqual({
            selection: mockedOldSelection,
            imageSelectionBorderColor: undefined,
            tableSelection: null,
        });
        expect(getDOMSelectionSpy).toHaveBeenCalledTimes(0);
    });

    it('', () => {});
});

describe('SelectionPlugin selectionChange on image selected', () => {
    let disposer: jasmine.Spy;
    let appendChildSpy: jasmine.Spy;
    let attachDomEvent: jasmine.Spy;
    let removeEventListenerSpy: jasmine.Spy;
    let addEventListenerSpy: jasmine.Spy;
    let getDocumentSpy: jasmine.Spy;
    let hasFocusSpy: jasmine.Spy;
    let isInShadowEditSpy: jasmine.Spy;
    let getDOMSelectionSpy: jasmine.Spy;
    let editor: IEditor;
    let setDOMSelectionSpy: jasmine.Spy;
    let containsNodeSpy: jasmine.Spy;
    let getRangeAtSpy: jasmine.Spy;
    let getSelectionSpy: jasmine.Spy;

    beforeEach(() => {
        disposer = jasmine.createSpy('disposer');
        appendChildSpy = jasmine.createSpy('appendChild');
        attachDomEvent = jasmine.createSpy('attachDomEvent').and.returnValue(disposer);
        removeEventListenerSpy = jasmine.createSpy('removeEventListener');
        addEventListenerSpy = jasmine.createSpy('addEventListener');
        containsNodeSpy = jasmine.createSpy('containsNode');
        getRangeAtSpy = jasmine.createSpy('getRangeAt');
        getSelectionSpy = jasmine.createSpy('getSelection').and.returnValue({
            containsNode: containsNodeSpy,
            getRangeAt: getRangeAtSpy,
        });
        getDocumentSpy = jasmine.createSpy('getDocument').and.returnValue({
            head: {
                appendChild: appendChildSpy,
            },
            addEventListener: addEventListenerSpy,
            removeEventListener: removeEventListenerSpy,
            getSelection: getSelectionSpy,
        });
        hasFocusSpy = jasmine.createSpy('hasFocus');
        isInShadowEditSpy = jasmine.createSpy('isInShadowEdit');
        getDOMSelectionSpy = jasmine.createSpy('getDOMSelection');
        setDOMSelectionSpy = jasmine.createSpy('setDOMSelection');

        editor = ({
            getDocument: getDocumentSpy,
            attachDomEvent,
            getEnvironment: () => ({
                isSafari: true,
            }),
            hasFocus: hasFocusSpy,
            isInShadowEdit: isInShadowEditSpy,
            getDOMSelection: getDOMSelectionSpy,
            setDOMSelection: setDOMSelectionSpy,
        } as any) as IEditor;
    });

    it('onSelectionChange on image', () => {
        const plugin = createSelectionPlugin({});
        const state = plugin.getState();
        const mockedOldSelection = {
            type: 'image',
            image: {} as any,
        } as DOMSelection;

        state.selection = mockedOldSelection;

        plugin.initialize(editor);

        const onSelectionChange = addEventListenerSpy.calls.argsFor(0)[1] as Function;
        const mockedNewSelection = {
            type: 'image',
            image: {} as any,
        } as any;

        hasFocusSpy.and.returnValue(true);
        isInShadowEditSpy.and.returnValue(false);
        getDOMSelectionSpy.and.returnValue(mockedNewSelection);
        containsNodeSpy.and.returnValue(true);
        getRangeAtSpy.and.returnValue({ startContainer: {} });

        onSelectionChange();

        expect(setDOMSelectionSpy).toHaveBeenCalledWith({
            type: 'range',
            range: { startContainer: {} } as Range,
            isReverted: false,
        });
        expect(getDOMSelectionSpy).toHaveBeenCalledTimes(1);
    });

    it('onSelectionChange on image', () => {
        const plugin = createSelectionPlugin({});
        const state = plugin.getState();
        const mockedOldSelection = {
            type: 'image',
            image: {} as any,
        } as DOMSelection;

        state.selection = mockedOldSelection;

        plugin.initialize(editor);

        const onSelectionChange = addEventListenerSpy.calls.argsFor(0)[1] as Function;
        const mockedNewSelection = {
            type: 'image',
            image: {} as any,
        } as any;

        hasFocusSpy.and.returnValue(true);
        isInShadowEditSpy.and.returnValue(false);
        getDOMSelectionSpy.and.returnValue(mockedNewSelection);
        containsNodeSpy.and.returnValue(false);
        getRangeAtSpy.and.returnValue({ startContainer: {} });

        onSelectionChange();

        expect(setDOMSelectionSpy).not.toHaveBeenCalled();
        expect(getDOMSelectionSpy).toHaveBeenCalledTimes(1);
    });

    it('onSelectionChange on image', () => {
        const plugin = createSelectionPlugin({});
        const state = plugin.getState();
        const mockedOldSelection = {
            type: 'image',
            image: {} as any,
        } as DOMSelection;

        state.selection = mockedOldSelection;

        plugin.initialize(editor);

        const onSelectionChange = addEventListenerSpy.calls.argsFor(0)[1] as Function;
        const mockedNewSelection = {
            type: 'range',
            range: {} as any,
        } as any;

        hasFocusSpy.and.returnValue(true);
        isInShadowEditSpy.and.returnValue(false);
        getDOMSelectionSpy.and.returnValue(mockedNewSelection);
        containsNodeSpy.and.returnValue(true);
        getRangeAtSpy.and.returnValue({ startContainer: {} });

        onSelectionChange();

        expect(setDOMSelectionSpy).not.toHaveBeenCalled();
        expect(getDOMSelectionSpy).toHaveBeenCalledTimes(1);
    });
});<|MERGE_RESOLUTION|>--- conflicted
+++ resolved
@@ -1,3 +1,4 @@
+import * as isSingleImageInSelection from '../../../lib/corePlugin/selection/isSingleImageInSelection';
 import { createDOMHelper } from '../../../lib/editor/core/DOMHelperImpl';
 import { createSelectionPlugin } from '../../../lib/corePlugin/selection/SelectionPlugin';
 import {
@@ -160,30 +161,22 @@
     let setDOMSelectionSpy: jasmine.Spy;
     let getDocumentSpy: jasmine.Spy;
     let createRangeSpy: jasmine.Spy;
-<<<<<<< HEAD
     let domHelperSpy: jasmine.Spy;
     let requestAnimationFrameSpy: jasmine.Spy;
-=======
     let addEventListenerSpy: jasmine.Spy;
->>>>>>> 13772771
 
     beforeEach(() => {
         getDOMSelectionSpy = jasmine.createSpy('getDOMSelection');
         setDOMSelectionSpy = jasmine.createSpy('setDOMSelection');
         createRangeSpy = jasmine.createSpy('createRange');
-<<<<<<< HEAD
         requestAnimationFrameSpy = jasmine.createSpy('requestAnimationFrame');
-        getDocumentSpy = jasmine.createSpy('getDocument').and.returnValue({
-            createRange: createRangeSpy,
-            defaultView: {
-                requestAnimationFrame: requestAnimationFrameSpy,
-            },
-=======
         addEventListenerSpy = jasmine.createSpy('addEventListener');
         getDocumentSpy = jasmine.createSpy('getDocument').and.returnValue({
             createRange: createRangeSpy,
             addEventListener: addEventListenerSpy,
->>>>>>> 13772771
+            defaultView: {
+                requestAnimationFrame: requestAnimationFrameSpy,
+            },
         });
         domHelperSpy = jasmine.createSpy('domHelperSpy');
 
@@ -567,503 +560,6 @@
 
         expect(stopPropagationSpy).not.toHaveBeenCalled();
         expect(setDOMSelectionSpy).not.toHaveBeenCalled();
-    });
-
-    it('Select single image on Left', () => {
-        const div = document.createElement('div');
-        const domHelper = createDOMHelper(div);
-        domHelperSpy.and.returnValue(domHelper);
-        const mockedImage = document.createElement('img');
-        const mockedContainer = (<Node>{
-            childNodes: <any>{
-                item: () => mockedImage,
-            },
-        }) as any;
-
-        requestAnimationFrameSpy.and.callFake((cb?: Function) => {
-            cb?.();
-        });
-        getDOMSelectionSpy.and.callFake(() => {
-            if (getDOMSelectionSpy.calls.count() == 0) {
-                return {
-                    type: 'range',
-                    range: <Partial<Range>>{
-                        startContainer: mockedContainer,
-                        endContainer: mockedContainer,
-                        startOffset: 0,
-                        endOffset: 0,
-                        collapsed: true,
-                    },
-                    isReverted: true,
-                };
-            }
-
-            return {
-                type: 'range',
-                range: <Partial<Range>>{
-                    startContainer: mockedContainer,
-                    endContainer: mockedContainer,
-                    startOffset: 0,
-                    endOffset: 1,
-                    collapsed: false,
-                },
-                isReverted: true,
-            };
-        });
-
-        plugin.onPluginEvent!({
-            eventType: 'keyDown',
-            rawEvent: (<Partial<KeyboardEvent>>{
-                key: 'ArrowLeft',
-                shiftKey: true,
-            }) as any,
-        });
-
-        expect(requestAnimationFrameSpy).toHaveBeenCalledTimes(1);
-        expect(getDOMSelectionSpy).toHaveBeenCalledTimes(2);
-        expect(setDOMSelectionSpy).toHaveBeenCalledWith({
-            type: 'image',
-            image: mockedImage,
-            isReverted: true,
-        });
-    });
-
-    it('Select single image on Right', () => {
-        const div = document.createElement('div');
-        const domHelper = createDOMHelper(div);
-        domHelperSpy.and.returnValue(domHelper);
-        const mockedImage = document.createElement('img');
-        const mockedContainer = (<Node>{
-            childNodes: <any>{
-                item: () => mockedImage,
-            },
-        }) as any;
-
-        requestAnimationFrameSpy.and.callFake((cb?: Function) => {
-            cb?.();
-        });
-        getDOMSelectionSpy.and.callFake(() => {
-            if (getDOMSelectionSpy.calls.count() == 0) {
-                return {
-                    type: 'range',
-                    range: <Partial<Range>>{
-                        startContainer: mockedContainer,
-                        endContainer: mockedContainer,
-                        startOffset: 0,
-                        endOffset: 0,
-                        collapsed: true,
-                    },
-                    isReverted: true,
-                };
-            }
-
-            return {
-                type: 'range',
-                range: <Partial<Range>>{
-                    startContainer: mockedContainer,
-                    endContainer: mockedContainer,
-                    startOffset: 0,
-                    endOffset: 1,
-                    collapsed: false,
-                },
-                isReverted: true,
-            };
-        });
-
-        plugin.onPluginEvent!({
-            eventType: 'keyDown',
-            rawEvent: (<Partial<KeyboardEvent>>{
-                key: 'ArrowRight',
-                shiftKey: true,
-            }) as any,
-        });
-
-        expect(requestAnimationFrameSpy).toHaveBeenCalledTimes(1);
-        expect(getDOMSelectionSpy).toHaveBeenCalledTimes(2);
-        expect(setDOMSelectionSpy).toHaveBeenCalledWith({
-            type: 'image',
-            image: mockedImage,
-            isReverted: true,
-        });
-    });
-
-    it('Do not Select single image on Right/Left, offset invalid, (start - end offsets should equal 1)', () => {
-        const div = document.createElement('div');
-        const domHelper = createDOMHelper(div);
-        domHelperSpy.and.returnValue(domHelper);
-        const mockedImage = document.createElement('img');
-        const mockedContainer = (<Node>{
-            childNodes: <any>{
-                item: () => mockedImage,
-            },
-        }) as any;
-
-        requestAnimationFrameSpy.and.callFake((cb?: Function) => {
-            cb?.();
-        });
-        getDOMSelectionSpy.and.callFake(() => {
-            if (getDOMSelectionSpy.calls.count() == 0) {
-                return {
-                    type: 'range',
-                    range: <Partial<Range>>{
-                        startContainer: mockedContainer,
-                        endContainer: mockedContainer,
-                        startOffset: 0,
-                        endOffset: 0,
-                        collapsed: true,
-                    },
-                };
-            }
-
-            return {
-                type: 'range',
-                range: <Partial<Range>>{
-                    startContainer: mockedContainer,
-                    endContainer: mockedContainer,
-                    startOffset: 0,
-                    endOffset: 2,
-                    collapsed: false,
-                },
-            };
-        });
-
-        plugin.onPluginEvent!({
-            eventType: 'keyDown',
-            rawEvent: (<Partial<KeyboardEvent>>{
-                key: 'ArrowRight',
-                shiftKey: true,
-            }) as any,
-        });
-
-        expect(requestAnimationFrameSpy).toHaveBeenCalledTimes(1);
-        expect(getDOMSelectionSpy).toHaveBeenCalledTimes(2);
-        expect(setDOMSelectionSpy).not.toHaveBeenCalledWith({
-            type: 'image',
-            image: mockedImage,
-            isReverted: true,
-        });
-    });
-
-    it('Do not Select single image on Right/Left, not shift key', () => {
-        const div = document.createElement('div');
-        const domHelper = createDOMHelper(div);
-        domHelperSpy.and.returnValue(domHelper);
-        const mockedImage = document.createElement('img');
-        const mockedContainer = (<Node>{
-            childNodes: <any>{
-                item: () => mockedImage,
-            },
-        }) as any;
-
-        requestAnimationFrameSpy.and.callFake((cb?: Function) => {
-            cb?.();
-        });
-        getDOMSelectionSpy.and.callFake(() => {
-            if (getDOMSelectionSpy.calls.count() == 0) {
-                return {
-                    type: 'range',
-                    range: <Partial<Range>>{
-                        startContainer: mockedContainer,
-                        endContainer: mockedContainer,
-                        startOffset: 0,
-                        endOffset: 0,
-                        collapsed: true,
-                    },
-                    isReverted: true,
-                };
-            }
-
-            return {
-                type: 'range',
-                range: <Partial<Range>>{
-                    startContainer: mockedContainer,
-                    endContainer: mockedContainer,
-                    startOffset: 0,
-                    endOffset: 1,
-                    collapsed: false,
-                },
-                isReverted: true,
-            };
-        });
-
-        plugin.onPluginEvent!({
-            eventType: 'keyDown',
-            rawEvent: (<Partial<KeyboardEvent>>{
-                key: 'ArrowRight',
-                shiftKey: false,
-            }) as any,
-        });
-
-        expect(requestAnimationFrameSpy).not.toHaveBeenCalledTimes(1);
-        expect(getDOMSelectionSpy).toHaveBeenCalledTimes(1);
-        expect(setDOMSelectionSpy).not.toHaveBeenCalledWith({
-            type: 'image',
-            image: mockedImage,
-            isReverted: true,
-        });
-    });
-
-    it('Do not Select single image on Right/Left, invalid key', () => {
-        const div = document.createElement('div');
-        const domHelper = createDOMHelper(div);
-        domHelperSpy.and.returnValue(domHelper);
-        const mockedImage = document.createElement('img');
-        const mockedContainer = (<Node>{
-            childNodes: <any>{
-                item: () => mockedImage,
-            },
-        }) as any;
-
-        requestAnimationFrameSpy.and.callFake((cb?: Function) => {
-            cb?.();
-        });
-        getDOMSelectionSpy.and.callFake(() => {
-            if (getDOMSelectionSpy.calls.count() == 0) {
-                return {
-                    type: 'range',
-                    range: <Partial<Range>>{
-                        startContainer: mockedContainer,
-                        endContainer: mockedContainer,
-                        startOffset: 0,
-                        endOffset: 0,
-                        collapsed: true,
-                    },
-                };
-            }
-
-            return {
-                type: 'range',
-                range: <Partial<Range>>{
-                    startContainer: mockedContainer,
-                    endContainer: mockedContainer,
-                    startOffset: 0,
-                    endOffset: 1,
-                    collapsed: false,
-                },
-            };
-        });
-
-        plugin.onPluginEvent!({
-            eventType: 'keyDown',
-            rawEvent: (<Partial<KeyboardEvent>>{
-                key: 'ArrowRight_Invalid',
-                shiftKey: true,
-            }) as any,
-        });
-
-        expect(requestAnimationFrameSpy).not.toHaveBeenCalledTimes(1);
-        expect(getDOMSelectionSpy).toHaveBeenCalledTimes(1);
-        expect(setDOMSelectionSpy).not.toHaveBeenCalledWith({
-            type: 'image',
-            image: mockedImage,
-            isReverted: true,
-        });
-    });
-
-    it('Do not Select single image on Right/Left, item element is not an image', () => {
-        const div = document.createElement('div');
-        const domHelper = createDOMHelper(div);
-        domHelperSpy.and.returnValue(domHelper);
-        const mockedImage = document.createElement('div');
-        const mockedContainer = (<Node>{
-            childNodes: <any>{
-                item: () => mockedImage,
-            },
-        }) as any;
-
-        requestAnimationFrameSpy.and.callFake((cb?: Function) => {
-            cb?.();
-        });
-        getDOMSelectionSpy.and.callFake(() => {
-            if (getDOMSelectionSpy.calls.count() == 0) {
-                return {
-                    type: 'range',
-                    range: <Partial<Range>>{
-                        startContainer: mockedContainer,
-                        endContainer: mockedContainer,
-                        startOffset: 0,
-                        endOffset: 0,
-                        collapsed: true,
-                    },
-                };
-            }
-
-            return {
-                type: 'range',
-                range: <Partial<Range>>{
-                    startContainer: mockedContainer,
-                    endContainer: mockedContainer,
-                    startOffset: 0,
-                    endOffset: 1,
-                    collapsed: false,
-                },
-            };
-        });
-
-        plugin.onPluginEvent!({
-            eventType: 'keyDown',
-            rawEvent: (<Partial<KeyboardEvent>>{
-                key: 'ArrowRight',
-                shiftKey: true,
-            }) as any,
-        });
-
-        expect(requestAnimationFrameSpy).toHaveBeenCalledTimes(1);
-        expect(getDOMSelectionSpy).toHaveBeenCalledTimes(2);
-        expect(setDOMSelectionSpy).not.toHaveBeenCalledWith({
-            type: 'image',
-            image: mockedImage,
-            isReverted: true,
-        });
-    });
-
-    it('Do not Select single image on Right/Left, item node is not an element', () => {
-        const div = document.createElement('div');
-        const domHelper = createDOMHelper(div);
-        domHelperSpy.and.returnValue(domHelper);
-        const mockedImage = document.createTextNode('div');
-        const mockedContainer = (<Node>{
-            childNodes: <any>{
-                item: () => mockedImage,
-            },
-        }) as any;
-
-        requestAnimationFrameSpy.and.callFake((cb?: Function) => {
-            cb?.();
-        });
-        getDOMSelectionSpy.and.callFake(() => {
-            if (getDOMSelectionSpy.calls.count() == 0) {
-                return {
-                    type: 'range',
-                    range: <Partial<Range>>{
-                        startContainer: mockedContainer,
-                        endContainer: mockedContainer,
-                        startOffset: 0,
-                        endOffset: 0,
-                        collapsed: true,
-                    },
-                };
-            }
-
-            return {
-                type: 'range',
-                range: <Partial<Range>>{
-                    startContainer: mockedContainer,
-                    endContainer: mockedContainer,
-                    startOffset: 0,
-                    endOffset: 1,
-                    collapsed: false,
-                },
-            };
-        });
-
-        plugin.onPluginEvent!({
-            eventType: 'keyDown',
-            rawEvent: (<Partial<KeyboardEvent>>{
-                key: 'ArrowRight',
-                shiftKey: true,
-            }) as any,
-        });
-
-        expect(requestAnimationFrameSpy).toHaveBeenCalledTimes(1);
-        expect(getDOMSelectionSpy).toHaveBeenCalledTimes(2);
-        expect(setDOMSelectionSpy).not.toHaveBeenCalledWith({
-            type: 'image',
-            image: mockedImage,
-            isReverted: true,
-        });
-    });
-
-    it('Do not Select single image on Right/Left, containers are different', () => {
-        const div = document.createElement('div');
-        const domHelper = createDOMHelper(div);
-        domHelperSpy.and.returnValue(domHelper);
-        const mockedImage = document.createTextNode('div');
-        const mockedContainer = (<Node>{
-            childNodes: <any>{
-                item: () => mockedImage,
-            },
-        }) as any;
-
-        requestAnimationFrameSpy.and.callFake((cb?: Function) => {
-            cb?.();
-        });
-        getDOMSelectionSpy.and.callFake(() => {
-            if (getDOMSelectionSpy.calls.count() == 0) {
-                return {
-                    type: 'range',
-                    range: <Partial<Range>>{
-                        startContainer: mockedContainer,
-                        endContainer: mockedContainer,
-                        startOffset: 0,
-                        endOffset: 0,
-                        collapsed: true,
-                    },
-                };
-            }
-
-            return {
-                type: 'range',
-                range: <Partial<Range>>{
-                    startContainer: mockedContainer,
-                    endContainer: { ...mockedContainer },
-                    startOffset: 0,
-                    endOffset: 1,
-                    collapsed: false,
-                },
-            };
-        });
-
-        plugin.onPluginEvent!({
-            eventType: 'keyDown',
-            rawEvent: (<Partial<KeyboardEvent>>{
-                key: 'ArrowRight',
-                shiftKey: true,
-            }) as any,
-        });
-
-        expect(requestAnimationFrameSpy).toHaveBeenCalledTimes(1);
-        expect(getDOMSelectionSpy).toHaveBeenCalledTimes(2);
-        expect(setDOMSelectionSpy).not.toHaveBeenCalledWith({
-            type: 'image',
-            image: mockedImage,
-            isReverted: true,
-        });
-    });
-
-    it('Key down + Shift and Right/Left Key', () => {
-        const mockedImage = {} as any;
-        mockedImage.parentNode = { childNodes: [mockedImage] };
-
-        mockedImage.parentNode.childNodes.push(mockedImage);
-        getDOMSelectionSpy.and.returnValue({
-            type: 'image',
-            image: mockedImage,
-        });
-
-        const mockedRange = {
-            selectNode: jasmine.createSpy('selectNode'),
-        };
-
-        createRangeSpy.and.returnValue(mockedRange);
-
-        const rawEvent = (<Partial<KeyboardEvent>>{
-            key: 'ArrowRight',
-            shiftKey: true,
-        }) as any;
-        plugin.onPluginEvent!({
-            eventType: 'keyDown',
-            rawEvent,
-        });
-
-        expect(setDOMSelectionSpy).toHaveBeenCalledTimes(1);
-        expect(mockedRange.selectNode).toHaveBeenCalledTimes(1);
-        expect(mockedRange.selectNode).toHaveBeenCalledWith(mockedImage);
-        expect(setDOMSelectionSpy).toHaveBeenCalledWith({
-            type: 'range',
-            range: mockedRange,
-            isReverted: false,
-        });
     });
 });
 
@@ -2496,6 +1992,9 @@
         const onSelectionChange = addEventListenerSpy.calls.argsFor(0)[1] as Function;
         const mockedNewSelection = {
             type: 'range',
+            range: <Partial<Range>>{
+                collapsed: true,
+            },
         } as any;
 
         hasFocusSpy.and.returnValue(true);
@@ -2639,7 +2138,6 @@
     let getDOMSelectionSpy: jasmine.Spy;
     let editor: IEditor;
     let setDOMSelectionSpy: jasmine.Spy;
-    let containsNodeSpy: jasmine.Spy;
     let getRangeAtSpy: jasmine.Spy;
     let getSelectionSpy: jasmine.Spy;
 
@@ -2649,10 +2147,8 @@
         attachDomEvent = jasmine.createSpy('attachDomEvent').and.returnValue(disposer);
         removeEventListenerSpy = jasmine.createSpy('removeEventListener');
         addEventListenerSpy = jasmine.createSpy('addEventListener');
-        containsNodeSpy = jasmine.createSpy('containsNode');
         getRangeAtSpy = jasmine.createSpy('getRangeAt');
         getSelectionSpy = jasmine.createSpy('getSelection').and.returnValue({
-            containsNode: containsNodeSpy,
             getRangeAt: getRangeAtSpy,
         });
         getDocumentSpy = jasmine.createSpy('getDocument').and.returnValue({
@@ -2681,7 +2177,8 @@
         } as any) as IEditor;
     });
 
-    it('onSelectionChange on image', () => {
+    it('onSelectionChange on image | 1', () => {
+        spyOn(isSingleImageInSelection, 'isSingleImageInSelection').and.returnValue(null);
         const plugin = createSelectionPlugin({});
         const state = plugin.getState();
         const mockedOldSelection = {
@@ -2702,7 +2199,6 @@
         hasFocusSpy.and.returnValue(true);
         isInShadowEditSpy.and.returnValue(false);
         getDOMSelectionSpy.and.returnValue(mockedNewSelection);
-        containsNodeSpy.and.returnValue(true);
         getRangeAtSpy.and.returnValue({ startContainer: {} });
 
         onSelectionChange();
@@ -2715,7 +2211,10 @@
         expect(getDOMSelectionSpy).toHaveBeenCalledTimes(1);
     });
 
-    it('onSelectionChange on image', () => {
+    it('onSelectionChange on image | 2', () => {
+        const image = document.createElement('img');
+        spyOn(isSingleImageInSelection, 'isSingleImageInSelection').and.returnValue(image);
+
         const plugin = createSelectionPlugin({});
         const state = plugin.getState();
         const mockedOldSelection = {
@@ -2736,7 +2235,6 @@
         hasFocusSpy.and.returnValue(true);
         isInShadowEditSpy.and.returnValue(false);
         getDOMSelectionSpy.and.returnValue(mockedNewSelection);
-        containsNodeSpy.and.returnValue(false);
         getRangeAtSpy.and.returnValue({ startContainer: {} });
 
         onSelectionChange();
@@ -2745,7 +2243,9 @@
         expect(getDOMSelectionSpy).toHaveBeenCalledTimes(1);
     });
 
-    it('onSelectionChange on image', () => {
+    it('onSelectionChange on image | 3', () => {
+        spyOn(isSingleImageInSelection, 'isSingleImageInSelection').and.returnValue(null);
+
         const plugin = createSelectionPlugin({});
         const state = plugin.getState();
         const mockedOldSelection = {
@@ -2766,7 +2266,6 @@
         hasFocusSpy.and.returnValue(true);
         isInShadowEditSpy.and.returnValue(false);
         getDOMSelectionSpy.and.returnValue(mockedNewSelection);
-        containsNodeSpy.and.returnValue(true);
         getRangeAtSpy.and.returnValue({ startContainer: {} });
 
         onSelectionChange();
@@ -2774,4 +2273,41 @@
         expect(setDOMSelectionSpy).not.toHaveBeenCalled();
         expect(getDOMSelectionSpy).toHaveBeenCalledTimes(1);
     });
+
+    it('onSelectionChange on image | 4', () => {
+        const image = document.createElement('img');
+        spyOn(isSingleImageInSelection, 'isSingleImageInSelection').and.returnValue(image);
+
+        const plugin = createSelectionPlugin({});
+        const state = plugin.getState();
+        const mockedOldSelection = {
+            type: 'image',
+            image: {} as any,
+        } as DOMSelection;
+
+        state.selection = mockedOldSelection;
+
+        plugin.initialize(editor);
+
+        const onSelectionChange = addEventListenerSpy.calls.argsFor(0)[1] as Function;
+        const mockedNewSelection = {
+            type: 'range',
+            range: {} as any,
+        } as any;
+
+        hasFocusSpy.and.returnValue(true);
+        isInShadowEditSpy.and.returnValue(false);
+        getDOMSelectionSpy.and.returnValue(mockedNewSelection);
+        getRangeAtSpy.and.returnValue({ startContainer: {} });
+
+        onSelectionChange();
+
+        expect(setDOMSelectionSpy).toHaveBeenCalled();
+        expect(setDOMSelectionSpy).toHaveBeenCalledWith({
+            type: 'image',
+            image,
+            isReverted: undefined,
+        });
+        expect(getDOMSelectionSpy).toHaveBeenCalledTimes(1);
+    });
 });
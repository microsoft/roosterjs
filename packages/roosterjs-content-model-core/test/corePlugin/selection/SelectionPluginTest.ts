--- conflicted
+++ resolved
@@ -698,10 +698,7 @@
     let requestAnimationFrameSpy: jasmine.Spy;
     let getComputedStyleSpy: jasmine.Spy;
     let addEventListenerSpy: jasmine.Spy;
-<<<<<<< HEAD
-=======
     let announceSpy: jasmine.Spy;
->>>>>>> b69795f0
 
     beforeEach(() => {
         contentDiv = document.createElement('div');
@@ -711,10 +708,7 @@
         requestAnimationFrameSpy = jasmine.createSpy('requestAnimationFrame');
         getComputedStyleSpy = jasmine.createSpy('getComputedStyle');
         addEventListenerSpy = jasmine.createSpy('addEventListener');
-<<<<<<< HEAD
-=======
         announceSpy = jasmine.createSpy('announce');
->>>>>>> b69795f0
         getDocumentSpy = jasmine.createSpy('getDocument').and.returnValue({
             createRange: createRangeSpy,
             defaultView: {
@@ -1317,10 +1311,7 @@
                 isReverted: false,
             });
             expect(setStartSpy).toHaveBeenCalledWith(td2, 0);
-<<<<<<< HEAD
-=======
             expect(announceSpy).not.toHaveBeenCalled();
->>>>>>> b69795f0
         });
 
         it('From Range, Press Shift+Tab', () => {
@@ -1383,10 +1374,7 @@
                 isReverted: false,
             });
             expect(setStartSpy).toHaveBeenCalledWith(td1, 0);
-<<<<<<< HEAD
-=======
             expect(announceSpy).not.toHaveBeenCalled();
->>>>>>> b69795f0
         });
 
         it('From Range, Press Tab - Next Row', () => {
@@ -1448,10 +1436,7 @@
                 isReverted: false,
             });
             expect(setStartSpy).toHaveBeenCalledWith(td3, 0);
-<<<<<<< HEAD
-=======
             expect(announceSpy).not.toHaveBeenCalled();
->>>>>>> b69795f0
         });
 
         it('From Range, First cell - Press Shift+Tab', () => {
@@ -1514,10 +1499,7 @@
                 isReverted: false,
             });
             expect(setStartSpy).toHaveBeenCalledWith(table.parentNode, 0);
-<<<<<<< HEAD
-=======
             expect(announceSpy).not.toHaveBeenCalled();
->>>>>>> b69795f0
         });
 
         it('From Range, Last cell - Press Tab', () => {
@@ -1579,10 +1561,314 @@
                 isReverted: false,
             });
             expect(setStartSpy).toHaveBeenCalledWith(table.parentNode, 1);
-<<<<<<< HEAD
-=======
             expect(announceSpy).not.toHaveBeenCalled();
->>>>>>> b69795f0
+        });
+
+        it('From Range, Press Tab', () => {
+            getDOMSelectionSpy.and.returnValue({
+                type: 'range',
+                range: {
+                    startContainer: td1,
+                    startOffset: 0,
+                    endContainer: td1,
+                    endOffset: 0,
+                    commonAncestorContainer: tr1,
+                },
+                isReverted: false,
+            });
+
+            requestAnimationFrameSpy.and.callFake((func: Function) => {
+                getDOMSelectionSpy.and.returnValue({
+                    type: 'range',
+                    range: {
+                        startContainer: td1,
+                        startOffset: 0,
+                        endContainer: td1,
+                        endOffset: 0,
+                        commonAncestorContainer: tr1,
+                        collapsed: true,
+                    },
+                    isReverted: false,
+                });
+
+                func();
+            });
+
+            const setStartSpy = jasmine.createSpy('setStart');
+            const collapseSpy = jasmine.createSpy('collapse');
+            const mockedRange = {
+                setStart: setStartSpy,
+                collapse: collapseSpy,
+            } as any;
+
+            createRangeSpy.and.returnValue(mockedRange);
+
+            plugin.onPluginEvent!({
+                eventType: 'keyDown',
+                rawEvent: {
+                    key: 'Tab',
+                } as any,
+            });
+
+            expect(requestAnimationFrameSpy).toHaveBeenCalledTimes(1);
+            expect(plugin.getState()).toEqual({
+                selection: null,
+                tableSelection: null,
+                imageSelectionBorderColor: undefined,
+            });
+            expect(setDOMSelectionSpy).toHaveBeenCalledTimes(1);
+            expect(setDOMSelectionSpy).toHaveBeenCalledWith({
+                type: 'range',
+                range: mockedRange,
+                isReverted: false,
+            });
+            expect(setStartSpy).toHaveBeenCalledWith(td2, 0);
+        });
+
+        it('From Range, Press Shift+Tab', () => {
+            getDOMSelectionSpy.and.returnValue({
+                type: 'range',
+                range: {
+                    startContainer: td2,
+                    startOffset: 0,
+                    endContainer: td2,
+                    endOffset: 0,
+                    commonAncestorContainer: tr1,
+                },
+                isReverted: false,
+            });
+
+            requestAnimationFrameSpy.and.callFake((func: Function) => {
+                getDOMSelectionSpy.and.returnValue({
+                    type: 'range',
+                    range: {
+                        startContainer: td2,
+                        startOffset: 0,
+                        endContainer: td2,
+                        endOffset: 0,
+                        commonAncestorContainer: tr1,
+                        collapsed: true,
+                    },
+                    isReverted: false,
+                });
+
+                func();
+            });
+
+            const setStartSpy = jasmine.createSpy('setStart');
+            const collapseSpy = jasmine.createSpy('collapse');
+            const mockedRange = {
+                setStart: setStartSpy,
+                collapse: collapseSpy,
+            } as any;
+
+            createRangeSpy.and.returnValue(mockedRange);
+
+            plugin.onPluginEvent!({
+                eventType: 'keyDown',
+                rawEvent: {
+                    key: 'Tab',
+                    shiftKey: true,
+                } as any,
+            });
+
+            expect(requestAnimationFrameSpy).toHaveBeenCalledTimes(1);
+            expect(plugin.getState()).toEqual({
+                selection: null,
+                tableSelection: null,
+                imageSelectionBorderColor: undefined,
+            });
+            expect(setDOMSelectionSpy).toHaveBeenCalledTimes(1);
+            expect(setDOMSelectionSpy).toHaveBeenCalledWith({
+                type: 'range',
+                range: mockedRange,
+                isReverted: false,
+            });
+            expect(setStartSpy).toHaveBeenCalledWith(td1, 0);
+        });
+
+        it('From Range, Press Tab - Next Row', () => {
+            getDOMSelectionSpy.and.returnValue({
+                type: 'range',
+                range: {
+                    startContainer: td2,
+                    startOffset: 0,
+                    endContainer: td2,
+                    endOffset: 0,
+                    commonAncestorContainer: tr1,
+                },
+                isReverted: false,
+            });
+
+            requestAnimationFrameSpy.and.callFake((func: Function) => {
+                getDOMSelectionSpy.and.returnValue({
+                    type: 'range',
+                    range: {
+                        startContainer: td2,
+                        startOffset: 0,
+                        endContainer: td2,
+                        endOffset: 0,
+                        commonAncestorContainer: tr1,
+                        collapsed: true,
+                    },
+                    isReverted: false,
+                });
+
+                func();
+            });
+
+            const setStartSpy = jasmine.createSpy('setStart');
+            const collapseSpy = jasmine.createSpy('collapse');
+            const mockedRange = {
+                setStart: setStartSpy,
+                collapse: collapseSpy,
+            } as any;
+
+            createRangeSpy.and.returnValue(mockedRange);
+
+            plugin.onPluginEvent!({
+                eventType: 'keyDown',
+                rawEvent: {
+                    key: 'Tab',
+                } as any,
+            });
+
+            expect(requestAnimationFrameSpy).toHaveBeenCalledTimes(1);
+            expect(plugin.getState()).toEqual({
+                selection: null,
+                tableSelection: null,
+                imageSelectionBorderColor: undefined,
+            });
+            expect(setDOMSelectionSpy).toHaveBeenCalledTimes(1);
+            expect(setDOMSelectionSpy).toHaveBeenCalledWith({
+                type: 'range',
+                range: mockedRange,
+                isReverted: false,
+            });
+            expect(setStartSpy).toHaveBeenCalledWith(td3, 0);
+        });
+
+        it('From Range, First cell - Press Shift+Tab', () => {
+            getDOMSelectionSpy.and.returnValue({
+                type: 'range',
+                range: {
+                    startContainer: td1,
+                    startOffset: 0,
+                    endContainer: td1,
+                    endOffset: 0,
+                    commonAncestorContainer: tr1,
+                },
+                isReverted: false,
+            });
+
+            requestAnimationFrameSpy.and.callFake((func: Function) => {
+                getDOMSelectionSpy.and.returnValue({
+                    type: 'range',
+                    range: {
+                        startContainer: td1,
+                        startOffset: 0,
+                        endContainer: td1,
+                        endOffset: 0,
+                        commonAncestorContainer: tr1,
+                        collapsed: true,
+                    },
+                    isReverted: false,
+                });
+
+                func();
+            });
+
+            const setStartSpy = jasmine.createSpy('setStart');
+            const collapseSpy = jasmine.createSpy('collapse');
+            const mockedRange = {
+                setStart: setStartSpy,
+                collapse: collapseSpy,
+            } as any;
+
+            createRangeSpy.and.returnValue(mockedRange);
+
+            plugin.onPluginEvent!({
+                eventType: 'keyDown',
+                rawEvent: {
+                    key: 'Tab',
+                    shiftKey: true,
+                } as any,
+            });
+
+            expect(requestAnimationFrameSpy).toHaveBeenCalledTimes(1);
+            expect(plugin.getState()).toEqual({
+                selection: null,
+                tableSelection: null,
+                imageSelectionBorderColor: undefined,
+            });
+            expect(setDOMSelectionSpy).toHaveBeenCalledTimes(1);
+            expect(setDOMSelectionSpy).toHaveBeenCalledWith({
+                type: 'range',
+                range: mockedRange,
+                isReverted: false,
+            });
+            expect(setStartSpy).toHaveBeenCalledWith(table.parentNode, 0);
+        });
+
+        it('From Range, Last cell - Press Tab', () => {
+            getDOMSelectionSpy.and.returnValue({
+                type: 'range',
+                range: {
+                    startContainer: td4,
+                    startOffset: 0,
+                    endContainer: td4,
+                    endOffset: 0,
+                    commonAncestorContainer: tr2,
+                },
+                isReverted: false,
+            });
+
+            requestAnimationFrameSpy.and.callFake((func: Function) => {
+                getDOMSelectionSpy.and.returnValue({
+                    type: 'range',
+                    range: {
+                        startContainer: td4,
+                        startOffset: 0,
+                        endContainer: td4,
+                        endOffset: 0,
+                        commonAncestorContainer: tr2,
+                        collapsed: true,
+                    },
+                    isReverted: false,
+                });
+
+                func();
+            });
+
+            const setStartSpy = jasmine.createSpy('setStart');
+            const collapseSpy = jasmine.createSpy('collapse');
+            const mockedRange = {
+                setStart: setStartSpy,
+                collapse: collapseSpy,
+            } as any;
+
+            createRangeSpy.and.returnValue(mockedRange);
+
+            plugin.onPluginEvent!({
+                eventType: 'keyDown',
+                rawEvent: {
+                    key: 'Tab',
+                } as any,
+            });
+
+            expect(requestAnimationFrameSpy).toHaveBeenCalledTimes(1);
+            expect(plugin.getState()).toEqual({
+                selection: null,
+                tableSelection: null,
+                imageSelectionBorderColor: undefined,
+            });
+            expect(setDOMSelectionSpy).toHaveBeenCalledTimes(1);
+            expect(setDOMSelectionSpy).toHaveBeenCalledWith({
+                type: 'range',
+                range: mockedRange,
+                isReverted: false,
+            });
+            expect(setStartSpy).toHaveBeenCalledWith(table.parentNode, 1);
         });
 
         it('From Range, Press Down', () => {
@@ -1644,12 +1930,9 @@
                 isReverted: false,
             });
             expect(setStartSpy).toHaveBeenCalledWith(td4, 0);
-<<<<<<< HEAD
-=======
             expect(announceSpy).toHaveBeenCalledWith({
                 defaultStrings: 'announceOnFocusLastCell',
             });
->>>>>>> b69795f0
         });
 
         it('From Range, Press Shift+Up', () => {
@@ -1714,10 +1997,7 @@
                 lastRow: 0,
                 lastColumn: 1,
             });
-<<<<<<< HEAD
-=======
             expect(announceSpy).not.toHaveBeenCalled();
->>>>>>> b69795f0
         });
 
         it('From Range, Press Shift+Down', () => {
@@ -1782,10 +2062,7 @@
                 lastRow: 1,
                 lastColumn: 1,
             });
-<<<<<<< HEAD
-=======
             expect(announceSpy).not.toHaveBeenCalled();
->>>>>>> b69795f0
         });
 
         it('From Range, Press Shift+Down to ouside of table', () => {
@@ -1841,10 +2118,7 @@
                 imageSelectionBorderColor: undefined,
             });
             expect(setDOMSelectionSpy).toHaveBeenCalledTimes(0);
-<<<<<<< HEAD
-=======
             expect(announceSpy).not.toHaveBeenCalled();
->>>>>>> b69795f0
         });
 
         it('From Table, Press A', () => {

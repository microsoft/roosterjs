--- conflicted
+++ resolved
@@ -1403,8 +1403,6 @@
             });
             expect(setDOMSelectionSpy).toHaveBeenCalledTimes(0);
             expect(announceSpy).not.toHaveBeenCalled();
-<<<<<<< HEAD
-=======
         });
 
         it('From Range, Press Tab', () => {
@@ -1759,357 +1757,6 @@
             expect(announceSpy).not.toHaveBeenCalled();
             expect(preventDefaultSpy).toHaveBeenCalledTimes(1);
             expect(time).toBe(2);
->>>>>>> a0f32c69
-        });
-
-        it('From Range, Press Tab', () => {
-            getDOMSelectionSpy.and.returnValue({
-                type: 'range',
-                range: {
-                    startContainer: td1,
-                    startOffset: 0,
-                    endContainer: td1,
-                    endOffset: 0,
-                    commonAncestorContainer: tr1,
-                },
-                isReverted: false,
-            });
-
-            requestAnimationFrameSpy.and.callFake((func: Function) => {
-                getDOMSelectionSpy.and.returnValue({
-                    type: 'range',
-                    range: {
-                        startContainer: td1,
-                        startOffset: 0,
-                        endContainer: td1,
-                        endOffset: 0,
-                        commonAncestorContainer: tr1,
-                        collapsed: true,
-                    },
-                    isReverted: false,
-                });
-
-                func();
-            });
-
-            const setStartSpy = jasmine.createSpy('setStart');
-            const collapseSpy = jasmine.createSpy('collapse');
-            const mockedRange = {
-                setStart: setStartSpy,
-                collapse: collapseSpy,
-            } as any;
-
-            createRangeSpy.and.returnValue(mockedRange);
-
-            plugin.onPluginEvent!({
-                eventType: 'keyDown',
-                rawEvent: {
-                    key: 'Tab',
-                } as any,
-            });
-
-            expect(requestAnimationFrameSpy).toHaveBeenCalledTimes(1);
-            expect(plugin.getState()).toEqual({
-                selection: null,
-                tableSelection: null,
-                imageSelectionBorderColor: DEFAULT_SELECTION_BORDER_COLOR,
-                imageSelectionBorderColorDark: DEFAULT_SELECTION_BORDER_COLOR,
-                tableCellSelectionBackgroundColor: DEFAULT_TABLE_CELL_SELECTION_BACKGROUND_COLOR,
-                tableCellSelectionBackgroundColorDark: DEFAULT_TABLE_CELL_SELECTION_BACKGROUND_COLOR,
-            });
-            expect(setDOMSelectionSpy).toHaveBeenCalledTimes(1);
-            expect(setDOMSelectionSpy).toHaveBeenCalledWith({
-                type: 'range',
-                range: mockedRange,
-                isReverted: false,
-            });
-<<<<<<< HEAD
-            expect(setStartSpy).toHaveBeenCalledWith(td2, 0);
-            expect(announceSpy).not.toHaveBeenCalled();
-=======
-            expect(setStartSpy).toHaveBeenCalledWith(td4, 0);
-            expect(announceSpy).toHaveBeenCalledWith({
-                defaultStrings: 'announceOnFocusLastCell',
-            });
->>>>>>> a0f32c69
-        });
-
-        it('From Range, Press Shift+Tab', () => {
-            getDOMSelectionSpy.and.returnValue({
-                type: 'range',
-                range: {
-                    startContainer: td2,
-                    startOffset: 0,
-                    endContainer: td2,
-                    endOffset: 0,
-                    commonAncestorContainer: tr1,
-                },
-                isReverted: false,
-            });
-
-            requestAnimationFrameSpy.and.callFake((func: Function) => {
-                getDOMSelectionSpy.and.returnValue({
-                    type: 'range',
-                    range: {
-                        startContainer: td2,
-                        startOffset: 0,
-                        endContainer: td2,
-                        endOffset: 0,
-                        commonAncestorContainer: tr1,
-                        collapsed: true,
-                    },
-                    isReverted: false,
-                });
-
-                func();
-            });
-
-            const setStartSpy = jasmine.createSpy('setStart');
-            const collapseSpy = jasmine.createSpy('collapse');
-            const mockedRange = {
-                setStart: setStartSpy,
-                collapse: collapseSpy,
-            } as any;
-
-            createRangeSpy.and.returnValue(mockedRange);
-
-            plugin.onPluginEvent!({
-                eventType: 'keyDown',
-                rawEvent: {
-                    key: 'Tab',
-                    shiftKey: true,
-                } as any,
-            });
-
-            expect(requestAnimationFrameSpy).toHaveBeenCalledTimes(1);
-            expect(plugin.getState()).toEqual({
-                selection: null,
-<<<<<<< HEAD
-                tableSelection: null,
-=======
-                tableSelection: {
-                    table,
-                    parsedTable: [
-                        [td1, td2],
-                        [td3, td4],
-                    ],
-                    firstCo: { row: 1, col: 1 },
-                    lastCo: { row: 0, col: 1 },
-                    startNode: td4,
-                },
->>>>>>> a0f32c69
-                imageSelectionBorderColor: DEFAULT_SELECTION_BORDER_COLOR,
-                imageSelectionBorderColorDark: DEFAULT_SELECTION_BORDER_COLOR,
-                tableCellSelectionBackgroundColor: DEFAULT_TABLE_CELL_SELECTION_BACKGROUND_COLOR,
-                tableCellSelectionBackgroundColorDark: DEFAULT_TABLE_CELL_SELECTION_BACKGROUND_COLOR,
-            });
-            expect(setDOMSelectionSpy).toHaveBeenCalledTimes(1);
-            expect(setDOMSelectionSpy).toHaveBeenCalledWith({
-                type: 'range',
-                range: mockedRange,
-                isReverted: false,
-            });
-<<<<<<< HEAD
-            expect(setStartSpy).toHaveBeenCalledWith(td1, 0);
-=======
->>>>>>> a0f32c69
-            expect(announceSpy).not.toHaveBeenCalled();
-        });
-
-        it('From Range, Press Tab - Next Row', () => {
-            getDOMSelectionSpy.and.returnValue({
-                type: 'range',
-                range: {
-                    startContainer: td2,
-                    startOffset: 0,
-                    endContainer: td2,
-                    endOffset: 0,
-                    commonAncestorContainer: tr1,
-                },
-                isReverted: false,
-            });
-
-            requestAnimationFrameSpy.and.callFake((func: Function) => {
-                getDOMSelectionSpy.and.returnValue({
-                    type: 'range',
-                    range: {
-                        startContainer: td2,
-                        startOffset: 0,
-                        endContainer: td2,
-                        endOffset: 0,
-                        commonAncestorContainer: tr1,
-                        collapsed: true,
-                    },
-                    isReverted: false,
-                });
-
-                func();
-            });
-
-            const setStartSpy = jasmine.createSpy('setStart');
-            const collapseSpy = jasmine.createSpy('collapse');
-            const mockedRange = {
-                setStart: setStartSpy,
-                collapse: collapseSpy,
-            } as any;
-
-            createRangeSpy.and.returnValue(mockedRange);
-
-            plugin.onPluginEvent!({
-                eventType: 'keyDown',
-                rawEvent: {
-                    key: 'Tab',
-                } as any,
-            });
-
-            expect(requestAnimationFrameSpy).toHaveBeenCalledTimes(1);
-            expect(plugin.getState()).toEqual({
-                selection: null,
-                tableSelection: null,
-                imageSelectionBorderColor: DEFAULT_SELECTION_BORDER_COLOR,
-                imageSelectionBorderColorDark: DEFAULT_SELECTION_BORDER_COLOR,
-                tableCellSelectionBackgroundColor: DEFAULT_TABLE_CELL_SELECTION_BACKGROUND_COLOR,
-                tableCellSelectionBackgroundColorDark: DEFAULT_TABLE_CELL_SELECTION_BACKGROUND_COLOR,
-            });
-            expect(setDOMSelectionSpy).toHaveBeenCalledTimes(1);
-            expect(setDOMSelectionSpy).toHaveBeenCalledWith({
-                type: 'range',
-                range: mockedRange,
-                isReverted: false,
-            });
-            expect(setStartSpy).toHaveBeenCalledWith(td3, 0);
-            expect(announceSpy).not.toHaveBeenCalled();
-        });
-
-        it('From Range, First cell - Press Shift+Tab', () => {
-            getDOMSelectionSpy.and.returnValue({
-                type: 'range',
-                range: {
-                    startContainer: td1,
-                    startOffset: 0,
-                    endContainer: td1,
-                    endOffset: 0,
-                    commonAncestorContainer: tr1,
-                },
-                isReverted: false,
-            });
-
-            requestAnimationFrameSpy.and.callFake((func: Function) => {
-                getDOMSelectionSpy.and.returnValue({
-                    type: 'range',
-                    range: {
-                        startContainer: td1,
-                        startOffset: 0,
-                        endContainer: td1,
-                        endOffset: 0,
-                        commonAncestorContainer: tr1,
-                        collapsed: true,
-                    },
-                    isReverted: false,
-                });
-
-                func();
-            });
-
-            const setStartSpy = jasmine.createSpy('setStart');
-            const collapseSpy = jasmine.createSpy('collapse');
-            const mockedRange = {
-                setStart: setStartSpy,
-                collapse: collapseSpy,
-            } as any;
-
-            createRangeSpy.and.returnValue(mockedRange);
-
-            plugin.onPluginEvent!({
-                eventType: 'keyDown',
-                rawEvent: {
-                    key: 'Tab',
-                    shiftKey: true,
-                } as any,
-            });
-
-            expect(requestAnimationFrameSpy).toHaveBeenCalledTimes(1);
-            expect(plugin.getState()).toEqual({
-                selection: null,
-                tableSelection: null,
-                imageSelectionBorderColor: DEFAULT_SELECTION_BORDER_COLOR,
-                imageSelectionBorderColorDark: DEFAULT_SELECTION_BORDER_COLOR,
-                tableCellSelectionBackgroundColor: DEFAULT_TABLE_CELL_SELECTION_BACKGROUND_COLOR,
-                tableCellSelectionBackgroundColorDark: DEFAULT_TABLE_CELL_SELECTION_BACKGROUND_COLOR,
-            });
-            expect(setDOMSelectionSpy).toHaveBeenCalledTimes(1);
-            expect(setDOMSelectionSpy).toHaveBeenCalledWith({
-                type: 'range',
-                range: mockedRange,
-                isReverted: false,
-            });
-            expect(setStartSpy).toHaveBeenCalledWith(table.parentNode, 0);
-            expect(announceSpy).not.toHaveBeenCalled();
-        });
-
-        it('From Range, Last cell - Press Tab', () => {
-            getDOMSelectionSpy.and.returnValue({
-                type: 'range',
-                range: {
-                    startContainer: td4,
-                    startOffset: 0,
-                    endContainer: td4,
-                    endOffset: 0,
-                    commonAncestorContainer: tr2,
-                },
-                isReverted: false,
-            });
-
-            requestAnimationFrameSpy.and.callFake((func: Function) => {
-                getDOMSelectionSpy.and.returnValue({
-                    type: 'range',
-                    range: {
-                        startContainer: td4,
-                        startOffset: 0,
-                        endContainer: td4,
-                        endOffset: 0,
-                        commonAncestorContainer: tr2,
-                        collapsed: true,
-                    },
-                    isReverted: false,
-                });
-
-                func();
-            });
-
-            const setStartSpy = jasmine.createSpy('setStart');
-            const collapseSpy = jasmine.createSpy('collapse');
-            const mockedRange = {
-                setStart: setStartSpy,
-                collapse: collapseSpy,
-            } as any;
-
-            createRangeSpy.and.returnValue(mockedRange);
-
-            plugin.onPluginEvent!({
-                eventType: 'keyDown',
-                rawEvent: {
-                    key: 'Tab',
-                } as any,
-            });
-
-            expect(requestAnimationFrameSpy).toHaveBeenCalledTimes(1);
-            expect(plugin.getState()).toEqual({
-                selection: null,
-                tableSelection: null,
-                imageSelectionBorderColor: DEFAULT_SELECTION_BORDER_COLOR,
-                imageSelectionBorderColorDark: DEFAULT_SELECTION_BORDER_COLOR,
-                tableCellSelectionBackgroundColor: DEFAULT_TABLE_CELL_SELECTION_BACKGROUND_COLOR,
-                tableCellSelectionBackgroundColorDark: DEFAULT_TABLE_CELL_SELECTION_BACKGROUND_COLOR,
-            });
-            expect(setDOMSelectionSpy).toHaveBeenCalledTimes(1);
-            expect(setDOMSelectionSpy).toHaveBeenCalledWith({
-                type: 'range',
-                range: mockedRange,
-                isReverted: false,
-            });
-            expect(setStartSpy).toHaveBeenCalledWith(table.parentNode, 1);
-            expect(announceSpy).not.toHaveBeenCalled();
         });
 
         it('From Range, Press Down', () => {

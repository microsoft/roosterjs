--- conflicted
+++ resolved
@@ -67,20 +67,7 @@
             htmlAfter: htmlAfter,
             htmlAttributes: mockedMetadata,
             pasteType: 'normal',
-<<<<<<< HEAD
-            domToModelOption: {
-                additionalAllowedTags: [],
-                additionalDisallowedTags: [],
-                additionalFormatParsers: {},
-                formatParserOverride: {},
-                processorOverride: {},
-                styleSanitizers: {},
-                attributeSanitizers: {},
-                processNonVisibleElements: false,
-            },
-=======
             domToModelOption: createDefaultDomToModelContext(),
->>>>>>> 74bc3e4a
             containsBlockElements: false,
         });
         expect(triggerPluginEventSpy).toHaveBeenCalledWith(
@@ -211,20 +198,7 @@
             htmlAfter: '',
             htmlAttributes: mockedMetadata,
             pasteType: 'mergeFormat',
-<<<<<<< HEAD
-            domToModelOption: {
-                additionalAllowedTags: [],
-                additionalDisallowedTags: [],
-                additionalFormatParsers: {},
-                formatParserOverride: {},
-                processorOverride: {},
-                styleSanitizers: {},
-                attributeSanitizers: {},
-                processNonVisibleElements: false,
-            },
-=======
             domToModelOption: createDefaultDomToModelContext(),
->>>>>>> 74bc3e4a
             containsBlockElements: false,
         });
     });

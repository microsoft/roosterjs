--- conflicted
+++ resolved
@@ -224,11 +224,7 @@
         paste(editor!, clipboardData, 'asPlainText');
 
         expect(setProcessorF.setProcessor).toHaveBeenCalledTimes(2);
-<<<<<<< HEAD
-        expect(addParserF.addParser).toHaveBeenCalledTimes(10);
-=======
         expect(addParserF.addParser).toHaveBeenCalledTimes(11);
->>>>>>> 857f65e1
         expect(WordDesktopFile.processPastedContentFromWordDesktop).toHaveBeenCalledTimes(1);
     });
 

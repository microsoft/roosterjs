import * as addParserF from 'roosterjs-content-model-plugins/lib/paste/utils/addParser';
import * as createPasteFragmentFile from '../../../lib/command/paste/createPasteFragment';
import * as domToContentModel from 'roosterjs-content-model-dom/lib/domToModel/domToContentModel';
import * as ExcelF from 'roosterjs-content-model-plugins/lib/paste/Excel/processPastedContentFromExcel';
import * as generatePasteOptionFromPluginsFile from '../../../lib/command/paste/generatePasteOptionFromPlugins';
import * as getPasteSourceF from 'roosterjs-content-model-plugins/lib/paste/pasteSourceValidations/getPasteSource';
import * as getSelectedSegmentsF from 'roosterjs-content-model-dom/lib/modelApi/selection/collectSelections';
import * as mergeModelFile from 'roosterjs-content-model-dom/lib/modelApi/editing/mergeModel';
import * as mergePasteContentFile from '../../../lib/command/paste/mergePasteContent';
import * as PPT from 'roosterjs-content-model-plugins/lib/paste/PowerPoint/processPastedContentFromPowerPoint';
import * as setProcessorF from 'roosterjs-content-model-plugins/lib/paste/utils/setProcessor';
import * as WacComponents from 'roosterjs-content-model-plugins/lib/paste/WacComponents/processPastedContentWacComponents';
import * as WordDesktopFile from 'roosterjs-content-model-plugins/lib/paste/WordDesktop/processPastedContentFromWordDesktop';
import { Editor } from '../../../lib/editor/Editor';
import { expectEqual, initEditor } from 'roosterjs-content-model-plugins/test/paste/e2e/testUtils';
import { paste } from '../../../lib/command/paste/paste';
import { PastePlugin } from 'roosterjs-content-model-plugins/lib/paste/PastePlugin';
import {
    ClipboardData,
    ContentModelDocument,
    IEditor,
    BeforePasteEvent,
    PluginEvent,
    PasteTypeOrGetter,
} from 'roosterjs-content-model-types';

let clipboardData: ClipboardData;

const DEFAULT_TIMES_ADD_PARSER_CALLED = 4;

describe('Paste ', () => {
    let editor: IEditor;
    let createContentModel: jasmine.Spy;
    let focus: jasmine.Spy;
    let mockedModel: ContentModelDocument;
    let mockedMergeModel: ContentModelDocument;
    let getVisibleViewport: jasmine.Spy;

    let div: HTMLDivElement;

    beforeEach(() => {
        spyOn(domToContentModel, 'domToContentModel').and.callThrough();
        clipboardData = {
            types: ['image/png', 'text/html'],
            text: '',
            image: <File>null!,
            rawHtml: '<html>\r\n<body>teststring<img src="" />teststring</body>\r\n</html>',
            customValues: {},
            imageDataUri: <string>null!,
        };
        div = document.createElement('div');
        document.body.appendChild(div);
        mockedModel = {
            blockGroupType: 'Document',
            blocks: [],
        } as ContentModelDocument;

        mockedMergeModel = ({} as any) as ContentModelDocument;

        createContentModel = jasmine.createSpy('createContentModel').and.returnValue(mockedModel);
        focus = jasmine.createSpy('focus');
        getVisibleViewport = jasmine.createSpy('getVisibleViewport');
        spyOn(mergeModelFile, 'mergeModel').and.callFake(() => {
            mockedModel = mockedMergeModel;
            return null;
        });
        spyOn(getSelectedSegmentsF, 'getSelectedSegments').and.returnValue([
            {
                format: {
                    fontSize: '1pt',
                    fontFamily: 'Arial',
                },
            } as any,
        ]);

        editor = new Editor(div, {
            plugins: [new PastePlugin()],
            coreApiOverride: {
                focus,
                createContentModel,
                getVisibleViewport,
            },
        });

        spyOn(editor, 'getDocument').and.callThrough();
        spyOn(editor, 'triggerEvent').and.callThrough();
    });

    afterEach(() => {
        document.body.removeChild(div);
        div = null!;
    });

    it('Execute', () => {
        paste(editor, clipboardData);

        expect(mockedModel).toEqual(mockedMergeModel);
    });

    it('Execute | As plain text', () => {
        paste(editor, clipboardData, 'asPlainText');

        expect(mockedModel).toEqual(mockedMergeModel);
    });

    it('Execute | With callback to return paste type', () => {
        spyOn(createPasteFragmentFile, 'createPasteFragment').and.callThrough();
        spyOn(
            generatePasteOptionFromPluginsFile,
            'generatePasteOptionFromPlugins'
        ).and.callThrough();

        const cb: PasteTypeOrGetter = () => 'normal';
        paste(editor, clipboardData, cb);

        expect(mockedModel).toEqual(mockedMergeModel);
        expect(createPasteFragmentFile.createPasteFragment).toHaveBeenCalledWith(
            jasmine.anything(),
            jasmine.anything(),
            'normal',
            jasmine.anything()
        );
        expect(
            generatePasteOptionFromPluginsFile.generatePasteOptionFromPlugins
        ).toHaveBeenCalledWith(
            jasmine.anything(),
            jasmine.anything(),
            jasmine.anything(),
            jasmine.anything(),
            'normal'
        );
    });
});

describe('paste with content model & paste plugin', () => {
    let editor: Editor | undefined;
    let div: HTMLDivElement | undefined;

    beforeEach(() => {
        div = document.createElement('div');
        document.body.appendChild(div);
        editor = new Editor(div, {
            plugins: [new PastePlugin()],
        });
        spyOn(addParserF, 'addParser').and.callThrough();
        spyOn(setProcessorF, 'setProcessor').and.callThrough();
        clipboardData = {
            types: ['image/png', 'text/html'],
            text: '',
            image: <File>null!,
            rawHtml: '<html>\r\n<body>teststring<img src="" />teststring</body>\r\n</html>',
            customValues: {},
            imageDataUri: <string>null!,
        };
    });

    afterEach(() => {
        editor?.dispose();
        editor = undefined;
        div?.remove();
        div = undefined;
    });

    it('Word Desktop', () => {
        spyOn(getPasteSourceF, 'getPasteSource').and.returnValue('wordDesktop');
        spyOn(WordDesktopFile, 'processPastedContentFromWordDesktop').and.callThrough();

        paste(editor!, clipboardData);

        expect(setProcessorF.setProcessor).toHaveBeenCalledTimes(2);
        expect(addParserF.addParser).toHaveBeenCalledTimes(DEFAULT_TIMES_ADD_PARSER_CALLED + 5);
        expect(WordDesktopFile.processPastedContentFromWordDesktop).toHaveBeenCalledTimes(1);
    });

    it('Word Online', () => {
        spyOn(getPasteSourceF, 'getPasteSource').and.returnValue('wacComponents');
        spyOn(WacComponents, 'processPastedContentWacComponents').and.callThrough();

        paste(editor!, clipboardData);

        expect(setProcessorF.setProcessor).toHaveBeenCalledTimes(3);
        expect(addParserF.addParser).toHaveBeenCalledTimes(DEFAULT_TIMES_ADD_PARSER_CALLED + 7);
        expect(WacComponents.processPastedContentWacComponents).toHaveBeenCalledTimes(1);
    });

    it('Excel Online', () => {
        spyOn(getPasteSourceF, 'getPasteSource').and.returnValue('excelOnline');
        spyOn(ExcelF, 'processPastedContentFromExcel').and.callThrough();

        paste(editor!, clipboardData);

        expect(setProcessorF.setProcessor).toHaveBeenCalledTimes(2);
        expect(addParserF.addParser).toHaveBeenCalledTimes(DEFAULT_TIMES_ADD_PARSER_CALLED + 1);
        expect(ExcelF.processPastedContentFromExcel).toHaveBeenCalledTimes(1);
    });

    it('Excel Desktop', () => {
        spyOn(getPasteSourceF, 'getPasteSource').and.returnValue('excelDesktop');
        spyOn(ExcelF, 'processPastedContentFromExcel').and.callThrough();

        paste(editor!, clipboardData);

        expect(setProcessorF.setProcessor).toHaveBeenCalledTimes(2);
        expect(addParserF.addParser).toHaveBeenCalledTimes(DEFAULT_TIMES_ADD_PARSER_CALLED + 1);
        expect(ExcelF.processPastedContentFromExcel).toHaveBeenCalledTimes(1);
    });

    it('PowerPoint', () => {
        spyOn(getPasteSourceF, 'getPasteSource').and.returnValue('powerPointDesktop');
        spyOn(PPT, 'processPastedContentFromPowerPoint').and.callThrough();

        paste(editor!, clipboardData);

<<<<<<< HEAD
        expect(setProcessorF.setProcessor).toHaveBeenCalledTimes(1);
=======
        expect(setProcessorF.setProcessor).toHaveBeenCalledTimes(2);
>>>>>>> 2272af03
        expect(addParserF.addParser).toHaveBeenCalledTimes(DEFAULT_TIMES_ADD_PARSER_CALLED + 1);
        expect(PPT.processPastedContentFromPowerPoint).toHaveBeenCalledTimes(1);
    });

    // Plain Text
    it('Word Desktop | Plain Text', () => {
        spyOn(getPasteSourceF, 'getPasteSource').and.returnValue('wordDesktop');
        spyOn(WordDesktopFile, 'processPastedContentFromWordDesktop').and.callThrough();

        paste(editor!, clipboardData, 'asPlainText');

        expect(setProcessorF.setProcessor).toHaveBeenCalledTimes(2);
        expect(addParserF.addParser).toHaveBeenCalledTimes(9);
        expect(WordDesktopFile.processPastedContentFromWordDesktop).toHaveBeenCalledTimes(1);
    });

    it('Word Online | Plain Text', () => {
        spyOn(getPasteSourceF, 'getPasteSource').and.returnValue('wacComponents');
        spyOn(WacComponents, 'processPastedContentWacComponents').and.callThrough();

        paste(editor!, clipboardData, 'asPlainText');

        expect(setProcessorF.setProcessor).toHaveBeenCalledTimes(3);
        expect(addParserF.addParser).toHaveBeenCalledTimes(11);
        expect(WacComponents.processPastedContentWacComponents).toHaveBeenCalledTimes(1);
    });

    it('Excel Online | Plain Text', () => {
        spyOn(getPasteSourceF, 'getPasteSource').and.returnValue('excelOnline');
        spyOn(ExcelF, 'processPastedContentFromExcel').and.callThrough();

        paste(editor!, clipboardData, 'asPlainText');

        expect(setProcessorF.setProcessor).toHaveBeenCalledTimes(1);
        expect(addParserF.addParser).toHaveBeenCalledTimes(4);
        expect(ExcelF.processPastedContentFromExcel).toHaveBeenCalledTimes(0);
    });

    it('Excel Desktop | Plain Text', () => {
        spyOn(getPasteSourceF, 'getPasteSource').and.returnValue('excelDesktop');
        spyOn(ExcelF, 'processPastedContentFromExcel').and.callThrough();

        paste(editor!, clipboardData, 'asPlainText');

        expect(setProcessorF.setProcessor).toHaveBeenCalledTimes(1);
        expect(addParserF.addParser).toHaveBeenCalledTimes(4);
        expect(ExcelF.processPastedContentFromExcel).toHaveBeenCalledTimes(0);
    });

    it('PowerPoint | Plain Text', () => {
        spyOn(getPasteSourceF, 'getPasteSource').and.returnValue('powerPointDesktop');
        spyOn(PPT, 'processPastedContentFromPowerPoint').and.callThrough();

        paste(editor!, clipboardData, 'asPlainText');

<<<<<<< HEAD
        expect(setProcessorF.setProcessor).toHaveBeenCalledTimes(1);
=======
        expect(setProcessorF.setProcessor).toHaveBeenCalledTimes(2);
>>>>>>> 2272af03
        expect(addParserF.addParser).toHaveBeenCalledTimes(5);
        expect(PPT.processPastedContentFromPowerPoint).toHaveBeenCalledTimes(1);
    });

    it('Verify the event data is not lost', () => {
        clipboardData = {
            types: ['image/png', 'text/plain', 'text/html'],
            text: 'Flight\tDescription\r\n',
            image: <File>{},
            files: [],
            rawHtml:
                '<html xmlns:v="urn:schemas-microsoft-com:vml"\r\nxmlns:o="urn:schemas-microsoft-com:office:office"\r\nxmlns:x="urn:schemas-microsoft-com:office:excel"\r\nxmlns="http://www.w3.org/TR/REC-html40">\r\n\r\n<head>\r\n<meta http-equiv=Content-Type content="text/html; charset=utf-8">\r\n<meta name=ProgId content=Excel.Sheet>\r\n<meta name=Generator content="Microsoft Excel 15">\r\n<link id=Main-File rel=Main-File\r\nhref="">\r\n<link rel=File-List\r\nhref="">\r\n<!--[if !mso]>\r\n<style>\r\nv\\:* {behavior:url(#default#VML);}\r\no\\:* {behavior:url(#default#VML);}\r\nx\\:* {behavior:url(#default#VML);}\r\n.shape {behavior:url(#default#VML);}\r\n</style>\r\n<![endif]-->\r\n<style>\r\n<!--table\r\n\t{mso-displayed-decimal-separator:"\\.";\r\n\tmso-displayed-thousand-separator:"\\,";}\r\n@page\r\n\t{margin:.75in .7in .75in .7in;\r\n\tmso-header-margin:.3in;\r\n\tmso-footer-margin:.3in;}\r\ntr\r\n\t{}\r\ncol\r\n\t{mso-width-source:auto;}\r\nbr\r\n\t{mso-data-placement:same-cell;}\r\ntd\r\n\t{padding:0px;\r\n\tmso-ignore:padding;\r\n\tcolor:black;\r\n\tfont-size:11.0pt;\r\n\tfont-weight:400;\r\n\tfont-style:normal;\r\n\ttext-decoration:none;\r\n\tfont-family:Calibri, sans-serif;\r\n\tmso-font-charset:0;\r\n\tmso-number-format:General;\r\n\ttext-align:general;\r\n\tvertical-align:bottom;\r\n\tborder:none;\r\n\tmso-background-source:auto;\r\n\tmso-pattern:auto;\r\n\tmso-protection:locked visible;\r\n\twhite-space:nowrap;\r\n\tmso-rotate:0;}\r\n.xl65\r\n\t{color:black;\r\n\tfont-weight:700;\r\n\tvertical-align:middle;\r\n\tborder-top:none;\r\n\tborder-right:none;\r\n\tborder-bottom:none;\r\n\tborder-left:1.0pt solid windowtext;\r\n\tbackground:white;\r\n\tmso-pattern:black none;\r\n\twhite-space:normal;}\r\n.xl66\r\n\t{color:black;\r\n\tfont-weight:700;\r\n\tvertical-align:middle;\r\n\tbackground:white;\r\n\tmso-pattern:black none;\r\n\twhite-space:normal;}\r\n-->\r\n</style>\r\n</head>\r\n\r\n<body link="#0563C1" vlink="#954F72">\r\n\r\n<table border=0 cellpadding=0 cellspacing=0  style=\'border-collapse:\r\n collapse;\'>\r\n <col  style=\'mso-width-source:userset;mso-width-alt:9512;\'>\r\n <col  style=\'\'>\r\n <tr>\r\n<!--StartFragment-->\r\n  <td class=xl65  style=\'\r\n  font-size:11.0pt;color:black;font-weight:700;text-decoration:none;text-underline-style:\r\n  none;text-line-through:none;font-family:Calibri, sans-serif;border-top:1.0pt solid windowtext;\r\n  border-right:.5pt solid #FFC000;border-bottom:1.0pt solid #FFC000;border-left:\r\n  1.0pt solid windowtext;background:white;mso-pattern:black none\'>Flight</td>\r\n  <td class=xl66  style=\'font-size:11.0pt;color:black;\r\n  font-weight:700;text-decoration:none;text-underline-style:none;text-line-through:\r\n  none;font-family:Calibri, sans-serif;border-top:1.0pt solid windowtext;\r\n  border-right:.5pt solid #FFC000;border-bottom:1.0pt solid #FFC000;border-left:\r\n  .5pt solid #FFC000;background:white;mso-pattern:black none\'>Description</td>\r\n<!--EndFragment-->\r\n </tr>\r\n</table>\r\n\r\n</body>\r\n\r\n</html>\r\n',
            customValues: {},
            pasteNativeEvent: true,
            imageDataUri: '',
        };

        let eventChecker: BeforePasteEvent = <any>{};
        editor = new Editor(div!, {
            plugins: [
                {
                    initialize: () => {},
                    dispose: () => {},
                    getName: () => 'test',
                    onPluginEvent(event: PluginEvent) {
                        if (event.eventType === 'beforePaste') {
                            eventChecker = event;
                        }
                    },
                },
            ],
        });

        paste(editor!, clipboardData);

        expect(eventChecker?.clipboardData).toEqual(clipboardData);
        expect(eventChecker?.htmlBefore).toBeTruthy();
        expect(eventChecker?.htmlAfter).toBeTruthy();
        expect(eventChecker?.pasteType).toEqual('normal');
    });
});

describe('Paste with clipboardData', () => {
    let editor: IEditor = undefined!;
    const ID = 'EDITOR_ID';
    let mergePasteContentSpy: jasmine.Spy;

    beforeEach(() => {
        editor = initEditor(ID);
        clipboardData = <ClipboardData>(<any>{
            types: ['text/plain', 'text/html'],
            text: 'Test\r\nasdsad\r\n',
            image: null,
            files: [],
            rawHtml: '',
            customValues: {},
            htmlFirstLevelChildTags: ['P', 'P'],
            html: '',
        });
        mergePasteContentSpy = spyOn(mergePasteContentFile, 'mergePasteContent').and.callThrough();
    });

    afterEach(() => {
        editor.dispose();
        document.getElementById(ID)?.remove();
    });

    it('Replace windowtext with set black font color from clipboardContent', () => {
        clipboardData.rawHtml =
            '<html><head></head><body><p style="color: windowtext;">Test</p></body></html>';

        paste(editor, clipboardData);

        const model = editor.getContentModelCopy('connected');

        expectEqual(model, {
            blockGroupType: 'Document',
            blocks: [
                {
                    blockType: 'Paragraph',
                    segments: [
                        {
                            segmentType: 'Text',
                            text: 'Test',
                            format: {
                                textColor: 'rgb(0, 0, 0)',
                            },
                        },
                    ],
                    format: {
                        marginTop: '1em',
                        marginBottom: '1em',
                    },
                    decorator: {
                        tagName: 'p',
                        format: {},
                    },
                },
                {
                    segments: [
                        {
                            isSelected: true,
                            segmentType: 'SelectionMarker',
                            format: {
                                backgroundColor: '',
                                fontFamily: '',
                                fontSize: '',
                                fontWeight: '',
                                italic: false,
                                letterSpacing: '',
                                lineHeight: '',
                                strikethrough: false,
                                superOrSubScriptSequence: '',
                                textColor: '',
                                underline: false,
                            },
                        },
                        { segmentType: 'Br', format: {} },
                    ],
                    blockType: 'Paragraph',
                    format: {},
                },
            ],
            format: {},
        });
        expect(mergePasteContentSpy.calls.argsFor(0)[2]).toBeTrue();
    });

    xit('Second paste', () => {
        clipboardData.rawHtml = '';
        clipboardData.modelBeforePaste = {
            blockGroupType: 'Document',
            blocks: [],
        };

        paste(editor, clipboardData);

        const model = editor.getContentModelCopy('connected');

        expectEqual(model, {
            blockGroupType: 'Document',
            blocks: [
                {
                    isImplicit: true,
                    segments: [{ isSelected: true, segmentType: 'SelectionMarker', format: {} }],
                    blockType: 'Paragraph',
                    format: {},
                },
            ],
            format: {},
        });
        expect(mergePasteContentSpy.calls.argsFor(0)[2]).toBeFalse();
    });

    it('Remove unsupported url of link from clipboardContent', () => {
        clipboardData.rawHtml =
            '<html><head></head><body><a href="file://mylocalfile">Link</a></body></html>';

        paste(editor, clipboardData);

        const model = editor.getContentModelCopy('connected');

        expectEqual(model, {
            blockGroupType: 'Document',
            blocks: [
                {
                    segments: [
                        {
                            text: 'Link',
                            segmentType: 'Text',
                            format: {
                                textColor: 'rgb(0, 0, 0)',
                            },
                        },
                        {
                            isSelected: true,
                            segmentType: 'SelectionMarker',
                            format: {
                                backgroundColor: '',
                                fontFamily: '',
                                fontSize: '',
                                fontWeight: '',
                                italic: false,
                                letterSpacing: '',
                                lineHeight: '',
                                strikethrough: false,
                                superOrSubScriptSequence: '',
                                textColor: 'rgb(0,0,0)',
                                underline: false,
                            },
                        },
                    ],
                    blockType: 'Paragraph',
                    segmentFormat: { textColor: 'rgb(0, 0, 0)' },
                    format: {},
                },
            ],
            format: {},
        });
        expect(mergePasteContentSpy.calls.argsFor(0)[2]).toBeTrue();
    });

    it('Keep supported url of link from clipboardContent', () => {
        clipboardData.rawHtml =
            '<html><head></head><body><a href="https://github.com/microsoft/roosterjs">Link</a></body></html>';

        paste(editor, clipboardData);

        const model = editor.getContentModelCopy('connected');

        expectEqual(model, {
            blockGroupType: 'Document',
            blocks: [
                {
                    segments: [
                        {
                            text: 'Link',
                            segmentType: 'Text',
                            format: { textColor: 'rgb(0, 0, 0)' },
                            link: {
                                format: {
                                    underline: true,
                                    href: 'https://github.com/microsoft/roosterjs',
                                },
                                dataset: {},
                            },
                        },
                        {
                            isSelected: true,
                            segmentType: 'SelectionMarker',
                            format: {
                                backgroundColor: '',
                                fontFamily: '',
                                fontSize: '',
                                fontWeight: '',
                                italic: false,
                                letterSpacing: '',
                                lineHeight: '',
                                strikethrough: false,
                                superOrSubScriptSequence: '',
                                textColor: 'rgb(0,0,0)',
                                underline: false,
                            },
                            link: {
                                format: {
                                    underline: true,
                                    href: 'https://github.com/microsoft/roosterjs',
                                },
                                dataset: {},
                            },
                        },
                    ],
                    blockType: 'Paragraph',
                    segmentFormat: { textColor: 'rgb(0, 0, 0)' },
                    format: {},
                },
            ],
            format: {},
        });
        expect(mergePasteContentSpy.calls.argsFor(0)[2]).toBeTrue();
    });
});<|MERGE_RESOLUTION|>--- conflicted
+++ resolved
@@ -211,11 +211,7 @@
 
         paste(editor!, clipboardData);
 
-<<<<<<< HEAD
-        expect(setProcessorF.setProcessor).toHaveBeenCalledTimes(1);
-=======
         expect(setProcessorF.setProcessor).toHaveBeenCalledTimes(2);
->>>>>>> 2272af03
         expect(addParserF.addParser).toHaveBeenCalledTimes(DEFAULT_TIMES_ADD_PARSER_CALLED + 1);
         expect(PPT.processPastedContentFromPowerPoint).toHaveBeenCalledTimes(1);
     });
@@ -271,11 +267,7 @@
 
         paste(editor!, clipboardData, 'asPlainText');
 
-<<<<<<< HEAD
-        expect(setProcessorF.setProcessor).toHaveBeenCalledTimes(1);
-=======
         expect(setProcessorF.setProcessor).toHaveBeenCalledTimes(2);
->>>>>>> 2272af03
         expect(addParserF.addParser).toHaveBeenCalledTimes(5);
         expect(PPT.processPastedContentFromPowerPoint).toHaveBeenCalledTimes(1);
     });

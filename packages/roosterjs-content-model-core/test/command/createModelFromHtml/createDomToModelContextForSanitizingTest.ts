--- conflicted
+++ resolved
@@ -14,20 +14,7 @@
     const mockedPasteGeneralProcessor = 'GENERALPROCESSOR' as any;
     const mockedPasteEntityProcessor = 'ENTITYPROCESSOR' as any;
     const mockedResult = 'CONTEXT' as any;
-<<<<<<< HEAD
-    const defaultOptions: DomToModelOptionForSanitizing = {
-        processorOverride: {},
-        formatParserOverride: {},
-        additionalFormatParsers: {},
-        additionalAllowedTags: [],
-        additionalDisallowedTags: [],
-        styleSanitizers: {},
-        attributeSanitizers: {},
-        processNonVisibleElements: false,
-    };
-=======
     const defaultOptions: DomToModelOptionForSanitizing = createDefaultDomToModelContext();
->>>>>>> 74bc3e4a
     let createDomToModelContextSpy: jasmine.Spy;
 
     let createPasteGeneralProcessorSpy: jasmine.Spy;

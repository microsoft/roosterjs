--- conflicted
+++ resolved
@@ -399,6 +399,7 @@
                 triggerEvent,
             },
         });
+
         const clipboardData: ClipboardData = {
             types: ['image/png', 'text/html'],
             text: '',
@@ -407,19 +408,13 @@
                 '<html>\r\n<body>\r\n<!--StartFragment--><img /><!--EndFragment-->\r\n</body>\r\n</html>',
             customValues: {},
             snapshotBeforePaste: '<div><br></div><!--{"start":[0,0],"end":[0,0]}-->',
-<<<<<<< HEAD
-=======
-            htmlFirstLevelChildTags: ['IMG'],
->>>>>>> 092a7f24
             html: '<img />',
         };
+
         const fragment = createPasteFragment(core, clipboardData, null, false, false);
         const html = getHTML(fragment);
         expect(html).toBe('<img>');
-<<<<<<< HEAD
         expect(clipboardData.htmlFirstLevelChildTags).toEqual(['IMG']);
-=======
->>>>>>> 092a7f24
     });
 });
 

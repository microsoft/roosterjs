import Editor from '../../lib/editor/Editor';
import { addUndoSnapshot } from '../../lib/coreApi/addUndoSnapshot';
import { attachDomEvent } from '../../lib/coreApi/attachDomEvent';
import { Browser } from 'roosterjs-editor-dom';
import { createPasteFragment } from '../../lib/coreApi/createPasteFragment';
import { EditorCore } from 'roosterjs-editor-types';
import { ensureTypeInContainer } from '../../lib/coreApi/ensureTypeInContainer';
import { focus } from '../../lib/coreApi/focus';
import { getContent } from '../../lib/coreApi/getContent';
import { getSelectionRange } from '../../lib/coreApi/getSelectionRange';
import { getStyleBasedFormatState } from '../../lib/coreApi/getStyleBasedFormatState';
import { hasFocus } from '../../lib/coreApi/hasFocus';
import { insertNode } from '../../lib/coreApi/insertNode';
import { restoreUndoSnapshot } from '../../lib/coreApi/restoreUndoSnapshot';
import { selectRange } from '../../lib/coreApi/selectRange';
import { setContent } from '../../lib/coreApi/setContent';
import { transformColor } from '../../lib/coreApi/transformColor';
import { triggerEvent } from '../../lib/coreApi/triggerEvent';

describe('Editor', () => {
    it('create Editor without options', () => {
        const div = document.createElement('div');
        const editor = new Editor(div);
        const core: EditorCore = (<any>editor).core;

        expect(core).toBeDefined();

        expect(core.contentDiv).toBe(div);

        expect(core.api.addUndoSnapshot).toBe(addUndoSnapshot);
        expect(core.api.attachDomEvent).toBe(attachDomEvent);
        expect(core.api.createPasteFragment).toBe(createPasteFragment);
        expect(core.api.ensureTypeInContainer).toBe(ensureTypeInContainer);
        expect(core.api.focus).toBe(focus);
        expect(core.api.getContent).toBe(getContent);
        expect(core.api.getSelectionRange).toBe(getSelectionRange);
        expect(core.api.getStyleBasedFormatState).toBe(getStyleBasedFormatState);
        expect(core.api.hasFocus).toBe(hasFocus);
        expect(core.api.insertNode).toBe(insertNode);
        expect(core.api.restoreUndoSnapshot).toBe(restoreUndoSnapshot);
        expect(core.api.selectRange).toBe(selectRange);
        expect(core.api.setContent).toBe(setContent);
        expect(core.api.transformColor).toBe(transformColor);
        expect(core.api.triggerEvent).toBe(triggerEvent);

        expect(core.plugins.map(p => p.getName())).toEqual([
            'TypeInContainer',
            'Edit',
            'PendingFormatState',
            'Undo',
            'DOMEvent',
            'MouseUp',
            'CopyPaste',
            'Entity',
            'ImageSelection',
            'NormalizeTable',
            'Lifecycle',
        ]);

        expect(core.domEvent).toEqual({
            isInIME: false,
            scrollContainer: div,
            selectionRange: null,
            stopPrintableKeyboardEventPropagation: true,
            contextMenuProviders: [],
            tableSelectionRange: null,
            imageSelectionRange: null,
        });
        if (!Browser.isChrome) {
            expect(core.edit).toEqual({
                features: {},
            });
        }
        expect(core.entity).toEqual({
<<<<<<< HEAD
            shadowEntityCache: {},
            entityMap: {},
=======
            knownEntityElements: [],
>>>>>>> 2649c365
        });
        expect(core.lifecycle.customData).toEqual({});
        expect(core.lifecycle.isDarkMode).toBeFalse();
        expect(core.lifecycle.onExternalContentTransform).toBeNull();
        expect(core.lifecycle.defaultFormat).toBeDefined();
        expect(core.pendingFormatState).toEqual({
            pendableFormatPosition: null,
            pendableFormatState: null,
            pendableFormatSpan: null,
        });
        expect(core.undo.isRestoring).toBeFalse();
        expect(core.undo.hasNewContent).toBeFalse();
        expect(core.undo.isNested).toBeFalse();
        expect(core.undo.autoCompletePosition).toBeNull();
        expect(core.undo.snapshotsService.addSnapshot).toBeDefined();
        expect(core.undo.snapshotsService.canMove).toBeDefined();
        expect(core.undo.snapshotsService.canUndoAutoComplete).toBeDefined();
        expect(core.undo.snapshotsService.clearRedo).toBeDefined();
        expect(core.undo.snapshotsService.move).toBeDefined();
    });

    it('create Editor with options', () => {
        const myFocus = () => {};
        const myMouseUp = {
            getName: () => 'test mouse up',
            initialize: () => {},
            dispose: () => {},
        };
        const myTransform = () => {};
        const div = document.createElement('div');
        const scrollContaner = document.createElement('div');
        const editor = new Editor(div, {
            plugins: [
                {
                    getName: () => 'test plugin',
                    initialize: () => {},
                    dispose: () => {},
                },
            ],
            defaultFormat: {
                bold: true,
            },
            initialContent: 'test content',
            coreApiOverride: {
                focus: myFocus,
            },
            corePluginOverride: {
                mouseUp: myMouseUp,
            },
            inDarkMode: true,
            onExternalContentTransform: myTransform,
            scrollContainer: scrollContaner,
            allowKeyboardEventPropagation: true,
        });
        const core: EditorCore = (<any>editor).core;

        expect(core).toBeDefined();

        expect(core.contentDiv).toBe(div);

        expect(div.innerHTML).toBe('<div>test content</div>');

        expect(core.api.addUndoSnapshot).toBe(addUndoSnapshot);
        expect(core.api.attachDomEvent).toBe(attachDomEvent);
        expect(core.api.createPasteFragment).toBe(createPasteFragment);
        expect(core.api.ensureTypeInContainer).toBe(ensureTypeInContainer);
        expect(core.api.focus).toBe(myFocus);
        expect(core.api.getContent).toBe(getContent);
        expect(core.api.getSelectionRange).toBe(getSelectionRange);
        expect(core.api.getStyleBasedFormatState).toBe(getStyleBasedFormatState);
        expect(core.api.hasFocus).toBe(hasFocus);
        expect(core.api.insertNode).toBe(insertNode);
        expect(core.api.restoreUndoSnapshot).toBe(restoreUndoSnapshot);
        expect(core.api.selectRange).toBe(selectRange);
        expect(core.api.setContent).toBe(setContent);
        expect(core.api.transformColor).toBe(transformColor);
        expect(core.api.triggerEvent).toBe(triggerEvent);

        expect(core.plugins.map(p => p.getName())).toEqual([
            'TypeInContainer',
            'Edit',
            'PendingFormatState',
            'test plugin',
            'Undo',
            'DOMEvent',
            'test mouse up',
            'CopyPaste',
            'Entity',
            'ImageSelection',
            'NormalizeTable',
            'Lifecycle',
        ]);

        expect(core.domEvent).toEqual({
            isInIME: false,
            scrollContainer: scrollContaner,
            selectionRange: null,
            stopPrintableKeyboardEventPropagation: false,
            contextMenuProviders: [],
            tableSelectionRange: null,
            imageSelectionRange: null,
        });
        if (!Browser.isChrome) {
            expect(core.edit).toEqual({
                features: {},
            });
        }
        expect(core.entity).toEqual({
<<<<<<< HEAD
            shadowEntityCache: {},
            entityMap: {},
=======
            knownEntityElements: [],
>>>>>>> 2649c365
        });
        expect(core.lifecycle.customData).toEqual({});
        expect(core.lifecycle.isDarkMode).toBeTrue();
        expect(core.lifecycle.onExternalContentTransform).toBe(myTransform);
        expect(core.lifecycle.defaultFormat).toBeDefined();
        expect(core.lifecycle.defaultFormat.bold).toBeTrue();
        expect(core.pendingFormatState).toEqual({
            pendableFormatPosition: null,
            pendableFormatState: null,
            pendableFormatSpan: null,
        });
        expect(core.undo.isRestoring).toBeFalse();
        expect(core.undo.hasNewContent).toBeFalse();
        expect(core.undo.isNested).toBeFalse();
        expect(core.undo.autoCompletePosition).toBeNull();
        expect(core.undo.snapshotsService.addSnapshot).toBeDefined();
        expect(core.undo.snapshotsService.canMove).toBeDefined();
        expect(core.undo.snapshotsService.canUndoAutoComplete).toBeDefined();
        expect(core.undo.snapshotsService.clearRedo).toBeDefined();
        expect(core.undo.snapshotsService.move).toBeDefined();
    });

    it('create Editor with initial content as a table with colgroup', () => {
        const div = document.createElement('div');
        const editor = new Editor(div, {
            initialContent:
                '<table><thead><colgroup><col width="100" ><col width="100" ></thead><tbody><tr><td>col 1</td><td>col 2</td></tr><tr><td>col 1</td><td>col 2</td></tr></tbody></table>',
        });

        expect(editor.getContent()).toEqual(
            '<table><thead><colgroup><col width="100"><col width="100"></colgroup></thead><tbody><tr><td>col 1</td><td>col 2</td></tr><tr><td>col 1</td><td>col 2</td></tr></tbody></table>'
        );
    });
});<|MERGE_RESOLUTION|>--- conflicted
+++ resolved
@@ -72,12 +72,7 @@
             });
         }
         expect(core.entity).toEqual({
-<<<<<<< HEAD
-            shadowEntityCache: {},
             entityMap: {},
-=======
-            knownEntityElements: [],
->>>>>>> 2649c365
         });
         expect(core.lifecycle.customData).toEqual({});
         expect(core.lifecycle.isDarkMode).toBeFalse();
@@ -186,12 +181,7 @@
             });
         }
         expect(core.entity).toEqual({
-<<<<<<< HEAD
-            shadowEntityCache: {},
             entityMap: {},
-=======
-            knownEntityElements: [],
->>>>>>> 2649c365
         });
         expect(core.lifecycle.customData).toEqual({});
         expect(core.lifecycle.isDarkMode).toBeTrue();

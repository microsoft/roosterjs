--- conflicted
+++ resolved
@@ -43,12 +43,7 @@
 
     it('init', () => {
         expect(state).toEqual({
-<<<<<<< HEAD
-            shadowEntityCache: {},
             entityMap: {},
-=======
-            knownEntityElements: [],
->>>>>>> 2649c365
         });
     });
 
@@ -269,11 +264,7 @@
         let node2: HTMLElement;
         let node3: HTMLElement;
         let containedNodes: Node[];
-<<<<<<< HEAD
         let commitEntitySpy: jasmine.Spy;
-        let fragment: DocumentFragment = document.createDocumentFragment();
-=======
->>>>>>> 2649c365
 
         beforeEach(() => {
             node1 = document.createElement('div');
@@ -302,12 +293,7 @@
                 return containedNodes;
             });
 
-<<<<<<< HEAD
             commitEntitySpy = spyOn(commitEntity, 'default');
-            spyOn(document, 'createDocumentFragment').and.returnValue(fragment);
-=======
-            spyOn(commitEntity, 'default');
->>>>>>> 2649c365
         });
 
         function verify(
@@ -680,375 +666,4 @@
             });
         });
     });
-<<<<<<< HEAD
-});
-
-describe('Shadow DOM Entity', () => {
-    it('Key press event should be handled exclusively when focus to shadow DOM entity', () => {
-        const plugin = new EntityPlugin();
-        const event: PluginKeyboardEvent = {
-            eventType: PluginEventType.KeyPress,
-            rawEvent: <any>{
-                target: {
-                    shadowRoot: {},
-                },
-            },
-        };
-        expect(plugin.willHandleEventExclusively(event)).toBeTrue();
-    });
-
-    it('Cache shadow entity before set content', () => {
-        const plugin = new EntityPlugin();
-        const entity1 = document.createElement('span');
-        const entity2 = document.createElement('span');
-        const editor: IEditor = <any>{
-            getDocument: () => document,
-            queryElements: () => [entity1, entity2],
-            addContentEditFeature: () => {},
-            isFeatureEnabled: () => false,
-        };
-        const state = plugin.getState();
-        const textNode = document.createTextNode('text');
-
-        commitEntity.default(entity1, 'ENTITY1', false, 'TEST1');
-        commitEntity.default(entity2, 'ENTITY2', false, 'TEST2');
-        entity2.attachShadow({ mode: 'open' }).appendChild(textNode);
-
-        expect(state).toEqual({
-            shadowEntityCache: {},
-            entityMap: {},
-        });
-
-        plugin.initialize(editor);
-        plugin.onPluginEvent({
-            eventType: PluginEventType.BeforeSetContent,
-            newContent: '',
-        });
-
-        expect(Object.keys(state.shadowEntityCache)).toEqual(['TEST2']);
-        expect(state.shadowEntityCache.TEST2).toBe(entity2);
-        expect(entity2.shadowRoot.firstChild).toBe(textNode);
-    });
-
-    it('ContentChange - Check removed shadow entity', () => {
-        const plugin = new EntityPlugin();
-        const state = plugin.getState();
-        const entity1 = document.createElement('span');
-        const triggerPluginEvent = jasmine.createSpy('triggerPluginEvent');
-        const editor: IEditor = <any>{
-            triggerPluginEvent,
-            queryElements: () => <HTMLElement[]>[],
-            contains: () => false,
-            addContentEditFeature: () => {},
-            isFeatureEnabled: () => false,
-        };
-
-        state.entityMap.TEST1 = { element: entity1 };
-        plugin.initialize(editor);
-        commitEntity.default(entity1, 'TEST', false, 'TEST1');
-        entity1.attachShadow({ mode: 'open' });
-
-        plugin.onPluginEvent({
-            eventType: PluginEventType.ContentChanged,
-            source: '',
-        });
-
-        expect(state.entityMap).toEqual({
-            TEST1: {
-                element: entity1,
-                isDeleted: true,
-            },
-        });
-        expect(state.shadowEntityCache).toEqual({});
-        expect(triggerPluginEvent).toHaveBeenCalledWith(PluginEventType.EntityOperation, {
-            operation: EntityOperation.RemoveShadowRoot,
-            rawEvent: undefined,
-            entity: getEntityFromElement.default(entity1),
-            contentForShadowEntity: undefined,
-        });
-    });
-
-    it('ContentChange - hydrate new entity', () => {
-        const plugin = new EntityPlugin();
-        const state = plugin.getState();
-        const entity1 = document.createElement('span');
-        const textNode = document.createTextNode('test');
-        const triggerPluginEvent = jasmine
-            .createSpy('triggerPluginEvent')
-            .and.callFake((type: PluginEventType, param: EntityOperationEvent) => {
-                if (
-                    type == PluginEventType.EntityOperation &&
-                    param.operation == EntityOperation.NewEntity
-                ) {
-                    param.contentForShadowEntity.appendChild(textNode);
-                }
-            });
-        const editor: IEditor = <any>{
-            triggerPluginEvent,
-            queryElements: () => [entity1],
-            contains: (node: Node) => node == entity1,
-            addContentEditFeature: () => {},
-            getDocument: () => document,
-            isFeatureEnabled: () => false,
-        };
-
-        plugin.initialize(editor);
-        commitEntity.default(entity1, 'TEST', false, 'TEST1');
-
-        plugin.onPluginEvent({
-            eventType: PluginEventType.ContentChanged,
-            source: '',
-        });
-
-        expect(state.entityMap).toEqual({
-            TEST1: { element: entity1 },
-        });
-        expect(state.shadowEntityCache).toEqual({});
-        expect(triggerPluginEvent).toHaveBeenCalledWith(PluginEventType.EntityOperation, {
-            operation: EntityOperation.NewEntity,
-            rawEvent: undefined,
-            entity: getEntityFromElement.default(entity1),
-            contentForShadowEntity: document.createDocumentFragment(),
-        });
-        expect(entity1.shadowRoot.firstChild).toBe(textNode);
-        expect(triggerPluginEvent).toHaveBeenCalledWith(PluginEventType.EntityOperation, {
-            operation: EntityOperation.AddShadowRoot,
-            rawEvent: undefined,
-            entity: getEntityFromElement.default(entity1),
-            contentForShadowEntity: undefined,
-        });
-    });
-
-    it('ContentChange - hydrate new entity with known entity', () => {
-        const plugin = new EntityPlugin();
-        const state = plugin.getState();
-        const entity1 = document.createElement('span');
-        const textNode = document.createTextNode('test');
-        const triggerPluginEvent = jasmine
-            .createSpy('triggerPluginEvent')
-            .and.callFake((type: PluginEventType, param: EntityOperationEvent) => {
-                if (
-                    type == PluginEventType.EntityOperation &&
-                    param.operation == EntityOperation.NewEntity
-                ) {
-                    param.contentForShadowEntity.appendChild(textNode);
-                }
-            });
-        const editor: IEditor = <any>{
-            triggerPluginEvent,
-            contains: (node: Node) => node == entity1,
-            addContentEditFeature: () => {},
-            getDocument: () => document,
-            isFeatureEnabled: () => false,
-        };
-
-        plugin.initialize(editor);
-        commitEntity.default(entity1, 'TEST', false, 'TEST1');
-
-        plugin.onPluginEvent({
-            eventType: PluginEventType.ContentChanged,
-            source: ChangeSource.InsertEntity,
-            data: getEntityFromElement.default(entity1),
-        });
-
-        expect(state.entityMap).toEqual({ TEST1: { element: entity1 } });
-        expect(state.shadowEntityCache).toEqual({});
-        expect(triggerPluginEvent).toHaveBeenCalledWith(PluginEventType.EntityOperation, {
-            operation: EntityOperation.NewEntity,
-            rawEvent: undefined,
-            entity: getEntityFromElement.default(entity1),
-            contentForShadowEntity: document.createDocumentFragment(),
-        });
-        expect(entity1.shadowRoot.firstChild).toBe(textNode);
-        expect(triggerPluginEvent).toHaveBeenCalledWith(PluginEventType.EntityOperation, {
-            operation: EntityOperation.AddShadowRoot,
-            rawEvent: undefined,
-            entity: getEntityFromElement.default(entity1),
-            contentForShadowEntity: undefined,
-        });
-    });
-
-    it('ContentChange - dehydrate existing entity', () => {
-        const plugin = new EntityPlugin();
-        const state = plugin.getState();
-        const entity1 = document.createElement('span');
-        let newEntity: HTMLElement;
-        const triggerPluginEvent = jasmine.createSpy('triggerPluginEvent');
-        const editor: IEditor = <any>{
-            triggerPluginEvent,
-            queryElements: () => [entity1],
-            contains: (node: Node) => node == entity1,
-            replaceNode: (oldNode: HTMLElement, newNode: HTMLElement) => {
-                newEntity = newNode;
-            },
-            addContentEditFeature: () => {},
-            getDocument: () => document,
-            isFeatureEnabled: () => false,
-        };
-
-        plugin.initialize(editor);
-        commitEntity.default(entity1, 'TEST', false, 'TEST1');
-        entity1.attachShadow({ mode: 'open' });
-
-        plugin.onPluginEvent({
-            eventType: PluginEventType.ContentChanged,
-            source: '',
-        });
-
-        expect(state.entityMap).toEqual({
-            TEST1: { element: entity1 },
-        });
-        expect(state.shadowEntityCache).toEqual({});
-        expect(triggerPluginEvent).toHaveBeenCalledWith(PluginEventType.EntityOperation, {
-            operation: EntityOperation.NewEntity,
-            rawEvent: undefined,
-            entity: getEntityFromElement.default(entity1),
-            contentForShadowEntity: document.createDocumentFragment(),
-        });
-        expect(newEntity.shadowRoot).toBe(null);
-    });
-
-    it('ContentChange - rehydrate existing entity with different content', () => {
-        const plugin = new EntityPlugin();
-        const state = plugin.getState();
-        const entity1 = document.createElement('span');
-        const entity2 = document.createElement('span');
-        const triggerPluginEvent = jasmine
-            .createSpy('triggerPluginEvent')
-            .and.callFake((type: PluginEventType, param: EntityOperationEvent) => {
-                if (
-                    type == PluginEventType.EntityOperation &&
-                    param.operation == EntityOperation.NewEntity
-                ) {
-                    moveChildNodes(
-                        param.contentForShadowEntity,
-                        createElement(
-                            {
-                                tag: 'span',
-                                children: ['test2'],
-                            },
-                            document
-                        )
-                    );
-                }
-            });
-        const editor: IEditor = <any>{
-            triggerPluginEvent,
-            queryElements: () => [entity1],
-            contains: (node: Node) => node == entity2,
-            getDocument: () => document,
-            addContentEditFeature: () => {},
-            isFeatureEnabled: () => false,
-        };
-
-        plugin.initialize(editor);
-        commitEntity.default(entity1, 'TEST', false, 'TEST1');
-        commitEntity.default(entity2, 'TEST', false, 'TEST1');
-        entity1.attachShadow({ mode: 'open' }).appendChild(document.createTextNode('test'));
-        state.entityMap.TEST1 = { element: entity1 };
-
-        plugin.onPluginEvent({
-            eventType: PluginEventType.BeforeSetContent,
-            newContent: '',
-        });
-
-        editor.queryElements = () => [entity2];
-        plugin.onPluginEvent({
-            eventType: PluginEventType.ContentChanged,
-            source: '',
-        });
-
-        expect(state.entityMap).toEqual({
-            TEST1: { element: entity1, isDeleted: true },
-            TEST1_1: { element: entity2 },
-        });
-        expect(state.shadowEntityCache).toEqual({});
-        expect(triggerPluginEvent).toHaveBeenCalledWith(PluginEventType.EntityOperation, {
-            operation: EntityOperation.NewEntity,
-            rawEvent: undefined,
-            entity: getEntityFromElement.default(entity2),
-            contentForShadowEntity: document.createDocumentFragment(),
-        });
-        expect(triggerPluginEvent).toHaveBeenCalledWith(PluginEventType.EntityOperation, {
-            operation: EntityOperation.RemoveShadowRoot,
-            rawEvent: undefined,
-            entity: getEntityFromElement.default(entity1),
-            contentForShadowEntity: undefined,
-        });
-    });
-
-    it('EntityOperation event', () => {
-        const plugin = new EntityPlugin();
-        const state = plugin.getState();
-        const entity1 = document.createElement('span');
-        const triggerPluginEvent = jasmine.createSpy('triggerPluginEvent');
-        const editor: IEditor = <any>{
-            triggerPluginEvent,
-            queryElements: () => <HTMLElement[]>[],
-            contains: () => false,
-            runAsync: (callback: Function) => callback(),
-            addContentEditFeature: () => {},
-            isFeatureEnabled: () => false,
-        };
-
-        state.entityMap.TEST1 = { element: entity1 };
-        commitEntity.default(entity1, 'TEST', false, 'TEST1');
-        entity1.attachShadow({ mode: 'open' });
-        plugin.initialize(editor);
-        plugin.onPluginEvent({
-            eventType: PluginEventType.EntityOperation,
-            operation: EntityOperation.Overwrite,
-            entity: getEntityFromElement.default(entity1),
-        });
-
-        expect(state.entityMap).toEqual({
-            TEST1: {
-                element: entity1,
-                isDeleted: true,
-            },
-        });
-        expect(triggerPluginEvent).toHaveBeenCalledWith(PluginEventType.EntityOperation, {
-            operation: EntityOperation.RemoveShadowRoot,
-            entity: getEntityFromElement.default(entity1),
-            rawEvent: undefined,
-            contentForShadowEntity: undefined,
-        });
-    });
-
-    it('Id management', () => {
-        const plugin = new EntityPlugin();
-        const entity1 = document.createElement('span');
-        const entity2 = document.createElement('span');
-        const entity3 = document.createElement('span');
-        const entity4 = document.createElement('span');
-        const state = plugin.getState();
-        const editor: IEditor = <any>{
-            triggerPluginEvent: jasmine.createSpy('triggerPluginEvent'),
-            queryElements: () => [entity1, entity2, entity3, entity4],
-            contains: (node: Node) =>
-                node == entity1 || node == entity2 || node == entity3 || node == entity4,
-            addContentEditFeature: () => {},
-            getDocument: () => document,
-            isFeatureEnabled: () => false,
-        };
-
-        commitEntity.default(entity1, 'TEST', false, 'Test');
-        commitEntity.default(entity2, 'TEST', false, 'Test_2');
-        commitEntity.default(entity3, 'TEST', false, 'Test');
-        commitEntity.default(entity4, 'TEST', false, 'Test_2');
-        state.entityMap.Test = { element: entity1 };
-
-        plugin.initialize(editor);
-        plugin.onPluginEvent({
-            eventType: PluginEventType.ContentChanged,
-            source: '',
-        });
-
-        expect(getEntityFromElement.default(entity1).id).toBe('Test');
-        expect(getEntityFromElement.default(entity2).id).toBe('Test_2');
-        expect(getEntityFromElement.default(entity3).id).toBe('Test_1');
-        expect(getEntityFromElement.default(entity4).id).toBe('Test_3');
-    });
-=======
->>>>>>> 2649c365
 });
<<<<<<< HEAD
import EditorCore, { InsertNode } from '../interfaces/EditorCore';
import {
    ContentPosition,
    InsertOption,
    NodeType,
    PositionType,
    BlockElement,
} from 'roosterjs-editor-types';
import {
    Position,
    getBlockElementAtNode,
    getFirstLastBlockElement,
    isBlockElement,
    isVoidHtmlElement,
    wrap,
    adjustNodeInsertPosition,
    createRange,
} from 'roosterjs-editor-dom';

function getInitialRange(
    core: EditorCore,
    option: InsertOption
): { range: Range; rangeToRestore: Range } {
    // Selection start replaces based on the current selection.
    // Range inserts based on a provided range.
    // Both have the potential to use the current selection to restore cursor position
    // So in both cases we need to store the selection state.
    let range = core.api.getSelectionRange(core, true /*tryGetFromCache*/);
    let rangeToRestore = null;
    if (option.position == ContentPosition.Range) {
        rangeToRestore = range;
        range = option.range;
    } else if (range) {
        rangeToRestore = range.cloneRange();
    }

    return { range, rangeToRestore };
}

const insertNode: InsertNode = (core: EditorCore, node: Node, option: InsertOption) => {
    option = option || {
        position: ContentPosition.SelectionStart,
        insertOnNewLine: false,
        updateCursor: true,
        replaceSelection: true,
    };
    let contentDiv = core.contentDiv;

    if (option.updateCursor) {
        core.api.focus(core);
    }

    switch (option.position) {
        case ContentPosition.Begin:
        case ContentPosition.End:
            let isBegin = option.position == ContentPosition.Begin;
            let block = getFirstLastBlockElement(contentDiv, isBegin);
            let insertedNode: Node;
            if (block) {
                let refNode = isBegin ? block.getStartNode() : block.getEndNode();
                if (
                    option.insertOnNewLine ||
                    refNode.nodeType == NodeType.Text ||
                    isVoidHtmlElement(refNode)
                ) {
                    // For insert on new line, or refNode is text or void html element (HR, BR etc.)
                    // which cannot have children, i.e. <div>hello<br>world</div>. 'hello', 'world' are the
                    // first and last node. Insert before 'hello' or after 'world', but still inside DIV
                    insertedNode = refNode.parentNode.insertBefore(
                        node,
                        isBegin ? refNode : refNode.nextSibling
                    );
                } else {
                    // if the refNode can have child, use appendChild (which is like to insert as first/last child)
                    // i.e. <div>hello</div>, the content will be inserted before/after hello
                    insertedNode = refNode.insertBefore(node, isBegin ? refNode.firstChild : null);
                }
            } else {
                // No first block, this can happen when editor is empty. Use appendChild to insert the content in contentDiv
                insertedNode = contentDiv.appendChild(node);
            }

            // Final check to see if the inserted node is a block. If not block and the ask is to insert on new line,
            // add a DIV wrapping
            if (insertedNode && option.insertOnNewLine && !isBlockElement(insertedNode)) {
                wrap(insertedNode);
            }

            break;
        case ContentPosition.Range:
        case ContentPosition.SelectionStart:
            let { range, rangeToRestore } = getInitialRange(core, option);

            if (!range) {
                return;
            }

            // if to replace the selection and the selection is not collapsed, remove the the content at selection first
            if (option.replaceSelection && !range.collapsed) {
                range.deleteContents();
            }

            let pos = Position.getStart(range);
            let blockElement: BlockElement;

            if (
                option.insertOnNewLine &&
                (blockElement = getBlockElementAtNode(contentDiv, pos.normalize().node))
            ) {
                pos = new Position(blockElement.getEndNode(), PositionType.After);
            } else {
                pos = adjustNodeInsertPosition(contentDiv, node, pos);
            }

            let nodeForCursor = node.nodeType == NodeType.DocumentFragment ? node.lastChild : node;
            range = createRange(pos);
            range.insertNode(node);
            if (option.updateCursor && nodeForCursor) {
                core.api.select(core, new Position(nodeForCursor, PositionType.After).normalize());
            } else {
                core.api.select(core, rangeToRestore);
            }

            break;
        case ContentPosition.Outside:
            core.contentDiv.parentNode.insertBefore(node, contentDiv.nextSibling);
            break;
    }

    return true;
};

export default insertNode;
=======
import EditorCore, { InsertNode } from '../interfaces/EditorCore';
import {
    ContentPosition,
    InsertOption,
    NodeType,
    PositionType,
    BlockElement,
} from 'roosterjs-editor-types';
import {
    Position,
    getBlockElementAtNode,
    getFirstLastBlockElement,
    isBlockElement,
    isVoidHtmlElement,
    wrap,
    adjustNodeInsertPosition,
    createRange,
} from 'roosterjs-editor-dom';

function getInitialRange(
    core: EditorCore,
    option: InsertOption
): { range: Range; rangeToRestore: Range } {
    // Selection start replaces based on the current selection.
    // Range inserts based on a provided range.
    // Both have the potential to use the current selection to restore cursor position
    // So in both cases we need to store the selection state.
    let range = core.api.getSelectionRange(core, true /*tryGetFromCache*/);
    let rangeToRestore = null;
    if (option.position == ContentPosition.Range) {
        rangeToRestore = range;
        range = option.range;
    } else if (range) {
        rangeToRestore = range.cloneRange();
    }

    return { range, rangeToRestore };
}

const insertNode: InsertNode = (core: EditorCore, node: Node, option: InsertOption) => {
    option = option || {
        position: ContentPosition.SelectionStart,
        insertOnNewLine: false,
        updateCursor: true,
        replaceSelection: true,
    };
    let contentDiv = core.contentDiv;

    if (option.updateCursor) {
        core.api.focus(core);
    }

    switch (option.position) {
        case ContentPosition.Begin:
        case ContentPosition.End:
            let isBegin = option.position == ContentPosition.Begin;
            let block = getFirstLastBlockElement(contentDiv, isBegin);
            let insertedNode: Node;
            if (block) {
                let refNode = isBegin ? block.getStartNode() : block.getEndNode();
                if (
                    option.insertOnNewLine ||
                    refNode.nodeType == NodeType.Text ||
                    isVoidHtmlElement(refNode)
                ) {
                    // For insert on new line, or refNode is text or void html element (HR, BR etc.)
                    // which cannot have children, i.e. <div>hello<br>world</div>. 'hello', 'world' are the
                    // first and last node. Insert before 'hello' or after 'world', but still inside DIV
                    insertedNode = refNode.parentNode.insertBefore(
                        node,
                        isBegin ? refNode : refNode.nextSibling
                    );
                } else {
                    // if the refNode can have child, use appendChild (which is like to insert as first/last child)
                    // i.e. <div>hello</div>, the content will be inserted before/after hello
                    insertedNode = refNode.insertBefore(node, isBegin ? refNode.firstChild : null);
                }
            } else {
                // No first block, this can happen when editor is empty. Use appendChild to insert the content in contentDiv
                insertedNode = contentDiv.appendChild(node);
            }

            // Final check to see if the inserted node is a block. If not block and the ask is to insert on new line,
            // add a DIV wrapping
            if (insertedNode && option.insertOnNewLine && !isBlockElement(insertedNode)) {
                wrap(insertedNode);
            }

            break;
        case ContentPosition.Range:
        case ContentPosition.SelectionStart:
            let { range, rangeToRestore } = getInitialRange(core, option);

            if (!range) {
                return;
            }

            // if to replace the selection and the selection is not collapsed, remove the the content at selection first
            if (option.replaceSelection && !range.collapsed) {
                range.deleteContents();
            }

            let pos = Position.getStart(range);
            let blockElement: BlockElement;

            if (
                option.insertOnNewLine &&
                (blockElement = getBlockElementAtNode(contentDiv, pos.normalize().node))
            ) {
                pos = new Position(blockElement.getEndNode(), PositionType.After);
            } else {
                pos = adjustNodeInsertPosition(contentDiv, node, pos);
            }

            let nodeForCursor = node.nodeType == NodeType.DocumentFragment ? node.lastChild : node;
            range = createRange(pos);
            range.insertNode(node);
            if (option.updateCursor && nodeForCursor) {
                core.api.select(core, new Position(nodeForCursor, PositionType.After).normalize());
            } else {
                core.api.select(core, rangeToRestore);
            }

            break;
        case ContentPosition.Outside:
            core.contentDiv.parentNode.insertBefore(node, contentDiv.nextSibling);
            break;
    }

    return true;
};

export default insertNode;
>>>>>>> 1298aea1
<|MERGE_RESOLUTION|>--- conflicted
+++ resolved
@@ -1,4 +1,3 @@
-<<<<<<< HEAD
 import EditorCore, { InsertNode } from '../interfaces/EditorCore';
 import {
     ContentPosition,
@@ -131,139 +130,4 @@
     return true;
 };
 
-export default insertNode;
-=======
-import EditorCore, { InsertNode } from '../interfaces/EditorCore';
-import {
-    ContentPosition,
-    InsertOption,
-    NodeType,
-    PositionType,
-    BlockElement,
-} from 'roosterjs-editor-types';
-import {
-    Position,
-    getBlockElementAtNode,
-    getFirstLastBlockElement,
-    isBlockElement,
-    isVoidHtmlElement,
-    wrap,
-    adjustNodeInsertPosition,
-    createRange,
-} from 'roosterjs-editor-dom';
-
-function getInitialRange(
-    core: EditorCore,
-    option: InsertOption
-): { range: Range; rangeToRestore: Range } {
-    // Selection start replaces based on the current selection.
-    // Range inserts based on a provided range.
-    // Both have the potential to use the current selection to restore cursor position
-    // So in both cases we need to store the selection state.
-    let range = core.api.getSelectionRange(core, true /*tryGetFromCache*/);
-    let rangeToRestore = null;
-    if (option.position == ContentPosition.Range) {
-        rangeToRestore = range;
-        range = option.range;
-    } else if (range) {
-        rangeToRestore = range.cloneRange();
-    }
-
-    return { range, rangeToRestore };
-}
-
-const insertNode: InsertNode = (core: EditorCore, node: Node, option: InsertOption) => {
-    option = option || {
-        position: ContentPosition.SelectionStart,
-        insertOnNewLine: false,
-        updateCursor: true,
-        replaceSelection: true,
-    };
-    let contentDiv = core.contentDiv;
-
-    if (option.updateCursor) {
-        core.api.focus(core);
-    }
-
-    switch (option.position) {
-        case ContentPosition.Begin:
-        case ContentPosition.End:
-            let isBegin = option.position == ContentPosition.Begin;
-            let block = getFirstLastBlockElement(contentDiv, isBegin);
-            let insertedNode: Node;
-            if (block) {
-                let refNode = isBegin ? block.getStartNode() : block.getEndNode();
-                if (
-                    option.insertOnNewLine ||
-                    refNode.nodeType == NodeType.Text ||
-                    isVoidHtmlElement(refNode)
-                ) {
-                    // For insert on new line, or refNode is text or void html element (HR, BR etc.)
-                    // which cannot have children, i.e. <div>hello<br>world</div>. 'hello', 'world' are the
-                    // first and last node. Insert before 'hello' or after 'world', but still inside DIV
-                    insertedNode = refNode.parentNode.insertBefore(
-                        node,
-                        isBegin ? refNode : refNode.nextSibling
-                    );
-                } else {
-                    // if the refNode can have child, use appendChild (which is like to insert as first/last child)
-                    // i.e. <div>hello</div>, the content will be inserted before/after hello
-                    insertedNode = refNode.insertBefore(node, isBegin ? refNode.firstChild : null);
-                }
-            } else {
-                // No first block, this can happen when editor is empty. Use appendChild to insert the content in contentDiv
-                insertedNode = contentDiv.appendChild(node);
-            }
-
-            // Final check to see if the inserted node is a block. If not block and the ask is to insert on new line,
-            // add a DIV wrapping
-            if (insertedNode && option.insertOnNewLine && !isBlockElement(insertedNode)) {
-                wrap(insertedNode);
-            }
-
-            break;
-        case ContentPosition.Range:
-        case ContentPosition.SelectionStart:
-            let { range, rangeToRestore } = getInitialRange(core, option);
-
-            if (!range) {
-                return;
-            }
-
-            // if to replace the selection and the selection is not collapsed, remove the the content at selection first
-            if (option.replaceSelection && !range.collapsed) {
-                range.deleteContents();
-            }
-
-            let pos = Position.getStart(range);
-            let blockElement: BlockElement;
-
-            if (
-                option.insertOnNewLine &&
-                (blockElement = getBlockElementAtNode(contentDiv, pos.normalize().node))
-            ) {
-                pos = new Position(blockElement.getEndNode(), PositionType.After);
-            } else {
-                pos = adjustNodeInsertPosition(contentDiv, node, pos);
-            }
-
-            let nodeForCursor = node.nodeType == NodeType.DocumentFragment ? node.lastChild : node;
-            range = createRange(pos);
-            range.insertNode(node);
-            if (option.updateCursor && nodeForCursor) {
-                core.api.select(core, new Position(nodeForCursor, PositionType.After).normalize());
-            } else {
-                core.api.select(core, rangeToRestore);
-            }
-
-            break;
-        case ContentPosition.Outside:
-            core.contentDiv.parentNode.insertBefore(node, contentDiv.nextSibling);
-            break;
-    }
-
-    return true;
-};
-
-export default insertNode;
->>>>>>> 1298aea1
+export default insertNode;
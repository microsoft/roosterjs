import EditorCore from '../editor/EditorCore';
import focus from './focus';
import getLiveRange from './getLiveRange';
import isVoidHtmlElement from '../utils/isVoidHtmlElement';
import select from './select';
import {
    EditorSelection,
<<<<<<< HEAD
    Position,
    SelectionRange,
=======
    changeElementTag,
>>>>>>> 68b9870a
    getFirstBlockElement,
    getLastBlockElement,
    getTagOfNode,
    isBlockElement,
    wrap,
} from 'roosterjs-editor-dom';
import {
    ContentPosition,
    InsertOption,
    NodeType,
} from 'roosterjs-editor-types';

const HTML_EMPTY_DIV = '<div></div>';

export default function insertNode(core: EditorCore, node: Node, option?: InsertOption): boolean {
    option = option || {
        position: ContentPosition.SelectionStart,
        updateCursor: true,
        replaceSelection: true,
        insertOnNewLine: false,
    };

    if (option.updateCursor) {
        focus(core);
    }

    switch (option.position) {
        case ContentPosition.Begin:
            insertNodeAtBegin(core, node, option);
            break;
        case ContentPosition.End:
            insertNodeAtEnd(core, node, option);
            break;
        case ContentPosition.SelectionStart:
            insertNodeAtSelection(core, node, option);
            break;
        case ContentPosition.Outside:
            core.contentDiv.parentNode.insertBefore(node, core.contentDiv.nextSibling);
            break;
    }

    return true;
}

// Insert a node at begin of the editor
function insertNodeAtBegin(core: EditorCore, node: Node, option: InsertOption) {
    let firstBlock = getFirstBlockElement(core.contentDiv, core.inlineElementFactory);
    let insertedNode: Node;
    if (firstBlock) {
        let refNode = firstBlock.getStartNode();
        let refParentNode = refNode.parentNode;
        if (option.insertOnNewLine) {
            // For insert on new line, insert it before the start of block
            insertedNode = refParentNode.insertBefore(node, refNode);
        } else {
            // not to insert on new line (to insert inline)
            // we shall try to insert the node in the block
            if (refNode.firstChild) {
                // if the refNode has firstChild, insert the new node before first child
                // i.e. <div>hello</div>, first child will be hello. We want to insert the content
                // before hello, but still within the DIV
                insertedNode = refNode.insertBefore(node, refNode.firstChild);
            } else if (
                refNode.nodeType == NodeType.Text ||
                isVoidHtmlElement(refNode as HTMLElement)
            ) {
                // refNode is text or void html element (HR, BR etc.) which cannot have children
                // i.e. <div>hello<br>world</div>, first block is hello<br>
                // we want to insert the node before hello, but still within the DIV
                insertedNode = refParentNode.insertBefore(node, refNode);
            } else {
                // refNode is element type. It does not have children, but can have children
                // i.e. empty block <div></div>
                // Use appendChild to append it into refNode
                insertedNode = refNode.appendChild(node);
            }
        }
    } else {
        // No first block, this can happen when editor is empty. Use appendChild to insert the content in contentDiv
        insertedNode = core.contentDiv.appendChild(node);
    }

    // Final check to see if the inserted node is a block. If not block and the ask is to insert on new line,
    // add a DIV wrapping
    if (insertedNode && option.insertOnNewLine && !isBlockElement(insertedNode)) {
        wrap(insertedNode, HTML_EMPTY_DIV);
    }
}

// Insert a node at end of the editor
function insertNodeAtEnd(core: EditorCore, node: Node, option: InsertOption) {
    let lastBlock = getLastBlockElement(core.contentDiv, core.inlineElementFactory);
    let insertedNode: Node;
    if (lastBlock) {
        let refNode = lastBlock.getEndNode();
        let refParentNode = refNode.parentNode;
        if (option.insertOnNewLine) {
            // For insert on new line, insert it after the refNode (before refNode's next sibling)
            // The second param to insertBefore can be null, which means to insert at the end
            // refNode.nextSibling can be null, which ok and in that case, insertBefore behaves just like appendChild
            insertedNode = refParentNode.insertBefore(node, refNode.nextSibling);
        } else {
            // not to insert on new line (to insert inline)
            // the node needs to be inserted within the block
            if (refNode.lastChild) {
                // if the refNode has lastChild, use appendChild (which is like to insert as last child)
                // i.e. <div>hello</div>, the content will be inserted after hello
                insertedNode = refNode.appendChild(node);
            } else if (
                refNode.nodeType == NodeType.Text ||
                isVoidHtmlElement(refNode as HTMLElement)
            ) {
                // refNode is text or void html element (HR, BR etc.) which cannot have children
                // i.e. <div>hello<br>world</div>, world is the last block
                insertedNode = refParentNode.insertBefore(node, refNode.nextSibling);
            } else {
                // refNode is element type (other than void element), insert it as a child to refNode
                // i.e. <div></div>
                insertedNode = refNode.appendChild(node);
            }
        }
    } else {
        // No last block, editor is likely empty, use appendChild
        insertedNode = core.contentDiv.appendChild(node);
    }

    // Final check to see if the inserted node is a block. If not block and the ask is to insert on new line,
    // add a DIV wrapping
    if (insertedNode && option.insertOnNewLine && !isBlockElement(insertedNode)) {
        wrap(insertedNode, HTML_EMPTY_DIV);
    }
}

// Insert node at selection
function insertNodeAtSelection(core: EditorCore, node: Node, option: InsertOption) {
    let rawRange = getLiveRange(core) || core.cachedRange;
    if (rawRange) {
        // if to replace the selection and the selection is not collapsed, remove the the content at selection first
        if (option.replaceSelection && !rawRange.collapsed) {
            rawRange.deleteContents();
        }

        // Create a clone (backup) for the selection first as we may need to restore to it later
        let clonedRange = new SelectionRange(rawRange);

<<<<<<< HEAD
        // Adjust the insertion point
        // option.insertOnNewLine means to insert on a block after the selection, not really right at the selection
        // This is commonly used when users want to insert signature. They could place cursor somewhere mid of a line
        // and insert signature, they actually want signature to be inserted the line after the selection
        if (option.insertOnNewLine) {
            let editorSelection = new EditorSelection(
                core.contentDiv,
                clonedRange,
                core.inlineElementFactory
            );
            let blockElement = editorSelection.startBlockElement;
            rawRange.setEndAfter(blockElement.getEndNode());
            rawRange.collapse(false /*toStart*/);
=======
        let editorSelection = new EditorSelection(
            core.contentDiv,
            selectionRange,
            core.inlineElementFactory
        );
        let blockElement = editorSelection.startBlockElement;

        if (blockElement) {
            let endNode = blockElement.getEndNode();
            if (option.insertOnNewLine) {
                // Adjust the insertion point
                // option.insertOnNewLine means to insert on a block after the selection, not really right at the selection
                // This is commonly used when users want to insert signature. They could place cursor somewhere mid of a line
                // and insert signature, they actually want signature to be inserted the line after the selection
                selectionRange.setEndAfter(endNode);
                selectionRange.collapse(false /*toStart*/);
            } else if (getTagOfNode(endNode) == 'P') {
                // Insert into a P tag may cause issues when the inserted content contains any block element.
                // Change P tag to DIV to make sure it works well
                changeElementTag(endNode as HTMLElement, 'div', selectionRange);
            }
>>>>>>> 68b9870a
        }

        let nodeForCursor = node.nodeType == NodeType.DocumentFragment ? node.lastChild : node;
        rawRange.insertNode(node);

        if (option.updateCursor && nodeForCursor) {
            select(core, nodeForCursor, Position.After);
        } else {
            select(core, clonedRange);
        }
    }
}<|MERGE_RESOLUTION|>--- conflicted
+++ resolved
@@ -5,12 +5,9 @@
 import select from './select';
 import {
     EditorSelection,
-<<<<<<< HEAD
     Position,
     SelectionRange,
-=======
     changeElementTag,
->>>>>>> 68b9870a
     getFirstBlockElement,
     getLastBlockElement,
     getTagOfNode,
@@ -156,24 +153,9 @@
         // Create a clone (backup) for the selection first as we may need to restore to it later
         let clonedRange = new SelectionRange(rawRange);
 
-<<<<<<< HEAD
-        // Adjust the insertion point
-        // option.insertOnNewLine means to insert on a block after the selection, not really right at the selection
-        // This is commonly used when users want to insert signature. They could place cursor somewhere mid of a line
-        // and insert signature, they actually want signature to be inserted the line after the selection
-        if (option.insertOnNewLine) {
-            let editorSelection = new EditorSelection(
-                core.contentDiv,
-                clonedRange,
-                core.inlineElementFactory
-            );
-            let blockElement = editorSelection.startBlockElement;
-            rawRange.setEndAfter(blockElement.getEndNode());
-            rawRange.collapse(false /*toStart*/);
-=======
         let editorSelection = new EditorSelection(
             core.contentDiv,
-            selectionRange,
+            clonedRange,
             core.inlineElementFactory
         );
         let blockElement = editorSelection.startBlockElement;
@@ -185,14 +167,13 @@
                 // option.insertOnNewLine means to insert on a block after the selection, not really right at the selection
                 // This is commonly used when users want to insert signature. They could place cursor somewhere mid of a line
                 // and insert signature, they actually want signature to be inserted the line after the selection
-                selectionRange.setEndAfter(endNode);
-                selectionRange.collapse(false /*toStart*/);
+                rawRange.setEndAfter(endNode);
+                rawRange.collapse(false /*toStart*/);
             } else if (getTagOfNode(endNode) == 'P') {
                 // Insert into a P tag may cause issues when the inserted content contains any block element.
                 // Change P tag to DIV to make sure it works well
-                changeElementTag(endNode as HTMLElement, 'div', selectionRange);
+                changeElementTag(endNode as HTMLElement, 'div', rawRange);
             }
->>>>>>> 68b9870a
         }
 
         let nodeForCursor = node.nodeType == NodeType.DocumentFragment ? node.lastChild : node;

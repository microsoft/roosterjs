import EditorCore, { CreatePasteFragment } from '../interfaces/EditorCore';
import {
    applyFormat,
    applyTextStyle,
    createDefaultHtmlSanitizerOptions,
    getInheritableStyles,
    getPendableFormatState,
    HtmlSanitizer,
    toArray,
    wrap,
} from 'roosterjs-editor-dom';
import {
    BeforePasteEvent,
    ClipboardData,
    PluginEventType,
    DefaultFormat,
    NodePosition,
} from 'roosterjs-editor-types';

const START_FRAGMENT = '<!--StartFragment-->';
const END_FRAGMENT = '<!--EndFragment-->';
const NBSP_HTML = '\u00A0';

export const createPasteFragment: CreatePasteFragment = (
    core: EditorCore,
    clipboardData: ClipboardData,
    position: NodePosition,
    pasteAsText: boolean,
    applyCurrentStyle: boolean
) => {
    // Step 1: Prepare BeforePasteEvent object
<<<<<<< HEAD
    const event = createBeforePasteEvent(core, clipboardData);
    const { fragment } = event;
=======
    const event = createBeforePasteEvent(core, clipboardData, pasteAsText);
    const { fragment, pasteOption, sanitizingOption } = event;
>>>>>>> cb657c7d
    const { rawHtml, text, imageDataUri } = clipboardData;
    let doc: HTMLDocument;

    // Step 2: Fill the BeforePasteEvent object, especially the fragment for paste
    if (!pasteAsText && !text && imageDataUri) {
        // Paste image
        const img = core.document.createElement('img');
        img.style.maxWidth = '100%';
        img.src = imageDataUri;
        fragment.appendChild(img);
    } else if (
        !pasteAsText &&
        rawHtml &&
        (doc = new DOMParser().parseFromString(rawHtml, 'text/html'))?.body
    ) {
<<<<<<< HEAD
        // Paste HTML
=======
        // Save HTML node attributes and META attributes so that plugin can query
>>>>>>> cb657c7d
        const attributes = doc.querySelector('html')?.attributes;
        (attributes ? toArray(attributes) : []).reduce((attrs, attr) => {
            attrs[attr.name] = attr.value;
            return attrs;
        }, event.htmlAttributes);
        toArray(doc.querySelectorAll('meta')).reduce((attrs, meta) => {
            attrs[meta.name] = meta.content;
            return attrs;
        }, event.htmlAttributes);

        // Move all STYLE nodes into header, and save them into sanitizing options.
        // Because if we directly move them into a fragment, all sheets under STYLE will be lost.
        processStyles(doc, style => {
            doc.head.appendChild(style);
            sanitizingOption.additionalGlobalStyleNodes.push(style);
        });

        const startIndex = rawHtml.indexOf(START_FRAGMENT);
        const endIndex = rawHtml.lastIndexOf(END_FRAGMENT);

        if (startIndex >= 0 && endIndex >= startIndex + START_FRAGMENT.length) {
            event.htmlBefore = rawHtml.substr(0, startIndex);
            event.htmlAfter = rawHtml.substr(endIndex + END_FRAGMENT.length);
<<<<<<< HEAD
            doc.body.innerHTML = rawHtml.substring(startIndex + START_FRAGMENT.length, endIndex);
        }
=======
            doc.body.innerHTML = clipboardData.html = rawHtml.substring(
                startIndex + START_FRAGMENT.length,
                endIndex
            );
>>>>>>> cb657c7d

            // Remove style nodes just added by setting innerHTML of body since we already have all
            // style nodes in header.
            // Here we use doc.body instead of doc because we only want to remove STYLE nodes under BODY
            // and the nodes under HEAD are still used when convert global CSS to inline
            processStyles(doc.body, style => style.parentNode?.removeChild(style));
        }

        while (doc.body.firstChild) {
            fragment.appendChild(doc.body.firstChild);
        }

        if (applyCurrentStyle && position) {
            const format = getCurrentFormat(core, position.node);
            applyTextStyle(fragment, node => applyFormat(node, format));
        }
    } else if (text) {
        // Paste text
        text.split('\n').forEach((line, index, lines) => {
            line = line
                .replace(/^ /g, NBSP_HTML)
                .replace(/\r/g, '')
                .replace(/ {2}/g, ' ' + NBSP_HTML);

            const node = line == '' ? document.createElement('br') : document.createTextNode(line);

            fragment.appendChild(index == 0 || index == lines.length - 1 ? node : wrap(node));
        });
    }

    // Step 3: Trigger BeforePasteEvent so that plugins can do proper change before paste
    core.api.triggerEvent(core, event, true /*broadcast*/);

    // Step 4. Sanitize the fragment before paste to make sure the content is safe
    const sanitizer = new HtmlSanitizer(event.sanitizingOption);

    sanitizer.convertGlobalCssToInlineCss(fragment);
    sanitizer.sanitize(fragment, position && getInheritableStyles(position.element));

    return fragment;
};

function getCurrentFormat(core: EditorCore, node: Node): DefaultFormat {
    const pendableFormat = getPendableFormatState(core.document);
    const styleBasedForamt = core.api.getStyleBasedFormatState(core, node);
    return {
        fontFamily: styleBasedForamt.fontName,
        fontSize: styleBasedForamt.fontSize,
        textColor: styleBasedForamt.textColor,
        backgroundColor: styleBasedForamt.backgroundColor,
        textColors: styleBasedForamt.textColors,
        backgroundColors: styleBasedForamt.backgroundColors,
        bold: pendableFormat.isBold,
        italic: pendableFormat.isItalic,
        underline: pendableFormat.isUnderline,
    };
}

function createBeforePasteEvent(core: EditorCore, clipboardData: ClipboardData): BeforePasteEvent {
    return {
        eventType: PluginEventType.BeforePaste,
        clipboardData,
        fragment: core.document.createDocumentFragment(),
        sanitizingOption: createDefaultHtmlSanitizerOptions(),
        htmlBefore: '',
        htmlAfter: '',
        htmlAttributes: {},
    };
}

function processStyles(node: ParentNode, callback: (style: HTMLStyleElement) => void) {
    const styles = node.querySelectorAll('style');
    for (let i = 0; i < styles.length; i++) {
        callback(styles[i]);
    }
}<|MERGE_RESOLUTION|>--- conflicted
+++ resolved
@@ -29,13 +29,8 @@
     applyCurrentStyle: boolean
 ) => {
     // Step 1: Prepare BeforePasteEvent object
-<<<<<<< HEAD
     const event = createBeforePasteEvent(core, clipboardData);
-    const { fragment } = event;
-=======
-    const event = createBeforePasteEvent(core, clipboardData, pasteAsText);
-    const { fragment, pasteOption, sanitizingOption } = event;
->>>>>>> cb657c7d
+    const { fragment, sanitizingOption } = event;
     const { rawHtml, text, imageDataUri } = clipboardData;
     let doc: HTMLDocument;
 
@@ -51,11 +46,7 @@
         rawHtml &&
         (doc = new DOMParser().parseFromString(rawHtml, 'text/html'))?.body
     ) {
-<<<<<<< HEAD
         // Paste HTML
-=======
-        // Save HTML node attributes and META attributes so that plugin can query
->>>>>>> cb657c7d
         const attributes = doc.querySelector('html')?.attributes;
         (attributes ? toArray(attributes) : []).reduce((attrs, attr) => {
             attrs[attr.name] = attr.value;
@@ -79,15 +70,7 @@
         if (startIndex >= 0 && endIndex >= startIndex + START_FRAGMENT.length) {
             event.htmlBefore = rawHtml.substr(0, startIndex);
             event.htmlAfter = rawHtml.substr(endIndex + END_FRAGMENT.length);
-<<<<<<< HEAD
             doc.body.innerHTML = rawHtml.substring(startIndex + START_FRAGMENT.length, endIndex);
-        }
-=======
-            doc.body.innerHTML = clipboardData.html = rawHtml.substring(
-                startIndex + START_FRAGMENT.length,
-                endIndex
-            );
->>>>>>> cb657c7d
 
             // Remove style nodes just added by setting innerHTML of body since we already have all
             // style nodes in header.

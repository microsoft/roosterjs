--- conflicted
+++ resolved
@@ -1,12 +1,7 @@
 import createEditorCore from '../../editor/createEditorCore';
 import EditorCore from '../../interfaces/EditorCore';
-<<<<<<< HEAD
-import hasFocus from '../../coreAPI/hasFocus';
-import { createRange } from 'roosterjs-editor-dom';
-=======
 import { createRange } from 'roosterjs-editor-dom';
 import { hasFocus } from '../../coreAPI/hasFocus';
->>>>>>> 754dadbd
 
 describe('hasFocus', () => {
     let div: HTMLDivElement;

--- conflicted
+++ resolved
@@ -59,7 +59,16 @@
     additionalEditFeatures?: GenericContentEditFeature<PluginEvent>[];
 
     /**
-<<<<<<< HEAD
+     * If the editor is currently in dark mode
+     */
+    inDarkMode?: boolean;
+
+    /**
+     * Dark mode options for default format and paste handler
+     */
+    darkModeOptions?: DarkModeOptions;
+
+    /**
      * Initial custom data.
      * Use this option to set custom data before any plugin is initialized,
      * so that plugins can access the custom data safely.
@@ -68,14 +77,4 @@
      * so editor shouldn't control the lifecycle of these objects, and caller need to manage its lifecycle.
      */
     customData?: { [key: string]: any };
-=======
-     * If the editor is currently in dark mode
-     */
-    inDarkMode?: boolean;
-
-    /**
-     * Dark mode options for default format and paste handler
-     */
-    darkModeOptions?: DarkModeOptions;
->>>>>>> 0f6d0638
 }
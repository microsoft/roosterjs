import EditorPlugin from './EditorPlugin';
import UndoService from './UndoService';
import { CoreApiMap } from './EditorCore';
import { DarkModeOptions, DefaultFormat, PluginEvent } from 'roosterjs-editor-types';
import { GenericContentEditFeature } from './ContentEditFeature';

/**
 * The options to specify parameters customizing an editor, used by ctor of Editor class
 */
export default interface EditorOptions {
    /**
     * List of plugins.
     * The order of plugins here determines in what order each event will be dispatched.
     * Plugins not appear in t his list will not be added to editor, including bulit-in plugins.
     * Default value is empty array.
     */
    plugins?: EditorPlugin[];

    /**
     * Default format of editor content. This will be applied to empty content.
     * If there is already content inside editor, format of existing content will not be changed.
     * Default value is the computed style of editor content DIV
     */
    defaultFormat?: DefaultFormat;

    /**
     * Undo service object. Use this parameter to customize the undo service.
     * Default value is a new instance of Undo object
     */
    undo?: UndoService;

    /**
     * Initial HTML content
     * Default value is whatever already inside the editor content DIV
     */
    initialContent?: string;

    /**
     * Whether auto restore previous selection when focus to editor
     * Default value is false
     */
    disableRestoreSelectionOnFocus?: boolean;

    /**
     * Whether skip setting contenteditable attribute to content DIV
     * Default value is false
     */
    omitContentEditableAttributeChanges?: boolean;

    /**
     * A function map to override default core API implementation
     * Default value is null
     */
    coreApiOverride?: Partial<CoreApiMap>;

    /**
     * Additional content edit features
     */
    additionalEditFeatures?: GenericContentEditFeature<PluginEvent>[];
<<<<<<< HEAD

    /**
     * If the editor is currently in dark mode
     */
    inDarkMode?: boolean;

    /**
     * Dark mode options for default format and paste handler
     */
    darkModeOptions?: DarkModeOptions;
}

export default EditorOptions;
=======
}
>>>>>>> e8135608
<|MERGE_RESOLUTION|>--- conflicted
+++ resolved
@@ -57,7 +57,6 @@
      * Additional content edit features
      */
     additionalEditFeatures?: GenericContentEditFeature<PluginEvent>[];
-<<<<<<< HEAD
 
     /**
      * If the editor is currently in dark mode
@@ -68,9 +67,4 @@
      * Dark mode options for default format and paste handler
      */
     darkModeOptions?: DarkModeOptions;
-}
-
-export default EditorOptions;
-=======
-}
->>>>>>> e8135608
+}
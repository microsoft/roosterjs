<<<<<<< HEAD
import { arrayPush, safeInstanceOf, setColor, toArray } from 'roosterjs-editor-dom';
=======
import { arrayPush, getTagOfNode, safeInstanceOf, setColor, toArray } from 'roosterjs-editor-dom';
>>>>>>> ac35447c
import {
    ColorTransformDirection,
    DarkColorHandler,
    DarkModeDatasetNames,
    EditorCore,
    TransformColor,
} from 'roosterjs-editor-types';
import type { CompatibleColorTransformDirection } from 'roosterjs-editor-types/lib/compatibleTypes';

const enum ColorAttributeEnum {
    CssColor = 0,
    HtmlColor = 1,
    CssDataSet = 2,
    HtmlDataSet = 3,
}

const ColorAttributeName: { [key in ColorAttributeEnum]: string }[] = [
    {
        [ColorAttributeEnum.CssColor]: 'color',
        [ColorAttributeEnum.HtmlColor]: 'color',
        [ColorAttributeEnum.CssDataSet]: DarkModeDatasetNames.OriginalStyleColor,
        [ColorAttributeEnum.HtmlDataSet]: DarkModeDatasetNames.OriginalAttributeColor,
    },
    {
        [ColorAttributeEnum.CssColor]: 'background-color',
        [ColorAttributeEnum.HtmlColor]: 'bgcolor',
        [ColorAttributeEnum.CssDataSet]: DarkModeDatasetNames.OriginalStyleBackgroundColor,
        [ColorAttributeEnum.HtmlDataSet]: DarkModeDatasetNames.OriginalAttributeBackgroundColor,
    },
];

/**
 * @internal
 * Edit and transform color of elements between light mode and dark mode
 * @param core The EditorCore object
 * @param rootNode The root HTML elements to transform
 * @param includeSelf True to transform the root node as well, otherwise false
 * @param callback The callback function to invoke before do color transformation
 * @param direction To specify the transform direction, light to dark, or dark to light
 * @param forceTransform By default this function will only work when editor core is in dark mode.
 * Pass true to this value to force do color transformation even editor core is in light mode
 */
export const transformColor: TransformColor = (
    core: EditorCore,
    rootNode: Node | null,
    includeSelf: boolean,
    callback: (() => void) | null,
    direction: ColorTransformDirection | CompatibleColorTransformDirection,
    forceTransform?: boolean
) => {
    const { darkColorHandler } = core;
    const elements =
        rootNode && (forceTransform || core.lifecycle.isDarkMode)
            ? getAll(rootNode, includeSelf)
            : [];

    callback?.();

    if (darkColorHandler) {
        transformV2(elements, darkColorHandler, direction == ColorTransformDirection.LightToDark);
    } else {
        if (direction == ColorTransformDirection.DarkToLight) {
            transformToLightMode(elements);
        } else if (core.lifecycle.onExternalContentTransform) {
            elements.forEach(element => core.lifecycle.onExternalContentTransform!(element));
        } else {
            transformToDarkMode(elements, core.lifecycle.getDarkColor);
        }
    }
};

function transformV2(elements: HTMLElement[], darkColorHandler: DarkColorHandler, toDark: boolean) {
    elements.forEach(element => {
        ColorAttributeName.forEach((names, i) => {
<<<<<<< HEAD
            const color = darkColorHandler.parseColorValue(
                element.style.getPropertyValue(names[ColorAttributeEnum.CssColor]) ||
                    element.getAttribute(names[ColorAttributeEnum.HtmlColor])
            ).lightModeColor;
=======
            const color =
                tryFetchAndClearFontColor(element, toDark, darkColorHandler, names) ||
                darkColorHandler.parseColorValue(
                    element.style.getPropertyValue(names[ColorAttributeEnum.CssColor]) ||
                        element.getAttribute(names[ColorAttributeEnum.HtmlColor])
                ).lightModeColor;
>>>>>>> ac35447c

            if (color && color != 'inherit') {
                setColor(
                    element,
                    color,
                    i != 0,
                    toDark,
                    false /*shouldAdaptFontColor*/,
                    darkColorHandler
                );
            }
        });
    });
}

function transformToLightMode(elements: HTMLElement[]) {
    elements.forEach(element => {
        ColorAttributeName.forEach(names => {
            // Reset color styles based on the content of the ogsc/ogsb data element.
            // If those data properties are empty or do not exist, set them anyway to clear the content.
            element.style.setProperty(
                names[ColorAttributeEnum.CssColor],
                getValueOrDefault(element.dataset[names[ColorAttributeEnum.CssDataSet]], '')
            );
            delete element.dataset[names[ColorAttributeEnum.CssDataSet]];

            // Some elements might have set attribute colors. We need to reset these as well.
            let value = getValueOrDefault(
                element.dataset[names[ColorAttributeEnum.HtmlDataSet]],
                null
            );

            if (value) {
                element.setAttribute(names[ColorAttributeEnum.HtmlColor], value);
            } else {
                element.removeAttribute(names[ColorAttributeEnum.HtmlColor]);
            }

            delete element.dataset[names[ColorAttributeEnum.HtmlDataSet]];
        });
    });
}

function transformToDarkMode(elements: HTMLElement[], getDarkColor: (color: string) => string) {
    ColorAttributeName.forEach(names => {
        elements
            .map(element => {
                const styleColor = element.style.getPropertyValue(
                    names[ColorAttributeEnum.CssColor]
                );
                const attrColor = element.getAttribute(names[ColorAttributeEnum.HtmlColor]);
                const existingDataSetCssValue =
                    element.dataset[names[ColorAttributeEnum.CssDataSet]];
                const existingDataSetHtmlValue =
                    element.dataset[names[ColorAttributeEnum.HtmlDataSet]];
                const needProcess =
                    (!existingDataSetCssValue || existingDataSetCssValue == styleColor) &&
                    (!existingDataSetHtmlValue || existingDataSetHtmlValue == attrColor) &&
                    (styleColor || attrColor) &&
                    styleColor != 'inherit'; // For inherit style, no need to change it and let it keep inherit from parent element

                return needProcess
                    ? {
                          element,
                          styleColor,
                          attrColor,
                          newColor:
                              styleColor || attrColor
                                  ? getDarkColor((styleColor || attrColor)!)
                                  : null,
                      }
                    : null;
            })
            .filter(x => !!x)
            .forEach(entry => {
                if (!entry) {
                    return;
                }

                const { element, styleColor, attrColor, newColor } = entry;
                element.style.setProperty(
                    names[ColorAttributeEnum.CssColor],
                    newColor,
                    'important'
                );
                element.dataset[names[ColorAttributeEnum.CssDataSet]] = styleColor || '';

                if (attrColor && newColor) {
                    element.setAttribute(names[ColorAttributeEnum.HtmlColor], newColor);
                    element.dataset[names[ColorAttributeEnum.HtmlDataSet]] = attrColor;
                }
            });
    });
}

function getValueOrDefault(value: string | undefined, defaultValue: string | null) {
    return value && value != 'undefined' && value != 'null' ? value : defaultValue;
}

function getAll(rootNode: Node, includeSelf: boolean): HTMLElement[] {
    const result: HTMLElement[] = [];

    if (safeInstanceOf(rootNode, 'HTMLElement')) {
        if (includeSelf) {
            result.push(rootNode);
        }
        const allChildren = rootNode.getElementsByTagName('*');
        arrayPush(result, toArray(allChildren));
    } else if (safeInstanceOf(rootNode, 'DocumentFragment')) {
        const allChildren = rootNode.querySelectorAll('*');
        arrayPush(result, toArray(allChildren));
    }

    return result.filter(isHTMLElement);
}

// This is not a strict check, we just need to make sure this element has style so that we can set style to it
// We don't use safeInstanceOf() here since this function will be called very frequently when extract html content
// in dark mode, so we need to make sure this check is fast enough
function isHTMLElement(element: Element): element is HTMLElement {
    const htmlElement = <HTMLElement>element;
    return !!htmlElement.style && !!htmlElement.dataset;
}

/**
 * There is a known issue that when input with IME in Chrome, it is possible Chrome insert a new FONT tag with colors.
 * If editor is in dark mode, this color will cause the FONT tag doesn't have light mode color info so that after convert
 * to light mode the color will be wrong.
 * To workaround it, we check if this is a known color (for light mode with VariableBasedDarkColor enabled, all used colors
 * are stored in darkColorHandler), then use the related light mode color instead.
 */
function tryFetchAndClearFontColor(
    element: HTMLElement,
    toDark: boolean,
    darkColorHandler: DarkColorHandler,
    names: { [key in ColorAttributeEnum]: string }
) {
    let darkColor: string | null;

    if (
        getTagOfNode(element) == 'FONT' &&
        !element.style.getPropertyValue(names[ColorAttributeEnum.CssColor]) &&
        !toDark &&
        (darkColor = element.getAttribute(names[ColorAttributeEnum.HtmlColor]))
    ) {
        const lightColor = darkColorHandler.findLightColorFromDarkColor(darkColor);

        if (lightColor) {
            element.removeAttribute(names[ColorAttributeEnum.HtmlColor]);
            return lightColor;
        }
    }

    return null;
}<|MERGE_RESOLUTION|>--- conflicted
+++ resolved
@@ -1,8 +1,4 @@
-<<<<<<< HEAD
-import { arrayPush, safeInstanceOf, setColor, toArray } from 'roosterjs-editor-dom';
-=======
 import { arrayPush, getTagOfNode, safeInstanceOf, setColor, toArray } from 'roosterjs-editor-dom';
->>>>>>> ac35447c
 import {
     ColorTransformDirection,
     DarkColorHandler,
@@ -77,19 +73,12 @@
 function transformV2(elements: HTMLElement[], darkColorHandler: DarkColorHandler, toDark: boolean) {
     elements.forEach(element => {
         ColorAttributeName.forEach((names, i) => {
-<<<<<<< HEAD
-            const color = darkColorHandler.parseColorValue(
-                element.style.getPropertyValue(names[ColorAttributeEnum.CssColor]) ||
-                    element.getAttribute(names[ColorAttributeEnum.HtmlColor])
-            ).lightModeColor;
-=======
             const color =
                 tryFetchAndClearFontColor(element, toDark, darkColorHandler, names) ||
                 darkColorHandler.parseColorValue(
                     element.style.getPropertyValue(names[ColorAttributeEnum.CssColor]) ||
                         element.getAttribute(names[ColorAttributeEnum.HtmlColor])
                 ).lightModeColor;
->>>>>>> ac35447c
 
             if (color && color != 'inherit') {
                 setColor(

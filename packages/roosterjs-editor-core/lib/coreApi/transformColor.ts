--- conflicted
+++ resolved
@@ -1,8 +1,4 @@
 import { ColorTransformDirection, EditorCore, TransformColor } from 'roosterjs-editor-types';
-<<<<<<< HEAD
-import { setColor } from 'roosterjs-editor-dom';
-=======
->>>>>>> 9807ed1f
 import type { CompatibleColorTransformDirection } from 'roosterjs-editor-types/lib/compatibleTypes';
 
 /**
@@ -25,44 +21,6 @@
     forceTransform?: boolean,
     fromDarkMode: boolean = false
 ) => {
-<<<<<<< HEAD
-    const { darkColorHandler } = core;
-    const toDark = direction == ColorTransformDirection.LightToDark;
-
-    if (rootNode && (forceTransform || core.lifecycle.isDarkMode)) {
-        const transformer =
-            core.lifecycle.onExternalContentTransform ||
-            ((element: HTMLElement) => {
-                ColorAttributeName.forEach((names, i) => {
-                    const color = darkColorHandler.parseColorValue(
-                        element.style.getPropertyValue(names[ColorAttributeEnum.CssColor]) ||
-                            element.getAttribute(names[ColorAttributeEnum.HtmlColor]),
-                        !!fromDarkMode
-                    ).lightModeColor;
-
-                    element.style.setProperty(names[ColorAttributeEnum.CssColor], null);
-                    element.removeAttribute(names[ColorAttributeEnum.HtmlColor]);
-
-                    if (color && color != 'inherit') {
-                        setColor(
-                            element,
-                            color,
-                            i != 0,
-                            toDark,
-                            false /*shouldAdaptFontColor*/,
-                            darkColorHandler
-                        );
-                    }
-                });
-            });
-
-        iterateElements(rootNode, transformer, includeSelf);
-    }
-
-    callback?.();
-};
-
-=======
     const {
         darkColorHandler,
         lifecycle: { onExternalContentTransform },
@@ -83,7 +41,6 @@
     callback?.();
 };
 
->>>>>>> 9807ed1f
 function iterateElements(
     root: Node,
     transformer: (element: HTMLElement) => void,

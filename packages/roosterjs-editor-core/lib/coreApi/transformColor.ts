--- conflicted
+++ resolved
@@ -21,30 +21,12 @@
     forceTransform?: boolean,
     fromDarkMode: boolean = false
 ) => {
-<<<<<<< HEAD
     if (rootNode) {
         core.darkColorHandler.transformColors(
             rootNode,
             direction == ColorTransformDirection.DarkToLight,
             includeSelf
         );
-=======
-    const {
-        darkColorHandler,
-        lifecycle: { onExternalContentTransform },
-    } = core;
-    const toDarkMode = direction == ColorTransformDirection.LightToDark;
-    if (rootNode && (forceTransform || core.lifecycle.isDarkMode)) {
-        const transformer = onExternalContentTransform
-            ? (element: HTMLElement) => {
-                  onExternalContentTransform(element, fromDarkMode, toDarkMode, darkColorHandler);
-              }
-            : (element: HTMLElement) => {
-                  darkColorHandler.transformElementColor(element, fromDarkMode, toDarkMode);
-              };
-
-        iterateElements(rootNode, transformer, includeSelf);
->>>>>>> ce31cc73
     }
 
     callback?.();

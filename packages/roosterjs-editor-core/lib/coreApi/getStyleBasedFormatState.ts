--- conflicted
+++ resolved
@@ -1,299 +1,151 @@
-<<<<<<< HEAD
-import { contains, findClosestElementAncestor, getComputedStyles } from 'roosterjs-editor-dom';
-import {
-    DarkModeDatasetNames,
-    EditorCore,
-    GetStyleBasedFormatState,
-    NodeType,
-} from 'roosterjs-editor-types';
-
-const ORIGINAL_STYLE_COLOR_SELECTOR = `[data-${DarkModeDatasetNames.OriginalStyleColor}],[data-${DarkModeDatasetNames.OriginalAttributeColor}]`;
-const ORIGINAL_STYLE_BACK_COLOR_SELECTOR = `[data-${DarkModeDatasetNames.OriginalStyleBackgroundColor}],[data-${DarkModeDatasetNames.OriginalAttributeBackgroundColor}]`;
-
-/**
- * @internal
- * Get style based format state from current selection, including font name/size and colors
- * @param core The EditorCore objects
- * @param node The node to get style from
- */
-export const getStyleBasedFormatState: GetStyleBasedFormatState = (
-    core: EditorCore,
-    node: Node | null
-) => {
-    if (!node) {
-        return {};
-    }
-
-    let override: string[] = [];
-    const pendableFormatSpan = core.pendingFormatState.pendableFormatSpan;
-
-    if (pendableFormatSpan) {
-        override = [
-            pendableFormatSpan.style.fontFamily,
-            pendableFormatSpan.style.fontSize,
-            pendableFormatSpan.style.color,
-            pendableFormatSpan.style.backgroundColor,
-        ];
-    }
-
-    const styles = node
-        ? getComputedStyles(node, [
-              'font-family',
-              'font-size',
-              'color',
-              'background-color',
-              'line-height',
-              'margin-top',
-              'margin-bottom',
-          ])
-        : [];
-    const {
-        contentDiv,
-        darkColorHandler,
-        lifecycle: { isDarkMode },
-    } = core;
-
-    if (darkColorHandler) {
-        let styleTextColor: string | undefined;
-        let styleBackColor: string | undefined;
-
-        while (
-            node &&
-            contains(contentDiv, node, true /*treatSameNodeAsContain*/) &&
-            !(styleTextColor && styleBackColor)
-        ) {
-            if (node.nodeType == NodeType.Element) {
-                const element = node as HTMLElement;
-
-                styleTextColor = styleTextColor || element.style.getPropertyValue('color');
-                styleBackColor =
-                    styleBackColor || element.style.getPropertyValue('background-color');
-            }
-            node = node.parentNode;
-        }
-
-        if (!core.lifecycle.isDarkMode && node == core.contentDiv) {
-            styleTextColor = styleTextColor || styles[2];
-            styleBackColor = styleBackColor || styles[3];
-        }
-
-        const textColor = darkColorHandler.parseColorValue(override[2] || styleTextColor);
-        const backColor = darkColorHandler.parseColorValue(override[3] || styleBackColor);
-
-        return {
-            fontName: override[0] || styles[0],
-            fontSize: override[1] || styles[1],
-            textColor: textColor.lightModeColor,
-            backgroundColor: backColor.lightModeColor,
-            textColors: textColor.darkModeColor
-                ? {
-                      lightModeColor: textColor.lightModeColor,
-                      darkModeColor: textColor.darkModeColor,
-                  }
-                : undefined,
-            backgroundColors: backColor.darkModeColor
-                ? {
-                      lightModeColor: backColor.lightModeColor,
-                      darkModeColor: backColor.darkModeColor,
-                  }
-                : undefined,
-            lineHeight: styles[4],
-            marginTop: styles[5],
-            marginBottom: styles[6],
-        };
-    } else {
-        const ogTextColorNode =
-            isDarkMode &&
-            (override[2]
-                ? pendableFormatSpan
-                : findClosestElementAncestor(node, contentDiv, ORIGINAL_STYLE_COLOR_SELECTOR));
-        const ogBackgroundColorNode =
-            isDarkMode &&
-            (override[3]
-                ? pendableFormatSpan
-                : findClosestElementAncestor(node, contentDiv, ORIGINAL_STYLE_BACK_COLOR_SELECTOR));
-
-        return {
-            fontName: override[0] || styles[0],
-            fontSize: override[1] || styles[1],
-            textColor: override[2] || styles[2],
-            backgroundColor: override[3] || styles[3],
-            textColors: ogTextColorNode
-                ? {
-                      darkModeColor: override[2] || styles[2],
-                      lightModeColor:
-                          ogTextColorNode.dataset[DarkModeDatasetNames.OriginalStyleColor] ||
-                          ogTextColorNode.dataset[DarkModeDatasetNames.OriginalAttributeColor] ||
-                          styles[2],
-                  }
-                : undefined,
-            backgroundColors: ogBackgroundColorNode
-                ? {
-                      darkModeColor: override[3] || styles[3],
-                      lightModeColor:
-                          ogBackgroundColorNode.dataset[
-                              DarkModeDatasetNames.OriginalStyleBackgroundColor
-                          ] ||
-                          ogBackgroundColorNode.dataset[
-                              DarkModeDatasetNames.OriginalAttributeBackgroundColor
-                          ] ||
-                          styles[3],
-                  }
-                : undefined,
-            lineHeight: styles[4],
-        };
-    }
-};
-=======
-import { contains, findClosestElementAncestor, getComputedStyles } from 'roosterjs-editor-dom';
-import {
-    DarkModeDatasetNames,
-    EditorCore,
-    GetStyleBasedFormatState,
-    NodeType,
-} from 'roosterjs-editor-types';
-
-const ORIGINAL_STYLE_COLOR_SELECTOR = `[data-${DarkModeDatasetNames.OriginalStyleColor}],[data-${DarkModeDatasetNames.OriginalAttributeColor}]`;
-const ORIGINAL_STYLE_BACK_COLOR_SELECTOR = `[data-${DarkModeDatasetNames.OriginalStyleBackgroundColor}],[data-${DarkModeDatasetNames.OriginalAttributeBackgroundColor}]`;
-
-/**
- * @internal
- * Get style based format state from current selection, including font name/size and colors
- * @param core The EditorCore objects
- * @param node The node to get style from
- */
-export const getStyleBasedFormatState: GetStyleBasedFormatState = (
-    core: EditorCore,
-    node: Node | null
-) => {
-    if (!node) {
-        return {};
-    }
-
-    let override: string[] = [];
-    const pendableFormatSpan = core.pendingFormatState.pendableFormatSpan;
-
-    if (pendableFormatSpan) {
-        override = [
-            pendableFormatSpan.style.fontFamily,
-            pendableFormatSpan.style.fontSize,
-            pendableFormatSpan.style.color,
-            pendableFormatSpan.style.backgroundColor,
-        ];
-    }
-
-    const styles = node
-        ? getComputedStyles(node, [
-              'font-family',
-              'font-size',
-              'color',
-              'background-color',
-              'line-height',
-              'margin-top',
-              'margin-bottom',
-              'text-align',
-              'direction',
-          ])
-        : [];
-    const {
-        contentDiv,
-        darkColorHandler,
-        lifecycle: { isDarkMode },
-    } = core;
-
-    if (darkColorHandler) {
-        let styleTextColor: string | undefined;
-        let styleBackColor: string | undefined;
-
-        while (
-            node &&
-            contains(contentDiv, node, true /*treatSameNodeAsContain*/) &&
-            !(styleTextColor && styleBackColor)
-        ) {
-            if (node.nodeType == NodeType.Element) {
-                const element = node as HTMLElement;
-
-                styleTextColor = styleTextColor || element.style.getPropertyValue('color');
-                styleBackColor =
-                    styleBackColor || element.style.getPropertyValue('background-color');
-            }
-            node = node.parentNode;
-        }
-
-        if (!core.lifecycle.isDarkMode && node == core.contentDiv) {
-            styleTextColor = styleTextColor || styles[2];
-            styleBackColor = styleBackColor || styles[3];
-        }
-
-        const textColor = darkColorHandler.parseColorValue(override[2] || styleTextColor);
-        const backColor = darkColorHandler.parseColorValue(override[3] || styleBackColor);
-
-        return {
-            fontName: override[0] || styles[0],
-            fontSize: override[1] || styles[1],
-            textColor: textColor.lightModeColor,
-            backgroundColor: backColor.lightModeColor,
-            textColors: textColor.darkModeColor
-                ? {
-                      lightModeColor: textColor.lightModeColor,
-                      darkModeColor: textColor.darkModeColor,
-                  }
-                : undefined,
-            backgroundColors: backColor.darkModeColor
-                ? {
-                      lightModeColor: backColor.lightModeColor,
-                      darkModeColor: backColor.darkModeColor,
-                  }
-                : undefined,
-            lineHeight: styles[4],
-            marginTop: styles[5],
-            marginBottom: styles[6],
-            textAlign: styles[7],
-            direction: styles[8],
-        };
-    } else {
-        const ogTextColorNode =
-            isDarkMode &&
-            (override[2]
-                ? pendableFormatSpan
-                : findClosestElementAncestor(node, contentDiv, ORIGINAL_STYLE_COLOR_SELECTOR));
-        const ogBackgroundColorNode =
-            isDarkMode &&
-            (override[3]
-                ? pendableFormatSpan
-                : findClosestElementAncestor(node, contentDiv, ORIGINAL_STYLE_BACK_COLOR_SELECTOR));
-
-        return {
-            fontName: override[0] || styles[0],
-            fontSize: override[1] || styles[1],
-            textColor: override[2] || styles[2],
-            backgroundColor: override[3] || styles[3],
-            textColors: ogTextColorNode
-                ? {
-                      darkModeColor: override[2] || styles[2],
-                      lightModeColor:
-                          ogTextColorNode.dataset[DarkModeDatasetNames.OriginalStyleColor] ||
-                          ogTextColorNode.dataset[DarkModeDatasetNames.OriginalAttributeColor] ||
-                          styles[2],
-                  }
-                : undefined,
-            backgroundColors: ogBackgroundColorNode
-                ? {
-                      darkModeColor: override[3] || styles[3],
-                      lightModeColor:
-                          ogBackgroundColorNode.dataset[
-                              DarkModeDatasetNames.OriginalStyleBackgroundColor
-                          ] ||
-                          ogBackgroundColorNode.dataset[
-                              DarkModeDatasetNames.OriginalAttributeBackgroundColor
-                          ] ||
-                          styles[3],
-                  }
-                : undefined,
-            lineHeight: styles[4],
-            textAlign: styles[7],
-            direction: styles[8],
-        };
-    }
-};
->>>>>>> ac35447c
+import { contains, findClosestElementAncestor, getComputedStyles } from 'roosterjs-editor-dom';
+import {
+    DarkModeDatasetNames,
+    EditorCore,
+    GetStyleBasedFormatState,
+    NodeType,
+} from 'roosterjs-editor-types';
+
+const ORIGINAL_STYLE_COLOR_SELECTOR = `[data-${DarkModeDatasetNames.OriginalStyleColor}],[data-${DarkModeDatasetNames.OriginalAttributeColor}]`;
+const ORIGINAL_STYLE_BACK_COLOR_SELECTOR = `[data-${DarkModeDatasetNames.OriginalStyleBackgroundColor}],[data-${DarkModeDatasetNames.OriginalAttributeBackgroundColor}]`;
+
+/**
+ * @internal
+ * Get style based format state from current selection, including font name/size and colors
+ * @param core The EditorCore objects
+ * @param node The node to get style from
+ */
+export const getStyleBasedFormatState: GetStyleBasedFormatState = (
+    core: EditorCore,
+    node: Node | null
+) => {
+    if (!node) {
+        return {};
+    }
+
+    let override: string[] = [];
+    const pendableFormatSpan = core.pendingFormatState.pendableFormatSpan;
+
+    if (pendableFormatSpan) {
+        override = [
+            pendableFormatSpan.style.fontFamily,
+            pendableFormatSpan.style.fontSize,
+            pendableFormatSpan.style.color,
+            pendableFormatSpan.style.backgroundColor,
+        ];
+    }
+
+    const styles = node
+        ? getComputedStyles(node, [
+              'font-family',
+              'font-size',
+              'color',
+              'background-color',
+              'line-height',
+              'margin-top',
+              'margin-bottom',
+              'text-align',
+              'direction',
+          ])
+        : [];
+    const {
+        contentDiv,
+        darkColorHandler,
+        lifecycle: { isDarkMode },
+    } = core;
+
+    if (darkColorHandler) {
+        let styleTextColor: string | undefined;
+        let styleBackColor: string | undefined;
+
+        while (
+            node &&
+            contains(contentDiv, node, true /*treatSameNodeAsContain*/) &&
+            !(styleTextColor && styleBackColor)
+        ) {
+            if (node.nodeType == NodeType.Element) {
+                const element = node as HTMLElement;
+
+                styleTextColor = styleTextColor || element.style.getPropertyValue('color');
+                styleBackColor =
+                    styleBackColor || element.style.getPropertyValue('background-color');
+            }
+            node = node.parentNode;
+        }
+
+        if (!core.lifecycle.isDarkMode && node == core.contentDiv) {
+            styleTextColor = styleTextColor || styles[2];
+            styleBackColor = styleBackColor || styles[3];
+        }
+
+        const textColor = darkColorHandler.parseColorValue(override[2] || styleTextColor);
+        const backColor = darkColorHandler.parseColorValue(override[3] || styleBackColor);
+
+        return {
+            fontName: override[0] || styles[0],
+            fontSize: override[1] || styles[1],
+            textColor: textColor.lightModeColor,
+            backgroundColor: backColor.lightModeColor,
+            textColors: textColor.darkModeColor
+                ? {
+                      lightModeColor: textColor.lightModeColor,
+                      darkModeColor: textColor.darkModeColor,
+                  }
+                : undefined,
+            backgroundColors: backColor.darkModeColor
+                ? {
+                      lightModeColor: backColor.lightModeColor,
+                      darkModeColor: backColor.darkModeColor,
+                  }
+                : undefined,
+            lineHeight: styles[4],
+            marginTop: styles[5],
+            marginBottom: styles[6],
+            textAlign: styles[7],
+            direction: styles[8],
+        };
+    } else {
+        const ogTextColorNode =
+            isDarkMode &&
+            (override[2]
+                ? pendableFormatSpan
+                : findClosestElementAncestor(node, contentDiv, ORIGINAL_STYLE_COLOR_SELECTOR));
+        const ogBackgroundColorNode =
+            isDarkMode &&
+            (override[3]
+                ? pendableFormatSpan
+                : findClosestElementAncestor(node, contentDiv, ORIGINAL_STYLE_BACK_COLOR_SELECTOR));
+
+        return {
+            fontName: override[0] || styles[0],
+            fontSize: override[1] || styles[1],
+            textColor: override[2] || styles[2],
+            backgroundColor: override[3] || styles[3],
+            textColors: ogTextColorNode
+                ? {
+                      darkModeColor: override[2] || styles[2],
+                      lightModeColor:
+                          ogTextColorNode.dataset[DarkModeDatasetNames.OriginalStyleColor] ||
+                          ogTextColorNode.dataset[DarkModeDatasetNames.OriginalAttributeColor] ||
+                          styles[2],
+                  }
+                : undefined,
+            backgroundColors: ogBackgroundColorNode
+                ? {
+                      darkModeColor: override[3] || styles[3],
+                      lightModeColor:
+                          ogBackgroundColorNode.dataset[
+                              DarkModeDatasetNames.OriginalStyleBackgroundColor
+                          ] ||
+                          ogBackgroundColorNode.dataset[
+                              DarkModeDatasetNames.OriginalAttributeBackgroundColor
+                          ] ||
+                          styles[3],
+                  }
+                : undefined,
+            lineHeight: styles[4],
+            textAlign: styles[7],
+            direction: styles[8],
+        };
+    }
+};
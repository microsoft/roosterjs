import {
    ColorTransformDirection,
    EditorCore,
    GetContent,
    GetContentMode,
    PluginEventType,
} from 'roosterjs-editor-types';
import {
    createRange,
    getHtmlWithSelectionPath,
    getSelectionPath,
    getTextContent,
    safeInstanceOf,
} from 'roosterjs-editor-dom';
import type { CompatibleGetContentMode } from 'roosterjs-editor-types/lib/compatibleTypes';

/**
 * @internal
 * Get current editor content as HTML string
 * @param core The EditorCore object
 * @param mode specify what kind of HTML content to retrieve
 * @returns HTML string representing current editor content
 */
export const getContent: GetContent = (
    core: EditorCore,
    mode: GetContentMode | CompatibleGetContentMode
): string => {
    let content: string | null = '';
    const triggerExtractContentEvent = mode == GetContentMode.CleanHTML;
    const includeSelectionMarker = mode == GetContentMode.RawHTMLWithSelection;

    // When there is fragment for shadow edit, always use the cached fragment as document since HTML node in editor
    // has been changed by uncommitted shadow edit which should be ignored.
    const root = core.lifecycle.shadowEditFragment || core.contentDiv;

    if (mode == GetContentMode.PlainTextFast) {
        content = root.textContent;
    } else if (mode == GetContentMode.PlainText) {
        content = getTextContent(root);
    } else if (triggerExtractContentEvent || core.lifecycle.isDarkMode || core.darkColorHandler) {
        const clonedRoot = cloneNode(root);
        clonedRoot.normalize();

        const originalRange = core.api.getSelectionRange(core, true /*tryGetFromCache*/);
        const path = !includeSelectionMarker
            ? null
            : core.lifecycle.shadowEditFragment
            ? core.lifecycle.shadowEditSelectionPath
            : originalRange
            ? getSelectionPath(core.contentDiv, originalRange)
            : null;
        const range = path && createRange(clonedRoot, path.start, path.end);

        if (core.lifecycle.isDarkMode || core.darkColorHandler) {
            core.api.transformColor(
                core,
                clonedRoot,
                false /*includeSelf*/,
                null /*callback*/,
                ColorTransformDirection.DarkToLight,
<<<<<<< HEAD
                !!core.darkColorHandler
=======
                !!core.darkColorHandler,
                core.lifecycle.isDarkMode
>>>>>>> 227331d8
            );
        }

        if (triggerExtractContentEvent) {
            core.api.triggerEvent(
                core,
                {
                    eventType: PluginEventType.ExtractContentWithDom,
                    clonedRoot,
                },
                true /*broadcast*/
            );

            content = clonedRoot.innerHTML;
        } else if (range) {
            // range is not null, which means we want to include a selection path in the content
            content = getHtmlWithSelectionPath(clonedRoot, range);
        } else {
            content = clonedRoot.innerHTML;
        }
    } else {
        content = getHtmlWithSelectionPath(
            root,
            includeSelectionMarker
                ? core.api.getSelectionRange(core, true /*tryGetFromCache*/)
                : null
        );
    }

    return content ?? '';
};

function cloneNode(node: HTMLElement | DocumentFragment): HTMLElement {
    let clonedNode: HTMLElement;
    if (safeInstanceOf(node, 'DocumentFragment')) {
        clonedNode = node.ownerDocument.createElement('div');
        clonedNode.appendChild(node.cloneNode(true /*deep*/));
    } else {
        clonedNode = node.cloneNode(true /*deep*/) as HTMLElement;
    }

    return clonedNode;
}<|MERGE_RESOLUTION|>--- conflicted
+++ resolved
@@ -58,12 +58,8 @@
                 false /*includeSelf*/,
                 null /*callback*/,
                 ColorTransformDirection.DarkToLight,
-<<<<<<< HEAD
-                !!core.darkColorHandler
-=======
                 !!core.darkColorHandler,
                 core.lifecycle.isDarkMode
->>>>>>> 227331d8
             );
         }
 

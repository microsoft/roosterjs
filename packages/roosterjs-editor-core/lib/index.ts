// Interfaces
export {
    ContentEditFeature,
    GenericContentEditFeature,
    Keys,
} from './interfaces/ContentEditFeature';
export {
    default as EditorCore,
    CorePlugins,
    CoreApiMap,
    AttachDomEvent,
    EditWithUndo,
    Focus,
    GetCustomData,
    GetSelectionRange,
    HasFocus,
    InsertNode,
    Select,
    SelectRange,
    TriggerEvent,
} from './interfaces/EditorCore';
export { default as EditorOptions } from './interfaces/EditorOptions';
export { default as EditorPlugin } from './interfaces/EditorPlugin';
export { default as UndoService } from './interfaces/UndoService';
export { default as UndoSnapshotsService } from './interfaces/UndoSnapshotsService';

// Classes
export { default as Editor } from './editor/Editor';
export { default as Undo } from './undo/Undo';

// Core Plugins
export { default as EditPlugin } from './corePlugins/EditPlugin';
export { default as MouseUpPlugin } from './corePlugins/MouseUpPlugin';
export { default as DOMEventPlugin } from './corePlugins/DOMEventPlugin';
export { default as TypeInContainerPlugin } from './corePlugins/TypeInContainerPlugin';
export { default as FirefoxTypeAfterLink } from './corePlugins/FirefoxTypeAfterLink';

// Event APIs
export { default as cacheGetEventData } from './eventApi/cacheGetEventData';
export { default as clearEventDataCache } from './eventApi/clearEventDataCache';
export {
    cacheGetContentSearcher,
    clearContentSearcherCache,
} from './eventApi/cacheGetContentSearcher';
export { default as cacheGetElementAtCursor } from './eventApi/cacheGetElementAtCursor';
<<<<<<< HEAD
export { default as isModifierKey } from './eventApi/isModifierKey';

=======
export { default as isModifierKey } from './eventApi/isModifierKey';
export { default as isCharacterValue } from './eventApi/isCharacterValue';

>>>>>>> 61bd2012
<|MERGE_RESOLUTION|>--- conflicted
+++ resolved
@@ -1,53 +1,47 @@
-// Interfaces
-export {
-    ContentEditFeature,
-    GenericContentEditFeature,
-    Keys,
-} from './interfaces/ContentEditFeature';
-export {
-    default as EditorCore,
-    CorePlugins,
-    CoreApiMap,
-    AttachDomEvent,
-    EditWithUndo,
-    Focus,
-    GetCustomData,
-    GetSelectionRange,
-    HasFocus,
-    InsertNode,
-    Select,
-    SelectRange,
-    TriggerEvent,
-} from './interfaces/EditorCore';
-export { default as EditorOptions } from './interfaces/EditorOptions';
-export { default as EditorPlugin } from './interfaces/EditorPlugin';
-export { default as UndoService } from './interfaces/UndoService';
-export { default as UndoSnapshotsService } from './interfaces/UndoSnapshotsService';
-
-// Classes
-export { default as Editor } from './editor/Editor';
-export { default as Undo } from './undo/Undo';
-
-// Core Plugins
-export { default as EditPlugin } from './corePlugins/EditPlugin';
-export { default as MouseUpPlugin } from './corePlugins/MouseUpPlugin';
-export { default as DOMEventPlugin } from './corePlugins/DOMEventPlugin';
-export { default as TypeInContainerPlugin } from './corePlugins/TypeInContainerPlugin';
-export { default as FirefoxTypeAfterLink } from './corePlugins/FirefoxTypeAfterLink';
-
-// Event APIs
-export { default as cacheGetEventData } from './eventApi/cacheGetEventData';
-export { default as clearEventDataCache } from './eventApi/clearEventDataCache';
-export {
-    cacheGetContentSearcher,
-    clearContentSearcherCache,
-} from './eventApi/cacheGetContentSearcher';
-export { default as cacheGetElementAtCursor } from './eventApi/cacheGetElementAtCursor';
-<<<<<<< HEAD
-export { default as isModifierKey } from './eventApi/isModifierKey';
-
-=======
-export { default as isModifierKey } from './eventApi/isModifierKey';
-export { default as isCharacterValue } from './eventApi/isCharacterValue';
-
->>>>>>> 61bd2012
+// Interfaces
+export {
+    ContentEditFeature,
+    GenericContentEditFeature,
+    Keys,
+} from './interfaces/ContentEditFeature';
+export {
+    default as EditorCore,
+    CorePlugins,
+    CoreApiMap,
+    AttachDomEvent,
+    EditWithUndo,
+    Focus,
+    GetCustomData,
+    GetSelectionRange,
+    HasFocus,
+    InsertNode,
+    Select,
+    SelectRange,
+    TriggerEvent,
+} from './interfaces/EditorCore';
+export { default as EditorOptions } from './interfaces/EditorOptions';
+export { default as EditorPlugin } from './interfaces/EditorPlugin';
+export { default as UndoService } from './interfaces/UndoService';
+export { default as UndoSnapshotsService } from './interfaces/UndoSnapshotsService';
+
+// Classes
+export { default as Editor } from './editor/Editor';
+export { default as Undo } from './undo/Undo';
+
+// Core Plugins
+export { default as EditPlugin } from './corePlugins/EditPlugin';
+export { default as MouseUpPlugin } from './corePlugins/MouseUpPlugin';
+export { default as DOMEventPlugin } from './corePlugins/DOMEventPlugin';
+export { default as TypeInContainerPlugin } from './corePlugins/TypeInContainerPlugin';
+export { default as FirefoxTypeAfterLink } from './corePlugins/FirefoxTypeAfterLink';
+
+// Event APIs
+export { default as cacheGetEventData } from './eventApi/cacheGetEventData';
+export { default as clearEventDataCache } from './eventApi/clearEventDataCache';
+export {
+    cacheGetContentSearcher,
+    clearContentSearcherCache,
+} from './eventApi/cacheGetContentSearcher';
+export { default as cacheGetElementAtCursor } from './eventApi/cacheGetElementAtCursor';
+export { default as isModifierKey } from './eventApi/isModifierKey';
+export { default as isCharacterValue } from './eventApi/isCharacterValue';
<<<<<<< HEAD
import { Browser, getObjectKeys, setColor } from 'roosterjs-editor-dom';
import { ChangeSource, DocumentCommand, PluginEventType } from 'roosterjs-editor-types';
=======
import { ChangeSource, PluginEventType } from 'roosterjs-editor-types';
import { getObjectKeys, setColor } from 'roosterjs-editor-dom';
>>>>>>> 1ffe2e3b
import type {
    EditorOptions,
    IEditor,
    LifecyclePluginState,
    PluginWithState,
    PluginEvent,
} from 'roosterjs-editor-types';

const CONTENT_EDITABLE_ATTRIBUTE_NAME = 'contenteditable';

const DARK_MODE_DEFAULT_FORMAT = {
    backgroundColors: {
        darkModeColor: 'rgb(51,51,51)',
        lightModeColor: 'rgb(255,255,255)',
    },
    textColors: {
        darkModeColor: 'rgb(255,255,255)',
        lightModeColor: 'rgb(0,0,0)',
    },
};

/**
 * @internal
 * Lifecycle plugin handles editor initialization and disposing
 */
export default class LifecyclePlugin implements PluginWithState<LifecyclePluginState> {
    private editor: IEditor | null = null;
    private state: LifecyclePluginState;
    private initialContent: string;
    private initializer: (() => void) | null = null;
    private disposer: (() => void) | null = null;
    private adjustColor: () => void;

    /**
     * Construct a new instance of LifecyclePlugin
     * @param options The editor options
     * @param contentDiv The editor content DIV
     */
    constructor(options: EditorOptions, contentDiv: HTMLDivElement) {
        this.initialContent = options.initialContent || contentDiv.innerHTML || '';

        // Make the container editable and set its selection styles
        if (contentDiv.getAttribute(CONTENT_EDITABLE_ATTRIBUTE_NAME) === null) {
            this.initializer = () => {
                contentDiv.contentEditable = 'true';
                contentDiv.style.userSelect = 'text';
            };
            this.disposer = () => {
                contentDiv.style.userSelect = '';
                contentDiv.removeAttribute(CONTENT_EDITABLE_ATTRIBUTE_NAME);
            };
        }
        this.adjustColor = options.doNotAdjustEditorColor
            ? () => {}
            : () => {
                  const { textColors, backgroundColors } = DARK_MODE_DEFAULT_FORMAT;
                  const { isDarkMode } = this.state;
                  const darkColorHandler = this.editor?.getDarkColorHandler();
                  setColor(
                      contentDiv,
                      textColors,
                      false /*isBackground*/,
                      isDarkMode,
                      false /*shouldAdaptFontColor*/,
                      darkColorHandler
                  );
                  setColor(
                      contentDiv,
                      backgroundColors,
                      true /*isBackground*/,
                      isDarkMode,
                      false /*shouldAdaptFontColor*/,
                      darkColorHandler
                  );
              };

        const getDarkColor = options.getDarkColor ?? ((color: string) => color);
        const defaultFormat = options.defaultFormat ? { ...options.defaultFormat } : null;

        if (defaultFormat) {
            if (defaultFormat.textColor && !defaultFormat.textColors) {
                defaultFormat.textColors = {
                    lightModeColor: defaultFormat.textColor,
                    darkModeColor: getDarkColor(defaultFormat.textColor),
                };
                delete defaultFormat.textColor;
            }

            if (defaultFormat.backgroundColor && !defaultFormat.backgroundColors) {
                defaultFormat.backgroundColors = {
                    lightModeColor: defaultFormat.backgroundColor,
                    darkModeColor: getDarkColor(defaultFormat.backgroundColor),
                };
                delete defaultFormat.backgroundColor;
            }
        }

        this.state = {
            customData: {},
            defaultFormat,
            isDarkMode: !!options.inDarkMode,
            getDarkColor,
            onExternalContentTransform: options.onExternalContentTransform ?? null,
            experimentalFeatures: options.experimentalFeatures || [],
            shadowEditFragment: null,
            shadowEditEntities: null,
            shadowEditSelectionPath: null,
            shadowEditTableSelectionPath: null,
            shadowEditImageSelectionPath: null,
        };
    }

    /**
     * Get a friendly name of  this plugin
     */
    getName() {
        return 'Lifecycle';
    }

    /**
     * Initialize this plugin. This should only be called from Editor
     * @param editor Editor instance
     */
    initialize(editor: IEditor) {
        this.editor = editor;

        // Ensure initial content and its format
        this.editor.setContent(this.initialContent, false /*triggerContentChangedEvent*/);

        // Set content DIV to be editable
        this.initializer?.();

        // Set editor background color for dark mode
        this.adjustColor();

        // Let other plugins know that we are ready
        this.editor.triggerPluginEvent(PluginEventType.EditorReady, {}, true /*broadcast*/);
    }

    /**
     * Dispose this plugin
     */
    dispose() {
        this.editor?.triggerPluginEvent(PluginEventType.BeforeDispose, {}, true /*broadcast*/);

        getObjectKeys(this.state.customData).forEach(key => {
            const data = this.state.customData[key];

            if (data && data.disposer) {
                data.disposer(data.value);
            }

            delete this.state.customData[key];
        });

        if (this.disposer) {
            this.disposer();
            this.disposer = null;
            this.initializer = null;
        }

        this.editor = null;
    }

    /**
     * Get plugin state object
     */
    getState() {
        return this.state;
    }

    /**
     * Handle events triggered from editor
     * @param event PluginEvent object
     */
    onPluginEvent(event: PluginEvent) {
        if (
            event.eventType == PluginEventType.ContentChanged &&
            (event.source == ChangeSource.SwitchToDarkMode ||
                event.source == ChangeSource.SwitchToLightMode)
        ) {
            this.state.isDarkMode = event.source == ChangeSource.SwitchToDarkMode;
            this.adjustColor();
        }
    }
}<|MERGE_RESOLUTION|>--- conflicted
+++ resolved
@@ -1,10 +1,5 @@
-<<<<<<< HEAD
-import { Browser, getObjectKeys, setColor } from 'roosterjs-editor-dom';
-import { ChangeSource, DocumentCommand, PluginEventType } from 'roosterjs-editor-types';
-=======
 import { ChangeSource, PluginEventType } from 'roosterjs-editor-types';
 import { getObjectKeys, setColor } from 'roosterjs-editor-dom';
->>>>>>> 1ffe2e3b
 import type {
     EditorOptions,
     IEditor,

--- conflicted
+++ resolved
@@ -5,10 +5,7 @@
     NodeType,
     PluginEventType,
     PositionType,
-<<<<<<< HEAD
-=======
     SelectionRangeTypes,
->>>>>>> b968441f
 } from 'roosterjs-editor-types';
 import {
     getDelimiterFromElement,
@@ -49,17 +46,12 @@
             break;
 
         case PluginEventType.KeyDown:
-<<<<<<< HEAD
-        case PluginEventType.KeyUp:
-            if (isCharacterValue(event.rawEvent)) {
-=======
             const range = editor.getSelectionRangeEx();
             if (
                 range.type == SelectionRangeTypes.Normal &&
                 range.areAllCollapsed &&
                 isCharacterValue(event.rawEvent)
             ) {
->>>>>>> b968441f
                 const position = editor.getFocusedPosition();
 
                 if (!position) {

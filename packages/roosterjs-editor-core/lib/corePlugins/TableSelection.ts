import {
    BeforeCutCopyEvent,
    IEditor,
    Keys,
    PluginEvent,
    PluginEventType,
    PluginKeyDownEvent,
    PluginKeyUpEvent,
    PluginMouseDownEvent,
    PluginMouseUpEvent,
    PluginWithState,
    TableSelectionPluginState,
} from 'roosterjs-editor-types';
import {
    clearSelectedTableCells,
    findClosestElementAncestor,
    getTagOfNode,
    OnFocusTableSelection,
    safeInstanceOf,
    setTableSelectedRange,
    TableMetadata,
    VTable,
    isNodeAfter,
} from 'roosterjs-editor-dom';

const TABLE_CELL_SELECTOR = TableMetadata.TABLE_CELL_SELECTOR;
/**
 * @internal
 * TableSelectionPlugin help highlight table cells
 */
export default class TableSelectionPlugin implements PluginWithState<TableSelectionPluginState> {
    private state: TableSelectionPluginState;

    private editor: IEditor;
    private mouseUpEventListerAdded: boolean;
    private CLEAR_SELECTION_TIMEOUT_JOB: number;
    private vTable: VTable;
    private traversedTables: VTable[];

    constructor(private contentDiv: HTMLDivElement) {
        this.state = {
            lastTarget: null,
            firstTarget: null,
            vSelection: false,
            startRange: [],
            endRange: [],
        };
    }
    /**
     * Get a friendly name of  this plugin
     */
    getName() {
        return 'TableSelection';
    }

    /**
     * Initialize this plugin. This should only be called from Editor
     * @param editor Editor instance
     */
    initialize(editor: IEditor) {
        this.editor = editor;
    }

    /**
     * Dispose this plugin
     */
    dispose() {
        this.removeMouseUpEventListener();
        this.editor = null;
    }

    getState() {
        return this.state;
    }

    /**
     * Handle events triggered from editor
     * @param event PluginEvent object
     */
    onPluginEvent(event: PluginEvent) {
        if (event.eventType == PluginEventType.ExtractContentWithDom) {
            clearSelectedTableCells(event.clonedRoot, true);
        }
        if (event.eventType == PluginEventType.MouseUp) {
            this.handleMouseUp(event);
        }
        if (event.eventType == PluginEventType.BeforeCutCopy) {
            if (event.vTableSelection) {
                this.handleBeforeCutCopy(event);
            }
        }
        if (event.eventType == PluginEventType.MouseDown && !this.mouseUpEventListerAdded) {
            this.handleMouseDown(event);
        } else if (!this.mouseUpEventListerAdded) {
            if (
                event.eventType == PluginEventType.KeyDown ||
                event.eventType == PluginEventType.KeyUp
            ) {
                this.handleKeyEvent(event);
            }
        }
    }
    private handleBeforeCutCopy(event: BeforeCutCopyEvent) {
        const clonedTable = event.clonedRoot.querySelector('table');

        const clonedVTable = new VTable(clonedTable);
        clonedVTable.startRange = event.vTableStartRange;
        clonedVTable.endRange = event.vTableEndRange;

        clonedVTable.removeCellsBySelection(false);
        clonedVTable.writeBack();

        event.range.setStart(clonedTable.parentNode, 0);
        event.range.setEndAfter(clonedTable);

        if (event.isCut) {
            this.vTable.removeCellsBySelection(true);
            this.vTable.writeBack();

            this.clearVTable();
        }
    }

    private handleKeyEvent(event: PluginKeyDownEvent | PluginKeyUpEvent) {
        const range = this.editor?.getSelectionRange();
        this.state.firstTarget = this.state.firstTarget || range?.startContainer;
        if (getTagOfNode(this.state.firstTarget) == 'TR' && range) {
            this.state.firstTarget = range.startContainer;
        }
        const firstTable = this.editor.getElementAtCursor('table', this.state.firstTarget);
        if (event.rawEvent.shiftKey) {
            const next = (range.endContainer == this.state.lastTarget
                ? range.startContainer
                : range.endContainer) as Element;
            const lastTarget = this.editor.getElementAtCursor('table', range.endContainer);

            if (firstTable == lastTarget) {
                if (
                    firstTable == lastTarget &&
                    !range.collapsed &&
                    range.commonAncestorContainer.nodeType != Node.TEXT_NODE
                ) {
                    this.editor.runAsync(() => {
                        if (!this.vTable) {
                            this.vTable = new VTable(firstTable as HTMLTableElement);
                            if (this.state.firstTarget.nodeType == Node.TEXT_NODE) {
                                this.state.firstTarget = this.editor.getElementAtCursor(
                                    TABLE_CELL_SELECTOR,
                                    this.state.firstTarget
                                );
                            }
                            this.state.startRange = this.vTable.getCellCoordinates(
                                this.state.firstTarget as Element
                            );
                        }
                        this.state.endRange = this.vTable.getCellCoordinates(next);
                        this.vTable.highlightSelection(this.state.startRange, this.state.endRange);
                        range.setStart(next, 0);
                        range.setEnd(next, 0);
                        this.state.vSelection = true;
                    });
                }
            } else {
                this.highlightSelection();
            }
            this.state.lastTarget = next;
        } else if (
            event.eventType == PluginEventType.KeyUp &&
            !event.rawEvent.shiftKey &&
            event.rawEvent.which != Keys.SHIFT
        ) {
            this.clearVTable();
        }
    }

    private handleMouseDown(event: PluginMouseDownEvent) {
        this.editor.getDocument().addEventListener('mouseup', this.onMouseUp, true /*setCapture*/);

        if (!event.rawEvent.shiftKey) {
            this.clearTableCellSelection();

            this.state.lastTarget = null;
            this.state.firstTarget = null;
            this.state.startRange = null;
            this.state.endRange = null;
            this.traversedTables = [];
            this.editor
                .getDocument()
                .addEventListener('mousemove', this.onMouseMove, true /*setCapture*/);
        }
        this.mouseUpEventListerAdded = true;
    }

    private handleMouseUp(event: PluginMouseUpEvent) {
        if (event.isClicking) {
            const currentWindow = this.editor.getDocument().defaultView;
            if (this.CLEAR_SELECTION_TIMEOUT_JOB) {
                currentWindow.clearTimeout(this.CLEAR_SELECTION_TIMEOUT_JOB);
            }

            this.CLEAR_SELECTION_TIMEOUT_JOB = currentWindow.setTimeout(() => {
                this.clearTableCellSelection();

                if (
                    this.state.vSelection ||
                    (!this.state.vSelection && !this.editor.getSelectionRange().collapsed)
                ) {
                    OnFocusTableSelection(this.contentDiv);
                }
            }, 50);
        }
    }

    private clearTableCellSelection() {
        if (this.editor) {
            let range = this.editor.getSelectionRange();
            if (
                this.editor.hasFocus() &&
                ((!this.state.vSelection && range && !range.collapsed) || this.state.vSelection)
            ) {
                clearSelectedTableCells(this.contentDiv);
            }
        }
    }

    private clearVTable() {
        if (this.vTable) {
            this.vTable?.forEachCell(cell => {
                this.vTable.deselectCellHandler(cell.td);
            });
            this.vTable = null;
        } else if (this.vTable == undefined) {
            clearSelectedTableCells(this.contentDiv);
        }
        this.state.firstTarget = null;
        this.state.lastTarget = null;
        this.state.startRange = null;
        this.state.endRange = null;
    }

    private onMouseMove = (event: MouseEvent) => {
        let eventTarget =
            this.editor.getElementAtCursor(TABLE_CELL_SELECTOR, event.target as Node) ||
            (event.target as Node);

        //If the event target is part of the resize plugin elements, ignore
        if (isIDPartSelector(eventTarget as HTMLElement)) {
            event.preventDefault();
            return;
        }

        if (
            getTagOfNode(event.target as Node) == 'p' &&
            eventTarget != (event.target as Node) &&
            safeInstanceOf(eventTarget, 'HTMLTableCellElement')
        ) {
            const range = this.editor.getSelectionRange();
            range.setStart(eventTarget, 0);
            range.setEnd(eventTarget, 0);
            event.preventDefault();
            return;
        }

        let firstTable = this.editor.getElementAtCursor('table', this.state.firstTarget);
        let targetTable = this.editor.getElementAtCursor('table', eventTarget);

        ({ eventTarget, firstTable, targetTable } = this.prepareSelection(
            eventTarget,
            firstTable,
            targetTable
        ));

        const targetIsValid = targetTable == firstTable;

        const isNewTDContainingFirstTable = safeInstanceOf(eventTarget, 'HTMLTableCellElement')
            ? eventTarget.contains(firstTable)
            : false;

        //When starting selection inside of a table.
        if (firstTable && (targetIsValid || isNewTDContainingFirstTable)) {
            const table = this.editor.getElementAtCursor('TABLE', eventTarget) as HTMLTableElement;
            const firstTableTD = this.editor.getElementAtCursor(
                TABLE_CELL_SELECTOR,
                this.state.firstTarget
            );
            const range = this.editor.getSelectionRange();

            if (eventTarget && this.state.lastTarget && eventTarget != this.state.firstTarget) {
                //Virtual Selection, handled when selection started inside of a table and the end of the selection
                //Is in the same table.
                if (!this.state.vSelection) {
                    this.state.vSelection = true;
                }

                //Check if the container of the range is only text, means that the user only selected text inside of a cell
                if (range && range.commonAncestorContainer.nodeType != Node.TEXT_NODE) {
                    if (targetTable != firstTable && targetTable?.contains(firstTable)) {
                        //If selection started in a table that is inside of another table and moves to parent table
                        //Make the firstTarget the TD of the parent table.
                        this.state.firstTarget = this.editor.getElementAtCursor(
                            TABLE_CELL_SELECTOR,
                            eventTarget
                        );
                        (this.state.firstTarget as HTMLElement)
                            .querySelectorAll('table')
                            .forEach(table => {
                                const vTable = new VTable(table);
                                vTable.forEachCell(cell => vTable.highlightCellHandler(cell.td));
                            });
                    }
                    const currentTargetTD = this.editor.getElementAtCursor(
                        TABLE_CELL_SELECTOR,
                        eventTarget
                    ) as HTMLTableCellElement;

                    if (table && currentTargetTD) {
                        if (
                            (!this.vTable || !this.vTable?.table) &&
                            safeInstanceOf(firstTableTD, 'HTMLTableCellElement')
                        ) {
                            this.vTable = new VTable(firstTableTD);
                        }

                        this.state.startRange = this.vTable.getCellCoordinates(
                            firstTableTD ?? (this.state.firstTarget as HTMLElement)
                        );
                        this.state.endRange = this.vTable.getCellCoordinates(
                            currentTargetTD ?? firstTableTD
                        );
                        this.vTable.highlightSelection(this.state.startRange, this.state.endRange);

                        range.setStart(currentTargetTD, 0);
                        range.setEnd(currentTargetTD, 0);
                    }

                    event.preventDefault();
                }
            } else if (eventTarget == this.state.firstTarget) {
                if (range && range.commonAncestorContainer.nodeType != Node.TEXT_NODE) {
                    setTableSelectedRange(table, firstTableTD, firstTableTD);
                    event.preventDefault();
                }
            }
        } else {
            if (event.target != this.state.lastTarget || (eventTarget as HTMLTableCellElement)) {
                // this.highlightSelection();
                this.highlightSelectionMouseMove(
                    eventTarget || (event.target as Node),
                    targetTable,
                    firstTable,
                    event
                );
            }
        }

        this.state.firstTarget = this.state.firstTarget || eventTarget;
        this.state.firstTarget =
            this.editor.getElementAtCursor(TABLE_CELL_SELECTOR, this.state.firstTarget) ||
            this.state.firstTarget;

        if (this.state.firstTarget == this.contentDiv) {
            this.state.firstTarget = null;
        }
        this.state.lastTarget = isIDPartSelector(eventTarget as HTMLElement)
            ? this.state.lastTarget || eventTarget
            : eventTarget;
    };

    private prepareSelection(eventTarget: Node, firstTable: HTMLElement, targetTable: HTMLElement) {
        let isNewTargetTableContained =
            eventTarget != this.state.firstTarget &&
            firstTable?.contains(
                findClosestElementAncestor(targetTable, firstTable, TABLE_CELL_SELECTOR)
            );

        if (isNewTargetTableContained && this.state.vSelection) {
            while (isNewTargetTableContained) {
                eventTarget = findClosestElementAncestor(
                    targetTable,
                    firstTable,
                    TABLE_CELL_SELECTOR
                );
                targetTable = this.editor.getElementAtCursor('table', eventTarget);
                isNewTargetTableContained =
                    eventTarget != this.state.firstTarget &&
                    firstTable?.contains(
                        findClosestElementAncestor(targetTable, firstTable, TABLE_CELL_SELECTOR)
                    );
            }
        }

        let isFirstTargetTableContained =
            eventTarget != this.state.firstTarget &&
            targetTable?.contains(
                findClosestElementAncestor(firstTable, targetTable, TABLE_CELL_SELECTOR)
            );

        if (isFirstTargetTableContained && this.state.vSelection) {
            while (isFirstTargetTableContained) {
                this.state.firstTarget = findClosestElementAncestor(
                    firstTable,
                    targetTable,
                    TABLE_CELL_SELECTOR
                );
                firstTable = this.editor.getElementAtCursor('table', this.state.firstTarget);
                isFirstTargetTableContained =
                    eventTarget != this.state.firstTarget &&
                    targetTable?.contains(
                        findClosestElementAncestor(firstTable, targetTable, TABLE_CELL_SELECTOR)
                    );
            }
        }
        return { eventTarget, firstTable, targetTable };
    }

    private isAfter(node1: Node, node2: Node, targetTable: Node, range: Range) {
        if (node1 == this.contentDiv) {
            node1 = range.endContainer;
        }
        // if (
        //     targetTable &&
        //     safeInstanceOf(targetTable, 'HTMLTableElement') &&
        //     (range.collapsed || range.commonAncestorContainer == targetTable.parentNode)
        // ) {
        //     const next = (range.endContainer == this.state.lastTarget
        //         ? range.startContainer
        //         : range.endContainer) as Element;

        //     const first = range.endContainer == next ? range.endContainer : range.startContainer;

        //     return isNodeAfter(next, first);
        // } else {
        return isNodeAfter(node1, node2) && !node2.contains(targetTable);
        // }
    }

    private highlightSelectionMouseMove(
        currentTarget: Node,
        targetTable: HTMLElement,
        firstTable: HTMLElement,
        event: MouseEvent
    ) {
        if (!this.contentDiv.contains(currentTarget)) {
            return;
        }

        if (currentTarget == this.contentDiv) {
            return;
        }

        currentTarget =
            this.editor.getElementAtCursor(TABLE_CELL_SELECTOR, currentTarget) || currentTarget;
        const range = this.editor.getSelectionRange();

        if (safeInstanceOf(firstTable, 'HTMLTableElement')) {
            let vTable = this.traversedTables.filter(table => table.table == firstTable)[0];
            if (!vTable) {
                vTable = new VTable(firstTable);
                this.traversedTables.push(vTable);
            }
        }

        if (this.state.vSelection && this.state.firstTarget && this.vTable) {
            range.setStart(this.state.firstTarget, 0);
            this.state.vSelection = false;
            this.vTable = new VTable(this.state.firstTarget as HTMLTableCellElement);

            let lastItemCoordinates = this.vTable.getCellCoordinates(
                this.state.firstTarget as HTMLElement
            );
            if (!this.isAfter(currentTarget, this.state.firstTarget, this.vTable.table, range)) {
                this.vTable.startRange = [0, 0];

                this.vTable.endRange = [
                    this.vTable.cells[lastItemCoordinates[1]].length - 1,
                    lastItemCoordinates[1],
                ];
            } else {
                this.vTable.endRange = [
                    this.vTable.cells[this.vTable.cells.length - 1].length - 1,
                    this.vTable.cells.length - 1,
                ];

                this.vTable.startRange = [0, lastItemCoordinates[1]];
            }

            this.vTable.highlight();
        }

        if (
            safeInstanceOf(targetTable, 'HTMLTableElement') &&
            safeInstanceOf(currentTarget, 'HTMLTableCellElement')
        ) {
            let vTable = this.traversedTables.filter(table => table.table == targetTable)[0];
            if (!vTable) {
                vTable = new VTable(targetTable);
                this.traversedTables.push(vTable);
            }

            let lastItemCoordinates = vTable.getCellCoordinates(currentTarget);
            if (this.isAfter(currentTarget, this.state.firstTarget, targetTable, range)) {
                vTable.startRange = [0, 0];
                vTable.endRange = [
                    vTable.cells[lastItemCoordinates[1]].length - 1,
                    lastItemCoordinates[1],
                ];
            } else {
                vTable.endRange = [
                    vTable.cells[vTable.cells.length - 1].length - 1,
                    vTable.cells.length - 1,
                ];
                vTable.startRange = [0, lastItemCoordinates[1]];
            }

            vTable.highlight();
        }

        const cleanSelection = this.traversedTables;
        //Check all the traversed tables
        //If the start and the current target are before the table, remove all selection and remove vTable from the traversed tables
        cleanSelection.forEach(vTable => {
            if (
                isNodeAfter(vTable.table, this.state.firstTarget) &&
                isNodeAfter(vTable.table, currentTarget) &&
                vTable.table.parentNode != currentTarget &&
                currentTarget != this.contentDiv
            ) {
                vTable.forEachCell(cell => {
                    vTable.deselectCellHandler(cell.td);
                });
                this.traversedTables.slice(this.traversedTables.indexOf(vTable));
            }

            if (
                isNodeAfter(this.state.firstTarget, vTable.table) &&
                isNodeAfter(currentTarget, vTable.table) &&
                vTable.table.parentNode != currentTarget &&
                currentTarget != this.contentDiv &&
                !vTable.table.contains(currentTarget) &&
                !vTable.table.contains(this.state.firstTarget)
            ) {
                vTable.forEachCell(cell => {
                    vTable.deselectCellHandler(cell.td);
                });
                this.traversedTables.slice(this.traversedTables.indexOf(vTable));
            }
        });

        //Select all cells if the current target is after and the start target is before the table
        this.traversedTables.forEach(vTable => {
            const highlightAllCells = () => {
                const cells = vTable.table.querySelectorAll(TABLE_CELL_SELECTOR);
                vTable.startRange = vTable.getCellCoordinates(cells[0]);
                vTable.endRange = vTable.getCellCoordinates(cells[cells.length - 1]);
                vTable.highlight();
            };
            if (
                isNodeAfter(vTable.table, this.state.firstTarget) &&
                !isNodeAfter(vTable.table, currentTarget) &&
                !vTable.table.contains(currentTarget)
            ) {
                highlightAllCells();
            }

            if (
                isNodeAfter(this.state.firstTarget, vTable.table) &&
                !isNodeAfter(currentTarget, vTable.table) &&
                !vTable.table.contains(currentTarget)
            ) {
                highlightAllCells();
            }
        });

        //If current target is the div container of the table, select all the table
        if ((event.target as HTMLElement).querySelector('table')) {
            let vTable = this.traversedTables.filter(table => table.table == firstTable)[0];
            if (!vTable) {
                vTable = new VTable((event.target as HTMLElement).querySelector('table'));
            }
            vTable.startRange = [0, 0];
            vTable.endRange = [
                vTable.cells[vTable.cells.length - 1].length - 1,
                vTable.cells.length - 1,
            ];
            vTable.highlight();
            this.traversedTables.push(vTable);
        }
    }

    private highlightSelection() {
        const range = this.editor.getSelectionRange();

        if (this.state.vSelection && this.state.firstTarget) {
            range.setStart(this.state.firstTarget, 0);
            this.state.vSelection = false;
        }
        if (range.commonAncestorContainer) {
            clearSelectedTableCells(range.commonAncestorContainer);
        }

        const selection = this.editor.getSelectionTraverser();
        let firstTDSelected: HTMLTableCellElement;
        let lastTDSelected: HTMLTableCellElement;
        let table: HTMLTableElement;

        while (selection?.currentInlineElement) {
            let currentElement = selection.currentInlineElement;
            let element = currentElement.getContainerNode();
            selection.getNextInlineElement();

            if (getTagOfNode(element) != 'TD' && getTagOfNode(element) != 'TH') {
                element = findClosestElementAncestor(
                    element,
                    range.commonAncestorContainer,
                    TABLE_CELL_SELECTOR
                );
            }

            let tempTable = findClosestElementAncestor(
                element,
                range.commonAncestorContainer,
                'table'
            ) as HTMLTableElement;
            if (!(table && table.contains(tempTable) && table != tempTable)) {
                if (element && safeInstanceOf(element, 'HTMLTableCellElement')) {
                    if (tempTable && tempTable != table) {
                        table = tempTable;
                        firstTDSelected = element;
                    } else {
                        lastTDSelected = element;
                    }

                    if (selection.currentInlineElement == currentElement) {
                        this.handleHighlightSelection(table, firstTDSelected, lastTDSelected);
                        break;
                    }
                } else {
                    if (table) {
                        this.handleHighlightSelection(table, firstTDSelected, lastTDSelected);
                    }
                }
            }

            if (selection.currentInlineElement == currentElement) {
                break;
            }
        }
    }

    private removeMouseUpEventListener() {
        if (this.mouseUpEventListerAdded) {
            this.mouseUpEventListerAdded = false;
            this.editor.getDocument().removeEventListener('mouseup', this.onMouseUp, true);
            this.editor.getDocument().removeEventListener('mousemove', this.onMouseMove, true);
        }
    }

    private onMouseUp = () => {
        if (this.editor) {
            if (!this.state.vSelection && this.state.lastTarget != this.contentDiv) {
<<<<<<< HEAD
=======
                debugger;
>>>>>>> 3eef9ee6
                const range = this.editor.getSelectionRange();
                if (safeInstanceOf(this.state.firstTarget, 'HTMLTableCellElement')) {
                    const row = this.editor.getElementAtCursor('tr,th', this.state.firstTarget);
                    if (safeInstanceOf(row, 'HTMLTableRowElement')) {
                        if (isNodeAfter(this.state.firstTarget, this.state.lastTarget)) {
                            range.setEndAfter(row.cells[row.cells.length - 1]);
                        } else {
                            range.setStartBefore(row.cells[0]);
                        }
                    }
                }
                if (safeInstanceOf(this.state.lastTarget, 'HTMLTableCellElement')) {
                    const row = this.editor.getElementAtCursor('tr,th', this.state.lastTarget);
                    if (safeInstanceOf(row, 'HTMLTableRowElement')) {
                        if (isNodeAfter(this.state.lastTarget, this.state.firstTarget)) {
                            range.setEndAfter(row.cells[row.cells.length - 1]);
                        } else {
                            range.setStartBefore(row.cells[0]);
                        }
                    }
                }
            }

            this.removeMouseUpEventListener();
        }
    };

    private handleHighlightSelection(
        table: HTMLTableElement,
        firstTDSelected: HTMLElement,
        lastTDSelected: HTMLElement
    ) {
        if (table) {
            const rows = Array.from(table.querySelectorAll('tr,th'));

            let firstRow: HTMLTableRowElement;
            let lastRow: HTMLTableRowElement;
            rows.forEach(row => {
                if (row?.contains(firstTDSelected)) {
                    firstRow = row as HTMLTableRowElement;
                }
                if (row?.contains(lastTDSelected)) {
                    lastRow = row as HTMLTableRowElement;
                }
            });

            if (firstRow && lastRow) {
                setTableSelectedRange(
                    table,
                    firstRow.cells[0],
                    lastRow.cells[lastRow.cells.length - 1]
                );
            }
        }
    }
}

function isIDPartSelector(element: HTMLElement) {
    const HORIZONTAL_INSERTER_ID = 'horizontalInserter';
    const VERTICAL_INSERTER_ID = 'verticalInserter';
    const HORIZONTAL_RESIZER_ID = 'horizontalResizer';
    const VERTICAL_RESIZER_ID = 'verticalResizer';
    const TABLE_RESIZER_ID = 'tableResizer';

    if (element) {
        switch (element.id) {
            case HORIZONTAL_INSERTER_ID:
            case VERTICAL_INSERTER_ID:
            case VERTICAL_RESIZER_ID:
            case HORIZONTAL_RESIZER_ID:
            case TABLE_RESIZER_ID:
                return true;

            default:
                return false;
        }
    }

    return false;
}<|MERGE_RESOLUTION|>--- conflicted
+++ resolved
@@ -658,10 +658,6 @@
     private onMouseUp = () => {
         if (this.editor) {
             if (!this.state.vSelection && this.state.lastTarget != this.contentDiv) {
-<<<<<<< HEAD
-=======
-                debugger;
->>>>>>> 3eef9ee6
                 const range = this.editor.getSelectionRange();
                 if (safeInstanceOf(this.state.firstTarget, 'HTMLTableCellElement')) {
                     const row = this.editor.getElementAtCursor('tr,th', this.state.firstTarget);
@@ -707,7 +703,6 @@
                     lastRow = row as HTMLTableRowElement;
                 }
             });
-
             if (firstRow && lastRow) {
                 setTableSelectedRange(
                     table,

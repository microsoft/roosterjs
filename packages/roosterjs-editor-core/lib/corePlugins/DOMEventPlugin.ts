--- conflicted
+++ resolved
@@ -157,17 +157,11 @@
         const { image } = this.state.imageSelectionRange || {};
 
         if (table && coordinates) {
-<<<<<<< HEAD
             this.editor?.select(table, coordinates);
+        } else if (image) {
+            this.editor?.select(image);
         } else if (this.state.selectionRange) {
             this.editor?.select(this.state.selectionRange);
-=======
-            this.editor.select(table, coordinates);
-        } else if (image) {
-            this.editor.select(image);
-        } else {
-            this.editor.select(this.state.selectionRange);
->>>>>>> dda80b19
         }
 
         this.state.selectionRange = null;

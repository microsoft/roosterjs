--- conflicted
+++ resolved
@@ -158,11 +158,7 @@
         }
 
         if (this.editor?.isFeatureEnabled(ExperimentalFeatures.InlineEntityReadOnlyDelimiters)) {
-<<<<<<< HEAD
-            inlineEntityOnPluginEvent(event);
-=======
             inlineEntityOnPluginEvent(event, this.editor);
->>>>>>> 227331d8
         }
     }
 

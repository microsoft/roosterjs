<<<<<<< HEAD
import { inlineEntityOnPluginEvent } from './utils/inlineEntityHandlers/inlineEntityOnPluginEvent';
=======
import {
    inlineEntityOnPluginEvent,
    normalizeDelimitersInEditor,
} from './utils/InlineEntityHandlers/inlineEntityOnPluginEvent';
>>>>>>> 796f427c
import {
    Browser,
    commitEntity,
    getEntityFromElement,
    getEntitySelector,
    isCharacterValue,
    toArray,
    arrayPush,
    createElement,
    addRangeToSelection,
    createRange,
    moveChildNodes,
    getObjectKeys,
    isBlockElement,
} from 'roosterjs-editor-dom';
import {
    ChangeSource,
    ContentChangedEvent,
    ContentPosition,
    Entity,
    EntityClasses,
    EntityOperation,
    EntityOperationEvent,
    EntityPluginState,
    ExperimentalFeatures,
    HtmlSanitizerOptions,
    IEditor,
    Keys,
    PluginEvent,
    PluginEventType,
    PluginMouseUpEvent,
    PluginWithState,
    QueryScope,
} from 'roosterjs-editor-types';
import type { CompatibleEntityOperation } from 'roosterjs-editor-types/lib/compatibleTypes';

const ENTITY_ID_REGEX = /_(\d{1,8})$/;

const ENTITY_CSS_REGEX = '^' + EntityClasses.ENTITY_INFO_NAME + '$';
const ENTITY_ID_CSS_REGEX = '^' + EntityClasses.ENTITY_ID_PREFIX;
const ENTITY_TYPE_CSS_REGEX = '^' + EntityClasses.ENTITY_TYPE_PREFIX;
const ENTITY_READONLY_CSS_REGEX = '^' + EntityClasses.ENTITY_READONLY_PREFIX;
const ALLOWED_CSS_CLASSES = [
    ENTITY_CSS_REGEX,
    ENTITY_ID_CSS_REGEX,
    ENTITY_TYPE_CSS_REGEX,
    ENTITY_READONLY_CSS_REGEX,
];
const REMOVE_ENTITY_OPERATIONS: (EntityOperation | CompatibleEntityOperation)[] = [
    EntityOperation.Overwrite,
    EntityOperation.PartialOverwrite,
    EntityOperation.RemoveFromStart,
    EntityOperation.RemoveFromEnd,
];

/**
 * @internal
 * Entity Plugin helps handle all operations related to an entity and generate entity specified events
 */
export default class EntityPlugin implements PluginWithState<EntityPluginState> {
    private editor: IEditor | null = null;
    private state: EntityPluginState;
    private cancelAsyncRun: (() => void) | null = null;

    /**
     * Construct a new instance of EntityPlugin
     */
    constructor() {
        this.state = {
            knownEntityElements: [],
            shadowEntityCache: {},
        };
    }

    /**
     * Get a friendly name of  this plugin
     */
    getName() {
        return 'Entity';
    }

    /**
     * Initialize this plugin. This should only be called from Editor
     * @param editor Editor instance
     */
    initialize(editor: IEditor) {
        this.editor = editor;
    }

    /**
     * Check if the plugin should handle the given event exclusively.
     * Handle an event exclusively means other plugin will not receive this event in
     * onPluginEvent method.
     * If two plugins will return true in willHandleEventExclusively() for the same event,
     * the final result depends on the order of the plugins are added into editor
     * @param event The event to check
     */
    willHandleEventExclusively(event: PluginEvent) {
        return (
            event.eventType == PluginEventType.KeyPress &&
            !!(event.rawEvent.target as HTMLElement)?.shadowRoot
        );
    }

    /**
     * Dispose this plugin
     */
    dispose() {
        this.editor = null;
        this.state.knownEntityElements = [];
    }

    /**
     * Get plugin state object
     */
    getState() {
        return this.state;
    }

    /**
     * Handle events triggered from editor
     * @param event PluginEvent object
     */
    onPluginEvent(event: PluginEvent) {
        switch (event.eventType) {
            case PluginEventType.MouseUp:
                this.handleMouseUpEvent(event);
                break;
            case PluginEventType.KeyDown:
                this.handleKeyDownEvent(event.rawEvent);
                break;
            case PluginEventType.BeforeCutCopy:
                if (event.isCut) {
                    this.handleCutEvent(event.rawEvent);
                }
                break;
            case PluginEventType.BeforePaste:
                this.handleBeforePasteEvent(event.sanitizingOption);
                break;
            case PluginEventType.ContentChanged:
                this.handleContentChangedEvent(event);
                break;
            case PluginEventType.EditorReady:
                this.handleContentChangedEvent();
                break;
            case PluginEventType.ExtractContentWithDom:
                this.handleExtractContentWithDomEvent(event.clonedRoot);
                break;
            case PluginEventType.ContextMenu:
                this.handleContextMenuEvent(event.rawEvent);
                break;
            case PluginEventType.BeforeSetContent:
                this.handleBeforeSetContentEvent();
                break;
            case PluginEventType.EntityOperation:
                this.handleEntityOperationEvent(event);
                break;
        }

        if (this.editor?.isFeatureEnabled(ExperimentalFeatures.InlineEntityReadOnlyDelimiters)) {
            inlineEntityOnPluginEvent(event, this.editor);
        }
    }

    private handleContextMenuEvent(event: UIEvent) {
        const node = event.target as Node;
        const entityElement = node && this.editor?.getElementAtCursor(getEntitySelector(), node);

        if (entityElement) {
            event.preventDefault();
            this.triggerEvent(entityElement, EntityOperation.ContextMenu, event);
        }
    }

    private handleCutEvent = (event: ClipboardEvent) => {
        const range = this.editor?.getSelectionRange();
        if (range && !range.collapsed) {
            this.checkRemoveEntityForRange(event);
        }
    };

    private handleMouseUpEvent(event: PluginMouseUpEvent) {
        const { rawEvent, isClicking } = event;
        const node = rawEvent.target as Node;
        let entityElement: HTMLElement | null;

        if (
            this.editor &&
            isClicking &&
            node &&
            !!(entityElement = this.editor.getElementAtCursor(getEntitySelector(), node))
        ) {
            this.triggerEvent(entityElement, EntityOperation.Click, rawEvent);

            workaroundSelectionIssueForIE(this.editor);
        }
    }

    private handleKeyDownEvent(event: KeyboardEvent) {
        if (
            isCharacterValue(event) ||
            event.which == Keys.BACKSPACE ||
            event.which == Keys.DELETE ||
            event.which == Keys.ENTER
        ) {
            const range = this.editor?.getSelectionRange();
            if (range && !range.collapsed) {
                this.checkRemoveEntityForRange(event);
            }
        }
    }

    private handleBeforePasteEvent(sanitizingOption: HtmlSanitizerOptions) {
        const range = this.editor?.getSelectionRange();

        if (range && !range.collapsed) {
            this.checkRemoveEntityForRange(null! /*rawEvent*/);
        }

        if (sanitizingOption.additionalAllowedCssClasses) {
            arrayPush(sanitizingOption.additionalAllowedCssClasses, ALLOWED_CSS_CLASSES);
        }
    }

    private handleBeforeSetContentEvent() {
        this.cacheShadowEntities(this.state.shadowEntityCache);
    }

    private handleContentChangedEvent(event?: ContentChangedEvent) {
        let shouldNormalizeDelimiters: boolean = false;
        // 1. find removed entities
        for (let i = this.state.knownEntityElements.length - 1; i >= 0; i--) {
            const element = this.state.knownEntityElements[i];
            if (this.editor && !this.editor.contains(element)) {
                this.setIsEntityKnown(element, false /*isKnown*/);

                if (element.shadowRoot) {
                    this.triggerEvent(element, EntityOperation.RemoveShadowRoot);
                }

                if (
                    !shouldNormalizeDelimiters &&
                    !element.isContentEditable &&
                    !isBlockElement(element)
                ) {
                    shouldNormalizeDelimiters = true;
                }
            }
        }

        // 2. collect all new entities
        const knownIds = this.state.knownEntityElements
            .map(e => getEntityFromElement(e)?.id)
            .filter((x): x is string => !!x);
        const newEntities =
            event?.source == ChangeSource.InsertEntity && event.data
                ? [event.data as Entity]
                : this.getExistingEntities().filter(({ wrapper }) => !this.isEntityKnown(wrapper));

        // 3. Add new entities to known entity list, and hydrate
        newEntities.forEach(entity => {
            const { wrapper, type, id, isReadonly } = entity;

            entity.id = this.ensureUniqueId(type, id, knownIds);
            commitEntity(wrapper, type, isReadonly, entity.id); // Use entity.id here because it is newly updated
            this.handleNewEntity(entity);
        });

        getObjectKeys(this.state.shadowEntityCache).forEach(id => {
            this.triggerEvent(this.state.shadowEntityCache[id], EntityOperation.Overwrite);
            delete this.state.shadowEntityCache[id];
        });

        if (
            shouldNormalizeDelimiters &&
            this.editor?.isFeatureEnabled(ExperimentalFeatures.InlineEntityReadOnlyDelimiters)
        ) {
            normalizeDelimitersInEditor(this.editor);
        }
    }

    private handleEntityOperationEvent(event: EntityOperationEvent) {
        if (this.editor && REMOVE_ENTITY_OPERATIONS.indexOf(event.operation) >= 0) {
            this.cancelAsyncRun?.();
            this.cancelAsyncRun = this.editor.runAsync(() => {
                this.cancelAsyncRun = null;
                this.handleContentChangedEvent();
            });
        }
    }

    private handleExtractContentWithDomEvent(root: HTMLElement) {
        toArray(root.querySelectorAll(getEntitySelector())).forEach(element => {
            element.removeAttribute('contentEditable');

            this.triggerEvent(element as HTMLElement, EntityOperation.ReplaceTemporaryContent);
        });
    }

    private checkRemoveEntityForRange(event: Event) {
        const editableEntityElements: HTMLElement[] = [];
        const selector = getEntitySelector();
        this.editor?.queryElements(selector, QueryScope.OnSelection, element => {
            if (element.isContentEditable) {
                editableEntityElements.push(element);
            } else {
                this.triggerEvent(element, EntityOperation.Overwrite, event);
            }
        });

        // For editable entities, we need to check if it is fully or partially covered by current selection,
        // and trigger different events;
        if (this.editor && editableEntityElements.length > 0) {
            const inSelectionEntityElements = this.editor.queryElements(
                selector,
                QueryScope.InSelection
            );
            editableEntityElements.forEach(element => {
                const isFullyCovered = inSelectionEntityElements.indexOf(element) >= 0;
                this.triggerEvent(
                    element,
                    isFullyCovered ? EntityOperation.Overwrite : EntityOperation.PartialOverwrite,
                    event
                );
            });
        }
    }

    private triggerEvent(
        element: HTMLElement,
        operation: EntityOperation,
        rawEvent?: Event,
        contentForShadowEntity?: DocumentFragment
    ) {
        const entity = element && getEntityFromElement(element);

        if (entity) {
            this.editor?.triggerPluginEvent(PluginEventType.EntityOperation, {
                operation,
                rawEvent,
                entity,
                contentForShadowEntity,
            });
        }
    }

    private handleNewEntity(entity: Entity) {
        const { wrapper } = entity;
        const fragment = this.editor?.getDocument().createDocumentFragment();
        const cache = this.state.shadowEntityCache[entity.id];
        delete this.state.shadowEntityCache[entity.id];

        if (fragment && cache?.shadowRoot) {
            moveChildNodes(fragment, cache.shadowRoot);
        }

        this.triggerEvent(wrapper, EntityOperation.NewEntity, undefined /*rawEvent*/, fragment);

        // If there is element to hydrate for shadow entity, create shadow root and mount these elements to shadow root
        // Then trigger AddShadowRoot so that plugins can do further actions
        if (fragment?.firstChild) {
            if (wrapper.shadowRoot) {
                moveChildNodes(wrapper.shadowRoot, fragment);
            } else {
                this.createShadowRoot(wrapper, fragment);
            }
        } else if (wrapper.shadowRoot) {
            // If no elements to hydrate, remove existing shadow root by cloning a new node
            this.triggerEvent(wrapper, EntityOperation.RemoveShadowRoot);

            const newWrapper = wrapper.cloneNode() as HTMLElement;
            moveChildNodes(newWrapper, wrapper);
            this.editor?.replaceNode(wrapper, newWrapper);
            entity.wrapper = newWrapper;
        }

        this.setIsEntityKnown(entity.wrapper, true /*isKnown*/);
    }

    private getExistingEntities(shadowEntityOnly?: boolean): Entity[] {
        return (
            this.editor
                ?.queryElements(getEntitySelector())
                .map(getEntityFromElement)
                .filter((x): x is Entity => !!x && (!shadowEntityOnly || !!x.wrapper.shadowRoot)) ??
            []
        );
    }

    private createShadowRoot(wrapper: HTMLElement, shadowContentContainer?: Node) {
        if (wrapper.attachShadow) {
            const shadowRoot = wrapper.attachShadow({
                mode: 'open',
                delegatesFocus: true,
            });

            wrapper.contentEditable = 'false';
            this.triggerEvent(wrapper, EntityOperation.AddShadowRoot);
            moveChildNodes(shadowRoot, shadowContentContainer);

            return shadowRoot;
        }
    }

    private cacheShadowEntities(cache: Record<string, HTMLElement>) {
        this.getExistingEntities(true /*shadowEntityOnly*/).forEach(({ wrapper, id }) => {
            cache[id] = wrapper;
        });
    }

    private ensureUniqueId(type: string, id: string, knownIds: string[]) {
        const match = ENTITY_ID_REGEX.exec(id);
        const baseId = (match ? id.substr(0, id.length - match[0].length) : id) || type;

        // Make sure entity id is unique
        let newId = '';

        for (let num = (match && parseInt(match[1])) || 0; ; num++) {
            newId = num > 0 ? `${baseId}_${num}` : baseId;

            if (knownIds.indexOf(newId) < 0) {
                knownIds.push(newId);
                break;
            }
        }

        return newId;
    }

    private setIsEntityKnown(wrapper: HTMLElement, isKnown: boolean) {
        const index = this.state.knownEntityElements.indexOf(wrapper);
        if (isKnown && index < 0) {
            this.state.knownEntityElements.push(wrapper);
        } else if (!isKnown && index >= 0) {
            this.state.knownEntityElements.splice(index, 1);
        }
    }

    private isEntityKnown(wrapper: HTMLElement) {
        return this.state.knownEntityElements.indexOf(wrapper) >= 0;
    }
}

/**
 * IE will show a resize border around the readonly content within content editable DIV
 * This is a workaround to remove it by temporarily move focus out of editor
 */
const workaroundSelectionIssueForIE = Browser.isIE
    ? (editor: IEditor) => {
          editor.runAsync(editor => {
              const workaroundButton = editor.getCustomData('ENTITY_IE_FOCUS_BUTTON', () => {
                  const button = createElement(
                      {
                          tag: 'button',
                          style: 'overflow:hidden;position:fixed;width:0;height:0;top:-1000px',
                      },
                      editor.getDocument()
                  ) as HTMLElement;
                  button.onblur = () => {
                      button.style.display = 'none';
                  };

                  editor.insertNode(button, {
                      position: ContentPosition.Outside,
                  });

                  return button;
              });

              workaroundButton.style.display = '';
              addRangeToSelection(createRange(workaroundButton, 0));
          });
      }
    : () => {};<|MERGE_RESOLUTION|>--- conflicted
+++ resolved
@@ -1,11 +1,7 @@
-<<<<<<< HEAD
-import { inlineEntityOnPluginEvent } from './utils/inlineEntityHandlers/inlineEntityOnPluginEvent';
-=======
 import {
     inlineEntityOnPluginEvent,
     normalizeDelimitersInEditor,
 } from './utils/InlineEntityHandlers/inlineEntityOnPluginEvent';
->>>>>>> 796f427c
 import {
     Browser,
     commitEntity,

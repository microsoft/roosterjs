import {
    addRangeToSelection,
    Browser,
    createElement,
    extractClipboardItems,
    moveChildNodes,
    setHtmlWithSelectionPath,
    toArray,
} from 'roosterjs-editor-dom';
import {
    ChangeSource,
    ContentPosition,
    CopyPastePluginState,
    EditorOptions,
    GetContentMode,
    IEditor,
    PluginEventType,
    ExperimentalFeatures,
    PluginWithState,
    KnownCreateElementDataIndex,
    SelectionRangeEx,
    SelectionRangeTypes,
} from 'roosterjs-editor-types';

/**
 * @internal
 * Copy and paste plugin for handling onCopy and onPaste event
 */
export default class CopyPastePlugin implements PluginWithState<CopyPastePluginState> {
    private editor: IEditor;
    private disposer: () => void;
    private state: CopyPastePluginState;

    /**
     * Construct a new instance of CopyPastePlugin
     * @param options The editor options
     */
    constructor(options: EditorOptions) {
        this.state = {
            allowedCustomPasteType: options.allowedCustomPasteType || [],
        };
    }

    /**
     * Get a friendly name of  this plugin
     */
    getName() {
        return 'CopyPaste';
    }

    /**
     * Initialize this plugin. This should only be called from Editor
     * @param editor Editor instance
     */
    initialize(editor: IEditor) {
        this.editor = editor;
        this.disposer = this.editor.addDomEventHandler({
            paste: this.onPaste,
            copy: e => this.onCutCopy(e, false /*isCut*/),
            cut: e => this.onCutCopy(e, true /*isCut*/),
        });
    }

    /**
     * Dispose this plugin
     */
    dispose() {
        this.disposer();
        this.disposer = null;
        this.editor = null;
    }

    /**
     * Get plugin state object
     */
    getState() {
        return this.state;
    }

    private onCutCopy(event: Event, isCut: boolean) {
        const selection = this.editor.getSelectionRangeEx();
        if (selection && !selection.areAllCollapsed) {
            const html = this.editor.getContent(GetContentMode.RawHTMLWithSelection);
            const tempDiv = this.getTempDiv(true /*forceInLightMode*/);
            const newRange = setHtmlWithSelectionPath(
                tempDiv,
                html,
                this.editor.getTrustedHTMLHandler()
            );

            if (newRange) {
                addRangeToSelection(newRange);
            }

            this.editor.triggerPluginEvent(PluginEventType.BeforeCutCopy, {
                clonedRoot: tempDiv,
                range: newRange,
                rawEvent: event as ClipboardEvent,
                isCut,
            });

            this.editor.runAsync(editor => {
                this.cleanUpAndRestoreSelection(tempDiv, selection, !isCut /* isCopy */);

                if (isCut) {
                    editor.addUndoSnapshot(() => {
                        const position = this.editor.deleteSelectedContent();
                        editor.focus();
                        editor.select(position);
                    }, ChangeSource.Cut);
                }
            });
        }
    }

<<<<<<< HEAD
    private onPaste = (event: ClipboardEvent) => {
        extractClipboardItems(toArray(event.clipboardData.items), {
            allowLinkPreview: this.editor?.isFeatureEnabled(
                ExperimentalFeatures.PasteWithLinkPreview
            ),
            allowedCustomPasteType: this.state.allowedCustomPasteType,
        });
=======
    private onPaste = (event: Event) => {
        let range: Range;

        extractClipboardEvent(
            event as ClipboardEvent,
            clipboardData => this.editor?.paste(clipboardData),
            {
                allowLinkPreview: this.editor?.isFeatureEnabled(
                    ExperimentalFeatures.PasteWithLinkPreview
                ),
                allowedCustomPasteType: this.state.allowedCustomPasteType,
                getTempDiv: () => {
                    range = this.editor?.getSelectionRange();
                    return this.getTempDiv();
                },
                removeTempDiv: div => {
                    this.cleanUpAndRestoreSelection(div, range, false /* isCopy */);
                },
            },
            this.editor?.getSelectionRange()
        );
>>>>>>> 681952d9
    };

    private getTempDiv(forceInLightMode?: boolean) {
        const div = this.editor.getCustomData(
            'CopyPasteTempDiv',
            () => {
                const tempDiv = createElement(
                    KnownCreateElementDataIndex.CopyPasteTempDiv,
                    this.editor.getDocument()
                ) as HTMLDivElement;
                this.editor.insertNode(tempDiv, {
                    position: ContentPosition.Outside,
                });

                return tempDiv;
            },
            tempDiv => tempDiv.parentNode?.removeChild(tempDiv)
        );

        if (forceInLightMode) {
            div.style.backgroundColor = 'white';
            div.style.color = 'black';
        }

        div.style.display = '';
        div.focus();

        return div;
    }

    private cleanUpAndRestoreSelection(
        tempDiv: HTMLDivElement,
        range: Range | SelectionRangeEx,
        isCopy: boolean
    ) {
        if (!!(<SelectionRangeEx>range)?.type || (<SelectionRangeEx>range).type == 0) {
            const selection = <SelectionRangeEx>range;
            switch (selection.type) {
                case SelectionRangeTypes.TableSelection:
                    this.editor.select(selection.table, selection.coordinates);
                    break;
                case SelectionRangeTypes.Normal:
                    const range = selection.ranges?.[0];
                    this.restoreRange(range, isCopy);
                    break;
            }
        } else {
            this.restoreRange(<Range>range, isCopy);
        }

        tempDiv.style.backgroundColor = '';
        tempDiv.style.color = '';
        tempDiv.style.display = 'none';
        moveChildNodes(tempDiv);
    }

    private restoreRange(range: Range, isCopy: boolean) {
        if (range) {
            if (isCopy && Browser.isAndroid) {
                range.collapse();
            }
            this.editor.select(range);
        }
    }
}<|MERGE_RESOLUTION|>--- conflicted
+++ resolved
@@ -113,37 +113,20 @@
         }
     }
 
-<<<<<<< HEAD
     private onPaste = (event: ClipboardEvent) => {
+        const range = this.editor?.getSelectionRange();
         extractClipboardItems(toArray(event.clipboardData.items), {
             allowLinkPreview: this.editor?.isFeatureEnabled(
                 ExperimentalFeatures.PasteWithLinkPreview
             ),
             allowedCustomPasteType: this.state.allowedCustomPasteType,
+        }).then(clipboardData => {
+            if (Browser.isAndroid && range) {
+                range.deleteContents();
+            }
+
+            this.editor?.paste(clipboardData);
         });
-=======
-    private onPaste = (event: Event) => {
-        let range: Range;
-
-        extractClipboardEvent(
-            event as ClipboardEvent,
-            clipboardData => this.editor?.paste(clipboardData),
-            {
-                allowLinkPreview: this.editor?.isFeatureEnabled(
-                    ExperimentalFeatures.PasteWithLinkPreview
-                ),
-                allowedCustomPasteType: this.state.allowedCustomPasteType,
-                getTempDiv: () => {
-                    range = this.editor?.getSelectionRange();
-                    return this.getTempDiv();
-                },
-                removeTempDiv: div => {
-                    this.cleanUpAndRestoreSelection(div, range, false /* isCopy */);
-                },
-            },
-            this.editor?.getSelectionRange()
-        );
->>>>>>> 681952d9
     };
 
     private getTempDiv(forceInLightMode?: boolean) {

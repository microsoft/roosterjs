import {
    addRangeToSelection,
    createElement,
    extractClipboardEvent,
    setHtmlWithSelectionPath,
    moveChildNodes,
<<<<<<< HEAD
    Browser,
=======
    VTable,
    safeInstanceOf,
    isNodeAfter,
>>>>>>> 5169522e
} from 'roosterjs-editor-dom';
import {
    ChangeSource,
    ContentPosition,
    CopyPastePluginState,
    EditorOptions,
    GetContentMode,
    IEditor,
    PluginEventType,
    ExperimentalFeatures,
    PluginWithState,
    KnownCreateElementDataIndex,
} from 'roosterjs-editor-types';

/**
 * @internal
 * Copy and paste plugin for handling onCopy and onPaste event
 */
export default class CopyPastePlugin implements PluginWithState<CopyPastePluginState> {
    private editor: IEditor;
    private disposer: () => void;
    private state: CopyPastePluginState;

    /**
     * Construct a new instance of CopyPastePlugin
     * @param options The editor options
     */
    constructor(options: EditorOptions) {
        this.state = {
            allowedCustomPasteType: options.allowedCustomPasteType || [],
        };
    }

    /**
     * Get a friendly name of  this plugin
     */
    getName() {
        return 'CopyPaste';
    }

    /**
     * Initialize this plugin. This should only be called from Editor
     * @param editor Editor instance
     */
    initialize(editor: IEditor) {
        this.editor = editor;
        this.disposer = this.editor.addDomEventHandler({
            paste: this.onPaste,
            copy: e => this.onCutCopy(e, false /*isCut*/),
            cut: e => this.onCutCopy(e, true /*isCut*/),
        });
    }

    /**
     * Dispose this plugin
     */
    dispose() {
        this.disposer();
        this.disposer = null;
        this.editor = null;
    }

    /**
     * Get plugin state object
     */
    getState() {
        return this.state;
    }

    private onCutCopy(event: Event, isCut: boolean) {
        let originalRange = this.editor.getSelectionRange();
        const tableSelection = this.editor.getTableSelection();
        const { firstTarget, vSelection, lastTarget, startRange, endRange } = tableSelection || {};
        if (originalRange.collapsed && vSelection) {
            if (isNodeAfter(firstTarget, lastTarget)) {
                originalRange.setStartBefore(lastTarget);
                originalRange.setEndAfter(firstTarget);
            } else {
                originalRange.setStartBefore(firstTarget);
                originalRange.setEndAfter(lastTarget);
            }
            this.editor.select(originalRange);
        }

        if (originalRange && !originalRange.collapsed) {
            const html = this.editor.getContent(GetContentMode.RawHTMLWithSelection);
            const tempDiv = this.getTempDiv(true /*forceInLightMode*/);
            const newRange = setHtmlWithSelectionPath(
                tempDiv,
                html,
                this.editor.getTrustedHTMLHandler()
            );

            if (newRange) {
                addRangeToSelection(newRange);
            }

            this.editor.triggerPluginEvent(PluginEventType.BeforeCutCopy, {
                clonedRoot: tempDiv,
                range: newRange,
                rawEvent: event as ClipboardEvent,
                isCut,
                vTableSelection: vSelection,
                vTableStartRange: startRange,
                vTableEndRange: endRange,
            });

            this.editor.runAsync(editor => {
                this.cleanUpAndRestoreSelection(tempDiv, originalRange);

                if (vSelection) {
                    if (vSelection && safeInstanceOf(firstTarget, 'HTMLTableCellElement')) {
                        const vTable = new VTable(firstTarget);
                        vTable.highlightSelection(startRange, endRange);
                        originalRange.setStartBefore(lastTarget);
                        originalRange.collapse(true);
                    }
                }
                if (isCut) {
                    editor.addUndoSnapshot(() => {
                        const position = this.editor.deleteSelectedContent();
                        editor.focus();
                        editor.select(position);
                    }, ChangeSource.Cut);
                }
            });
        }
    }

    private onPaste = (event: Event) => {
        let range: Range;

        extractClipboardEvent(
            event as ClipboardEvent,
            clipboardData => this.editor.paste(clipboardData),
            {
                allowLinkPreview: this.editor.isFeatureEnabled(
                    ExperimentalFeatures.PasteWithLinkPreview
                ),
                allowedCustomPasteType: this.state.allowedCustomPasteType,
                getTempDiv: () => {
                    range = this.editor.getSelectionRange();
                    return this.getTempDiv();
                },
                removeTempDiv: div => {
                    this.cleanUpAndRestoreSelection(div, range);
                },
            }
        );
    };

    private getTempDiv(forceInLightMode?: boolean) {
        const div = this.editor.getCustomData(
            'CopyPasteTempDiv',
            () => {
                const tempDiv = createElement(
                    KnownCreateElementDataIndex.CopyPasteTempDiv,
                    this.editor.getDocument()
                ) as HTMLDivElement;
                this.editor.insertNode(tempDiv, {
                    position: ContentPosition.Outside,
                });

                return tempDiv;
            },
            tempDiv => tempDiv.parentNode?.removeChild(tempDiv)
        );

        if (forceInLightMode) {
            div.style.backgroundColor = 'white';
            div.style.color = 'black';
        }

        div.style.display = '';
        div.focus();

        return div;
    }

    private cleanUpAndRestoreSelection(tempDiv: HTMLDivElement, range: Range) {
        if (Browser.isAndroid) {
            range.collapse();
        }

        this.editor.select(range);

        tempDiv.style.backgroundColor = '';
        tempDiv.style.color = '';
        tempDiv.style.display = 'none';
        moveChildNodes(tempDiv);
    }
}<|MERGE_RESOLUTION|>--- conflicted
+++ resolved
@@ -1,16 +1,13 @@
+import isNodeAfter from 'roosterjs-editor-dom/lib/utils/isNodeAfter';
 import {
     addRangeToSelection,
     createElement,
     extractClipboardEvent,
     setHtmlWithSelectionPath,
     moveChildNodes,
-<<<<<<< HEAD
     Browser,
-=======
+    safeInstanceOf,
     VTable,
-    safeInstanceOf,
-    isNodeAfter,
->>>>>>> 5169522e
 } from 'roosterjs-editor-dom';
 import {
     ChangeSource,

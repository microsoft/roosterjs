import {
    addRangeToSelection,
    createElement,
    extractClipboardEvent,
    setHtmlWithSelectionPath,
    moveChildNodes,
<<<<<<< HEAD
    VTable,
    safeInstanceOf,
    isNodeAfter,
=======
    Browser,
>>>>>>> 84d9c088
} from 'roosterjs-editor-dom';
import {
    ChangeSource,
    ContentPosition,
    CopyPastePluginState,
    EditorOptions,
    GetContentMode,
    IEditor,
    PluginEventType,
    ExperimentalFeatures,
    PluginWithState,
    KnownCreateElementDataIndex,
} from 'roosterjs-editor-types';

/**
 * @internal
 * Copy and paste plugin for handling onCopy and onPaste event
 */
export default class CopyPastePlugin implements PluginWithState<CopyPastePluginState> {
    private editor: IEditor;
    private disposer: () => void;
    private state: CopyPastePluginState;

    /**
     * Construct a new instance of CopyPastePlugin
     * @param options The editor options
     */
    constructor(options: EditorOptions) {
        this.state = {
            allowedCustomPasteType: options.allowedCustomPasteType || [],
        };
    }

    /**
     * Get a friendly name of  this plugin
     */
    getName() {
        return 'CopyPaste';
    }

    /**
     * Initialize this plugin. This should only be called from Editor
     * @param editor Editor instance
     */
    initialize(editor: IEditor) {
        this.editor = editor;
        this.disposer = this.editor.addDomEventHandler({
            paste: this.onPaste,
            copy: e => this.onCutCopy(e, false /*isCut*/),
            cut: e => this.onCutCopy(e, true /*isCut*/),
        });
    }

    /**
     * Dispose this plugin
     */
    dispose() {
        this.disposer();
        this.disposer = null;
        this.editor = null;
    }

    /**
     * Get plugin state object
     */
    getState() {
        return this.state;
    }

    private onCutCopy(event: Event, isCut: boolean) {
        let originalRange = this.editor.getSelectionRange();
        const tableSelection = this.editor.getTableSelection();
        const { firstTarget, vSelection, lastTarget, startRange, endRange } = tableSelection || {};
        if (originalRange.collapsed && vSelection) {
            if (isNodeAfter(firstTarget, lastTarget)) {
                originalRange.setStartBefore(lastTarget);
                originalRange.setEndAfter(firstTarget);
            } else {
                originalRange.setStartBefore(firstTarget);
                originalRange.setEndAfter(lastTarget);
            }
            this.editor.select(originalRange);
        }

        if (originalRange && !originalRange.collapsed) {
            const html = this.editor.getContent(GetContentMode.RawHTMLWithSelection);
            const tempDiv = this.getTempDiv(true /*forceInLightMode*/);
            const newRange = setHtmlWithSelectionPath(
                tempDiv,
                html,
                this.editor.getTrustedHTMLHandler()
            );

            if (newRange) {
                addRangeToSelection(newRange);
            }

            this.editor.triggerPluginEvent(PluginEventType.BeforeCutCopy, {
                clonedRoot: tempDiv,
                range: newRange,
                rawEvent: event as ClipboardEvent,
                isCut,
                vTableSelection: vSelection,
                vTableStartRange: startRange,
                vTableEndRange: endRange,
            });

            this.editor.runAsync(editor => {
                this.cleanUpAndRestoreSelection(tempDiv, originalRange);

                if (vSelection) {
                    if (vSelection && safeInstanceOf(firstTarget, 'HTMLTableCellElement')) {
                        const vTable = new VTable(firstTarget);
                        vTable.highlightSelection(startRange, endRange);
                        originalRange.setStartBefore(lastTarget);
                        originalRange.collapse(true);
                    }
                }
                if (isCut) {
                    editor.addUndoSnapshot(() => {
                        const position = this.editor.deleteSelectedContent();
                        editor.focus();
                        editor.select(position);
                    }, ChangeSource.Cut);
                }
            });
        }
    }

    private onPaste = (event: Event) => {
        let range: Range;

        extractClipboardEvent(
            event as ClipboardEvent,
            clipboardData => this.editor.paste(clipboardData),
            {
                allowLinkPreview: this.editor.isFeatureEnabled(
                    ExperimentalFeatures.PasteWithLinkPreview
                ),
                allowedCustomPasteType: this.state.allowedCustomPasteType,
                getTempDiv: () => {
                    range = this.editor.getSelectionRange();
                    return this.getTempDiv();
                },
                removeTempDiv: div => {
                    this.cleanUpAndRestoreSelection(div, range);
                },
            }
        );
    };

    private getTempDiv(forceInLightMode?: boolean) {
        const div = this.editor.getCustomData(
            'CopyPasteTempDiv',
            () => {
                const tempDiv = createElement(
                    KnownCreateElementDataIndex.CopyPasteTempDiv,
                    this.editor.getDocument()
                ) as HTMLDivElement;
                this.editor.insertNode(tempDiv, {
                    position: ContentPosition.Outside,
                });

                return tempDiv;
            },
            tempDiv => tempDiv.parentNode?.removeChild(tempDiv)
        );

        if (forceInLightMode) {
            div.style.backgroundColor = 'white';
            div.style.color = 'black';
        }

        div.style.display = '';
        div.focus();

        return div;
    }

    private cleanUpAndRestoreSelection(tempDiv: HTMLDivElement, range: Range) {
        if (Browser.isAndroid) {
            range.collapse();
        }

        this.editor.select(range);

        tempDiv.style.backgroundColor = '';
        tempDiv.style.color = '';
        tempDiv.style.display = 'none';
        moveChildNodes(tempDiv);
    }
}<|MERGE_RESOLUTION|>--- conflicted
+++ resolved
@@ -4,13 +4,10 @@
     extractClipboardEvent,
     setHtmlWithSelectionPath,
     moveChildNodes,
-<<<<<<< HEAD
     VTable,
     safeInstanceOf,
     isNodeAfter,
-=======
     Browser,
->>>>>>> 84d9c088
 } from 'roosterjs-editor-dom';
 import {
     ChangeSource,

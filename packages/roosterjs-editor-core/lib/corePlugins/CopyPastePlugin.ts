--- conflicted
+++ resolved
@@ -6,12 +6,8 @@
     moveChildNodes,
     VTable,
     safeInstanceOf,
-<<<<<<< HEAD
     Position,
-=======
-    isNodeAfter,
     Browser,
->>>>>>> 4c2b2f01
 } from 'roosterjs-editor-dom';
 import {
     ChangeSource,

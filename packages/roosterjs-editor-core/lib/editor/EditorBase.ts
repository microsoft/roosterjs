import {
<<<<<<< HEAD
    AnnounceData,
    BlockElement,
=======
>>>>>>> 7a7fb566
    ChangeSource,
    ColorTransformDirection,
    ContentPosition,
    GetContentMode,
    PluginEventType,
    PositionType,
    QueryScope,
    RegionType,
} from 'roosterjs-editor-types';
import type {
    BlockElement,
    ClipboardData,
    ContentChangedData,
    CoreCreator,
    DarkColorHandler,
    DefaultFormat,
    DOMEventHandler,
    EditorCore,
    EditorOptions,
    EditorUndoState,
    ExperimentalFeatures,
    GenericContentEditFeature,
    IContentTraverser,
    IEditor,
    InsertOption,
    IPositionContentSearcher,
    NodePosition,
    PendableFormatState,
    PluginEvent,
    PluginEventData,
    PluginEventFromType,
    Rect,
    Region,
    SelectionPath,
    SelectionRangeEx,
    SizeTransformer,
    StyleBasedFormatState,
    TableSelection,
    TrustedHTMLHandler,
} from 'roosterjs-editor-types';
import { isFeatureEnabled } from './isFeatureEnabled';
import {
    cacheGetEventData,
    collapseNodes,
    contains,
    ContentTraverser,
    deleteSelectedContent,
    getRegionsFromRange,
    findClosestElementAncestor,
    getBlockElementAtNode,
    getSelectionPath,
    getTagOfNode,
    isNodeEmpty,
    Position,
    PositionContentSearcher,
    queryElements,
    wrap,
    isPositionAtBeginningOf,
    toArray,
} from 'roosterjs-editor-dom';
import type {
    CompatibleChangeSource,
    CompatibleColorTransformDirection,
    CompatibleContentPosition,
    CompatibleExperimentalFeatures,
    CompatibleGetContentMode,
    CompatiblePluginEventType,
    CompatibleQueryScope,
    CompatibleRegionType,
} from 'roosterjs-editor-types/lib/compatibleTypes';

/**
 * Base class of editor
 */
export class EditorBase<TEditorCore extends EditorCore, TEditorOptions extends EditorOptions>
    implements IEditor {
    private core: TEditorCore | null = null;

    //#region Lifecycle

    /**
     * Creates an instance of EditorBase
     * @param contentDiv The DIV HTML element which will be the container element of editor
     * @param options An optional options object to customize the editor
     */
    constructor(
        contentDiv: HTMLDivElement,
        options: TEditorOptions,
        coreCreator: CoreCreator<TEditorCore, TEditorOptions>
    ) {
        // 1. Make sure all parameters are valid
        if (getTagOfNode(contentDiv) != 'DIV') {
            throw new Error('contentDiv must be an HTML DIV element');
        }

        // 2. Create editor core
        this.core = coreCreator(contentDiv, options);

        // 3. Initialize plugins
        this.core.plugins.forEach(plugin => plugin.initialize(this));

        // 4. Ensure user will type in a container node, not the editor content DIV
        this.ensureTypeInContainer(
            new Position(this.core.contentDiv, PositionType.Begin).normalize()
        );
    }

    /**
     * Dispose this editor, dispose all plugins and custom data
     */
    public dispose(): void {
        const core = this.getCore();
        for (let i = core.plugins.length - 1; i >= 0; i--) {
            core.plugins[i].dispose();
        }

        core.darkColorHandler.reset();

        this.core = null;
    }

    /**
     * Get whether this editor is disposed
     * @returns True if editor is disposed, otherwise false
     */
    public isDisposed(): boolean {
        return !this.core;
    }

    //#endregion

    //#region Node API

    /**
     * Insert node into editor
     * @param node The node to insert
     * @param option Insert options. Default value is:
     *  position: ContentPosition.SelectionStart
     *  updateCursor: true
     *  replaceSelection: true
     *  insertOnNewLine: false
     * @returns true if node is inserted. Otherwise false
     */
    public insertNode(node: Node, option?: InsertOption): boolean {
        const core = this.getCore();
        return node ? core.api.insertNode(core, node, option ?? null) : false;
    }

    /**
     * Delete a node from editor content
     * @param node The node to delete
     * @returns true if node is deleted. Otherwise false
     */
    public deleteNode(node: Node): boolean {
        // Only remove the node when it falls within editor
        if (node && this.contains(node) && node.parentNode) {
            node.parentNode.removeChild(node);
            return true;
        }

        return false;
    }

    /**
     * Replace a node in editor content with another node
     * @param existingNode The existing node to be replaced
     * @param toNode node to replace to
     * @param transformColorForDarkMode (optional) Whether to transform new node to dark mode. Default is false
     * @returns true if node is replaced. Otherwise false
     */
    public replaceNode(
        existingNode: Node,
        toNode: Node,
        transformColorForDarkMode?: boolean
    ): boolean {
        const core = this.getCore();
        // Only replace the node when it falls within editor
        if (this.contains(existingNode) && toNode) {
            core.api.transformColor(
                core,
                transformColorForDarkMode ? toNode : null,
                true /*includeSelf*/,
                () => existingNode.parentNode?.replaceChild(toNode, existingNode),
                ColorTransformDirection.LightToDark
            );

            return true;
        }

        return false;
    }

    /**
     * Get BlockElement at given node
     * @param node The node to create InlineElement
     * @returns The BlockElement result
     */
    public getBlockElementAtNode(node: Node): BlockElement | null {
        return getBlockElementAtNode(this.getCore().contentDiv, node);
    }

    public contains(arg: Node | Range | null): boolean {
        if (!arg) {
            return false;
        }
        return contains(this.getCore().contentDiv, <Node>arg);
    }

    public queryElements(
        selector: string,
        scopeOrCallback:
            | QueryScope
            | CompatibleQueryScope
            | ((node: Node) => any) = QueryScope.Body,
        callback?: (node: Node) => any
    ) {
        const core = this.getCore();
        const result: HTMLElement[] = [];
        let scope = scopeOrCallback instanceof Function ? QueryScope.Body : scopeOrCallback;
        callback = scopeOrCallback instanceof Function ? scopeOrCallback : callback;

        let selectionEx = scope == QueryScope.Body ? null : this.getSelectionRangeEx();
        if (selectionEx) {
            selectionEx.ranges.forEach(range => {
                result.push(...queryElements(core.contentDiv, selector, callback, scope, range));
            });
        } else {
            return queryElements(core.contentDiv, selector, callback, scope, undefined /* range */);
        }

        return result;
    }

    /**
     * Collapse nodes within the given start and end nodes to their common ancestor node,
     * split parent nodes if necessary
     * @param start The start node
     * @param end The end node
     * @param canSplitParent True to allow split parent node there are nodes before start or after end under the same parent
     * and the returned nodes will be all nodes from start through end after splitting
     * False to disallow split parent
     * @returns When canSplitParent is true, returns all node from start through end after splitting,
     * otherwise just return start and end
     */
    public collapseNodes(start: Node, end: Node, canSplitParent: boolean): Node[] {
        return collapseNodes(this.getCore().contentDiv, start, end, canSplitParent);
    }

    //#endregion

    //#region Content API

    /**
     * Check whether the editor contains any visible content
     * @param trim Whether trim the content string before check. Default is false
     * @returns True if there's no visible content, otherwise false
     */
    public isEmpty(trim?: boolean): boolean {
        return isNodeEmpty(this.getCore().contentDiv, trim);
    }

    /**
     * Get current editor content as HTML string
     * @param mode specify what kind of HTML content to retrieve
     * @returns HTML string representing current editor content
     */
    public getContent(
        mode: GetContentMode | CompatibleGetContentMode = GetContentMode.CleanHTML
    ): string {
        const core = this.getCore();
        return core.api.getContent(core, mode);
    }

    /**
     * Set HTML content to this editor. All existing content will be replaced. A ContentChanged event will be triggered
     * @param content HTML content to set in
     * @param triggerContentChangedEvent True to trigger a ContentChanged event. Default value is true
     */
    public setContent(content: string, triggerContentChangedEvent: boolean = true) {
        const core = this.getCore();
        core.api.setContent(core, content, triggerContentChangedEvent);
    }

    /**
     * Insert HTML content into editor
     * @param HTML content to insert
     * @param option Insert options. Default value is:
     *  position: ContentPosition.SelectionStart
     *  updateCursor: true
     *  replaceSelection: true
     *  insertOnNewLine: false
     */
    public insertContent(content: string, option?: InsertOption) {
        if (content) {
            const doc = this.getDocument();
            const body = new DOMParser().parseFromString(
                this.getCore().trustedHTMLHandler(content),
                'text/html'
            )?.body;
            let allNodes = body?.childNodes ? toArray(body.childNodes) : [];

            // If it is to insert on new line, and there are more than one node in the collection, wrap all nodes with
            // a parent DIV before calling insertNode on each top level sub node. Otherwise, every sub node may get wrapped
            // separately to show up on its own line
            if (option && option.insertOnNewLine && allNodes.length > 1) {
                allNodes = [wrap(allNodes)];
            }

            let fragment = doc.createDocumentFragment();
            allNodes.forEach(node => fragment.appendChild(node));

            this.insertNode(fragment, option);
        }
    }

    /**
     * Delete selected content
     */
    public deleteSelectedContent(): NodePosition | null {
        const range = this.getSelectionRange();
        if (range && !range.collapsed) {
            return deleteSelectedContent(this.getCore().contentDiv, range);
        }
        return null;
    }

    /**
     * Paste into editor using a clipboardData object
     * @param clipboardData Clipboard data retrieved from clipboard
     * @param pasteAsText Force pasting as plain text. Default value is false
     * @param applyCurrentStyle True if apply format of current selection to the pasted content,
     * false to keep original format.  Default value is false. When pasteAsText is true, this parameter is ignored
     * @param pasteAsImage: When set to true, if the clipboardData contains a imageDataUri will paste the image to the editor
     */
    public paste(
        clipboardData: ClipboardData,
        pasteAsText: boolean = false,
        applyCurrentFormat: boolean = false,
        pasteAsImage: boolean = false
    ) {
        const core = this.getCore();
        if (!clipboardData) {
            return;
        }

        if (clipboardData.snapshotBeforePaste) {
            // Restore original content before paste a new one
            this.setContent(clipboardData.snapshotBeforePaste);
        } else {
            clipboardData.snapshotBeforePaste = this.getContent(
                GetContentMode.RawHTMLWithSelection
            );
        }

        const range = this.getSelectionRange();
        const pos = range && Position.getStart(range);
        const fragment = core.api.createPasteFragment(
            core,
            clipboardData,
            pos,
            pasteAsText,
            applyCurrentFormat,
            pasteAsImage
        );
        if (fragment) {
            this.addUndoSnapshot(() => {
                this.insertNode(fragment);
                return clipboardData;
            }, ChangeSource.Paste);
        }
    }

    //#endregion

    //#region Focus and Selection

    /**
     * Get current selection range from Editor.
     * It does a live pull on the selection, if nothing retrieved, return whatever we have in cache.
     * @param tryGetFromCache Set to true to retrieve the selection range from cache if editor doesn't own the focus now.
     * Default value is true
     * @returns current selection range, or null if editor never got focus before
     */
    public getSelectionRange(tryGetFromCache: boolean = true): Range | null {
        const core = this.getCore();
        return core.api.getSelectionRange(core, tryGetFromCache);
    }

    /**
     * Get current selection range from Editor.
     * It does a live pull on the selection, if nothing retrieved, return whatever we have in cache.
     * @param tryGetFromCache Set to true to retrieve the selection range from cache if editor doesn't own the focus now.
     * Default value is true
     * @returns current selection range, or null if editor never got focus before
     */
    public getSelectionRangeEx(): SelectionRangeEx {
        const core = this.getCore();
        return core.api.getSelectionRangeEx(core);
    }

    /**
     * Get current selection in a serializable format
     * It does a live pull on the selection, if nothing retrieved, return whatever we have in cache.
     * @returns current selection path, or null if editor never got focus before
     */
    public getSelectionPath(): SelectionPath | null {
        const range = this.getSelectionRange();
        return range && getSelectionPath(this.getCore().contentDiv, range);
    }

    /**
     * Check if focus is in editor now
     * @returns true if focus is in editor, otherwise false
     */
    public hasFocus(): boolean {
        const core = this.getCore();
        return core.api.hasFocus(core);
    }

    /**
     * Focus to this editor, the selection was restored to where it was before, no unexpected scroll.
     */
    public focus() {
        const core = this.getCore();
        core.api.focus(core);
    }

    public select(
        arg1: Range | SelectionRangeEx | NodePosition | Node | SelectionPath | null,
        arg2?: NodePosition | number | PositionType | TableSelection | null,
        arg3?: Node,
        arg4?: number | PositionType
    ): boolean {
        const core = this.getCore();

        return core.api.select(core, arg1, arg2, arg3, arg4);
    }

    /**
     * Get current focused position. Return null if editor doesn't have focus at this time.
     */
    public getFocusedPosition(): NodePosition | null {
        let sel = this.getDocument().defaultView?.getSelection();
        if (sel?.focusNode && this.contains(sel.focusNode)) {
            return new Position(sel.focusNode, sel.focusOffset);
        }

        let range = this.getSelectionRange();
        if (range) {
            return Position.getStart(range);
        }

        return null;
    }

    /**
     * Get an HTML element from current cursor position.
     * When expectedTags is not specified, return value is the current node (if it is HTML element)
     * or its parent node (if current node is a Text node).
     * When expectedTags is specified, return value is the first ancestor of current node which has
     * one of the expected tags.
     * If no element found within editor by the given tag, return null.
     * @param selector Optional, an HTML selector to find HTML element with.
     * @param startFrom Start search from this node. If not specified, start from current focused position
     * @param event Optional, if specified, editor will try to get cached result from the event object first.
     * If it is not cached before, query from DOM and cache the result into the event object
     */
    public getElementAtCursor(
        selector?: string,
        startFrom?: Node,
        event?: PluginEvent
    ): HTMLElement | null {
        event = startFrom ? undefined : event; // Only use cache when startFrom is not specified, for different start position can have different result

        return (
            cacheGetEventData(event ?? null, 'GET_ELEMENT_AT_CURSOR_' + selector, () => {
                if (!startFrom) {
                    let position = this.getFocusedPosition();
                    startFrom = position?.node;
                }
                return (
                    startFrom &&
                    findClosestElementAncestor(startFrom, this.getCore().contentDiv, selector)
                );
            }) ?? null
        );
    }

    /**
     * Check if this position is at beginning of the editor.
     * This will return true if all nodes between the beginning of target node and the position are empty.
     * @param position The position to check
     * @returns True if position is at beginning of the editor, otherwise false
     */
    public isPositionAtBeginning(position: NodePosition): boolean {
        return isPositionAtBeginningOf(position, this.getCore().contentDiv);
    }

    /**
     * Get impacted regions from selection
     */
    public getSelectedRegions(
        type: RegionType | CompatibleRegionType = RegionType.Table
    ): Region[] {
        const selection = this.getSelectionRangeEx();
        const result: Region[] = [];
        const contentDiv = this.getCore().contentDiv;
        selection.ranges.forEach(range => {
            result.push(...(range ? getRegionsFromRange(contentDiv, range, type) : []));
        });
        return result.filter((value, index, self) => {
            return self.indexOf(value) === index;
        });
    }

    //#endregion

    //#region EVENT API

    public addDomEventHandler(
        nameOrMap: string | Record<string, DOMEventHandler>,
        handler?: DOMEventHandler
    ): () => void {
        const eventsToMap = typeof nameOrMap == 'string' ? { [nameOrMap]: handler! } : nameOrMap;
        const core = this.getCore();
        return core.api.attachDomEvent(core, eventsToMap);
    }

    /**
     * Trigger an event to be dispatched to all plugins
     * @param eventType Type of the event
     * @param data data of the event with given type, this is the rest part of PluginEvent with the given type
     * @param broadcast indicates if the event needs to be dispatched to all plugins
     * True means to all, false means to allow exclusive handling from one plugin unless no one wants that
     * @returns the event object which is really passed into plugins. Some plugin may modify the event object so
     * the result of this function provides a chance to read the modified result
     */
    public triggerPluginEvent<T extends PluginEventType | CompatiblePluginEventType>(
        eventType: T,
        data: PluginEventData<T>,
        broadcast: boolean = false
    ): PluginEventFromType<T> {
        const core = this.getCore();
        let event = ({
            eventType,
            ...data,
        } as any) as PluginEventFromType<T>;
        core.api.triggerEvent(core, event, broadcast);

        return event;
    }

    /**
     * Trigger a ContentChangedEvent
     * @param source Source of this event, by default is 'SetContent'
     * @param data additional data for this event
     */
    public triggerContentChangedEvent(
        source: ChangeSource | CompatibleChangeSource | string = ChangeSource.SetContent,
        data?: any
    ) {
        this.triggerPluginEvent(PluginEventType.ContentChanged, {
            source,
            data,
        });
    }

    //#endregion

    //#region Undo API

    /**
     * Undo last edit operation
     */
    public undo() {
        this.focus();
        const core = this.getCore();
        core.api.restoreUndoSnapshot(core, -1 /*step*/);
    }

    /**
     * Redo next edit operation
     */
    public redo() {
        this.focus();
        const core = this.getCore();
        core.api.restoreUndoSnapshot(core, 1 /*step*/);
    }

    /**
     * Add undo snapshot, and execute a format callback function, then add another undo snapshot, then trigger
     * ContentChangedEvent with given change source.
     * If this function is called nested, undo snapshot will only be added in the outside one
     * @param callback The callback function to perform formatting, returns a data object which will be used as
     * the data field in ContentChangedEvent if changeSource is not null.
     * @param changeSource The change source to use when fire ContentChangedEvent. When the value is not null,
     * a ContentChangedEvent will be fired with change source equal to this value
     * @param canUndoByBackspace True if this action can be undone when user press Backspace key (aka Auto Complete).
     */
    public addUndoSnapshot(
        callback?: (start: NodePosition | null, end: NodePosition | null) => any,
        changeSource?: ChangeSource | CompatibleChangeSource | string,
        canUndoByBackspace?: boolean,
        additionalData?: ContentChangedData
    ) {
        const core = this.getCore();
        core.api.addUndoSnapshot(
            core,
            callback ?? null,
            changeSource ?? null,
            canUndoByBackspace ?? false,
            additionalData
        );
    }

    /**
     * Whether there is an available undo/redo snapshot
     */
    public getUndoState(): EditorUndoState {
        const { hasNewContent, snapshotsService } = this.getCore().undo;
        return {
            canUndo: hasNewContent || snapshotsService.canMove(-1 /*previousSnapshot*/),
            canRedo: snapshotsService.canMove(1 /*nextSnapshot*/),
        };
    }

    //#endregion

    //#region Misc

    /**
     * Get document which contains this editor
     * @returns The HTML document which contains this editor
     */
    public getDocument(): Document {
        return this.getCore().contentDiv.ownerDocument;
    }

    /**
     * Get the scroll container of the editor
     */
    public getScrollContainer(): HTMLElement {
        return this.getCore().domEvent.scrollContainer;
    }

    /**
     * Get custom data related to this editor
     * @param key Key of the custom data
     * @param getter Getter function. If custom data for the given key doesn't exist,
     * call this function to get one and store it if it is specified. Otherwise return undefined
     * @param disposer An optional disposer function to dispose this custom data when
     * dispose editor.
     */
    public getCustomData<T>(key: string, getter?: () => T, disposer?: (value: T) => void): T {
        const core = this.getCore();
        return (core.lifecycle.customData[key] = core.lifecycle.customData[key] || {
            value: getter ? getter() : undefined,
            disposer,
        }).value as T;
    }

    /**
     * Check if editor is in IME input sequence
     * @returns True if editor is in IME input sequence, otherwise false
     */
    public isInIME(): boolean {
        return this.getCore().domEvent.isInIME;
    }

    /**
     * Get default format of this editor
     * @returns Default format object of this editor
     */
    public getDefaultFormat(): DefaultFormat {
        return this.getCore().lifecycle.defaultFormat ?? {};
    }

    /**
     * Get a content traverser for the whole editor
     * @param startNode The node to start from. If not passed, it will start from the beginning of the body
     */
    public getBodyTraverser(startNode?: Node): IContentTraverser {
        return ContentTraverser.createBodyTraverser(this.getCore().contentDiv, startNode);
    }

    /**
     * Get a content traverser for current selection
     * @returns A content traverser, or null if editor never got focus before
     */
    public getSelectionTraverser(range?: Range): IContentTraverser | null {
        range = range ?? this.getSelectionRange() ?? undefined;
        return range
            ? ContentTraverser.createSelectionTraverser(this.getCore().contentDiv, range)
            : null;
    }

    /**
     * Get a content traverser for current block element start from specified position
     * @param startFrom Start position of the traverser. Default value is ContentPosition.SelectionStart
     * @returns A content traverser, or null if editor never got focus before
     */
    public getBlockTraverser(
        startFrom: ContentPosition | CompatibleContentPosition = ContentPosition.SelectionStart
    ): IContentTraverser | null {
        let range = this.getSelectionRange();
        return range
            ? ContentTraverser.createBlockTraverser(this.getCore().contentDiv, range, startFrom)
            : null;
    }

    /**
     * Get a text traverser of current selection
     * @param event Optional, if specified, editor will try to get cached result from the event object first.
     * If it is not cached before, query from DOM and cache the result into the event object
     * @returns A content traverser, or null if editor never got focus before
     */
    public getContentSearcherOfCursor(event?: PluginEvent): IPositionContentSearcher | null {
        return cacheGetEventData(event ?? null, 'ContentSearcher', () => {
            let range = this.getSelectionRange();
            return (
                range &&
                new PositionContentSearcher(this.getCore().contentDiv, Position.getStart(range))
            );
        });
    }

    /**
     * Run a callback function asynchronously
     * @param callback The callback function to run
     * @returns a function to cancel this async run
     */
    public runAsync(callback: (editor: IEditor) => void) {
        let win = this.getCore().contentDiv.ownerDocument.defaultView || window;
        const handle = win.requestAnimationFrame(() => {
            if (!this.isDisposed() && callback) {
                callback(this);
            }
        });

        return () => {
            win.cancelAnimationFrame(handle);
        };
    }

    /**
     * Set DOM attribute of editor content DIV
     * @param name Name of the attribute
     * @param value Value of the attribute
     */
    public setEditorDomAttribute(name: string, value: string | null) {
        if (value === null) {
            this.getCore().contentDiv.removeAttribute(name);
        } else {
            this.getCore().contentDiv.setAttribute(name, value);
        }
    }

    /**
     * Get DOM attribute of editor content DIV, null if there is no such attribute.
     * @param name Name of the attribute
     */
    public getEditorDomAttribute(name: string): string | null {
        return this.getCore().contentDiv.getAttribute(name);
    }

    /**
     * @deprecated Use getVisibleViewport() instead.
     *
     * Get current relative distance from top-left corner of the given element to top-left corner of editor content DIV.
     * @param element The element to calculate from. If the given element is not in editor, return value will be null
     * @param addScroll When pass true, The return value will also add scrollLeft and scrollTop if any. So the value
     * may be different than what user is seeing from the view. When pass false, scroll position will be ignored.
     * @returns An [x, y] array which contains the left and top distances, or null if the given element is not in editor.
     */
    getRelativeDistanceToEditor(element: HTMLElement, addScroll?: boolean): number[] | null {
        if (this.contains(element)) {
            const contentDiv = this.getCore().contentDiv;
            const editorRect = contentDiv.getBoundingClientRect();
            const elementRect = element.getBoundingClientRect();

            if (editorRect && elementRect) {
                let x = elementRect.left - editorRect?.left;
                let y = elementRect.top - editorRect?.top;

                if (addScroll) {
                    x += contentDiv.scrollLeft;
                    y += contentDiv.scrollTop;
                }

                return [x, y];
            }
        }

        return null;
    }

    /**
     * Add a Content Edit feature.
     * @param feature The feature to add
     */
    public addContentEditFeature(feature: GenericContentEditFeature<PluginEvent>) {
        const core = this.getCore();
        feature?.keys.forEach(key => {
            let array = core.edit.features[key] || [];
            array.push(feature);
            core.edit.features[key] = array;
        });
    }

    /**
     * Remove a Content Edit feature.
     * @param feature The feature to remove
     */
    public removeContentEditFeature(feature: GenericContentEditFeature<PluginEvent>) {
        const core = this.getCore();
        feature?.keys.forEach(key => {
            const featureSet = core.edit.features[key];
            const index = featureSet?.indexOf(feature) ?? -1;
            if (index >= 0) {
                core.edit.features[key].splice(index, 1);
                if (core.edit.features[key].length < 1) {
                    delete core.edit.features[key];
                }
            }
        });
    }

    /**
     * Get style based format state from current selection, including font name/size and colors
     */
    public getStyleBasedFormatState(node?: Node): StyleBasedFormatState {
        if (!node) {
            const range = this.getSelectionRange();
            node = (range && Position.getStart(range).normalize().node) ?? undefined;
        }
        const core = this.getCore();
        return core.api.getStyleBasedFormatState(core, node ?? null);
    }

    /**
     * Get the pendable format such as underline and bold
     * @param forceGetStateFromDOM If set to true, will force get the format state from DOM tree.
     * @returns The pending format state
     */
    public getPendableFormatState(forceGetStateFromDOM: boolean = false): PendableFormatState {
        const core = this.getCore();
        return core.api.getPendableFormatState(core, forceGetStateFromDOM);
    }

    /**
     * Ensure user will type into a container element rather than into the editor content DIV directly
     * @param position The position that user is about to type to
     * @param keyboardEvent Optional keyboard event object
     */
    public ensureTypeInContainer(position: NodePosition, keyboardEvent?: KeyboardEvent) {
        const core = this.getCore();
        core.api.ensureTypeInContainer(core, position, keyboardEvent);
    }

    //#endregion

    //#region Dark mode APIs

    /**
     * Set the dark mode state and transforms the content to match the new state.
     * @param nextDarkMode The next status of dark mode. True if the editor should be in dark mode, false if not.
     */
    public setDarkModeState(nextDarkMode?: boolean) {
        const isDarkMode = this.isDarkMode();

        if (isDarkMode == !!nextDarkMode) {
            return;
        }
        const core = this.getCore();

        core.api.transformColor(
            core,
            core.contentDiv,
            false /*includeSelf*/,
            null /*callback*/,
            nextDarkMode
                ? ColorTransformDirection.LightToDark
                : ColorTransformDirection.DarkToLight,
            true /*forceTransform*/,
            isDarkMode
        );

        this.triggerContentChangedEvent(
            nextDarkMode ? ChangeSource.SwitchToDarkMode : ChangeSource.SwitchToLightMode
        );
    }

    /**
     * Check if the editor is in dark mode
     * @returns True if the editor is in dark mode, otherwise false
     */
    public isDarkMode(): boolean {
        return this.getCore().lifecycle.isDarkMode;
    }

    /**
     * Transform the given node and all its child nodes to dark mode color if editor is in dark mode
     * @param node The node to transform
     * @param direction The transform direction. @default ColorTransformDirection.LightToDark
     */
    public transformToDarkColor(
        node: Node,
        direction:
            | ColorTransformDirection
            | CompatibleColorTransformDirection = ColorTransformDirection.LightToDark
    ) {
        const core = this.getCore();
        core.api.transformColor(core, node, true /*includeSelf*/, null /*callback*/, direction);
    }

    /**
     * Get a darkColorHandler object for this editor.
     */
    public getDarkColorHandler(): DarkColorHandler {
        return this.getCore().darkColorHandler;
    }

    /**
     * Make the editor in "Shadow Edit" mode.
     * In Shadow Edit mode, all format change will finally be ignored.
     * This can be used for building a live preview feature for format button, to allow user
     * see format result without really apply it.
     * This function can be called repeated. If editor is already in shadow edit mode, we can still
     * use this function to do more shadow edit operation.
     */
    public startShadowEdit() {
        const core = this.getCore();
        core.api.switchShadowEdit(core, true /*isOn*/);
    }

    /**
     * Leave "Shadow Edit" mode, all changes made during shadow edit will be discarded
     */
    public stopShadowEdit() {
        const core = this.getCore();
        core.api.switchShadowEdit(core, false /*isOn*/);
    }

    /**
     * Check if editor is in Shadow Edit mode
     */
    public isInShadowEdit() {
        return !!this.getCore().lifecycle.shadowEditFragment;
    }

    /**
     * Check if the given experimental feature is enabled
     * @param feature The feature to check
     */
    public isFeatureEnabled(
        feature: ExperimentalFeatures | CompatibleExperimentalFeatures
    ): boolean {
        return isFeatureEnabled(this.getCore().lifecycle.experimentalFeatures, feature);
    }

    /**
     * Get a function to convert HTML string to trusted HTML string.
     * By default it will just return the input HTML directly. To override this behavior,
     * pass your own trusted HTML handler to EditorOptions.trustedHTMLHandler
     * See https://developer.mozilla.org/en-US/docs/Web/HTTP/Headers/Content-Security-Policy/trusted-types
     */
    getTrustedHTMLHandler(): TrustedHTMLHandler {
        return this.getCore().trustedHTMLHandler;
    }

    /**
     * @deprecated Use getZoomScale() instead
     */
    getSizeTransformer(): SizeTransformer {
        return this.getCore().sizeTransformer;
    }

    /**
     * Get current zoom scale, default value is 1
     * When editor is put under a zoomed container, need to pass the zoom scale number using EditorOptions.zoomScale
     * to let editor behave correctly especially for those mouse drag/drop behaviors
     * @returns current zoom scale number
     */
    getZoomScale(): number {
        return this.getCore().zoomScale;
    }

    /**
     * Set current zoom scale, default value is 1
     * When editor is put under a zoomed container, need to pass the zoom scale number using EditorOptions.zoomScale
     * to let editor behave correctly especially for those mouse drag/drop behaviors
     * @param scale The new scale number to set. It should be positive number and no greater than 10, otherwise it will be ignored.
     */
    setZoomScale(scale: number): void {
        const core = this.getCore();
        if (scale > 0 && scale <= 10) {
            const oldValue = core.zoomScale;
            core.zoomScale = scale;

            if (oldValue != scale) {
                this.triggerPluginEvent(
                    PluginEventType.ZoomChanged,
                    {
                        oldZoomScale: oldValue,
                        newZoomScale: scale,
                    },
                    true /*broadcast*/
                );
            }
        }
    }

    /**
     * Retrieves the rect of the visible viewport of the editor.
     */
    getVisibleViewport(): Rect | null {
        return this.getCore().getVisibleViewport();
    }

    /**
     * @returns the current EditorCore object
     * @throws a standard Error if there's no core object
     */
    protected getCore(): TEditorCore {
        if (!this.core) {
            throw new Error('Editor is already disposed');
        }
        return this.core;
    }

    public announce(announceData: AnnounceData): void {
        this.getCore()?.announceHandler?.announce(announceData);
    }
    //#endregion
}<|MERGE_RESOLUTION|>--- conflicted
+++ resolved
@@ -1,9 +1,5 @@
+import { isFeatureEnabled } from './isFeatureEnabled';
 import {
-<<<<<<< HEAD
-    AnnounceData,
-    BlockElement,
-=======
->>>>>>> 7a7fb566
     ChangeSource,
     ColorTransformDirection,
     ContentPosition,
@@ -14,6 +10,7 @@
     RegionType,
 } from 'roosterjs-editor-types';
 import type {
+    AnnounceData,
     BlockElement,
     ClipboardData,
     ContentChangedData,
@@ -44,7 +41,6 @@
     TableSelection,
     TrustedHTMLHandler,
 } from 'roosterjs-editor-types';
-import { isFeatureEnabled } from './isFeatureEnabled';
 import {
     cacheGetEventData,
     collapseNodes,

import { ColorKeyAndValue, DarkColorHandler, ModeIndependentColor } from 'roosterjs-editor-types';
<<<<<<< HEAD
import { getColor, getObjectKeys, parseColor, setColor } from 'roosterjs-editor-dom';
=======
import { getObjectKeys, parseColor, setColor } from 'roosterjs-editor-dom';
>>>>>>> ce31cc73

const VARIABLE_REGEX = /^\s*var\(\s*(\-\-[a-zA-Z0-9\-_]+)\s*(?:,\s*(.*))?\)\s*$/;
const VARIABLE_PREFIX = 'var(';
const COLOR_VAR_PREFIX = 'darkColor';
const enum ColorAttributeEnum {
    CssColor = 0,
    HtmlColor = 1,
}
const ColorAttributeName: { [key in ColorAttributeEnum]: string }[] = [
    {
        [ColorAttributeEnum.CssColor]: 'color',
        [ColorAttributeEnum.HtmlColor]: 'color',
    },
    {
        [ColorAttributeEnum.CssColor]: 'background-color',
        [ColorAttributeEnum.HtmlColor]: 'bgcolor',
    },
];

/**
 * @internal
 */
export default class DarkColorHandlerImpl implements DarkColorHandler {
    private knownColors: Record<string, Readonly<ModeIndependentColor>> = {};

    constructor(
        private contentDiv: HTMLElement,
        private getDarkColor?: (color: string) => string,
        private darkMode?: boolean,
        private onExternalContentTransform?: (htmlIn: HTMLElement) => void
    ) {}

    get isDarkMode() {
        return !!this.darkMode;
    }

    set isDarkMode(value: boolean) {
        if (this.darkMode != value) {
            this.darkMode = value;

            this.resetContainerColors(this.darkMode);
        }
    }

    /**
     * Get a copy of known colors
     * @returns
     */
    getKnownColorsCopy() {
        return Object.values(this.knownColors);
    }

    /**
     * Given a light mode color value and an optional dark mode color value, register this color
     * so that editor can handle it, then return the CSS color value for current color mode.
     * @param lightModeColor Light mode color value
     * @param isDarkMode Whether current color mode is dark mode
     * @param darkModeColor Optional dark mode color value. If not passed, we will calculate one.
     */
    registerColor(lightModeColor: string, isDarkMode: boolean, darkModeColor?: string): string {
        const parsedColor = this.parseColorValue(lightModeColor, isDarkMode);

        lightModeColor = parsedColor.lightModeColor;
        darkModeColor = parsedColor.darkModeColor || darkModeColor;
        const colorKey =
            parsedColor.key || `--${COLOR_VAR_PREFIX}_${lightModeColor.replace(/[^\d\w]/g, '_')}`;

        if (lightModeColor && this.getDarkColor) {
            if (!this.knownColors[colorKey]) {
                darkModeColor = darkModeColor || this.getDarkColor(lightModeColor);

                this.knownColors[colorKey] = { lightModeColor, darkModeColor };

                if (this.isDarkMode) {
                    this.setColorVariable(colorKey, darkModeColor);
                }
            }

            return `${VARIABLE_PREFIX}${colorKey}, ${lightModeColor})`;
        } else {
            return lightModeColor;
        }
    }

    /**
     * Reset known color record, clean up registered color variables.
     */
    reset(): void {
        this.resetContainerColors(false /*isDarkMode*/);
    }

    /**
     * Parse an existing color value, if it is in variable-based color format, extract color key,
     * light color and query related dark color if any
     * @param color The color string to parse
     * @param isInDarkMode Whether current content is in dark mode. When set to true, if the color value is not in dark var format,
     * we will treat is as a dark mode color and try to find a matched dark mode color.
     */
    parseColorValue(color: string | undefined | null, isInDarkMode?: boolean): ColorKeyAndValue {
        let key: string | undefined;
        let lightModeColor = '';
        let darkModeColor: string | undefined;

        if (color) {
            const match = color.startsWith(VARIABLE_PREFIX) ? VARIABLE_REGEX.exec(color) : null;

            if (match) {
                if (match[2]) {
                    key = match[1];
                    lightModeColor = match[2];
                    darkModeColor = this.knownColors[key]?.darkModeColor;
                } else {
                    lightModeColor = '';
                }
            } else if (isInDarkMode) {
                // If editor is in dark mode but the color is not in dark color format, it is possible the color was inserted from external code
                // without any light color info. So we first try to see if there is a known dark color can match this color, and use its related
                // light color as light mode color. Otherwise we need to drop this color to avoid show "white on white" content.
                lightModeColor = this.findLightColorFromDarkColor(color) || '';

                if (lightModeColor) {
                    darkModeColor = color;
                }
            } else {
                lightModeColor = color;
            }
        }

        return { key, lightModeColor, darkModeColor };
    }

    /**
     * Find related light mode color from dark mode color.
     * @param darkColor The existing dark color
     */
    findLightColorFromDarkColor(darkColor: string): string | null {
        const rgbSearch = parseColor(darkColor);

        if (rgbSearch) {
            const key = getObjectKeys(this.knownColors).find(key => {
                const rgbCurrent = parseColor(this.knownColors[key].darkModeColor);

                return (
                    rgbCurrent &&
                    rgbCurrent[0] == rgbSearch[0] &&
                    rgbCurrent[1] == rgbSearch[1] &&
                    rgbCurrent[2] == rgbSearch[2]
                );
            });

            if (key) {
                return this.knownColors[key].lightModeColor;
            }
        }

        return null;
    }

<<<<<<< HEAD
    transformColors(root: HTMLElement, isCleaningUp: boolean, includeSelf: boolean) {
        const darkColorHandler = isCleaningUp ? null : this;

        this.iterateElements(root, includeSelf, element => {
            if (!isCleaningUp && this.onExternalContentTransform) {
                this.onExternalContentTransform(element);
            } else {
                [false, true].forEach(isBackground => {
                    const color = getColor(element, isBackground, this, isCleaningUp);

                    element.style.setProperty(isBackground ? 'background-color' : 'color', null);
                    element.removeAttribute(isBackground ? 'bgcolor' : 'color');

                    if (color && color != 'inherit') {
                        setColor(
                            element,
                            color,
                            isBackground,
                            this.isDarkMode,
                            false /*adjustTextColor*/,
                            darkColorHandler
                        );
                    }
                });
            }
        });
    }

    private setColorVariable(key: string, darkModeColor: string | null) {
        if (this.contentDiv) {
            if (darkModeColor) {
                this.contentDiv.style.setProperty(key, darkModeColor);
            } else {
                this.contentDiv.style.removeProperty(key);
            }
        }
    }

    private resetContainerColors(isDarkMode: boolean) {
        getObjectKeys(this.knownColors).forEach(key => {
            this.setColorVariable(key, isDarkMode ? this.knownColors[key].darkModeColor : null);
        });
    }

    private iterateElements(
        root: Node,
        includeSelf: boolean,
        transformer: (element: HTMLElement) => void
    ) {
        if (includeSelf && this.isHTMLElement(root)) {
            transformer(root);
        }

        for (let child = root.firstChild; child; child = child.nextSibling) {
            if (this.isHTMLElement(child)) {
                transformer(child);
            }

            this.iterateElements(child, false /*includeSelf*/, transformer);
        }
    }

    private isHTMLElement(node: Node): node is HTMLElement {
        // This is not a strict check, we just need to make sure this element has style so that we can set style to it
        // We don't use safeInstanceOf() here since this function will be called very frequently when extract html content
        // in dark mode, so we need to make sure this check is fast enough
        const htmlElement = <HTMLElement>node;
        return node.nodeType == Node.ELEMENT_NODE && !!htmlElement.style;
    }
=======
    /**
     * Transform element color, from dark to light or from light to dark
     * @param element The element to transform color
     * @param fromDarkMode Whether this is transforming color from dark mode
     * @param toDarkMode Whether this is transforming color to dark mode
     */
    transformElementColor(element: HTMLElement, fromDarkMode: boolean, toDarkMode: boolean): void {
        ColorAttributeName.forEach((names, i) => {
            const color = this.parseColorValue(
                element.style.getPropertyValue(names[ColorAttributeEnum.CssColor]) ||
                    element.getAttribute(names[ColorAttributeEnum.HtmlColor]),
                !!fromDarkMode
            ).lightModeColor;

            element.style.setProperty(names[ColorAttributeEnum.CssColor], null);
            element.removeAttribute(names[ColorAttributeEnum.HtmlColor]);

            if (color && color != 'inherit') {
                setColor(element, color, i != 0, toDarkMode, false /*shouldAdaptFontColor*/, this);
            }
        });
    }
>>>>>>> ce31cc73
}<|MERGE_RESOLUTION|>--- conflicted
+++ resolved
@@ -1,27 +1,9 @@
 import { ColorKeyAndValue, DarkColorHandler, ModeIndependentColor } from 'roosterjs-editor-types';
-<<<<<<< HEAD
 import { getColor, getObjectKeys, parseColor, setColor } from 'roosterjs-editor-dom';
-=======
-import { getObjectKeys, parseColor, setColor } from 'roosterjs-editor-dom';
->>>>>>> ce31cc73
 
 const VARIABLE_REGEX = /^\s*var\(\s*(\-\-[a-zA-Z0-9\-_]+)\s*(?:,\s*(.*))?\)\s*$/;
 const VARIABLE_PREFIX = 'var(';
 const COLOR_VAR_PREFIX = 'darkColor';
-const enum ColorAttributeEnum {
-    CssColor = 0,
-    HtmlColor = 1,
-}
-const ColorAttributeName: { [key in ColorAttributeEnum]: string }[] = [
-    {
-        [ColorAttributeEnum.CssColor]: 'color',
-        [ColorAttributeEnum.HtmlColor]: 'color',
-    },
-    {
-        [ColorAttributeEnum.CssColor]: 'background-color',
-        [ColorAttributeEnum.HtmlColor]: 'bgcolor',
-    },
-];
 
 /**
  * @internal
@@ -33,7 +15,12 @@
         private contentDiv: HTMLElement,
         private getDarkColor?: (color: string) => string,
         private darkMode?: boolean,
-        private onExternalContentTransform?: (htmlIn: HTMLElement) => void
+        private onExternalContentTransform?: (
+            element: HTMLElement,
+            fromDarkMode: boolean,
+            toDarkMode: boolean,
+            darkColorHandler: DarkColorHandler
+        ) => void
     ) {}
 
     get isDarkMode() {
@@ -162,31 +149,12 @@
         return null;
     }
 
-<<<<<<< HEAD
     transformColors(root: HTMLElement, isCleaningUp: boolean, includeSelf: boolean) {
-        const darkColorHandler = isCleaningUp ? null : this;
-
         this.iterateElements(root, includeSelf, element => {
             if (!isCleaningUp && this.onExternalContentTransform) {
-                this.onExternalContentTransform(element);
+                this.onExternalContentTransform(element, isCleaningUp, !isCleaningUp, this);
             } else {
-                [false, true].forEach(isBackground => {
-                    const color = getColor(element, isBackground, this, isCleaningUp);
-
-                    element.style.setProperty(isBackground ? 'background-color' : 'color', null);
-                    element.removeAttribute(isBackground ? 'bgcolor' : 'color');
-
-                    if (color && color != 'inherit') {
-                        setColor(
-                            element,
-                            color,
-                            isBackground,
-                            this.isDarkMode,
-                            false /*adjustTextColor*/,
-                            darkColorHandler
-                        );
-                    }
-                });
+                this.transformElementColor(element, isCleaningUp, !isCleaningUp);
             }
         });
     }
@@ -232,7 +200,7 @@
         const htmlElement = <HTMLElement>node;
         return node.nodeType == Node.ELEMENT_NODE && !!htmlElement.style;
     }
-=======
+
     /**
      * Transform element color, from dark to light or from light to dark
      * @param element The element to transform color
@@ -240,20 +208,22 @@
      * @param toDarkMode Whether this is transforming color to dark mode
      */
     transformElementColor(element: HTMLElement, fromDarkMode: boolean, toDarkMode: boolean): void {
-        ColorAttributeName.forEach((names, i) => {
-            const color = this.parseColorValue(
-                element.style.getPropertyValue(names[ColorAttributeEnum.CssColor]) ||
-                    element.getAttribute(names[ColorAttributeEnum.HtmlColor]),
-                !!fromDarkMode
-            ).lightModeColor;
-
-            element.style.setProperty(names[ColorAttributeEnum.CssColor], null);
-            element.removeAttribute(names[ColorAttributeEnum.HtmlColor]);
+        [false, true].forEach(isBackground => {
+            const color = getColor(element, isBackground, this, !toDarkMode);
+
+            element.style.setProperty(isBackground ? 'background-color' : 'color', null);
+            element.removeAttribute(isBackground ? 'bgcolor' : 'color');
 
             if (color && color != 'inherit') {
-                setColor(element, color, i != 0, toDarkMode, false /*shouldAdaptFontColor*/, this);
+                setColor(
+                    element,
+                    color,
+                    isBackground,
+                    fromDarkMode,
+                    false /*adjustTextColor*/,
+                    toDarkMode ? this : null
+                );
             }
         });
     }
->>>>>>> ce31cc73
 }
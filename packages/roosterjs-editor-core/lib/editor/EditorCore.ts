--- conflicted
+++ resolved
@@ -19,12 +19,8 @@
             disposer: (value: any) => void;
         };
     };
-<<<<<<< HEAD
-=======
-    cachedSelectionRange: Range;
     idleLoopHandle: number;
     ignoreIdleEvent: boolean;
->>>>>>> b9addd34
 }
 
 let EditorCore = {
@@ -38,6 +34,8 @@
             undo: options.undo || new Undo(),
             suspendAddingUndoSnapshot: false,
             plugins: (options.plugins || []).filter(plugin => !!plugin),
+            idleLoopHandle: 0,
+            ignoreIdleEvent: false,
         };
     },
 };

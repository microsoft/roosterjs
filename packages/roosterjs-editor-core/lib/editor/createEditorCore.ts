--- conflicted
+++ resolved
@@ -1,124 +1,119 @@
-import attachDomEvent from '../coreAPI/attachDomEvent';
-import DOMEventPlugin from '../corePlugins/DOMEventPlugin';
-import EditorCore, { CoreApiMap, CorePlugins } from '../interfaces/EditorCore';
-import EditorOptions from '../interfaces/EditorOptions';
-import EditorPlugin from '../interfaces/EditorPlugin';
-import EditPlugin from '../corePlugins/EditPlugin';
-import editWithUndo from '../coreAPI/editWithUndo';
-import FirefoxTypeAfterLink from '../corePlugins/FirefoxTypeAfterLink';
-import focus from '../coreAPI/focus';
-import getCustomData from '../coreAPI/getCustomData';
-import getSelectionRange from '../coreAPI/getSelectionRange';
-import hasFocus from '../coreAPI/hasFocus';
-import insertNode from '../coreAPI/insertNode';
-import MouseUpPlugin from '../corePlugins/MouseUpPlugin';
-import select from '../coreAPI/select';
-import triggerEvent from '../coreAPI/triggerEvent';
-import TypeInContainerPlugin from '../corePlugins/TypeInContainerPlugin';
-import Undo from '../undo/Undo';
-<<<<<<< HEAD
-import { DARK_MODE_DEFAULT_FORMAT, DefaultFormat } from 'roosterjs-editor-types';
-import { getComputedStyles } from 'roosterjs-editor-dom';
-=======
-import { Browser, getComputedStyles } from 'roosterjs-editor-dom';
-import { DefaultFormat } from 'roosterjs-editor-types';
->>>>>>> e8135608
-
-export default function createEditorCore(
-    contentDiv: HTMLDivElement,
-    options: EditorOptions
-): EditorCore {
-    let corePlugins: CorePlugins = {
-        undo: options.undo || new Undo(),
-        edit: new EditPlugin(),
-        typeInContainer: new TypeInContainerPlugin(),
-        mouseUp: new MouseUpPlugin(),
-        domEvent: new DOMEventPlugin(options.disableRestoreSelectionOnFocus),
-        firefoxTypeAfterLink: Browser.isFirefox && new FirefoxTypeAfterLink(),
-    };
-    let allPlugins: EditorPlugin[] = [
-        corePlugins.typeInContainer,
-        corePlugins.edit,
-        corePlugins.mouseUp,
-        ...(options.plugins || []),
-        corePlugins.firefoxTypeAfterLink,
-        corePlugins.undo,
-        corePlugins.domEvent,
-    ].filter(plugin => !!plugin);
-    let eventHandlerPlugins = allPlugins.filter(
-        plugin => plugin.onPluginEvent || plugin.willHandleEventExclusively
-    );
-    return {
-        contentDiv,
-        document: contentDiv.ownerDocument,
-        defaultFormat: calcDefaultFormat(contentDiv, options),
-        corePlugins,
-        currentUndoSnapshot: null,
-        customData: {},
-        cachedSelectionRange: null,
-        plugins: allPlugins,
-        eventHandlerPlugins: eventHandlerPlugins,
-        api: createCoreApiMap(options.coreApiOverride),
-        defaultApi: createCoreApiMap(),
-        inDarkMode: options.inDarkMode,
-        darkModeOptions: options.darkModeOptions,
-    };
-}
-
-function calcDefaultFormat(node: Node, options: EditorOptions): DefaultFormat {
-    let baseFormat = options.defaultFormat;
-
-    if (options.inDarkMode) {
-        if (!baseFormat.backgroundColors) {
-            baseFormat.backgroundColors = DARK_MODE_DEFAULT_FORMAT.backgroundColors;
-        }
-        if (!baseFormat.textColors) {
-            baseFormat.textColors = DARK_MODE_DEFAULT_FORMAT.textColors;
-        }
-    }
-
-    if (baseFormat && Object.keys(baseFormat).length === 0) {
-        return {};
-    }
-
-    baseFormat = baseFormat || <DefaultFormat>{};
-    let styles = getComputedStyles(node);
-    return {
-        fontFamily: baseFormat.fontFamily || styles[0],
-        fontSize: baseFormat.fontSize || styles[1],
-        get textColor() {
-            return baseFormat.textColors ?
-                (options.inDarkMode ?
-                    baseFormat.textColors.darkModeColor :
-                    baseFormat.textColors.lightModeColor) :
-                (baseFormat.textColor || styles[2]);
-        },
-        textColors: baseFormat.textColors,
-        get backgroundColor() {
-            return baseFormat.backgroundColors ?
-                (options.inDarkMode ?
-                    baseFormat.backgroundColors.darkModeColor :
-                    baseFormat.backgroundColors.lightModeColor) :
-                (baseFormat.backgroundColor || '');
-        },
-        backgroundColors: baseFormat.backgroundColors,
-        bold: baseFormat.bold,
-        italic: baseFormat.italic,
-        underline: baseFormat.underline,
-    };
-}
-
-function createCoreApiMap(map?: Partial<CoreApiMap>): CoreApiMap {
-    map = map || {};
-    return {
-        attachDomEvent: map.attachDomEvent || attachDomEvent,
-        editWithUndo: map.editWithUndo || editWithUndo,
-        focus: map.focus || focus,
-        getCustomData: map.getCustomData || getCustomData,
-        getSelectionRange: map.getSelectionRange || getSelectionRange,
-        hasFocus: map.hasFocus || hasFocus,
-        insertNode: map.insertNode || insertNode,
-        select: map.select || select,
-        triggerEvent: map.triggerEvent || triggerEvent,
-    };
-}
+import attachDomEvent from '../coreAPI/attachDomEvent';
+import DOMEventPlugin from '../corePlugins/DOMEventPlugin';
+import EditorCore, { CoreApiMap, CorePlugins } from '../interfaces/EditorCore';
+import EditorOptions from '../interfaces/EditorOptions';
+import EditorPlugin from '../interfaces/EditorPlugin';
+import EditPlugin from '../corePlugins/EditPlugin';
+import editWithUndo from '../coreAPI/editWithUndo';
+import FirefoxTypeAfterLink from '../corePlugins/FirefoxTypeAfterLink';
+import focus from '../coreAPI/focus';
+import getCustomData from '../coreAPI/getCustomData';
+import getSelectionRange from '../coreAPI/getSelectionRange';
+import hasFocus from '../coreAPI/hasFocus';
+import insertNode from '../coreAPI/insertNode';
+import MouseUpPlugin from '../corePlugins/MouseUpPlugin';
+import select from '../coreAPI/select';
+import triggerEvent from '../coreAPI/triggerEvent';
+import TypeInContainerPlugin from '../corePlugins/TypeInContainerPlugin';
+import Undo from '../undo/Undo';
+import { Browser, getComputedStyles } from 'roosterjs-editor-dom';
+import { DARK_MODE_DEFAULT_FORMAT, DefaultFormat } from 'roosterjs-editor-types';
+
+export default function createEditorCore(
+    contentDiv: HTMLDivElement,
+    options: EditorOptions
+): EditorCore {
+    let corePlugins: CorePlugins = {
+        undo: options.undo || new Undo(),
+        edit: new EditPlugin(),
+        typeInContainer: new TypeInContainerPlugin(),
+        mouseUp: new MouseUpPlugin(),
+        domEvent: new DOMEventPlugin(options.disableRestoreSelectionOnFocus),
+        firefoxTypeAfterLink: Browser.isFirefox && new FirefoxTypeAfterLink(),
+    };
+    let allPlugins: EditorPlugin[] = [
+        corePlugins.typeInContainer,
+        corePlugins.edit,
+        corePlugins.mouseUp,
+        ...(options.plugins || []),
+        corePlugins.firefoxTypeAfterLink,
+        corePlugins.undo,
+        corePlugins.domEvent,
+    ].filter(plugin => !!plugin);
+    let eventHandlerPlugins = allPlugins.filter(
+        plugin => plugin.onPluginEvent || plugin.willHandleEventExclusively
+    );
+    return {
+        contentDiv,
+        document: contentDiv.ownerDocument,
+        defaultFormat: calcDefaultFormat(contentDiv, options),
+        corePlugins,
+        currentUndoSnapshot: null,
+        customData: {},
+        cachedSelectionRange: null,
+        plugins: allPlugins,
+        eventHandlerPlugins: eventHandlerPlugins,
+        api: createCoreApiMap(options.coreApiOverride),
+        defaultApi: createCoreApiMap(),
+        inDarkMode: options.inDarkMode,
+        darkModeOptions: options.darkModeOptions,
+    };
+}
+
+function calcDefaultFormat(node: Node, options: EditorOptions): DefaultFormat {
+    let baseFormat = options.defaultFormat;
+
+    if (options.inDarkMode) {
+        if (!baseFormat.backgroundColors) {
+            baseFormat.backgroundColors = DARK_MODE_DEFAULT_FORMAT.backgroundColors;
+        }
+        if (!baseFormat.textColors) {
+            baseFormat.textColors = DARK_MODE_DEFAULT_FORMAT.textColors;
+        }
+    }
+
+    if (baseFormat && Object.keys(baseFormat).length === 0) {
+        return {};
+    }
+
+    baseFormat = baseFormat || <DefaultFormat>{};
+    let styles = getComputedStyles(node);
+    return {
+        fontFamily: baseFormat.fontFamily || styles[0],
+        fontSize: baseFormat.fontSize || styles[1],
+        get textColor() {
+            return baseFormat.textColors
+                ? options.inDarkMode
+                    ? baseFormat.textColors.darkModeColor
+                    : baseFormat.textColors.lightModeColor
+                : baseFormat.textColor || styles[2];
+        },
+        textColors: baseFormat.textColors,
+        get backgroundColor() {
+            return baseFormat.backgroundColors
+                ? options.inDarkMode
+                    ? baseFormat.backgroundColors.darkModeColor
+                    : baseFormat.backgroundColors.lightModeColor
+                : baseFormat.backgroundColor || '';
+        },
+        backgroundColors: baseFormat.backgroundColors,
+        bold: baseFormat.bold,
+        italic: baseFormat.italic,
+        underline: baseFormat.underline,
+    };
+}
+
+function createCoreApiMap(map?: Partial<CoreApiMap>): CoreApiMap {
+    map = map || {};
+    return {
+        attachDomEvent: map.attachDomEvent || attachDomEvent,
+        editWithUndo: map.editWithUndo || editWithUndo,
+        focus: map.focus || focus,
+        getCustomData: map.getCustomData || getCustomData,
+        getSelectionRange: map.getSelectionRange || getSelectionRange,
+        hasFocus: map.hasFocus || hasFocus,
+        insertNode: map.insertNode || insertNode,
+        select: map.select || select,
+        triggerEvent: map.triggerEvent || triggerEvent,
+    };
+}
import { createEditorCore } from './createEditorCore';
import { EditorBase } from './EditorBase';
import { EditorCore, EditorOptions } from 'roosterjs-editor-types';

/**
 * RoosterJs core editor class
 */
<<<<<<< HEAD
export default class Editor extends EditorBase<EditorCore> {
=======
export default class Editor extends EditorBase<EditorCore, EditorOptions> {
>>>>>>> 793c21b9
    /**
     * Creates an instance of EditorBase
     * @param contentDiv The DIV HTML element which will be the container element of editor
     * @param options An optional options object to customize the editor
     */
    constructor(contentDiv: HTMLDivElement, options: EditorOptions = {}) {
        super(contentDiv, options, createEditorCore);
    }
}
<|MERGE_RESOLUTION|>--- conflicted
+++ resolved
@@ -1,21 +1,17 @@
-import { createEditorCore } from './createEditorCore';
-import { EditorBase } from './EditorBase';
-import { EditorCore, EditorOptions } from 'roosterjs-editor-types';
-
-/**
- * RoosterJs core editor class
- */
-<<<<<<< HEAD
-export default class Editor extends EditorBase<EditorCore> {
-=======
-export default class Editor extends EditorBase<EditorCore, EditorOptions> {
->>>>>>> 793c21b9
-    /**
-     * Creates an instance of EditorBase
-     * @param contentDiv The DIV HTML element which will be the container element of editor
-     * @param options An optional options object to customize the editor
-     */
-    constructor(contentDiv: HTMLDivElement, options: EditorOptions = {}) {
-        super(contentDiv, options, createEditorCore);
-    }
-}
+import { createEditorCore } from './createEditorCore';
+import { EditorBase } from './EditorBase';
+import { EditorCore, EditorOptions } from 'roosterjs-editor-types';
+
+/**
+ * RoosterJs core editor class
+ */
+export default class Editor extends EditorBase<EditorCore, EditorOptions> {
+    /**
+     * Creates an instance of EditorBase
+     * @param contentDiv The DIV HTML element which will be the container element of editor
+     * @param options An optional options object to customize the editor
+     */
+    constructor(contentDiv: HTMLDivElement, options: EditorOptions = {}) {
+        super(contentDiv, options, createEditorCore);
+    }
+}
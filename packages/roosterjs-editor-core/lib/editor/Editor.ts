--- conflicted
+++ resolved
@@ -1,1215 +1,17 @@
-<<<<<<< HEAD
-import createCorePlugins, { getPluginState } from '../corePlugins/createCorePlugins';
-import DarkColorHandlerImpl from './DarkColorHandlerImpl';
-import { coreApiMap } from '../coreApi/coreApiMap';
-import {
-    BlockElement,
-    ChangeSource,
-    ClipboardData,
-    ColorTransformDirection,
-    ContentChangedData,
-    ContentPosition,
-    DarkColorHandler,
-    DefaultFormat,
-    DOMEventHandler,
-    EditorCore,
-    EditorOptions,
-    EditorPlugin,
-    EditorUndoState,
-    ExperimentalFeatures,
-    GenericContentEditFeature,
-    GetContentMode,
-    IContentTraverser,
-    IEditor,
-    InsertOption,
-    IPositionContentSearcher,
-    NodePosition,
-    PendableFormatState,
-    PluginEvent,
-    PluginEventData,
-    PluginEventFromType,
-    PluginEventType,
-    PositionType,
-    QueryScope,
-    Rect,
-    Region,
-    RegionType,
-    SelectionPath,
-    SelectionRangeEx,
-    SelectionRangeTypes,
-    SizeTransformer,
-    StyleBasedFormatState,
-    TableSelection,
-    TrustedHTMLHandler,
-} from 'roosterjs-editor-types';
-import {
-    cacheGetEventData,
-    collapseNodes,
-    contains,
-    ContentTraverser,
-    createRange,
-    deleteSelectedContent,
-    getRegionsFromRange,
-    findClosestElementAncestor,
-    getBlockElementAtNode,
-    getSelectionPath,
-    getTagOfNode,
-    isNodeEmpty,
-    safeInstanceOf,
-    Position,
-    PositionContentSearcher,
-    queryElements,
-    wrap,
-    isPositionAtBeginningOf,
-    arrayPush,
-    toArray,
-    getObjectKeys,
-    getIntersectedRect,
-} from 'roosterjs-editor-dom';
-import type {
-    CompatibleChangeSource,
-    CompatibleContentPosition,
-    CompatibleExperimentalFeatures,
-    CompatibleGetContentMode,
-    CompatiblePluginEventType,
-    CompatibleQueryScope,
-    CompatibleRegionType,
-} from 'roosterjs-editor-types/lib/compatibleTypes';
-=======
-import { createEditorCore } from './createEditorCore';
-import { EditorBase } from './EditorBase';
-import { EditorCore, EditorOptions } from 'roosterjs-editor-types';
->>>>>>> d833fb29
-
-/**
- * RoosterJs core editor class
- */
-export default class Editor extends EditorBase<EditorCore, EditorOptions> {
-    /**
-     * Creates an instance of EditorBase
-     * @param contentDiv The DIV HTML element which will be the container element of editor
-     * @param options An optional options object to customize the editor
-     */
-    constructor(contentDiv: HTMLDivElement, options: EditorOptions = {}) {
-<<<<<<< HEAD
-        // 1. Make sure all parameters are valid
-        if (getTagOfNode(contentDiv) != 'DIV') {
-            throw new Error('contentDiv must be an HTML DIV element');
-        }
-
-        // 2. Store options values to local variables
-        const corePlugins = createCorePlugins(contentDiv, options);
-        const plugins: EditorPlugin[] = [];
-        getObjectKeys(corePlugins).forEach(name => {
-            if (name == '_placeholder') {
-                if (options.plugins) {
-                    arrayPush(plugins, options.plugins);
-                }
-            } else {
-                plugins.push(corePlugins[name]);
-            }
-        });
-
-        const zoomScale: number = (options.zoomScale ?? -1) > 0 ? options.zoomScale! : 1;
-        this.core = {
-            contentDiv,
-            api: {
-                ...coreApiMap,
-                ...(options.coreApiOverride || {}),
-            },
-            originalApi: coreApiMap,
-            plugins: plugins.filter(x => !!x),
-            ...getPluginState(corePlugins),
-            trustedHTMLHandler: options.trustedHTMLHandler || ((html: string) => html),
-            zoomScale: zoomScale,
-            sizeTransformer: options.sizeTransformer || ((size: number) => size / zoomScale),
-            getVisibleViewport:
-                options.getVisibleViewport ||
-                (() => {
-                    const scrollContainer = this.getScrollContainer();
-
-                    return getIntersectedRect(
-                        scrollContainer == contentDiv
-                            ? [scrollContainer]
-                            : [scrollContainer, contentDiv]
-                    );
-                }),
-            imageSelectionBorderColor: options.imageSelectionBorderColor,
-        };
-
-        if (this.isFeatureEnabled(ExperimentalFeatures.VariableBasedDarkColor)) {
-            this.core.darkColorHandler = new DarkColorHandlerImpl(
-                contentDiv,
-                this.core.lifecycle.getDarkColor
-            );
-        }
-
-        // 3. Initialize plugins
-        this.core.plugins.forEach(plugin => plugin.initialize(this));
-
-        // 4. Ensure user will type in a container node, not the editor content DIV
-        this.ensureTypeInContainer(
-            new Position(this.core.contentDiv, PositionType.Begin).normalize()
-        );
-    }
-
-    /**
-     * Dispose this editor, dispose all plugins and custom data
-     */
-    public dispose(): void {
-        const core = this.getCore();
-        for (let i = core.plugins.length - 1; i >= 0; i--) {
-            core.plugins[i].dispose();
-        }
-
-        core.darkColorHandler?.reset();
-
-        this.core = null;
-    }
-
-    /**
-     * Get whether this editor is disposed
-     * @returns True if editor is disposed, otherwise false
-     */
-    public isDisposed(): boolean {
-        return !this.core;
-    }
-
-    //#endregion
-
-    //#region Node API
-
-    /**
-     * Insert node into editor
-     * @param node The node to insert
-     * @param option Insert options. Default value is:
-     *  position: ContentPosition.SelectionStart
-     *  updateCursor: true
-     *  replaceSelection: true
-     *  insertOnNewLine: false
-     * @returns true if node is inserted. Otherwise false
-     */
-    public insertNode(node: Node, option?: InsertOption): boolean {
-        const core = this.getCore();
-        return node ? core.api.insertNode(core, node, option ?? null) : false;
-    }
-
-    /**
-     * Delete a node from editor content
-     * @param node The node to delete
-     * @returns true if node is deleted. Otherwise false
-     */
-    public deleteNode(node: Node): boolean {
-        // Only remove the node when it falls within editor
-        if (node && this.contains(node) && node.parentNode) {
-            node.parentNode.removeChild(node);
-            return true;
-        }
-
-        return false;
-    }
-
-    /**
-     * Replace a node in editor content with another node
-     * @param existingNode The existing node to be replaced
-     * @param toNode node to replace to
-     * @param transformColorForDarkMode (optional) Whether to transform new node to dark mode. Default is false
-     * @returns true if node is replaced. Otherwise false
-     */
-    public replaceNode(
-        existingNode: Node,
-        toNode: Node,
-        transformColorForDarkMode?: boolean
-    ): boolean {
-        const core = this.getCore();
-        // Only replace the node when it falls within editor
-        if (this.contains(existingNode) && toNode) {
-            core.api.transformColor(
-                core,
-                transformColorForDarkMode ? toNode : null,
-                true /*includeSelf*/,
-                () => existingNode.parentNode?.replaceChild(toNode, existingNode),
-                ColorTransformDirection.LightToDark
-            );
-
-            return true;
-        }
-
-        return false;
-    }
-
-    /**
-     * Get BlockElement at given node
-     * @param node The node to create InlineElement
-     * @returns The BlockElement result
-     */
-    public getBlockElementAtNode(node: Node): BlockElement | null {
-        return getBlockElementAtNode(this.getCore().contentDiv, node);
-    }
-
-    public contains(arg: Node | Range | null): boolean {
-        if (!arg) {
-            return false;
-        }
-        return contains(this.getCore().contentDiv, <Node>arg);
-    }
-
-    public queryElements(
-        selector: string,
-        scopeOrCallback:
-            | QueryScope
-            | CompatibleQueryScope
-            | ((node: Node) => any) = QueryScope.Body,
-        callback?: (node: Node) => any
-    ) {
-        const core = this.getCore();
-        const result: HTMLElement[] = [];
-        let scope = scopeOrCallback instanceof Function ? QueryScope.Body : scopeOrCallback;
-        callback = scopeOrCallback instanceof Function ? scopeOrCallback : callback;
-
-        let selectionEx = scope == QueryScope.Body ? null : this.getSelectionRangeEx();
-        if (selectionEx) {
-            selectionEx.ranges.forEach(range => {
-                result.push(...queryElements(core.contentDiv, selector, callback, scope, range));
-            });
-        } else {
-            return queryElements(core.contentDiv, selector, callback, scope, undefined /* range */);
-        }
-
-        return result;
-    }
-
-    /**
-     * Collapse nodes within the given start and end nodes to their common ancestor node,
-     * split parent nodes if necessary
-     * @param start The start node
-     * @param end The end node
-     * @param canSplitParent True to allow split parent node there are nodes before start or after end under the same parent
-     * and the returned nodes will be all nodes from start through end after splitting
-     * False to disallow split parent
-     * @returns When canSplitParent is true, returns all node from start through end after splitting,
-     * otherwise just return start and end
-     */
-    public collapseNodes(start: Node, end: Node, canSplitParent: boolean): Node[] {
-        return collapseNodes(this.getCore().contentDiv, start, end, canSplitParent);
-    }
-
-    //#endregion
-
-    //#region Content API
-
-    /**
-     * Check whether the editor contains any visible content
-     * @param trim Whether trim the content string before check. Default is false
-     * @returns True if there's no visible content, otherwise false
-     */
-    public isEmpty(trim?: boolean): boolean {
-        return isNodeEmpty(this.getCore().contentDiv, trim);
-    }
-
-    /**
-     * Get current editor content as HTML string
-     * @param mode specify what kind of HTML content to retrieve
-     * @returns HTML string representing current editor content
-     */
-    public getContent(
-        mode: GetContentMode | CompatibleGetContentMode = GetContentMode.CleanHTML
-    ): string {
-        const core = this.getCore();
-        return core.api.getContent(core, mode);
-    }
-
-    /**
-     * Set HTML content to this editor. All existing content will be replaced. A ContentChanged event will be triggered
-     * @param content HTML content to set in
-     * @param triggerContentChangedEvent True to trigger a ContentChanged event. Default value is true
-     */
-    public setContent(content: string, triggerContentChangedEvent: boolean = true) {
-        const core = this.getCore();
-        core.api.setContent(core, content, triggerContentChangedEvent);
-    }
-
-    /**
-     * Insert HTML content into editor
-     * @param HTML content to insert
-     * @param option Insert options. Default value is:
-     *  position: ContentPosition.SelectionStart
-     *  updateCursor: true
-     *  replaceSelection: true
-     *  insertOnNewLine: false
-     */
-    public insertContent(content: string, option?: InsertOption) {
-        if (content) {
-            const doc = this.getDocument();
-            const body = new DOMParser().parseFromString(
-                this.getCore().trustedHTMLHandler(content),
-                'text/html'
-            )?.body;
-            let allNodes = body?.childNodes ? toArray(body.childNodes) : [];
-
-            // If it is to insert on new line, and there are more than one node in the collection, wrap all nodes with
-            // a parent DIV before calling insertNode on each top level sub node. Otherwise, every sub node may get wrapped
-            // separately to show up on its own line
-            if (option && option.insertOnNewLine && allNodes.length > 1) {
-                allNodes = [wrap(allNodes)];
-            }
-
-            let fragment = doc.createDocumentFragment();
-            allNodes.forEach(node => fragment.appendChild(node));
-
-            this.insertNode(fragment, option);
-        }
-    }
-
-    /**
-     * Delete selected content
-     */
-    public deleteSelectedContent(): NodePosition | null {
-        const range = this.getSelectionRange();
-        if (range && !range.collapsed) {
-            return deleteSelectedContent(this.getCore().contentDiv, range);
-        }
-        return null;
-    }
-
-    /**
-     * Paste into editor using a clipboardData object
-     * @param clipboardData Clipboard data retrieved from clipboard
-     * @param pasteAsText Force pasting as plain text. Default value is false
-     * @param applyCurrentStyle True if apply format of current selection to the pasted content,
-     * false to keep original format.  Default value is false. When pasteAsText is true, this parameter is ignored
-     */
-    public paste(
-        clipboardData: ClipboardData,
-        pasteAsText: boolean = false,
-        applyCurrentFormat: boolean = false
-    ) {
-        const core = this.getCore();
-        if (!clipboardData) {
-            return;
-        }
-
-        if (clipboardData.snapshotBeforePaste) {
-            // Restore original content before paste a new one
-            this.setContent(clipboardData.snapshotBeforePaste);
-        } else {
-            clipboardData.snapshotBeforePaste = this.getContent(
-                GetContentMode.RawHTMLWithSelection
-            );
-        }
-
-        const range = this.getSelectionRange();
-        const pos = range && Position.getStart(range);
-        const fragment = core.api.createPasteFragment(
-            core,
-            clipboardData,
-            pos,
-            pasteAsText,
-            applyCurrentFormat
-        );
-        if (fragment) {
-            this.addUndoSnapshot(() => {
-                this.insertNode(fragment);
-                return clipboardData;
-            }, ChangeSource.Paste);
-        }
-    }
-
-    //#endregion
-
-    //#region Focus and Selection
-
-    /**
-     * Get current selection range from Editor.
-     * It does a live pull on the selection, if nothing retrieved, return whatever we have in cache.
-     * @param tryGetFromCache Set to true to retrieve the selection range from cache if editor doesn't own the focus now.
-     * Default value is true
-     * @returns current selection range, or null if editor never got focus before
-     */
-    public getSelectionRange(tryGetFromCache: boolean = true): Range | null {
-        const core = this.getCore();
-        return core.api.getSelectionRange(core, tryGetFromCache);
-    }
-
-    /**
-     * Get current selection range from Editor.
-     * It does a live pull on the selection, if nothing retrieved, return whatever we have in cache.
-     * @param tryGetFromCache Set to true to retrieve the selection range from cache if editor doesn't own the focus now.
-     * Default value is true
-     * @returns current selection range, or null if editor never got focus before
-     */
-    public getSelectionRangeEx(): SelectionRangeEx {
-        const core = this.getCore();
-        return core.api.getSelectionRangeEx(core);
-    }
-
-    /**
-     * Get current selection in a serializable format
-     * It does a live pull on the selection, if nothing retrieved, return whatever we have in cache.
-     * @returns current selection path, or null if editor never got focus before
-     */
-    public getSelectionPath(): SelectionPath | null {
-        const range = this.getSelectionRange();
-        return range && getSelectionPath(this.getCore().contentDiv, range);
-    }
-
-    /**
-     * Check if focus is in editor now
-     * @returns true if focus is in editor, otherwise false
-     */
-    public hasFocus(): boolean {
-        const core = this.getCore();
-        return core.api.hasFocus(core);
-    }
-
-    /**
-     * Focus to this editor, the selection was restored to where it was before, no unexpected scroll.
-     */
-    public focus() {
-        const core = this.getCore();
-        core.api.focus(core);
-    }
-
-    public select(
-        arg1: Range | SelectionRangeEx | NodePosition | Node | SelectionPath | null,
-        arg2?: NodePosition | number | PositionType | TableSelection,
-        arg3?: Node,
-        arg4?: number | PositionType
-    ): boolean {
-        const core = this.getCore();
-
-        let rangeEx: SelectionRangeEx | null = null;
-
-        if (isSelectionRangeEx(arg1)) {
-            rangeEx = arg1;
-        } else if (safeInstanceOf(arg1, 'HTMLTableElement') && isTableSelection(arg2)) {
-            rangeEx = {
-                type: SelectionRangeTypes.TableSelection,
-                ranges: [],
-                areAllCollapsed: false,
-                table: arg1,
-                coordinates: arg2,
-            };
-        } else if (safeInstanceOf(arg1, 'HTMLImageElement') && typeof arg2 == 'undefined') {
-            rangeEx = {
-                type: SelectionRangeTypes.ImageSelection,
-                ranges: [],
-                areAllCollapsed: false,
-                image: arg1,
-            };
-        } else {
-            let range = !arg1
-                ? null
-                : safeInstanceOf(arg1, 'Range')
-                ? arg1
-                : isSelectionPath(arg1)
-                ? createRange(core.contentDiv, arg1.start, arg1.end)
-                : isNodePosition(arg1) || safeInstanceOf(arg1, 'Node')
-                ? createRange(
-                      <Node>arg1,
-                      <number | PositionType>arg2,
-                      <Node>arg3,
-                      <number | PositionType>arg4
-                  )
-                : null;
-
-            rangeEx = range
-                ? {
-                      type: SelectionRangeTypes.Normal,
-                      ranges: [range],
-                      areAllCollapsed: range.collapsed,
-                  }
-                : null;
-        }
-
-        if (rangeEx) {
-            switch (rangeEx.type) {
-                case SelectionRangeTypes.TableSelection:
-                    if (this.contains(rangeEx.table)) {
-                        core.domEvent.imageSelectionRange = core.api.selectImage(core, null);
-                        core.domEvent.tableSelectionRange = core.api.selectTable(
-                            core,
-                            rangeEx.table,
-                            rangeEx.coordinates
-                        );
-                        rangeEx = core.domEvent.tableSelectionRange;
-                    }
-                    break;
-                case SelectionRangeTypes.ImageSelection:
-                    if (this.contains(rangeEx.image)) {
-                        core.domEvent.tableSelectionRange = core.api.selectTable(core, null);
-                        core.domEvent.imageSelectionRange = core.api.selectImage(
-                            core,
-                            rangeEx.image
-                        );
-                        rangeEx = core.domEvent.imageSelectionRange;
-                    }
-                    break;
-                case SelectionRangeTypes.Normal:
-                    core.domEvent.tableSelectionRange = core.api.selectTable(core, null);
-                    core.domEvent.imageSelectionRange = core.api.selectImage(core, null);
-
-                    if (this.contains(rangeEx.ranges[0])) {
-                        core.api.selectRange(core, rangeEx.ranges[0]);
-                    } else {
-                        rangeEx = null;
-                    }
-                    break;
-            }
-
-            this.triggerPluginEvent(
-                PluginEventType.SelectionChanged,
-                {
-                    selectionRangeEx: rangeEx,
-                },
-                true /** broadcast **/
-            );
-        } else {
-            core.domEvent.tableSelectionRange = core.api.selectTable(core, null);
-            core.domEvent.imageSelectionRange = core.api.selectImage(core, null);
-        }
-
-        return !!rangeEx;
-    }
-
-    /**
-     * Get current focused position. Return null if editor doesn't have focus at this time.
-     */
-    public getFocusedPosition(): NodePosition | null {
-        let sel = this.getDocument().defaultView?.getSelection();
-        if (sel?.focusNode && this.contains(sel.focusNode)) {
-            return new Position(sel.focusNode, sel.focusOffset);
-        }
-
-        let range = this.getSelectionRange();
-        if (range) {
-            return Position.getStart(range);
-        }
-
-        return null;
-    }
-
-    /**
-     * Get an HTML element from current cursor position.
-     * When expectedTags is not specified, return value is the current node (if it is HTML element)
-     * or its parent node (if current node is a Text node).
-     * When expectedTags is specified, return value is the first ancestor of current node which has
-     * one of the expected tags.
-     * If no element found within editor by the given tag, return null.
-     * @param selector Optional, an HTML selector to find HTML element with.
-     * @param startFrom Start search from this node. If not specified, start from current focused position
-     * @param event Optional, if specified, editor will try to get cached result from the event object first.
-     * If it is not cached before, query from DOM and cache the result into the event object
-     */
-    public getElementAtCursor(
-        selector?: string,
-        startFrom?: Node,
-        event?: PluginEvent
-    ): HTMLElement | null {
-        event = startFrom ? undefined : event; // Only use cache when startFrom is not specified, for different start position can have different result
-
-        return (
-            cacheGetEventData(event ?? null, 'GET_ELEMENT_AT_CURSOR_' + selector, () => {
-                if (!startFrom) {
-                    let position = this.getFocusedPosition();
-                    startFrom = position?.node;
-                }
-                return (
-                    startFrom &&
-                    findClosestElementAncestor(startFrom, this.getCore().contentDiv, selector)
-                );
-            }) ?? null
-        );
-    }
-
-    /**
-     * Check if this position is at beginning of the editor.
-     * This will return true if all nodes between the beginning of target node and the position are empty.
-     * @param position The position to check
-     * @returns True if position is at beginning of the editor, otherwise false
-     */
-    public isPositionAtBeginning(position: NodePosition): boolean {
-        return isPositionAtBeginningOf(position, this.getCore().contentDiv);
-    }
-
-    /**
-     * Get impacted regions from selection
-     */
-    public getSelectedRegions(
-        type: RegionType | CompatibleRegionType = RegionType.Table
-    ): Region[] {
-        const selection = this.getSelectionRangeEx();
-        const result: Region[] = [];
-        const contentDiv = this.getCore().contentDiv;
-        selection.ranges.forEach(range => {
-            result.push(...(range ? getRegionsFromRange(contentDiv, range, type) : []));
-        });
-        return result.filter((value, index, self) => {
-            return self.indexOf(value) === index;
-        });
-    }
-
-    //#endregion
-
-    //#region EVENT API
-
-    public addDomEventHandler(
-        nameOrMap: string | Record<string, DOMEventHandler>,
-        handler?: DOMEventHandler
-    ): () => void {
-        const eventsToMap = typeof nameOrMap == 'string' ? { [nameOrMap]: handler! } : nameOrMap;
-        const core = this.getCore();
-        return core.api.attachDomEvent(core, eventsToMap);
-    }
-
-    /**
-     * Trigger an event to be dispatched to all plugins
-     * @param eventType Type of the event
-     * @param data data of the event with given type, this is the rest part of PluginEvent with the given type
-     * @param broadcast indicates if the event needs to be dispatched to all plugins
-     * True means to all, false means to allow exclusive handling from one plugin unless no one wants that
-     * @returns the event object which is really passed into plugins. Some plugin may modify the event object so
-     * the result of this function provides a chance to read the modified result
-     */
-    public triggerPluginEvent<T extends PluginEventType | CompatiblePluginEventType>(
-        eventType: T,
-        data: PluginEventData<T>,
-        broadcast: boolean = false
-    ): PluginEventFromType<T> {
-        const core = this.getCore();
-        let event = ({
-            eventType,
-            ...data,
-        } as any) as PluginEventFromType<T>;
-        core.api.triggerEvent(core, event, broadcast);
-
-        return event;
-    }
-
-    /**
-     * Trigger a ContentChangedEvent
-     * @param source Source of this event, by default is 'SetContent'
-     * @param data additional data for this event
-     */
-    public triggerContentChangedEvent(
-        source: ChangeSource | CompatibleChangeSource | string = ChangeSource.SetContent,
-        data?: any
-    ) {
-        this.triggerPluginEvent(PluginEventType.ContentChanged, {
-            source,
-            data,
-        });
-    }
-
-    //#endregion
-
-    //#region Undo API
-
-    /**
-     * Undo last edit operation
-     */
-    public undo() {
-        this.focus();
-        const core = this.getCore();
-        core.api.restoreUndoSnapshot(core, -1 /*step*/);
-    }
-
-    /**
-     * Redo next edit operation
-     */
-    public redo() {
-        this.focus();
-        const core = this.getCore();
-        core.api.restoreUndoSnapshot(core, 1 /*step*/);
-    }
-
-    /**
-     * Add undo snapshot, and execute a format callback function, then add another undo snapshot, then trigger
-     * ContentChangedEvent with given change source.
-     * If this function is called nested, undo snapshot will only be added in the outside one
-     * @param callback The callback function to perform formatting, returns a data object which will be used as
-     * the data field in ContentChangedEvent if changeSource is not null.
-     * @param changeSource The change source to use when fire ContentChangedEvent. When the value is not null,
-     * a ContentChangedEvent will be fired with change source equal to this value
-     * @param canUndoByBackspace True if this action can be undone when user press Backspace key (aka Auto Complete).
-     */
-    public addUndoSnapshot(
-        callback?: (start: NodePosition | null, end: NodePosition | null) => any,
-        changeSource?: ChangeSource | CompatibleChangeSource | string,
-        canUndoByBackspace?: boolean,
-        additionalData?: ContentChangedData
-    ) {
-        const core = this.getCore();
-        core.api.addUndoSnapshot(
-            core,
-            callback ?? null,
-            changeSource ?? null,
-            canUndoByBackspace ?? false,
-            additionalData
-        );
-    }
-
-    /**
-     * Whether there is an available undo/redo snapshot
-     */
-    public getUndoState(): EditorUndoState {
-        const { hasNewContent, snapshotsService } = this.getCore().undo;
-        return {
-            canUndo: hasNewContent || snapshotsService.canMove(-1 /*previousSnapshot*/),
-            canRedo: snapshotsService.canMove(1 /*nextSnapshot*/),
-        };
-    }
-
-    //#endregion
-
-    //#region Misc
-
-    /**
-     * Get document which contains this editor
-     * @returns The HTML document which contains this editor
-     */
-    public getDocument(): Document {
-        return this.getCore().contentDiv.ownerDocument;
-    }
-
-    /**
-     * Get the scroll container of the editor
-     */
-    public getScrollContainer(): HTMLElement {
-        return this.getCore().domEvent.scrollContainer;
-    }
-
-    /**
-     * Get custom data related to this editor
-     * @param key Key of the custom data
-     * @param getter Getter function. If custom data for the given key doesn't exist,
-     * call this function to get one and store it if it is specified. Otherwise return undefined
-     * @param disposer An optional disposer function to dispose this custom data when
-     * dispose editor.
-     */
-    public getCustomData<T>(key: string, getter?: () => T, disposer?: (value: T) => void): T {
-        const core = this.getCore();
-        return (core.lifecycle.customData[key] = core.lifecycle.customData[key] || {
-            value: getter ? getter() : undefined,
-            disposer,
-        }).value as T;
-    }
-
-    /**
-     * Check if editor is in IME input sequence
-     * @returns True if editor is in IME input sequence, otherwise false
-     */
-    public isInIME(): boolean {
-        return this.getCore().domEvent.isInIME;
-    }
-
-    /**
-     * Get default format of this editor
-     * @returns Default format object of this editor
-     */
-    public getDefaultFormat(): DefaultFormat {
-        return this.getCore().lifecycle.defaultFormat ?? {};
-    }
-
-    /**
-     * Get a content traverser for the whole editor
-     * @param startNode The node to start from. If not passed, it will start from the beginning of the body
-     */
-    public getBodyTraverser(startNode?: Node): IContentTraverser {
-        return ContentTraverser.createBodyTraverser(this.getCore().contentDiv, startNode);
-    }
-
-    /**
-     * Get a content traverser for current selection
-     * @returns A content traverser, or null if editor never got focus before
-     */
-    public getSelectionTraverser(range?: Range): IContentTraverser | null {
-        range = range ?? this.getSelectionRange() ?? undefined;
-        return range
-            ? ContentTraverser.createSelectionTraverser(this.getCore().contentDiv, range)
-            : null;
-    }
-
-    /**
-     * Get a content traverser for current block element start from specified position
-     * @param startFrom Start position of the traverser. Default value is ContentPosition.SelectionStart
-     * @returns A content traverser, or null if editor never got focus before
-     */
-    public getBlockTraverser(
-        startFrom: ContentPosition | CompatibleContentPosition = ContentPosition.SelectionStart
-    ): IContentTraverser | null {
-        let range = this.getSelectionRange();
-        return range
-            ? ContentTraverser.createBlockTraverser(this.getCore().contentDiv, range, startFrom)
-            : null;
-    }
-
-    /**
-     * Get a text traverser of current selection
-     * @param event Optional, if specified, editor will try to get cached result from the event object first.
-     * If it is not cached before, query from DOM and cache the result into the event object
-     * @returns A content traverser, or null if editor never got focus before
-     */
-    public getContentSearcherOfCursor(event?: PluginEvent): IPositionContentSearcher | null {
-        return cacheGetEventData(event ?? null, 'ContentSearcher', () => {
-            let range = this.getSelectionRange();
-            return (
-                range &&
-                new PositionContentSearcher(this.getCore().contentDiv, Position.getStart(range))
-            );
-        });
-    }
-
-    /**
-     * Run a callback function asynchronously
-     * @param callback The callback function to run
-     * @returns a function to cancel this async run
-     */
-    public runAsync(callback: (editor: IEditor) => void) {
-        let win = this.getCore().contentDiv.ownerDocument.defaultView || window;
-        const handle = win.requestAnimationFrame(() => {
-            if (!this.isDisposed() && callback) {
-                callback(this);
-            }
-        });
-
-        return () => {
-            win.cancelAnimationFrame(handle);
-        };
-    }
-
-    /**
-     * Set DOM attribute of editor content DIV
-     * @param name Name of the attribute
-     * @param value Value of the attribute
-     */
-    public setEditorDomAttribute(name: string, value: string | null) {
-        if (value === null) {
-            this.getCore().contentDiv.removeAttribute(name);
-        } else {
-            this.getCore().contentDiv.setAttribute(name, value);
-        }
-    }
-
-    /**
-     * Get DOM attribute of editor content DIV, null if there is no such attribute.
-     * @param name Name of the attribute
-     */
-    public getEditorDomAttribute(name: string): string | null {
-        return this.getCore().contentDiv.getAttribute(name);
-    }
-
-    /**
-     * @deprecated Use getVisibleViewport() instead.
-     *
-     * Get current relative distance from top-left corner of the given element to top-left corner of editor content DIV.
-     * @param element The element to calculate from. If the given element is not in editor, return value will be null
-     * @param addScroll When pass true, The return value will also add scrollLeft and scrollTop if any. So the value
-     * may be different than what user is seeing from the view. When pass false, scroll position will be ignored.
-     * @returns An [x, y] array which contains the left and top distances, or null if the given element is not in editor.
-     */
-    getRelativeDistanceToEditor(element: HTMLElement, addScroll?: boolean): number[] | null {
-        if (this.contains(element)) {
-            const contentDiv = this.getCore().contentDiv;
-            const editorRect = contentDiv.getBoundingClientRect();
-            const elementRect = element.getBoundingClientRect();
-
-            if (editorRect && elementRect) {
-                let x = elementRect.left - editorRect?.left;
-                let y = elementRect.top - editorRect?.top;
-
-                if (addScroll) {
-                    x += contentDiv.scrollLeft;
-                    y += contentDiv.scrollTop;
-                }
-
-                return [x, y];
-            }
-        }
-
-        return null;
-    }
-
-    /**
-     * Add a Content Edit feature.
-     * @param feature The feature to add
-     */
-    public addContentEditFeature(feature: GenericContentEditFeature<PluginEvent>) {
-        const core = this.getCore();
-        feature?.keys.forEach(key => {
-            let array = core.edit.features[key] || [];
-            array.push(feature);
-            core.edit.features[key] = array;
-        });
-    }
-
-    /**
-     * Remove a Content Edit feature.
-     * @param feature The feature to remove
-     */
-    public removeContentEditFeature(feature: GenericContentEditFeature<PluginEvent>) {
-        const core = this.getCore();
-        feature?.keys.forEach(key => {
-            const featureSet = core.edit.features[key];
-            const index = featureSet?.indexOf(feature) ?? -1;
-            if (index >= 0) {
-                core.edit.features[key].splice(index, 1);
-                if (core.edit.features[key].length < 1) {
-                    delete core.edit.features[key];
-                }
-            }
-        });
-    }
-
-    /**
-     * Get style based format state from current selection, including font name/size and colors
-     */
-    public getStyleBasedFormatState(node?: Node): StyleBasedFormatState {
-        if (!node) {
-            const range = this.getSelectionRange();
-            node = (range && Position.getStart(range).normalize().node) ?? undefined;
-        }
-        const core = this.getCore();
-        return core.api.getStyleBasedFormatState(core, node ?? null);
-    }
-
-    /**
-     * Get the pendable format such as underline and bold
-     * @param forceGetStateFromDOM If set to true, will force get the format state from DOM tree.
-     * @returns The pending format state
-     */
-    public getPendableFormatState(forceGetStateFromDOM: boolean = false): PendableFormatState {
-        const core = this.getCore();
-        return core.api.getPendableFormatState(core, forceGetStateFromDOM);
-    }
-
-    /**
-     * Ensure user will type into a container element rather than into the editor content DIV directly
-     * @param position The position that user is about to type to
-     * @param keyboardEvent Optional keyboard event object
-     */
-    public ensureTypeInContainer(position: NodePosition, keyboardEvent?: KeyboardEvent) {
-        const core = this.getCore();
-        core.api.ensureTypeInContainer(
-            core,
-            position,
-            keyboardEvent,
-            this.isFeatureEnabled(ExperimentalFeatures.DefaultFormatInSpan)
-        );
-    }
-
-    //#endregion
-
-    //#region Dark mode APIs
-
-    /**
-     * Set the dark mode state and transforms the content to match the new state.
-     * @param nextDarkMode The next status of dark mode. True if the editor should be in dark mode, false if not.
-     */
-    public setDarkModeState(nextDarkMode?: boolean) {
-        const isDarkMode = this.isDarkMode();
-
-        if (isDarkMode == !!nextDarkMode) {
-            return;
-        }
-        const core = this.getCore();
-
-        core.api.transformColor(
-            core,
-            core.contentDiv,
-            false /*includeSelf*/,
-            null /*callback*/,
-            nextDarkMode
-                ? ColorTransformDirection.LightToDark
-                : ColorTransformDirection.DarkToLight,
-            true /*forceTransform*/,
-            isDarkMode
-        );
-
-        this.triggerContentChangedEvent(
-            nextDarkMode ? ChangeSource.SwitchToDarkMode : ChangeSource.SwitchToLightMode
-        );
-    }
-
-    /**
-     * Check if the editor is in dark mode
-     * @returns True if the editor is in dark mode, otherwise false
-     */
-    public isDarkMode(): boolean {
-        return this.getCore().lifecycle.isDarkMode;
-    }
-
-    /**
-     * Transform the given node and all its child nodes to dark mode color if editor is in dark mode
-     * @param node The node to transform
-     */
-    public transformToDarkColor(node: Node) {
-        const core = this.getCore();
-        core.api.transformColor(
-            core,
-            node,
-            true /*includeSelf*/,
-            null /*callback*/,
-            ColorTransformDirection.LightToDark
-        );
-    }
-
-    /**
-     * Get a darkColorHandler object for this editor. It will return null if experimental feature "VariableBasedDarkColor" is not enabled
-     */
-    public getDarkColorHandler(): DarkColorHandler | null {
-        return this.getCore().darkColorHandler || null;
-    }
-
-    /**
-     * Make the editor in "Shadow Edit" mode.
-     * In Shadow Edit mode, all format change will finally be ignored.
-     * This can be used for building a live preview feature for format button, to allow user
-     * see format result without really apply it.
-     * This function can be called repeated. If editor is already in shadow edit mode, we can still
-     * use this function to do more shadow edit operation.
-     */
-    public startShadowEdit() {
-        const core = this.getCore();
-        core.api.switchShadowEdit(core, true /*isOn*/);
-    }
-
-    /**
-     * Leave "Shadow Edit" mode, all changes made during shadow edit will be discarded
-     */
-    public stopShadowEdit() {
-        const core = this.getCore();
-        core.api.switchShadowEdit(core, false /*isOn*/);
-    }
-
-    /**
-     * Check if editor is in Shadow Edit mode
-     */
-    public isInShadowEdit() {
-        return !!this.getCore().lifecycle.shadowEditFragment;
-    }
-
-    /**
-     * Check if the given experimental feature is enabled
-     * @param feature The feature to check
-     */
-    public isFeatureEnabled(
-        feature: ExperimentalFeatures | CompatibleExperimentalFeatures
-    ): boolean {
-        return this.getCore().lifecycle.experimentalFeatures.indexOf(feature) >= 0;
-    }
-
-    /**
-     * Get a function to convert HTML string to trusted HTML string.
-     * By default it will just return the input HTML directly. To override this behavior,
-     * pass your own trusted HTML handler to EditorOptions.trustedHTMLHandler
-     * See https://developer.mozilla.org/en-US/docs/Web/HTTP/Headers/Content-Security-Policy/trusted-types
-     */
-    getTrustedHTMLHandler(): TrustedHTMLHandler {
-        return this.getCore().trustedHTMLHandler;
-    }
-
-    /**
-     * @deprecated Use getZoomScale() instead
-     */
-    getSizeTransformer(): SizeTransformer {
-        return this.getCore().sizeTransformer;
-    }
-
-    /**
-     * Get current zoom scale, default value is 1
-     * When editor is put under a zoomed container, need to pass the zoom scale number using EditorOptions.zoomScale
-     * to let editor behave correctly especially for those mouse drag/drop behaviors
-     * @returns current zoom scale number
-     */
-    getZoomScale(): number {
-        return this.getCore().zoomScale;
-    }
-
-    /**
-     * Set current zoom scale, default value is 1
-     * When editor is put under a zoomed container, need to pass the zoom scale number using EditorOptions.zoomScale
-     * to let editor behave correctly especially for those mouse drag/drop behaviors
-     * @param scale The new scale number to set. It should be positive number and no greater than 10, otherwise it will be ignored.
-     */
-    setZoomScale(scale: number): void {
-        const core = this.getCore();
-        if (scale > 0 && scale <= 10) {
-            const oldValue = core.zoomScale;
-            core.zoomScale = scale;
-
-            if (oldValue != scale) {
-                this.triggerPluginEvent(
-                    PluginEventType.ZoomChanged,
-                    {
-                        oldZoomScale: oldValue,
-                        newZoomScale: scale,
-                    },
-                    true /*broadcast*/
-                );
-            }
-        }
-    }
-
-    /**
-     * Retrieves the rect of the visible viewport of the editor.
-     */
-    getVisibleViewport(): Rect | null {
-        return this.getCore().getVisibleViewport();
-    }
-
-    /**
-     * @returns the current EditorCore object
-     * @throws a standard Error if there's no core object
-     */
-    protected getCore(): EditorCore {
-        if (!this.core) {
-            throw new Error('Editor is already disposed');
-        }
-        return this.core;
-    }
-
-    //#endregion
-}
-
-function isSelectionRangeEx(obj: any): obj is SelectionRangeEx {
-    const rangeEx = obj as SelectionRangeEx;
-    return (
-        rangeEx &&
-        typeof rangeEx == 'object' &&
-        typeof rangeEx.type == 'number' &&
-        Array.isArray(rangeEx.ranges)
-    );
-}
-
-function isTableSelection(obj: any): obj is TableSelection {
-    const selection = obj as TableSelection;
-
-    return (
-        selection &&
-        typeof selection == 'object' &&
-        typeof selection.firstCell == 'object' &&
-        typeof selection.lastCell == 'object'
-    );
-}
-
-function isSelectionPath(obj: any): obj is SelectionPath {
-    const path = obj as SelectionPath;
-
-    return path && typeof path == 'object' && Array.isArray(path.start) && Array.isArray(path.end);
-}
-
-function isNodePosition(obj: any): obj is NodePosition {
-    const pos = obj as NodePosition;
-
-    return (
-        pos &&
-        typeof pos == 'object' &&
-        typeof pos.node == 'object' &&
-        typeof pos.offset == 'number'
-    );
-=======
-        super(contentDiv, options, createEditorCore);
-    }
->>>>>>> d833fb29
-}
+import { createEditorCore } from './createEditorCore';
+import { EditorBase } from './EditorBase';
+import { EditorCore, EditorOptions } from 'roosterjs-editor-types';
+
+/**
+ * RoosterJs core editor class
+ */
+export default class Editor extends EditorBase<EditorCore, EditorOptions> {
+    /**
+     * Creates an instance of EditorBase
+     * @param contentDiv The DIV HTML element which will be the container element of editor
+     * @param options An optional options object to customize the editor
+     */
+    constructor(contentDiv: HTMLDivElement, options: EditorOptions = {}) {
+        super(contentDiv, options, createEditorCore);
+    }
+}
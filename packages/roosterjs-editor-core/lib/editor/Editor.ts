--- conflicted
+++ resolved
@@ -1,983 +1,973 @@
-import createEditorCore from './createEditorCore';
-import EditorCore from '../interfaces/EditorCore';
-import EditorOptions from '../interfaces/EditorOptions';
-import { Browser, getRangeFromSelectionPath, getSelectionPath } from 'roosterjs-editor-dom';
-import { GenericContentEditFeature } from '../interfaces/ContentEditFeature';
-import {
-    BlockElement,
-    ChangeSource,
-    ContentPosition,
-    DarkModeOptions,
-    DefaultFormat,
-    DocumentCommand,
-    ExtractContentEvent,
-    InlineElement,
-    InsertOption,
-    NodePosition,
-    NodeType,
-    PluginEvent,
-    PluginEventType,
-    PositionType,
-    QueryScope,
-    SelectionPath,
-    Rect,
-} from 'roosterjs-editor-types';
-import {
-    PositionContentSearcher,
-    ContentTraverser,
-    Position,
-    contains,
-    fromHtml,
-    getBlockElementAtNode,
-    findClosestElementAncestor,
-    getPositionRect,
-    getInlineElementAtNode,
-    getTagOfNode,
-    isNodeEmpty,
-    queryElements,
-    collapseNodes,
-    wrap,
-} from 'roosterjs-editor-dom';
-
-/**
- * RoosterJs core editor class
- */
-export default class Editor {
-    private core: EditorCore;
-    private eventDisposers: (() => void)[];
-    private contenteditableChanged: boolean;
-
-    //#region Lifecycle
-
-    /**
-     * Creates an instance of Editor
-     * @param contentDiv The DIV HTML element which will be the container element of editor
-     * @param options An optional options object to customize the editor
-     */
-    constructor(contentDiv: HTMLDivElement, options: EditorOptions = {}) {
-        // 1. Make sure all parameters are valid
-        if (getTagOfNode(contentDiv) != 'DIV') {
-            throw new Error('contentDiv must be an HTML DIV element');
-        }
-
-        // 2. Store options values to local variables
-        this.core = createEditorCore(contentDiv, options);
-
-        // 3. Initialize plugins
-        this.core.plugins.forEach(plugin => plugin.initialize(this));
-
-        // 4. Ensure initial content and its format
-        this.setContent(
-            options.initialContent || contentDiv.innerHTML || '',
-            true /* triggerContentChangedEvent */,
-            this.core.darkModeOptions && this.core.darkModeOptions.transformOnInitialize
-        );
-
-        // 5. Create event handler to bind DOM events
-        this.eventDisposers = [
-            this.core.api.attachDomEvent(this.core, 'keypress', PluginEventType.KeyPress),
-            this.core.api.attachDomEvent(this.core, 'keydown', PluginEventType.KeyDown),
-            this.core.api.attachDomEvent(this.core, 'keyup', PluginEventType.KeyUp),
-            this.core.api.attachDomEvent(this.core, 'mousedown', PluginEventType.MouseDown),
-            this.core.api.attachDomEvent(
-                this.core,
-                !Browser.isIE ? 'input' : 'textinput',
-                PluginEventType.Input
-            ),
-        ];
-
-        // 6. Add additional content edit features to the editor if specified
-        if (options.additionalEditFeatures) {
-            options.additionalEditFeatures.forEach(feature => this.addContentEditFeature(feature));
-        }
-
-        // 7. Make the container editable and set its selection styles
-        if (!options.omitContentEditableAttributeChanges && !contentDiv.isContentEditable) {
-            contentDiv.setAttribute('contenteditable', 'true');
-            let styles = contentDiv.style;
-            styles.userSelect = styles.msUserSelect = styles.webkitUserSelect = 'text';
-            this.contenteditableChanged = true;
-        }
-
-        // 8. Do proper change for browsers to disable some browser-specified behaviors.
-        // Catch any possible exception since this should not block the initialization of editor
-        try {
-<<<<<<< HEAD
-            this.core.document.execCommand(DocumentCommand.EnableObjectResizing, false, <string>(
-                (<any>false)
-            ));
-            this.core.document.execCommand(DocumentCommand.EnableInlineTableEditing, false, <
-                string
-                >(<any>false));
-        } catch (e) { }
-=======
-            // Disable these object resizing for firefox since other browsers don't have these behaviors
-            if (Browser.isFirefox) {
-                this.core.document.execCommand(DocumentCommand.EnableObjectResizing, false, <
-                    string
-                >(<any>false));
-                this.core.document.execCommand(DocumentCommand.EnableInlineTableEditing, false, <
-                    string
-                >(<any>false));
-            } else if (Browser.isIE) {
-                // Change the default paragraph separater to DIV. This is mainly for IE since its default setting is P
-                this.core.document.execCommand(
-                    DocumentCommand.DefaultParagraphSeparator,
-                    false,
-                    'div'
-                );
-            }
-        } catch (e) {}
->>>>>>> 933dbb09
-
-        // 9. Let plugins know that we are ready
-        this.triggerEvent(
-            {
-                eventType: PluginEventType.EditorReady,
-            },
-            true /*broadcast*/
-        );
-
-        // 10. Before give editor to user, make sure there is at least one DIV element to accept typing
-        this.core.corePlugins.typeInContainer.ensureTypeInElement(
-            new Position(contentDiv, PositionType.Begin)
-        );
-    }
-
-    /**
-     * Dispose this editor, dispose all plugins and custom data
-     */
-    public dispose(): void {
-        this.triggerEvent(
-            {
-                eventType: PluginEventType.BeforeDispose,
-            },
-            true /*broadcast*/
-        );
-
-        this.core.plugins.forEach(plugin => plugin.dispose());
-        this.eventDisposers.forEach(disposer => disposer());
-        this.eventDisposers = null;
-
-        for (let key of Object.keys(this.core.customData)) {
-            let data = this.core.customData[key];
-            if (data && data.disposer) {
-                data.disposer(data.value);
-            }
-            delete this.core.customData[key];
-        }
-
-        if (this.contenteditableChanged) {
-            let styles = this.core.contentDiv.style;
-            styles.userSelect = styles.msUserSelect = styles.webkitUserSelect = '';
-            this.core.contentDiv.removeAttribute('contenteditable');
-        }
-
-        this.core = null;
-    }
-
-    /**
-     * Get whether this editor is disposed
-     * @returns True if editor is disposed, otherwise false
-     */
-    public isDisposed(): boolean {
-        return !this.core;
-    }
-
-    //#endregion
-
-    //#region Node API
-
-    /**
-     * Insert node into editor
-     * @param node The node to insert
-     * @param option Insert options. Default value is:
-     *  position: ContentPosition.SelectionStart
-     *  updateCursor: true
-     *  replaceSelection: true
-     *  insertOnNewLine: false
-     * @returns true if node is inserted. Otherwise false
-     */
-    public insertNode(node: Node, option?: InsertOption): boolean {
-        // DocumentFragment type nodes become empty after they're inserted.
-        // Therefore, we get the list of nodes to transform prior to their insertion.
-        const darkModeTransform = this.isDarkMode() ? this.convertContentToDarkMode(node) : null;
-
-        const result = node ? this.core.api.insertNode(this.core, node, option) : false;
-
-        if (result && darkModeTransform) {
-            darkModeTransform();
-        }
-        return result;
-    }
-
-    /**
-     * Delete a node from editor content
-     * @param node The node to delete
-     * @returns true if node is deleted. Otherwise false
-     */
-    public deleteNode(node: Node): boolean {
-        // Only remove the node when it falls within editor
-        if (node && this.contains(node)) {
-            node.parentNode.removeChild(node);
-            return true;
-        }
-
-        return false;
-    }
-
-    /**
-     * Replace a node in editor content with another node
-     * @param existingNode The existing node to be replaced
-     * @param new node to replace to
-     * @returns true if node is replaced. Otherwise false
-     */
-    public replaceNode(existingNode: Node, toNode: Node): boolean {
-        // Only replace the node when it falls within editor
-        if (existingNode && toNode && this.contains(existingNode)) {
-            existingNode.parentNode.replaceChild(toNode, existingNode);
-            return true;
-        }
-
-        return false;
-    }
-
-    /**
-     * Get InlineElement at given node
-     * @param node The node to create InlineElement
-     * @returns The InlineElement result
-     */
-    public getInlineElementAtNode(node: Node): InlineElement {
-        return getInlineElementAtNode(this.core.contentDiv, node);
-    }
-
-    /**
-     * Get BlockElement at given node
-     * @param node The node to create InlineElement
-     * @returns The BlockElement result
-     */
-    public getBlockElementAtNode(node: Node): BlockElement {
-        return getBlockElementAtNode(this.core.contentDiv, node);
-    }
-
-    /**
-     * Check if the node falls in the editor content
-     * @param node The node to check
-     * @returns True if the given node is in editor content, otherwise false
-     */
-    public contains(node: Node): boolean;
-
-    /**
-     * Check if the range falls in the editor content
-     * @param range The range to check
-     * @returns True if the given range is in editor content, otherwise false
-     */
-    public contains(range: Range): boolean;
-
-    public contains(arg: Node | Range): boolean {
-        return contains(this.core.contentDiv, <Node>arg);
-    }
-
-    /**
-     * Query HTML elements in editor by tag name
-     * @param tag Tag name of the element to query
-     * @param forEachCallback An optional callback to be invoked on each element in query result
-     * @returns HTML Element array of the query result
-     */
-    public queryElements<T extends keyof HTMLElementTagNameMap>(
-        tag: T,
-        forEachCallback?: (node: HTMLElementTagNameMap[T]) => any
-    ): HTMLElementTagNameMap[T][];
-
-    /**
-     * Query HTML elements in editor by a selector string
-     * @param selector Selector string to query
-     * @param forEachCallback An optional callback to be invoked on each node in query result
-     * @returns HTML Element array of the query result
-     */
-    public queryElements<T extends HTMLElement = HTMLElement>(
-        selector: string,
-        forEachCallback?: (node: T) => any
-    ): T[];
-
-    /**
-     * Query HTML elements with the given scope by tag name
-     * @param tag Tag name of the element to query
-     * @param scope The scope of the query, default value is QueryScope.Body
-     * @param forEachCallback An optional callback to be invoked on each element in query result
-     * @returns HTML Element list of the query result
-     */
-    public queryElements<T extends keyof HTMLElementTagNameMap>(
-        tag: T,
-        scope: QueryScope,
-        forEachCallback?: (node: HTMLElementTagNameMap[T]) => any
-    ): HTMLElementTagNameMap[T][];
-
-    /**
-     * Query HTML elements with the given scope by a selector string
-     * @param selector Selector string to query
-     * @param scope The scope of the query, default value is QueryScope.Body
-     * @param forEachCallback An optional callback to be invoked on each element in query result
-     * @returns HTML Element array of the query result
-     */
-    public queryElements<T extends HTMLElement = HTMLElement>(
-        selector: string,
-        scope: QueryScope,
-        forEachCallback?: (node: T) => any
-    ): T[];
-
-    public queryElements(
-        selector: string,
-        scopeOrCallback: QueryScope | ((node: Node) => any) = QueryScope.Body,
-        callback?: (node: Node) => any
-    ) {
-        let scope = scopeOrCallback instanceof Function ? QueryScope.Body : scopeOrCallback;
-        callback = scopeOrCallback instanceof Function ? scopeOrCallback : callback;
-
-        let range = scope == QueryScope.Body ? null : this.getSelectionRange();
-        return queryElements(this.core.contentDiv, selector, callback, scope, range);
-    }
-
-    /**
-     * Collapse nodes within the given start and end nodes to their common ascenstor node,
-     * split parent nodes if necessary
-     * @param start The start node
-     * @param end The end node
-     * @param canSplitParent True to allow split parent node there are nodes before start or after end under the same parent
-     * and the returned nodes will be all nodes from start trhough end after splitting
-     * False to disallow split parent
-     * @returns When cansplitParent is true, returns all node from start through end after splitting,
-     * otherwise just return start and end
-     */
-    public collapseNodes(start: Node, end: Node, canSplitParent: boolean): Node[] {
-        return collapseNodes(this.core.contentDiv, start, end, canSplitParent);
-    }
-
-    //#endregion
-
-    //#region Content API
-
-    /**
-     * Check whether the editor contains any visible content
-     * @param trim Whether trime the content string before check. Default is false
-     * @returns True if there's no visible content, otherwise false
-     */
-    public isEmpty(trim?: boolean): boolean {
-        return isNodeEmpty(this.core.contentDiv, trim);
-    }
-
-    /**
-     * Get current editor content as HTML string
-     * @param triggerExtractContentEvent Whether trigger ExtractContent event to all plugins
-     * before return. Use this parameter to remove any temporary content added by plugins.
-     * @param includeSelectionMarker Set to true if need include selection marker inside the content.
-     * When restore this content, editor will set the selection to the position marked by these markers
-     * @param normalizeColor Set to false if you want to get the content of the editor "as is" with no normalization.
-     * This is a no-op when in light mode. If false, instead of normalizing the colors to light mode, it will return the 'real' editor content.
-     * @returns HTML string representing current editor content
-     */
-    public getContent(
-        triggerExtractContentEvent: boolean = true,
-        includeSelectionMarker: boolean = false,
-        normalizeColor: boolean = true,
-    ): string {
-        let contentDiv = this.core.contentDiv;
-        let content = contentDiv.innerHTML;
-        let selectionPath: SelectionPath;
-
-        if (
-            includeSelectionMarker &&
-            (selectionPath = getSelectionPath(contentDiv, this.getSelectionRange()))
-        ) {
-            content += `<!--${JSON.stringify(selectionPath)}-->`;
-        }
-
-        if (triggerExtractContentEvent) {
-            let extractContentEvent: ExtractContentEvent = {
-                eventType: PluginEventType.ExtractContent,
-                content: content,
-            };
-            this.triggerEvent(extractContentEvent, true /*broadcast*/);
-            content = extractContentEvent.content;
-        }
-
-        if (this.core.inDarkMode && normalizeColor) {
-            content = this.getColorNormalizedContent(content);
-        }
-
-        return content;
-    }
-
-    private getColorNormalizedContent(content: string): string {
-        let el = document.createElement('div');
-        el.innerHTML = content;
-        const allChildElements = el.getElementsByTagName('*') as HTMLCollectionOf<HTMLElement>;
-        [].forEach.call(allChildElements, (element: HTMLElement) => {
-            if (element.dataset && (element.dataset.ogsc || element.dataset.ogsb)) {
-                if (element.dataset.ogsc) {
-                    element.style.color = element.dataset.ogsc;
-                }
-
-                if (element.dataset.ogsb) {
-                    element.style.backgroundColor = element.dataset.ogsb;
-                }
-            }
-        });
-        const newContent = el.innerHTML;
-        return newContent;
-    }
-
-    /**
-     * Get plain text content inside editor
-     * @returns The text content inside editor
-     */
-    public getTextContent(): string {
-        return this.core.contentDiv.innerText;
-    }
-
-    /**
-     * Set HTML content to this editor. All existing content will be replaced. A ContentChanged event will be triggered
-     * @param content HTML content to set in
-     * @param triggerContentChangedEvent True to trigger a ContentChanged event. Default value is true
-     * @param convertToDarkMode True to conver the editor's new content to dark mode formatting. Default value is false.
-     */
-    public setContent(content: string, triggerContentChangedEvent: boolean = true, convertToDarkMode?: boolean) {
-        let contentDiv = this.core.contentDiv;
-        if (contentDiv.innerHTML != content) {
-            contentDiv.innerHTML = content || '';
-
-            let pathComment = contentDiv.lastChild;
-
-            if (pathComment && pathComment.nodeType == NodeType.Comment) {
-                try {
-                    let path = JSON.parse(pathComment.nodeValue) as SelectionPath;
-                    this.deleteNode(pathComment);
-                    let range = getRangeFromSelectionPath(contentDiv, path);
-                    this.select(range);
-                } catch { }
-            }
-
-            if (convertToDarkMode) {
-                this.convertContentToDarkMode(contentDiv, true /* skipRootElement */)();
-            }
-
-            if (triggerContentChangedEvent) {
-                this.triggerContentChangedEvent();
-            }
-        }
-    }
-
-    /**
-     * Insert HTML content into editor
-     * @param HTML content to insert
-     * @param option Insert options. Default value is:
-     *  position: ContentPosition.SelectionStart
-     *  updateCursor: true
-     *  replaceSelection: true
-     *  insertOnNewLine: false
-     */
-    public insertContent(content: string, option?: InsertOption) {
-        if (content) {
-            let allNodes = fromHtml(content, this.core.document);
-            // If it is to insert on new line, and there are more than one node in the collection, wrap all nodes with
-            // a parent DIV before calling insertNode on each top level sub node. Otherwise, every sub node may get wrapped
-            // separately to show up on its own line
-            if (option && option.insertOnNewLine && allNodes.length > 0) {
-                allNodes = [wrap(allNodes)];
-            }
-            for (let i = 0; i < allNodes.length; i++) {
-                this.insertNode(allNodes[i], option);
-            }
-        }
-    }
-
-    //#endregion
-
-    //#region Focus and Selection
-
-    /**
-     * Get current selection range from Editor.
-     * It does a live pull on the selection, if nothing retrieved, return whatever we have in cache.
-     * @returns current selection range, or null if editor never got focus before
-     */
-    public getSelectionRange(): Range {
-        return this.core.api.getSelectionRange(this.core, true /*tryGetFromCache*/);
-    }
-
-    /**
-     * Check if focus is in editor now
-     * @returns true if focus is in editor, otherwise false
-     */
-    public hasFocus(): boolean {
-        return this.core.api.hasFocus(this.core);
-    }
-
-    /**
-     * Focus to this editor, the selection was restored to where it was before, no unexpected scroll.
-     */
-    public focus() {
-        this.core.api.focus(this.core);
-    }
-
-    /**
-     * Select content by range
-     * @param range The range to select
-     * @returns True if content is selected, otherwise false
-     */
-    public select(range: Range): boolean;
-
-    /**
-     * Select content by Position and collapse to this position
-     * @param position The position to select
-     * @returns True if content is selected, otherwise false
-     */
-    public select(position: NodePosition): boolean;
-
-    /**
-     * Select content by a start and end position
-     * @param start The start position to select
-     * @param end The end position to select, if this is the same with start, the selection will be collapsed
-     * @returns True if content is selected, otherwise false
-     */
-    public select(start: NodePosition, end: NodePosition): boolean;
-
-    /**
-     * Select content by node
-     * @param node The node to select
-     * @returns True if content is selected, otherwise false
-     */
-    public select(node: Node): boolean;
-
-    /**
-     * Select content by node and offset, and collapse to this position
-     * @param node The node to select
-     * @param offset The offset of node to select, can be a number or value of PositionType
-     * @returns True if content is selected, otherwise false
-     */
-    public select(node: Node, offset: number | PositionType): boolean;
-
-    /**
-     * Select content by start and end nodes and offsets
-     * @param startNode The node to select start from
-     * @param startOffset The offset to select start from
-     * @param endNode The node to select end to
-     * @param endOffset The offset to select end to
-     * @returns True if content is selected, otherwise false
-     */
-    public select(
-        startNode: Node,
-        startOffset: number | PositionType,
-        endNode: Node,
-        endOffset: number | PositionType
-    ): boolean;
-
-    public select(arg1: any, arg2?: any, arg3?: any, arg4?: any): boolean {
-        return this.core.api.select(this.core, arg1, arg2, arg3, arg4);
-    }
-
-    /**
-     * Get current selection
-     * @return current selection object
-     */
-    public getSelection(): Selection {
-        return this.core.document.defaultView.getSelection();
-    }
-
-    /**
-     * Save the current selection in editor so that when focus again, the selection can be restored
-     */
-    public saveSelectionRange() {
-        this.core.cachedSelectionRange = this.core.api.getSelectionRange(
-            this.core,
-            false /*tryGetFromCache*/
-        );
-    }
-
-    /**
-     * Restore the saved selection range and clear it
-     */
-    public restoreSavedRange() {
-        this.select(this.core.cachedSelectionRange);
-        this.core.cachedSelectionRange = null;
-    }
-
-    /**
-     * Get current focused position. Return null if editor doesn't have focus at this time.
-     */
-    public getFocusedPosition(): NodePosition {
-        let sel = this.getSelection();
-        if (this.contains(sel && sel.focusNode)) {
-            return new Position(sel.focusNode, sel.focusOffset);
-        }
-
-        let range = this.getSelectionRange();
-        if (range) {
-            return Position.getStart(range);
-        }
-
-        return null;
-    }
-
-    /**
-     * Get a rect representing the location of the cursor.
-     * @returns a Rect object representing cursor location
-     */
-    public getCursorRect(): Rect {
-        let position = this.getFocusedPosition();
-        return position && getPositionRect(position);
-    }
-
-    /**
-     * Get an HTML element from current cursor position.
-     * When expectedTags is not specified, return value is the current node (if it is HTML element)
-     * or its parent node (if current node is a Text node).
-     * When expectedTags is specified, return value is the first anscestor of current node which has
-     * one of the expected tags.
-     * If no element found within editor by the given tag, return null.
-     * @param selector Optional, an HTML selector to find HTML element with.
-     * @param startFrom Start search from this node. If not specified, start from current focused position
-     */
-    public getElementAtCursor(selector?: string, startFrom?: Node): HTMLElement {
-        if (!startFrom) {
-            let position = this.getFocusedPosition();
-            startFrom = position && position.node;
-        }
-        return startFrom && findClosestElementAncestor(startFrom, this.core.contentDiv, selector);
-    }
-
-    //#endregion
-
-    //#region EVENT API
-
-    /**
-     * Add a custom DOM event handler to handle events not handled by roosterjs.
-     * Caller need to take the responsibility to dispose the handler properly
-     * @param eventName DOM event name to handle
-     * @param handler Handler callback
-     * @returns A dispose function. Call the function to dispose this event handler
-     */
-    public addDomEventHandler(eventName: string, handler: (event: UIEvent) => void): () => void;
-
-    /**
-     * Add a bunch of custom DOM event handler to handle events not handled by roosterjs.
-     * Caller need to take the responsibility to dispose the handler properly
-     * @param handlerMap A event name => event handler map
-     * @returns A dispose function. Call the function to dispose all event handlers added by this function
-     */
-    public addDomEventHandler(handlerMap: {
-        [eventName: string]: (event: UIEvent) => void;
-    }): () => void;
-
-    public addDomEventHandler(
-        nameOrMap:
-            | string
-            | {
-                [eventName: string]: (event: UIEvent) => void;
-            },
-        handler?: (event: UIEvent) => void
-    ): () => void {
-        if (nameOrMap instanceof Object) {
-            let handlers = Object.keys(nameOrMap)
-                .map(
-                    eventName =>
-                        nameOrMap[eventName] &&
-                        this.core.api.attachDomEvent(
-                            this.core,
-                            eventName,
-                            null /*pluginEventType*/,
-                            nameOrMap[eventName]
-                        )
-                )
-                .filter(x => x);
-            return () => handlers.forEach(handler => handler());
-        } else {
-            return this.core.api.attachDomEvent(
-                this.core,
-                nameOrMap,
-                null /*pluginEventType*/,
-                handler
-            );
-        }
-    }
-
-    /**
-     * Trigger an event to be dispatched to all plugins
-     * @param pluginEvent The event object to trigger
-     * @param broadcast indicates if the event needs to be dispatched to all plugins
-     * True means to all, false means to allow exclusive handling from one plugin unless no one wants that
-     */
-    public triggerEvent(pluginEvent: PluginEvent, broadcast: boolean = true) {
-        this.core.api.triggerEvent(this.core, pluginEvent, broadcast);
-    }
-
-    /**
-     * Trigger a ContentChangedEvent
-     * @param source Source of this event, by default is 'SetContent'
-     * @param data additional data for this event
-     */
-    public triggerContentChangedEvent(
-        source: ChangeSource | string = ChangeSource.SetContent,
-        data?: any
-    ) {
-        this.triggerEvent({
-            eventType: PluginEventType.ContentChanged,
-            source: source,
-            data: data,
-        } as PluginEvent);
-    }
-
-    //#endregion
-
-    //#region Undo API
-
-    /**
-     * Undo last edit operation
-     */
-    public undo() {
-        this.focus();
-        this.core.corePlugins.undo.undo();
-    }
-
-    /**
-     * Redo next edit operation
-     */
-    public redo() {
-        this.focus();
-        this.core.corePlugins.undo.redo();
-    }
-
-    /**
-     * Add undo snapshot, and execute a format callback function, then add another undo snapshot, then trigger
-     * ContentChangedEvent with given change source.
-     * If this function is called nested, undo snapshot will only be added in the outside one
-     * @param callback The callback function to perform formatting, returns a data object which will be used as
-     * the data field in ContentChangedEvent if changeSource is not null.
-     * @param changeSource The change source to use when fire ContentChangedEvent. When the value is not null,
-     * a ContentChangedEvent will be fired with change source equal to this value
-     */
-    public addUndoSnapshot(
-        callback?: (start: NodePosition, end: NodePosition, snapshotBeforeCallback: string) => any,
-        changeSource?: ChangeSource | string
-    ) {
-        this.core.api.editWithUndo(this.core, callback, changeSource);
-    }
-
-    /**
-     * Perform an auto complete action in the callback, save a snapsnot of content before the action,
-     * and trigger ContentChangedEvent with the change source if specified
-     * @param callback The auto complete callback, return value will be used as data field of ContentChangedEvent
-     * @param changeSource Chagne source of ContentChangedEvent. If not passed, no ContentChangedEvent will be  triggered
-     */
-    public performAutoComplete(callback: () => any, changeSource?: ChangeSource | string) {
-        this.core.corePlugins.edit.performAutoComplete(callback, changeSource);
-    }
-
-    /**
-     * Whether there is an available undo snapshot
-     */
-    public canUndo(): boolean {
-        return this.core.corePlugins.undo.canUndo();
-    }
-
-    /**
-     * Whether there is an available redo snapshot
-     */
-    public canRedo(): boolean {
-        return this.core.corePlugins.undo.canRedo();
-    }
-
-    //#endregion
-
-    //#region Misc
-
-    /**
-     * Get document which contains this editor
-     * @returns The HTML document which contains this editor
-     */
-    public getDocument(): Document {
-        return this.core.document;
-    }
-
-    /**
-     * Get custom data related to this editor
-     * @param key Key of the custom data
-     * @param getter Getter function. If custom data for the given key doesn't exist,
-     * call this function to get one and store it.
-     * @param disposer An optional disposer function to dispose this custom data when
-     * dispose editor.
-     */
-    public getCustomData<T>(key: string, getter: () => T, disposer?: (value: T) => void): T {
-        return this.core.api.getCustomData(this.core, key, getter, disposer);
-    }
-
-    /**
-     * Check if editor is in IME input sequence
-     * @returns True if editor is in IME input sequence, otherwise false
-     */
-    public isInIME(): boolean {
-        return this.core.corePlugins.domEvent.isInIME();
-    }
-
-    /**
-     * Get default format of this editor
-     * @returns Default format object of this editor
-     */
-    public getDefaultFormat(): DefaultFormat {
-        return this.core.defaultFormat;
-    }
-
-    /**
-     * Get a content traverser for the whole editor
-     * @param startNode The node to start from. If not passed, it will start from the beginning of the body
-     */
-    public getBodyTraverser(startNode?: Node): ContentTraverser {
-        return ContentTraverser.createBodyTraverser(this.core.contentDiv, startNode);
-    }
-
-    /**
-     * Get a content traverser for current selection
-     */
-    public getSelectionTraverser(): ContentTraverser {
-        let range = this.getSelectionRange();
-        return (
-            range &&
-            ContentTraverser.createSelectionTraverser(
-                this.core.contentDiv,
-                this.getSelectionRange()
-            )
-        );
-    }
-
-    /**
-     * Get a content traverser for current block element start from specified position
-     * @param startFrom Start position of the traverser. Default value is ContentPosition.SelectionStart
-     */
-    public getBlockTraverser(
-        startFrom: ContentPosition = ContentPosition.SelectionStart
-    ): ContentTraverser {
-        let range = this.getSelectionRange();
-        return (
-            range && ContentTraverser.createBlockTraverser(this.core.contentDiv, range, startFrom)
-        );
-    }
-
-    /**
-     * Get a text traverser of current selection
-     */
-    public getContentSearcherOfCursor(): PositionContentSearcher {
-        let range = this.getSelectionRange();
-        return range && new PositionContentSearcher(this.core.contentDiv, Position.getStart(range));
-    }
-
-    /**
-     * Run a callback function asynchronously
-     * @param callback The callback function to run
-     */
-    public runAsync(callback: () => void) {
-        let win = this.core.contentDiv.ownerDocument.defaultView || window;
-        win.requestAnimationFrame(() => {
-            if (!this.isDisposed() && callback) {
-                callback();
-            }
-        });
-    }
-
-    /**
-     * Set DOM attribute of editor content DIV
-     * @param name Name of the attribute
-     * @param value Value of the attribute
-     */
-    public setEditorDomAttribute(name: string, value: string) {
-        if (value === null) {
-            this.core.contentDiv.removeAttribute(name);
-        } else {
-            this.core.contentDiv.setAttribute(name, value);
-        }
-    }
-
-    /**
-     * Add a Content Edit feature. This is mostly called from ContentEdit plugin
-     * @param feature The feature to add
-     */
-    public addContentEditFeature(feature: GenericContentEditFeature<PluginEvent>) {
-        this.core.corePlugins.edit.addFeature(feature);
-    }
-
-    //#endregion
-
-    //#region Dark mode APIs
-
-    /**
-     * Set the dark mode state and transforms the content to match the new state.
-     * @param nextDarkMode The next status of dark mode. True if the editor should be in dark mode, false if not.
-     */
-    public setDarkModeState(nextDarkMode?: boolean) {
-        if (this.isDarkMode() == nextDarkMode) {
-            return;
-        }
-
-        const currentContent = this.getContent(
-            undefined /* triggerContentChangedEvent */,
-            true /* getSelectionMarker */);
-        this.core.inDarkMode = nextDarkMode;
-        if (nextDarkMode) {
-            this.setContent(
-                currentContent,
-                undefined /* triggerContentChangedEvent */,
-                true /* convertToDarkMode */);
-        } else {
-            this.setContent(currentContent);
-        }
-    }
-
-    /**
-     * Check if the editor is in dark mode
-     * @returns True if the editor is in dark mode, otherwise false
-     */
-    public isDarkMode(): boolean {
-        return this.core.inDarkMode;
-    }
-
-    /**
-     * Returns the dark mode options set on the editor
-     * @returns A DarkModeOptions object
-     */
-    public getDarkModeOptions(): DarkModeOptions {
-        return this.core.darkModeOptions;
-    }
-
-    /**
-     * Converter for dark mode that runs all child elements of a node through the content transform function.
-     * @param node The node containing HTML elements to convert.
-     * @param skipRootElement Optional parameter to skip the root element of the Node passed in, if applicable.
-     */
-    private convertContentToDarkMode(node: Node, skipRootElement?: boolean): () => void {
-        let childElements: HTMLElement[] = [];
-
-        // Get a list of all the decendents of a node.
-        // querySelectorAll doesn't return a live list when called on an HTMLElement
-        // So we use getElementsByTagName instead for HTMLElement types.
-        if (node instanceof HTMLElement) {
-            childElements = Array.prototype.slice.call(node.getElementsByTagName('*'));
-            if (!skipRootElement) {
-                childElements.unshift(node);
-            }
-        } else if (node instanceof DocumentFragment) {
-            childElements = Array.prototype.slice.call(node.querySelectorAll('*'));
-        }
-
-        return childElements.length > 0 ? () => {
-            const darkModeOptions = this.getDarkModeOptions();
-            childElements.forEach((element) => {
-                if (darkModeOptions && darkModeOptions.onExternalContentTransform) {
-                    darkModeOptions.onExternalContentTransform(element);
-                } else {
-                    element.style.color = null;
-                    element.style.backgroundColor = null;
-                }
-            });
-        } : null;
-    }
-
-    //#endregion
-}
+import createEditorCore from './createEditorCore';
+import EditorCore from '../interfaces/EditorCore';
+import EditorOptions from '../interfaces/EditorOptions';
+import { Browser, getRangeFromSelectionPath, getSelectionPath } from 'roosterjs-editor-dom';
+import { GenericContentEditFeature } from '../interfaces/ContentEditFeature';
+import {
+    BlockElement,
+    ChangeSource,
+    ContentPosition,
+    DarkModeOptions,
+    DefaultFormat,
+    DocumentCommand,
+    ExtractContentEvent,
+    InlineElement,
+    InsertOption,
+    NodePosition,
+    NodeType,
+    PluginEvent,
+    PluginEventType,
+    PositionType,
+    QueryScope,
+    SelectionPath,
+    Rect,
+} from 'roosterjs-editor-types';
+import {
+    PositionContentSearcher,
+    ContentTraverser,
+    Position,
+    contains,
+    fromHtml,
+    getBlockElementAtNode,
+    findClosestElementAncestor,
+    getPositionRect,
+    getInlineElementAtNode,
+    getTagOfNode,
+    isNodeEmpty,
+    queryElements,
+    collapseNodes,
+    wrap,
+} from 'roosterjs-editor-dom';
+
+/**
+ * RoosterJs core editor class
+ */
+export default class Editor {
+    private core: EditorCore;
+    private eventDisposers: (() => void)[];
+    private contenteditableChanged: boolean;
+
+    //#region Lifecycle
+
+    /**
+     * Creates an instance of Editor
+     * @param contentDiv The DIV HTML element which will be the container element of editor
+     * @param options An optional options object to customize the editor
+     */
+    constructor(contentDiv: HTMLDivElement, options: EditorOptions = {}) {
+        // 1. Make sure all parameters are valid
+        if (getTagOfNode(contentDiv) != 'DIV') {
+            throw new Error('contentDiv must be an HTML DIV element');
+        }
+
+        // 2. Store options values to local variables
+        this.core = createEditorCore(contentDiv, options);
+
+        // 3. Initialize plugins
+        this.core.plugins.forEach(plugin => plugin.initialize(this));
+
+        // 4. Ensure initial content and its format
+        this.setContent(
+            options.initialContent || contentDiv.innerHTML || '',
+            true /* triggerContentChangedEvent */,
+            this.core.darkModeOptions && this.core.darkModeOptions.transformOnInitialize
+        );
+
+        // 5. Create event handler to bind DOM events
+        this.eventDisposers = [
+            this.core.api.attachDomEvent(this.core, 'keypress', PluginEventType.KeyPress),
+            this.core.api.attachDomEvent(this.core, 'keydown', PluginEventType.KeyDown),
+            this.core.api.attachDomEvent(this.core, 'keyup', PluginEventType.KeyUp),
+            this.core.api.attachDomEvent(this.core, 'mousedown', PluginEventType.MouseDown),
+            this.core.api.attachDomEvent(
+                this.core,
+                !Browser.isIE ? 'input' : 'textinput',
+                PluginEventType.Input
+            ),
+        ];
+
+        // 6. Add additional content edit features to the editor if specified
+        if (options.additionalEditFeatures) {
+            options.additionalEditFeatures.forEach(feature => this.addContentEditFeature(feature));
+        }
+
+        // 7. Make the container editable and set its selection styles
+        if (!options.omitContentEditableAttributeChanges && !contentDiv.isContentEditable) {
+            contentDiv.setAttribute('contenteditable', 'true');
+            let styles = contentDiv.style;
+            styles.userSelect = styles.msUserSelect = styles.webkitUserSelect = 'text';
+            this.contenteditableChanged = true;
+        }
+
+        // 8. Do proper change for browsers to disable some browser-specified behaviors.
+        // Catch any possible exception since this should not block the initialization of editor
+        try {
+            // Disable these object resizing for firefox since other browsers don't have these behaviors
+            if (Browser.isFirefox) {
+                this.core.document.execCommand(DocumentCommand.EnableObjectResizing, false, <
+                    string
+                >(<any>false));
+                this.core.document.execCommand(DocumentCommand.EnableInlineTableEditing, false, <
+                    string
+                >(<any>false));
+            } else if (Browser.isIE) {
+                // Change the default paragraph separater to DIV. This is mainly for IE since its default setting is P
+                this.core.document.execCommand(
+                    DocumentCommand.DefaultParagraphSeparator,
+                    false,
+                    'div'
+                );
+            }
+        } catch (e) {}
+
+        // 9. Let plugins know that we are ready
+        this.triggerEvent(
+            {
+                eventType: PluginEventType.EditorReady,
+            },
+            true /*broadcast*/
+        );
+
+        // 10. Before give editor to user, make sure there is at least one DIV element to accept typing
+        this.core.corePlugins.typeInContainer.ensureTypeInElement(
+            new Position(contentDiv, PositionType.Begin)
+        );
+    }
+
+    /**
+     * Dispose this editor, dispose all plugins and custom data
+     */
+    public dispose(): void {
+        this.triggerEvent(
+            {
+                eventType: PluginEventType.BeforeDispose,
+            },
+            true /*broadcast*/
+        );
+
+        this.core.plugins.forEach(plugin => plugin.dispose());
+        this.eventDisposers.forEach(disposer => disposer());
+        this.eventDisposers = null;
+
+        for (let key of Object.keys(this.core.customData)) {
+            let data = this.core.customData[key];
+            if (data && data.disposer) {
+                data.disposer(data.value);
+            }
+            delete this.core.customData[key];
+        }
+
+        if (this.contenteditableChanged) {
+            let styles = this.core.contentDiv.style;
+            styles.userSelect = styles.msUserSelect = styles.webkitUserSelect = '';
+            this.core.contentDiv.removeAttribute('contenteditable');
+        }
+
+        this.core = null;
+    }
+
+    /**
+     * Get whether this editor is disposed
+     * @returns True if editor is disposed, otherwise false
+     */
+    public isDisposed(): boolean {
+        return !this.core;
+    }
+
+    //#endregion
+
+    //#region Node API
+
+    /**
+     * Insert node into editor
+     * @param node The node to insert
+     * @param option Insert options. Default value is:
+     *  position: ContentPosition.SelectionStart
+     *  updateCursor: true
+     *  replaceSelection: true
+     *  insertOnNewLine: false
+     * @returns true if node is inserted. Otherwise false
+     */
+    public insertNode(node: Node, option?: InsertOption): boolean {
+        // DocumentFragment type nodes become empty after they're inserted.
+        // Therefore, we get the list of nodes to transform prior to their insertion.
+        const darkModeTransform = this.isDarkMode() ? this.convertContentToDarkMode(node) : null;
+
+        const result = node ? this.core.api.insertNode(this.core, node, option) : false;
+
+        if (result && darkModeTransform) {
+            darkModeTransform();
+        }
+        return result;
+    }
+
+    /**
+     * Delete a node from editor content
+     * @param node The node to delete
+     * @returns true if node is deleted. Otherwise false
+     */
+    public deleteNode(node: Node): boolean {
+        // Only remove the node when it falls within editor
+        if (node && this.contains(node)) {
+            node.parentNode.removeChild(node);
+            return true;
+        }
+
+        return false;
+    }
+
+    /**
+     * Replace a node in editor content with another node
+     * @param existingNode The existing node to be replaced
+     * @param new node to replace to
+     * @returns true if node is replaced. Otherwise false
+     */
+    public replaceNode(existingNode: Node, toNode: Node): boolean {
+        // Only replace the node when it falls within editor
+        if (existingNode && toNode && this.contains(existingNode)) {
+            existingNode.parentNode.replaceChild(toNode, existingNode);
+            return true;
+        }
+
+        return false;
+    }
+
+    /**
+     * Get InlineElement at given node
+     * @param node The node to create InlineElement
+     * @returns The InlineElement result
+     */
+    public getInlineElementAtNode(node: Node): InlineElement {
+        return getInlineElementAtNode(this.core.contentDiv, node);
+    }
+
+    /**
+     * Get BlockElement at given node
+     * @param node The node to create InlineElement
+     * @returns The BlockElement result
+     */
+    public getBlockElementAtNode(node: Node): BlockElement {
+        return getBlockElementAtNode(this.core.contentDiv, node);
+    }
+
+    /**
+     * Check if the node falls in the editor content
+     * @param node The node to check
+     * @returns True if the given node is in editor content, otherwise false
+     */
+    public contains(node: Node): boolean;
+
+    /**
+     * Check if the range falls in the editor content
+     * @param range The range to check
+     * @returns True if the given range is in editor content, otherwise false
+     */
+    public contains(range: Range): boolean;
+
+    public contains(arg: Node | Range): boolean {
+        return contains(this.core.contentDiv, <Node>arg);
+    }
+
+    /**
+     * Query HTML elements in editor by tag name
+     * @param tag Tag name of the element to query
+     * @param forEachCallback An optional callback to be invoked on each element in query result
+     * @returns HTML Element array of the query result
+     */
+    public queryElements<T extends keyof HTMLElementTagNameMap>(
+        tag: T,
+        forEachCallback?: (node: HTMLElementTagNameMap[T]) => any
+    ): HTMLElementTagNameMap[T][];
+
+    /**
+     * Query HTML elements in editor by a selector string
+     * @param selector Selector string to query
+     * @param forEachCallback An optional callback to be invoked on each node in query result
+     * @returns HTML Element array of the query result
+     */
+    public queryElements<T extends HTMLElement = HTMLElement>(
+        selector: string,
+        forEachCallback?: (node: T) => any
+    ): T[];
+
+    /**
+     * Query HTML elements with the given scope by tag name
+     * @param tag Tag name of the element to query
+     * @param scope The scope of the query, default value is QueryScope.Body
+     * @param forEachCallback An optional callback to be invoked on each element in query result
+     * @returns HTML Element list of the query result
+     */
+    public queryElements<T extends keyof HTMLElementTagNameMap>(
+        tag: T,
+        scope: QueryScope,
+        forEachCallback?: (node: HTMLElementTagNameMap[T]) => any
+    ): HTMLElementTagNameMap[T][];
+
+    /**
+     * Query HTML elements with the given scope by a selector string
+     * @param selector Selector string to query
+     * @param scope The scope of the query, default value is QueryScope.Body
+     * @param forEachCallback An optional callback to be invoked on each element in query result
+     * @returns HTML Element array of the query result
+     */
+    public queryElements<T extends HTMLElement = HTMLElement>(
+        selector: string,
+        scope: QueryScope,
+        forEachCallback?: (node: T) => any
+    ): T[];
+
+    public queryElements(
+        selector: string,
+        scopeOrCallback: QueryScope | ((node: Node) => any) = QueryScope.Body,
+        callback?: (node: Node) => any
+    ) {
+        let scope = scopeOrCallback instanceof Function ? QueryScope.Body : scopeOrCallback;
+        callback = scopeOrCallback instanceof Function ? scopeOrCallback : callback;
+
+        let range = scope == QueryScope.Body ? null : this.getSelectionRange();
+        return queryElements(this.core.contentDiv, selector, callback, scope, range);
+    }
+
+    /**
+     * Collapse nodes within the given start and end nodes to their common ascenstor node,
+     * split parent nodes if necessary
+     * @param start The start node
+     * @param end The end node
+     * @param canSplitParent True to allow split parent node there are nodes before start or after end under the same parent
+     * and the returned nodes will be all nodes from start trhough end after splitting
+     * False to disallow split parent
+     * @returns When cansplitParent is true, returns all node from start through end after splitting,
+     * otherwise just return start and end
+     */
+    public collapseNodes(start: Node, end: Node, canSplitParent: boolean): Node[] {
+        return collapseNodes(this.core.contentDiv, start, end, canSplitParent);
+    }
+
+    //#endregion
+
+    //#region Content API
+
+    /**
+     * Check whether the editor contains any visible content
+     * @param trim Whether trime the content string before check. Default is false
+     * @returns True if there's no visible content, otherwise false
+     */
+    public isEmpty(trim?: boolean): boolean {
+        return isNodeEmpty(this.core.contentDiv, trim);
+    }
+
+    /**
+     * Get current editor content as HTML string
+     * @param triggerExtractContentEvent Whether trigger ExtractContent event to all plugins
+     * before return. Use this parameter to remove any temporary content added by plugins.
+     * @param includeSelectionMarker Set to true if need include selection marker inside the content.
+     * When restore this content, editor will set the selection to the position marked by these markers
+     * @param normalizeColor Set to false if you want to get the content of the editor "as is" with no normalization.
+     * This is a no-op when in light mode. If false, instead of normalizing the colors to light mode, it will return the 'real' editor content.
+     * @returns HTML string representing current editor content
+     */
+    public getContent(
+        triggerExtractContentEvent: boolean = true,
+        includeSelectionMarker: boolean = false,
+        normalizeColor: boolean = true,
+    ): string {
+        let contentDiv = this.core.contentDiv;
+        let content = contentDiv.innerHTML;
+        let selectionPath: SelectionPath;
+
+        if (
+            includeSelectionMarker &&
+            (selectionPath = getSelectionPath(contentDiv, this.getSelectionRange()))
+        ) {
+            content += `<!--${JSON.stringify(selectionPath)}-->`;
+        }
+
+        if (triggerExtractContentEvent) {
+            let extractContentEvent: ExtractContentEvent = {
+                eventType: PluginEventType.ExtractContent,
+                content: content,
+            };
+            this.triggerEvent(extractContentEvent, true /*broadcast*/);
+            content = extractContentEvent.content;
+        }
+
+        if (this.core.inDarkMode && normalizeColor) {
+            content = this.getColorNormalizedContent(content);
+        }
+
+        return content;
+    }
+
+    private getColorNormalizedContent(content: string): string {
+        let el = document.createElement('div');
+        el.innerHTML = content;
+        const allChildElements = el.getElementsByTagName('*') as HTMLCollectionOf<HTMLElement>;
+        [].forEach.call(allChildElements, (element: HTMLElement) => {
+            if (element.dataset && (element.dataset.ogsc || element.dataset.ogsb)) {
+                if (element.dataset.ogsc) {
+                    element.style.color = element.dataset.ogsc;
+                }
+
+                if (element.dataset.ogsb) {
+                    element.style.backgroundColor = element.dataset.ogsb;
+                }
+            }
+        });
+        const newContent = el.innerHTML;
+        return newContent;
+    }
+
+    /**
+     * Get plain text content inside editor
+     * @returns The text content inside editor
+     */
+    public getTextContent(): string {
+        return this.core.contentDiv.innerText;
+    }
+
+    /**
+     * Set HTML content to this editor. All existing content will be replaced. A ContentChanged event will be triggered
+     * @param content HTML content to set in
+     * @param triggerContentChangedEvent True to trigger a ContentChanged event. Default value is true
+     * @param convertToDarkMode True to conver the editor's new content to dark mode formatting. Default value is false.
+     */
+    public setContent(content: string, triggerContentChangedEvent: boolean = true, convertToDarkMode?: boolean) {
+        let contentDiv = this.core.contentDiv;
+        if (contentDiv.innerHTML != content) {
+            contentDiv.innerHTML = content || '';
+
+            let pathComment = contentDiv.lastChild;
+
+            if (pathComment && pathComment.nodeType == NodeType.Comment) {
+                try {
+                    let path = JSON.parse(pathComment.nodeValue) as SelectionPath;
+                    this.deleteNode(pathComment);
+                    let range = getRangeFromSelectionPath(contentDiv, path);
+                    this.select(range);
+                } catch { }
+            }
+
+            if (convertToDarkMode) {
+                this.convertContentToDarkMode(contentDiv, true /* skipRootElement */)();
+            }
+
+            if (triggerContentChangedEvent) {
+                this.triggerContentChangedEvent();
+            }
+        }
+    }
+
+    /**
+     * Insert HTML content into editor
+     * @param HTML content to insert
+     * @param option Insert options. Default value is:
+     *  position: ContentPosition.SelectionStart
+     *  updateCursor: true
+     *  replaceSelection: true
+     *  insertOnNewLine: false
+     */
+    public insertContent(content: string, option?: InsertOption) {
+        if (content) {
+            let allNodes = fromHtml(content, this.core.document);
+            // If it is to insert on new line, and there are more than one node in the collection, wrap all nodes with
+            // a parent DIV before calling insertNode on each top level sub node. Otherwise, every sub node may get wrapped
+            // separately to show up on its own line
+            if (option && option.insertOnNewLine && allNodes.length > 0) {
+                allNodes = [wrap(allNodes)];
+            }
+            for (let i = 0; i < allNodes.length; i++) {
+                this.insertNode(allNodes[i], option);
+            }
+        }
+    }
+
+    //#endregion
+
+    //#region Focus and Selection
+
+    /**
+     * Get current selection range from Editor.
+     * It does a live pull on the selection, if nothing retrieved, return whatever we have in cache.
+     * @returns current selection range, or null if editor never got focus before
+     */
+    public getSelectionRange(): Range {
+        return this.core.api.getSelectionRange(this.core, true /*tryGetFromCache*/);
+    }
+
+    /**
+     * Check if focus is in editor now
+     * @returns true if focus is in editor, otherwise false
+     */
+    public hasFocus(): boolean {
+        return this.core.api.hasFocus(this.core);
+    }
+
+    /**
+     * Focus to this editor, the selection was restored to where it was before, no unexpected scroll.
+     */
+    public focus() {
+        this.core.api.focus(this.core);
+    }
+
+    /**
+     * Select content by range
+     * @param range The range to select
+     * @returns True if content is selected, otherwise false
+     */
+    public select(range: Range): boolean;
+
+    /**
+     * Select content by Position and collapse to this position
+     * @param position The position to select
+     * @returns True if content is selected, otherwise false
+     */
+    public select(position: NodePosition): boolean;
+
+    /**
+     * Select content by a start and end position
+     * @param start The start position to select
+     * @param end The end position to select, if this is the same with start, the selection will be collapsed
+     * @returns True if content is selected, otherwise false
+     */
+    public select(start: NodePosition, end: NodePosition): boolean;
+
+    /**
+     * Select content by node
+     * @param node The node to select
+     * @returns True if content is selected, otherwise false
+     */
+    public select(node: Node): boolean;
+
+    /**
+     * Select content by node and offset, and collapse to this position
+     * @param node The node to select
+     * @param offset The offset of node to select, can be a number or value of PositionType
+     * @returns True if content is selected, otherwise false
+     */
+    public select(node: Node, offset: number | PositionType): boolean;
+
+    /**
+     * Select content by start and end nodes and offsets
+     * @param startNode The node to select start from
+     * @param startOffset The offset to select start from
+     * @param endNode The node to select end to
+     * @param endOffset The offset to select end to
+     * @returns True if content is selected, otherwise false
+     */
+    public select(
+        startNode: Node,
+        startOffset: number | PositionType,
+        endNode: Node,
+        endOffset: number | PositionType
+    ): boolean;
+
+    public select(arg1: any, arg2?: any, arg3?: any, arg4?: any): boolean {
+        return this.core.api.select(this.core, arg1, arg2, arg3, arg4);
+    }
+
+    /**
+     * Get current selection
+     * @return current selection object
+     */
+    public getSelection(): Selection {
+        return this.core.document.defaultView.getSelection();
+    }
+
+    /**
+     * Save the current selection in editor so that when focus again, the selection can be restored
+     */
+    public saveSelectionRange() {
+        this.core.cachedSelectionRange = this.core.api.getSelectionRange(
+            this.core,
+            false /*tryGetFromCache*/
+        );
+    }
+
+    /**
+     * Restore the saved selection range and clear it
+     */
+    public restoreSavedRange() {
+        this.select(this.core.cachedSelectionRange);
+        this.core.cachedSelectionRange = null;
+    }
+
+    /**
+     * Get current focused position. Return null if editor doesn't have focus at this time.
+     */
+    public getFocusedPosition(): NodePosition {
+        let sel = this.getSelection();
+        if (this.contains(sel && sel.focusNode)) {
+            return new Position(sel.focusNode, sel.focusOffset);
+        }
+
+        let range = this.getSelectionRange();
+        if (range) {
+            return Position.getStart(range);
+        }
+
+        return null;
+    }
+
+    /**
+     * Get a rect representing the location of the cursor.
+     * @returns a Rect object representing cursor location
+     */
+    public getCursorRect(): Rect {
+        let position = this.getFocusedPosition();
+        return position && getPositionRect(position);
+    }
+
+    /**
+     * Get an HTML element from current cursor position.
+     * When expectedTags is not specified, return value is the current node (if it is HTML element)
+     * or its parent node (if current node is a Text node).
+     * When expectedTags is specified, return value is the first anscestor of current node which has
+     * one of the expected tags.
+     * If no element found within editor by the given tag, return null.
+     * @param selector Optional, an HTML selector to find HTML element with.
+     * @param startFrom Start search from this node. If not specified, start from current focused position
+     */
+    public getElementAtCursor(selector?: string, startFrom?: Node): HTMLElement {
+        if (!startFrom) {
+            let position = this.getFocusedPosition();
+            startFrom = position && position.node;
+        }
+        return startFrom && findClosestElementAncestor(startFrom, this.core.contentDiv, selector);
+    }
+
+    //#endregion
+
+    //#region EVENT API
+
+    /**
+     * Add a custom DOM event handler to handle events not handled by roosterjs.
+     * Caller need to take the responsibility to dispose the handler properly
+     * @param eventName DOM event name to handle
+     * @param handler Handler callback
+     * @returns A dispose function. Call the function to dispose this event handler
+     */
+    public addDomEventHandler(eventName: string, handler: (event: UIEvent) => void): () => void;
+
+    /**
+     * Add a bunch of custom DOM event handler to handle events not handled by roosterjs.
+     * Caller need to take the responsibility to dispose the handler properly
+     * @param handlerMap A event name => event handler map
+     * @returns A dispose function. Call the function to dispose all event handlers added by this function
+     */
+    public addDomEventHandler(handlerMap: {
+        [eventName: string]: (event: UIEvent) => void;
+    }): () => void;
+
+    public addDomEventHandler(
+        nameOrMap:
+            | string
+            | {
+                [eventName: string]: (event: UIEvent) => void;
+            },
+        handler?: (event: UIEvent) => void
+    ): () => void {
+        if (nameOrMap instanceof Object) {
+            let handlers = Object.keys(nameOrMap)
+                .map(
+                    eventName =>
+                        nameOrMap[eventName] &&
+                        this.core.api.attachDomEvent(
+                            this.core,
+                            eventName,
+                            null /*pluginEventType*/,
+                            nameOrMap[eventName]
+                        )
+                )
+                .filter(x => x);
+            return () => handlers.forEach(handler => handler());
+        } else {
+            return this.core.api.attachDomEvent(
+                this.core,
+                nameOrMap,
+                null /*pluginEventType*/,
+                handler
+            );
+        }
+    }
+
+    /**
+     * Trigger an event to be dispatched to all plugins
+     * @param pluginEvent The event object to trigger
+     * @param broadcast indicates if the event needs to be dispatched to all plugins
+     * True means to all, false means to allow exclusive handling from one plugin unless no one wants that
+     */
+    public triggerEvent(pluginEvent: PluginEvent, broadcast: boolean = true) {
+        this.core.api.triggerEvent(this.core, pluginEvent, broadcast);
+    }
+
+    /**
+     * Trigger a ContentChangedEvent
+     * @param source Source of this event, by default is 'SetContent'
+     * @param data additional data for this event
+     */
+    public triggerContentChangedEvent(
+        source: ChangeSource | string = ChangeSource.SetContent,
+        data?: any
+    ) {
+        this.triggerEvent({
+            eventType: PluginEventType.ContentChanged,
+            source: source,
+            data: data,
+        } as PluginEvent);
+    }
+
+    //#endregion
+
+    //#region Undo API
+
+    /**
+     * Undo last edit operation
+     */
+    public undo() {
+        this.focus();
+        this.core.corePlugins.undo.undo();
+    }
+
+    /**
+     * Redo next edit operation
+     */
+    public redo() {
+        this.focus();
+        this.core.corePlugins.undo.redo();
+    }
+
+    /**
+     * Add undo snapshot, and execute a format callback function, then add another undo snapshot, then trigger
+     * ContentChangedEvent with given change source.
+     * If this function is called nested, undo snapshot will only be added in the outside one
+     * @param callback The callback function to perform formatting, returns a data object which will be used as
+     * the data field in ContentChangedEvent if changeSource is not null.
+     * @param changeSource The change source to use when fire ContentChangedEvent. When the value is not null,
+     * a ContentChangedEvent will be fired with change source equal to this value
+     */
+    public addUndoSnapshot(
+        callback?: (start: NodePosition, end: NodePosition, snapshotBeforeCallback: string) => any,
+        changeSource?: ChangeSource | string
+    ) {
+        this.core.api.editWithUndo(this.core, callback, changeSource);
+    }
+
+    /**
+     * Perform an auto complete action in the callback, save a snapsnot of content before the action,
+     * and trigger ContentChangedEvent with the change source if specified
+     * @param callback The auto complete callback, return value will be used as data field of ContentChangedEvent
+     * @param changeSource Chagne source of ContentChangedEvent. If not passed, no ContentChangedEvent will be  triggered
+     */
+    public performAutoComplete(callback: () => any, changeSource?: ChangeSource | string) {
+        this.core.corePlugins.edit.performAutoComplete(callback, changeSource);
+    }
+
+    /**
+     * Whether there is an available undo snapshot
+     */
+    public canUndo(): boolean {
+        return this.core.corePlugins.undo.canUndo();
+    }
+
+    /**
+     * Whether there is an available redo snapshot
+     */
+    public canRedo(): boolean {
+        return this.core.corePlugins.undo.canRedo();
+    }
+
+    //#endregion
+
+    //#region Misc
+
+    /**
+     * Get document which contains this editor
+     * @returns The HTML document which contains this editor
+     */
+    public getDocument(): Document {
+        return this.core.document;
+    }
+
+    /**
+     * Get custom data related to this editor
+     * @param key Key of the custom data
+     * @param getter Getter function. If custom data for the given key doesn't exist,
+     * call this function to get one and store it.
+     * @param disposer An optional disposer function to dispose this custom data when
+     * dispose editor.
+     */
+    public getCustomData<T>(key: string, getter: () => T, disposer?: (value: T) => void): T {
+        return this.core.api.getCustomData(this.core, key, getter, disposer);
+    }
+
+    /**
+     * Check if editor is in IME input sequence
+     * @returns True if editor is in IME input sequence, otherwise false
+     */
+    public isInIME(): boolean {
+        return this.core.corePlugins.domEvent.isInIME();
+    }
+
+    /**
+     * Get default format of this editor
+     * @returns Default format object of this editor
+     */
+    public getDefaultFormat(): DefaultFormat {
+        return this.core.defaultFormat;
+    }
+
+    /**
+     * Get a content traverser for the whole editor
+     * @param startNode The node to start from. If not passed, it will start from the beginning of the body
+     */
+    public getBodyTraverser(startNode?: Node): ContentTraverser {
+        return ContentTraverser.createBodyTraverser(this.core.contentDiv, startNode);
+    }
+
+    /**
+     * Get a content traverser for current selection
+     */
+    public getSelectionTraverser(): ContentTraverser {
+        let range = this.getSelectionRange();
+        return (
+            range &&
+            ContentTraverser.createSelectionTraverser(
+                this.core.contentDiv,
+                this.getSelectionRange()
+            )
+        );
+    }
+
+    /**
+     * Get a content traverser for current block element start from specified position
+     * @param startFrom Start position of the traverser. Default value is ContentPosition.SelectionStart
+     */
+    public getBlockTraverser(
+        startFrom: ContentPosition = ContentPosition.SelectionStart
+    ): ContentTraverser {
+        let range = this.getSelectionRange();
+        return (
+            range && ContentTraverser.createBlockTraverser(this.core.contentDiv, range, startFrom)
+        );
+    }
+
+    /**
+     * Get a text traverser of current selection
+     */
+    public getContentSearcherOfCursor(): PositionContentSearcher {
+        let range = this.getSelectionRange();
+        return range && new PositionContentSearcher(this.core.contentDiv, Position.getStart(range));
+    }
+
+    /**
+     * Run a callback function asynchronously
+     * @param callback The callback function to run
+     */
+    public runAsync(callback: () => void) {
+        let win = this.core.contentDiv.ownerDocument.defaultView || window;
+        win.requestAnimationFrame(() => {
+            if (!this.isDisposed() && callback) {
+                callback();
+            }
+        });
+    }
+
+    /**
+     * Set DOM attribute of editor content DIV
+     * @param name Name of the attribute
+     * @param value Value of the attribute
+     */
+    public setEditorDomAttribute(name: string, value: string) {
+        if (value === null) {
+            this.core.contentDiv.removeAttribute(name);
+        } else {
+            this.core.contentDiv.setAttribute(name, value);
+        }
+    }
+
+    /**
+     * Add a Content Edit feature. This is mostly called from ContentEdit plugin
+     * @param feature The feature to add
+     */
+    public addContentEditFeature(feature: GenericContentEditFeature<PluginEvent>) {
+        this.core.corePlugins.edit.addFeature(feature);
+    }
+
+    //#endregion
+
+    //#region Dark mode APIs
+
+    /**
+     * Set the dark mode state and transforms the content to match the new state.
+     * @param nextDarkMode The next status of dark mode. True if the editor should be in dark mode, false if not.
+     */
+    public setDarkModeState(nextDarkMode?: boolean) {
+        if (this.isDarkMode() == nextDarkMode) {
+            return;
+        }
+
+        const currentContent = this.getContent(
+            undefined /* triggerContentChangedEvent */,
+            true /* getSelectionMarker */);
+        this.core.inDarkMode = nextDarkMode;
+        if (nextDarkMode) {
+            this.setContent(
+                currentContent,
+                undefined /* triggerContentChangedEvent */,
+                true /* convertToDarkMode */);
+        } else {
+            this.setContent(currentContent);
+        }
+    }
+
+    /**
+     * Check if the editor is in dark mode
+     * @returns True if the editor is in dark mode, otherwise false
+     */
+    public isDarkMode(): boolean {
+        return this.core.inDarkMode;
+    }
+
+    /**
+     * Returns the dark mode options set on the editor
+     * @returns A DarkModeOptions object
+     */
+    public getDarkModeOptions(): DarkModeOptions {
+        return this.core.darkModeOptions;
+    }
+
+    /**
+     * Converter for dark mode that runs all child elements of a node through the content transform function.
+     * @param node The node containing HTML elements to convert.
+     * @param skipRootElement Optional parameter to skip the root element of the Node passed in, if applicable.
+     */
+    private convertContentToDarkMode(node: Node, skipRootElement?: boolean): () => void {
+        let childElements: HTMLElement[] = [];
+
+        // Get a list of all the decendents of a node.
+        // querySelectorAll doesn't return a live list when called on an HTMLElement
+        // So we use getElementsByTagName instead for HTMLElement types.
+        if (node instanceof HTMLElement) {
+            childElements = Array.prototype.slice.call(node.getElementsByTagName('*'));
+            if (!skipRootElement) {
+                childElements.unshift(node);
+            }
+        } else if (node instanceof DocumentFragment) {
+            childElements = Array.prototype.slice.call(node.querySelectorAll('*'));
+        }
+
+        return childElements.length > 0 ? () => {
+            const darkModeOptions = this.getDarkModeOptions();
+            childElements.forEach((element) => {
+                if (darkModeOptions && darkModeOptions.onExternalContentTransform) {
+                    darkModeOptions.onExternalContentTransform(element);
+                } else {
+                    element.style.color = null;
+                    element.style.backgroundColor = null;
+                }
+            });
+        } : null;
+    }
+
+    //#endregion
+}
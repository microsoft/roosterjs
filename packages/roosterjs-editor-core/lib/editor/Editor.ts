--- conflicted
+++ resolved
@@ -6,13 +6,8 @@
 import getLiveRange from '../coreAPI/getLiveRange';
 import hasFocus from '../coreAPI/hasFocus';
 import insertNode from '../coreAPI/insertNode';
-<<<<<<< HEAD
 import select from '../coreAPI/select';
-=======
-import restoreSelection from '../coreAPI/restoreSelection';
-import saveSelectionRange from '../coreAPI/saveSelectionRange';
 import startIdleLoop from '../coreAPI/startIdleLoop';
->>>>>>> b9addd34
 import triggerEvent from '../coreAPI/triggerEvent';
 import {
     ChangeSource,
@@ -68,21 +63,7 @@
         }
 
         // 2. Store options values to local variables
-<<<<<<< HEAD
         this.core = EditorCore.create(contentDiv, options);
-=======
-        this.core = {
-            contentDiv: contentDiv,
-            document: contentDiv.ownerDocument,
-            inlineElementFactory: new InlineElementFactory(),
-            defaultFormat: calcDefaultFormat(contentDiv, options.defaultFormat),
-            customData: {},
-            cachedSelectionRange: null,
-            plugins: (options.plugins || []).filter(plugin => !!plugin),
-            idleLoopHandle: 0,
-            ignoreIdleEvent: false,
-        };
->>>>>>> b9addd34
         this.disableRestoreSelectionOnFocus = options.disableRestoreSelectionOnFocus;
         this.omitContentEditable = options.omitContentEditableAttributeChanges;
         this.defaultRange = this.createDefaultRange();
@@ -125,17 +106,13 @@
     /**
      * Dispose this editor, dispose all plugins and custom data
      */
-<<<<<<< HEAD
     public dispose() {
-=======
-    public dispose(): void {
         if (this.core.idleLoopHandle > 0) {
             let win = this.core.contentDiv.ownerDocument.defaultView || window;
             win.clearInterval(this.core.idleLoopHandle);
             this.core.idleLoopHandle = 0;
         }
 
->>>>>>> b9addd34
         this.core.plugins.forEach(plugin => {
             plugin.dispose();
         });
@@ -514,10 +491,14 @@
         dataCallback?: () => any,
         skipAddingUndoAfterFormat: boolean = false
     ) {
-        formatWithUndo(this.core, callback, preserveSelection, skipAddingUndoAfterFormat);
-        if (changeSource) {
-            this.triggerContentChangedEvent(changeSource, dataCallback ? dataCallback() : null);
-        }
+        formatWithUndo(
+            this.core,
+            callback,
+            preserveSelection,
+            changeSource,
+            dataCallback,
+            skipAddingUndoAfterFormat
+        );
     }
 
     /**

/**
 * Known announce strings
 */
export type KnownAnnounceStrings =
    /**
     * String announced for a list item in a OL List
     * @example
     * Auto corrected, {0}
     * Where {0} is the new list item bullet
     */
    | 'announceListItemNumbering'

    /**
     * String announced for a list item in a UL List
     * @example
     * Auto corrected bullet
     */
    | 'announceListItemBullet'

    /**
     * String announced when cursor is moved to the last cell in a table
     */
    | 'announceOnFocusLastCell'

    /**
     * String announced when bold formatting is applied
     */
    | 'announceBoldOn'

    /**
     * String announced when bold formatting is removed
     */
    | 'announceBoldOff'

    /**
     * String announced when italic formatting is applied
     */
    | 'announceItalicOn'

    /**
     * String announced when italic formatting is removed
     */
    | 'announceItalicOff'

    /**
     * String announced when underline formatting is applied
     */
    | 'announceUnderlineOn'

    /**
     * String announced when underline formatting is removed
     */
<<<<<<< HEAD
    | 'announceUnderlineOff'

    /**
     * String announced when text is selected in the editor
     * @example
     * {0}, selected
     * Where {0} is the selected text content
     */
    | 'selected'

    /**
     * String announced when text is unselected in the editor
     * @example
     * {0}, unselected
     */
    | 'unselected';
=======
    | 'announceUnderlineOff';
>>>>>>> 8f11c658

/**
 * Represents data, that can be used to announce text to screen reader.
 */
export interface AnnounceData {
    /**
     * @optional Default announce strings built in Rooster
     */
    defaultStrings?: KnownAnnounceStrings;

    /**
     * @optional string to announce from this Content Changed event, will be the fallback value if default string
     * is not provided or if it is not found in the strings map.
     */
    text?: string;

    /**
     * @optional if provided, will attempt to replace {n} with each of the values inside of the array.
     */
    formatStrings?: string[];

    /**
     * @optional if provided, will set the ariaLive property of the announce container element to the provided value.
     * @see https://developer.mozilla.org/en-US/docs/Web/Accessibility/ARIA/Attributes/aria-live#values
     */
    ariaLiveMode?: 'assertive' | 'polite' | 'off';
}<|MERGE_RESOLUTION|>--- conflicted
+++ resolved
@@ -50,7 +50,6 @@
     /**
      * String announced when underline formatting is removed
      */
-<<<<<<< HEAD
     | 'announceUnderlineOff'
 
     /**
@@ -62,14 +61,11 @@
     | 'selected'
 
     /**
-     * String announced when text is unselected in the editor
+     * String announced when text is unselected in the editor.
      * @example
      * {0}, unselected
      */
     | 'unselected';
-=======
-    | 'announceUnderlineOff';
->>>>>>> 8f11c658
 
 /**
  * Represents data, that can be used to announce text to screen reader.

--- conflicted
+++ resolved
@@ -83,7 +83,16 @@
     hasFocus(): boolean;
 
     /**
-<<<<<<< HEAD
+     * Check if the root element is in RTL mode
+     */
+    isRightToLeft(): boolean;
+
+    /**
+     * Get the width of the editable area of the editor content div
+     */
+    getClientWidth(): number;
+
+    /**
      * Wrap a node with a wrapper element
      * @param node The node to wrap
      * @param tag The tag name of the wrapper element
@@ -95,14 +104,4 @@
      * @param node The node to unwrap
      */
     unwrap(node: Node): Node | null;
-=======
-     * Check if the root element is in RTL mode
-     */
-    isRightToLeft(): boolean;
-
-    /**
-     * Get the width of the editable area of the editor content div
-     */
-    getClientWidth(): number;
->>>>>>> 705eb097
 }
--- conflicted
+++ resolved
@@ -140,14 +140,10 @@
      * This event is used to clean up any features from the old logical root
      * before the new logical root is set.
      */
-<<<<<<< HEAD
-    | 'beforeLogicalRootChange';
-=======
     | 'beforeLogicalRootChange'
 
     /**
      * Before an undo snapshot is added to the undo stack.
      * This event is used to give plugins a chance to add additional state to the snapshot.
      */
-    | 'beforeAddUndoSnapshot';
->>>>>>> 7fab3053
+    | 'beforeAddUndoSnapshot';
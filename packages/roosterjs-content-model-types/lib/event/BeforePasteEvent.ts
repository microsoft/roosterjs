--- conflicted
+++ resolved
@@ -2,14 +2,10 @@
 import type { PasteType } from '../enum/PasteType';
 import type { ClipboardData } from '../parameter/ClipboardData';
 import type { BasePluginEvent } from './BasePluginEvent';
-<<<<<<< HEAD
-import type { ContentModelDocument } from '../contentModel/blockGroup/ContentModelDocument';
-=======
 import type {
     ContentModelDocument,
     ShallowMutableContentModelDocument,
 } from '../contentModel/blockGroup/ContentModelDocument';
->>>>>>> a0f32c69
 import type { InsertPoint } from '../selection/InsertPoint';
 
 /**

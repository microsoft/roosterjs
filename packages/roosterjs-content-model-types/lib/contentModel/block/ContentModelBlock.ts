import type { ContentModelDivider, ReadonlyContentModelDivider } from './ContentModelDivider';
import type { ContentModelEntity } from '../entity/ContentModelEntity';
import type {
    ContentModelFormatContainer,
    ReadonlyContentModelFormatContainer,
    ShallowMutableContentModelFormatContainer,
} from '../blockGroup/ContentModelFormatContainer';
import type {
    ContentModelGeneralBlock,
    ReadonlyContentModelGeneralBlock,
    ShallowMutableContentModelGeneralBlock,
} from '../blockGroup/ContentModelGeneralBlock';
import type {
    ContentModelListItem,
    ReadonlyContentModelListItem,
    ShallowMutableContentModelListItem,
} from '../blockGroup/ContentModelListItem';
<<<<<<< HEAD
import type { ContentModelParagraph, ReadonlyContentModelParagraph } from './ContentModelParagraph';
=======
import type {
    ContentModelParagraph,
    ReadonlyContentModelParagraph,
    ShallowMutableContentModelParagraph,
} from './ContentModelParagraph';
>>>>>>> b4ab1346
import type {
    ContentModelTable,
    ReadonlyContentModelTable,
    ShallowMutableContentModelTable,
} from './ContentModelTable';

/**
 * A union type of Content Model Block
 */
export type ContentModelBlock =
    | ContentModelFormatContainer
    | ContentModelListItem
    | ContentModelGeneralBlock
    | ContentModelTable
    | ContentModelParagraph
    | ContentModelEntity
    | ContentModelDivider;

/**
 * A union type of Content Model Block (Readonly)
 */
export type ReadonlyContentModelBlock =
    | ReadonlyContentModelFormatContainer
    | ReadonlyContentModelListItem
    | ReadonlyContentModelGeneralBlock
    | ReadonlyContentModelTable
    | ReadonlyContentModelParagraph
    | ContentModelEntity
    | ReadonlyContentModelDivider;

/**
 * A union type of Content Model Block (Shallow mutable)
 */
export type ShallowMutableContentModelBlock =
    | ShallowMutableContentModelFormatContainer
    | ShallowMutableContentModelListItem
    | ShallowMutableContentModelGeneralBlock
    | ShallowMutableContentModelTable
<<<<<<< HEAD
    | ContentModelParagraph
=======
    | ShallowMutableContentModelParagraph
>>>>>>> b4ab1346
    | ContentModelEntity
    | ContentModelDivider;<|MERGE_RESOLUTION|>--- conflicted
+++ resolved
@@ -15,15 +15,11 @@
     ReadonlyContentModelListItem,
     ShallowMutableContentModelListItem,
 } from '../blockGroup/ContentModelListItem';
-<<<<<<< HEAD
-import type { ContentModelParagraph, ReadonlyContentModelParagraph } from './ContentModelParagraph';
-=======
 import type {
     ContentModelParagraph,
     ReadonlyContentModelParagraph,
     ShallowMutableContentModelParagraph,
 } from './ContentModelParagraph';
->>>>>>> b4ab1346
 import type {
     ContentModelTable,
     ReadonlyContentModelTable,
@@ -62,10 +58,6 @@
     | ShallowMutableContentModelListItem
     | ShallowMutableContentModelGeneralBlock
     | ShallowMutableContentModelTable
-<<<<<<< HEAD
-    | ContentModelParagraph
-=======
     | ShallowMutableContentModelParagraph
->>>>>>> b4ab1346
     | ContentModelEntity
     | ContentModelDivider;
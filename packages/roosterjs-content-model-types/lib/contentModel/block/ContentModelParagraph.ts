--- conflicted
+++ resolved
@@ -6,10 +6,7 @@
 import type {
     ContentModelSegment,
     ReadonlyContentModelSegment,
-<<<<<<< HEAD
-=======
     ShallowMutableContentModelSegment,
->>>>>>> b4ab1346
 } from '../segment/ContentModelSegment';
 import type { ContentModelSegmentFormat } from '../format/ContentModelSegmentFormat';
 
@@ -45,8 +42,6 @@
      */
     decorator?: ContentModelParagraphDecorator;
 }
-<<<<<<< HEAD
-=======
 
 /**
  * Content Model of Paragraph (Readonly)
@@ -58,20 +53,8 @@
      * Segments within this paragraph
      */
     readonly segments: ReadonlyArray<ReadonlyContentModelSegment>;
->>>>>>> b4ab1346
 
-/**
- * Content Model of Paragraph (Readonly)
- */
-export interface ReadonlyContentModelParagraph
-    extends ReadonlyContentModelBlockBase<'Paragraph'>,
-        Readonly<ContentModelParagraphCommon> {
     /**
-<<<<<<< HEAD
-     * Segments within this paragraph
-     */
-    readonly segments: ReadonlyArray<ReadonlyContentModelSegment>;
-=======
      * Segment format on this paragraph. This is mostly used for default format
      */
     readonly segmentFormat?: Readonly<ContentModelSegmentFormat>;
@@ -92,23 +75,14 @@
      * Segments within this paragraph
      */
     segments: ShallowMutableContentModelSegment[];
->>>>>>> b4ab1346
 
     /**
      * Segment format on this paragraph. This is mostly used for default format
      */
-<<<<<<< HEAD
-    readonly segmentFormat?: Readonly<ContentModelSegmentFormat>;
-=======
     segmentFormat?: ContentModelSegmentFormat;
->>>>>>> b4ab1346
 
     /**
      * Decorator info for this paragraph, used by heading and P tags
      */
-<<<<<<< HEAD
-    readonly decorator?: ReadonlyContentModelParagraphDecorator;
-=======
     decorator?: ContentModelParagraphDecorator;
->>>>>>> b4ab1346
 }
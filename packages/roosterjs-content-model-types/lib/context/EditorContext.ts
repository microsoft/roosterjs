import type { DarkColorHandler } from './DarkColorHandler';
import type { DomIndexer } from './DomIndexer';
import type { ContentModelSegmentFormat } from '../contentModel/format/ContentModelSegmentFormat';
import type { PendingFormat } from '../pluginState/FormatPluginState';
import type { ParagraphMap } from '../parameter/ParagraphMap';

/**
 * An editor context interface used by ContentModel PAI
 */
export interface EditorContext {
    /**
     * Whether current content is in dark mode
     */
    isDarkMode?: boolean;

    /**
     * Default format of editor
     */
    defaultFormat?: ContentModelSegmentFormat;

    /**
     * Pending format if any
     */
    pendingFormat?: PendingFormat;

    /**
     * Color manager, to help manager color in dark mode
     */
    darkColorHandler?: DarkColorHandler;

    /**
     * Whether to handle delimiters in Content Model
     */
    addDelimiterForEntity?: boolean;

    /**
     * Zoom scale number
     */
    zoomScale?: number;

    /**
     * Whether the content is in Right-to-left from root level
     */
    isRootRtl?: boolean;

    /**
     * Whether put the source element into Content Model when possible.
     * When pass true, this cached element will be used to create DOM tree back when convert Content Model to DOM
     */
    allowCacheElement?: boolean;

    /**
     * @optional Indexer for content model, to help build backward relationship from DOM node to Content Model
     */
    domIndexer?: DomIndexer;

    /**
     * Root Font size in Px.
     */
    rootFontSize?: number;

    /**
     * Enabled experimental features
     */
    experimentalFeatures?: ReadonlyArray<string>;

    /**
     * A helper class that manages a mapping from paragraph marker to paragraph object.
     */
    paragraphMap?: ParagraphMap;
<<<<<<< HEAD
=======

    /**
     * When set to true, size of table will be recalculated when converting from DOM to Content Model.
     */
    recalculateTableSize?: boolean;
>>>>>>> 52461464
}<|MERGE_RESOLUTION|>--- conflicted
+++ resolved
@@ -68,12 +68,9 @@
      * A helper class that manages a mapping from paragraph marker to paragraph object.
      */
     paragraphMap?: ParagraphMap;
-<<<<<<< HEAD
-=======
 
     /**
      * When set to true, size of table will be recalculated when converting from DOM to Content Model.
      */
     recalculateTableSize?: boolean;
->>>>>>> 52461464
 }
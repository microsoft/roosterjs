--- conflicted
+++ resolved
@@ -7,9 +7,6 @@
  * Configuration for content model of a plugin
  */
 export interface PluginContentModelConfig {
-<<<<<<< HEAD
-    domToModelOption?: DomToModelOption;
-=======
     /**
      * The option for additional format parses
      */
@@ -18,7 +15,6 @@
     /**
      * The option for additional format appliers
      */
->>>>>>> 6da05f79
     modelToDomOption?: ModelToDomOption;
 }
 
@@ -65,10 +61,7 @@
     onPluginEvent?: (event: PluginEvent) => void;
 
     /**
-<<<<<<< HEAD
-=======
      * This configuration will add additional format parses and applier to the editor
->>>>>>> 6da05f79
      * @returns The content model configuration for this plugin
      */
     getContentModelConfig?: () => PluginContentModelConfig;

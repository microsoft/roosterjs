--- conflicted
+++ resolved
@@ -228,13 +228,10 @@
      * @param announceData Data to announce
      */
     announce(announceData: AnnounceData): void;
-<<<<<<< HEAD
-=======
 
     /**
      * Check if a given feature is enabled
      * @param featureName The name of feature to check
      */
     isExperimentalFeatureEnabled(featureName: ExperimentalFeature | string): boolean;
->>>>>>> a0f32c69
 }
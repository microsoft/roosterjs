--- conflicted
+++ resolved
@@ -1,7 +1,4 @@
-<<<<<<< HEAD
-=======
 import type { ExperimentalFeature } from './ExperimentalFeature';
->>>>>>> a0f32c69
 import type { KnownAnnounceStrings } from '../parameter/AnnounceData';
 import type { PasteType } from '../enum/PasteType';
 import type { Colors, ColorTransformFunction } from '../context/DarkColorHandler';
@@ -145,19 +142,6 @@
     coreApiOverride?: Partial<CoreApiMap>;
 
     /**
-<<<<<<< HEAD
-     * Color of the border of a selectedImage. Default color: '#DB626C'
-     */
-    imageSelectionBorderColor?: string;
-
-    /**
-     * Background color of a selected table cell. Default color: '#C6C6C6'
-     */
-    tableCellSelectionBackgroundColor?: string;
-
-    /**
-=======
->>>>>>> a0f32c69
      * Initial Content Model
      */
     initialModel?: ContentModelDocument;
@@ -179,17 +163,6 @@
      * @param key The key of known announce data
      * @returns A template string to announce, use placeholder such as "{0}" for variables if necessary
      */
-<<<<<<< HEAD
-    defaultPasteType?: PasteType;
-
-    /**
-     * A callback to help get string template to announce, used for accessibility
-     * @param key The key of known announce data
-     * @returns A template string to announce, use placeholder such as "{0}" for variables if necessary
-     */
-    announcerStringGetter?: (key: KnownAnnounceStrings) => string;
-}
-=======
     announcerStringGetter?: (key: KnownAnnounceStrings) => string;
 }
 
@@ -201,5 +174,4 @@
         ColorOptions,
         ContentModelOptions,
         SelectionOptions,
-        PasteOptions {}
->>>>>>> a0f32c69
+        PasteOptions {}
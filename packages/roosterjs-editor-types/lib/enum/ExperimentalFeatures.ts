--- conflicted
+++ resolved
@@ -103,16 +103,14 @@
     NormalizeList = 'NormalizeList',
 
     /**
-<<<<<<< HEAD
      * When a html image is selected, the selected image data will be stored by editor core.
      */
     ImageSelection = 'ImageSelection',
-=======
+
      * With this feature enabled, when writing back a list item we will re-use all
      * ancestor list elements, even if they don't match the types currently in the
      * listTypes array for that item. The only list that we will ensure is correct
      * is the one closest to the item.
      */
     ReuseAllAncestorListElements = 'ReuseAllAncestorListElements',
->>>>>>> 6c1d98b6
 }
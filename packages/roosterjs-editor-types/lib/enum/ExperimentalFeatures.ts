/**
 * Experimental feature flags
 */
export const enum ExperimentalFeatures {
    // #region Graduated and deprecated features.
    // These features will be removed in next major release
    /**
     * @deprecated This feature is always enabled
     */
    NewIndentation = 'NewIndentation',

    /**
     * @deprecated This feature is always enabled
     */
    NewBullet = 'NewBullet',

    /**
     * @deprecated This feature is always enabled
     */
    NewNumbering = 'NewNumbering',

    /**
     * @deprecated This feature is always enabled
     */
    ListChain = 'ListChain',

    /**
     * @deprecated This feature is always enabled
     */
    MergePastedLine = 'MergePastedLine',

    /**
     * @deprecated This feature is always enabled
     */
    SingleDirectionResize = 'SingleDirectionResize',

    /**
     * @deprecated This feature is always enabled
     */
    PasteWithLinkPreview = 'PasteWithLinkPreview',

    /**
     * @deprecated This feature is always enabled
     */
    ImageRotate = 'ImageRotate',

    /**
     * @deprecated This feature is always enabled
     */
    ImageCrop = 'ImageCrop',

    /**
     * @deprecated This feature is always enabled
     * Check if the element has a style attribute, if not, apply the default format
     */
    AlwaysApplyDefaultFormat = 'AlwaysApplyDefaultFormat',

    /**
     * @deprecated This feature can be enabled/disabled using Paste Plugin contructor param
     * Paste the Html instead of the Img when the Html Body only have one IMG Child node
     */
    ConvertSingleImageBody = 'ConvertSingleImageBody',

    /**
     * @deprecated This feature is always enabled
     * Align table elements to left, center and right using setAlignment API
     */
    TableAlignment = 'TableAlignment',

    /**
     * @deprecated this feature is always enabled
     * Provide a circular resize handles that adaptive the number od handles to the size of the image
     */
    AdaptiveHandlesResizer = 'AdaptiveHandlesResizer',

    /**
     * @deprecated this feature is always disabled
     * Automatically transform -- into hyphen, if typed between two words.
     */
    AutoHyphen = 'AutoHyphen',

    /**
     * @deprecated this feature is always disabled
     * Use pending format strategy to do style based format, e.g. Font size, Color.
     * With this feature enabled, we don't need to insert temp ZeroWidthSpace character to hold pending format
     * when selection is collapsed. Instead, we will hold the pending format in memory and only apply it when type something
     */
    PendingStyleBasedFormat = 'PendingStyleBasedFormat',

    /**
     * @deprecated this feature is always disabled
     * Normalize list to make sure it can be displayed correctly in other client
     * e.g. We will move list items with "display: block" into previous list item and change tag to be DIV
     */
    NormalizeList = 'NormalizeList',

    /**
     * @deprecated this feature is always enabled
     * When a html image is selected, the selected image data will be stored by editor core.
     */
    ImageSelection = 'ImageSelection',

    //#endregion

    /**
     * Provide additional Tab Key Features. Requires Text Features Content Editable Features
     */
    TabKeyTextFeatures = 'TabKeyTextFeatures',

    /**
     * Align list elements elements to left, center and right using setAlignment API
     */
    ListItemAlignment = 'ListItemAlignment',

    /**
     * Trigger formatting by a especial characters. Ex: (A), 1. i).
     */
    AutoFormatList = 'AutoFormatList',

    /**
     * With this feature enabled, when writing back a list item we will re-use all
     * ancestor list elements, even if they don't match the types currently in the
     * listTypes array for that item. The only list that we will ensure is correct
     * is the one closest to the item.
     */
    ReuseAllAncestorListElements = 'ReuseAllAncestorListElements',

    /**
     * When apply default format when initialize or user type, apply the format on a SPAN element rather than
     * the block element (In most case, the DIV element) so keep the block element clean.
     */
    DefaultFormatInSpan = 'DefaultFormatInSpan',

    /**
     * Use variable-based dark mode solution rather than dataset-based solution.
     * When enable this feature, need to pass in a DarkModelHandler object to each call of setColor and applyFormat
     * if you need them work for dark mode
     */
    VariableBasedDarkColor = 'VariableBasedDarkColor',

    /**
<<<<<<< HEAD
=======
     * Reuse existing DOM structure if possible when convert Content Model back to DOM tree
     */
    ReusableContentModel = 'ReusableContentModel',

    /**
>>>>>>> 227331d8
     * Delete table with Backspace key with the whole was selected with table selector
     */
    DeleteTableWithBackspace = 'DeleteTableWithBackspace',

    /**
     * Add entities around a Read Only  Inline entity to prevent cursor to be hidden when cursor is next of it.
     */
    InlineEntityReadOnlyDelimiters = 'InlineEntityReadOnlyDelimiters',
}<|MERGE_RESOLUTION|>--- conflicted
+++ resolved
@@ -139,14 +139,11 @@
     VariableBasedDarkColor = 'VariableBasedDarkColor',
 
     /**
-<<<<<<< HEAD
-=======
      * Reuse existing DOM structure if possible when convert Content Model back to DOM tree
      */
     ReusableContentModel = 'ReusableContentModel',
 
     /**
->>>>>>> 227331d8
      * Delete table with Backspace key with the whole was selected with table selector
      */
     DeleteTableWithBackspace = 'DeleteTableWithBackspace',

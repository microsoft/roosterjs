--- conflicted
+++ resolved
@@ -12,20 +12,14 @@
 export { TrustedHTMLHandler } from './TrustedHTMLHandler';
 export { SizeTransformer } from './SizeTransformer';
 export {
-<<<<<<< HEAD
-=======
     ArrayItemType,
->>>>>>> 18b361ee
     DefinitionBase,
     StringDefinition,
     NumberDefinition,
     BooleanDefinition,
     ArrayDefinition,
     ObjectDefinition,
-<<<<<<< HEAD
-=======
     ObjectPropertyDefinition,
->>>>>>> 18b361ee
     CustomizeDefinition,
     Definition,
 } from './Definition';
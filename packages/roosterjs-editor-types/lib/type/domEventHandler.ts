import { PluginEventType } from '../enum/PluginEventType';
<<<<<<< HEAD
=======
import type { CompatiblePluginEventType } from '../compatibleEnum/PluginEventType';
>>>>>>> 5de40ba3

/**
 * Handler function type of DOM event
 */
export type DOMEventHandlerFunction = (event: Event) => void;

/**
 * DOM event handler object with mapped plugin event type and handler function
 */
export interface DOMEventHandlerObject {
    /**
     * Type of plugin event. The DOM event will be mapped with this plugin event type
     */
    pluginEventType: PluginEventType | CompatiblePluginEventType;

    /**
     * Handler function. Besides the mapped plugin event type, this function will also be triggered
     * when correlated DOM event is fired
     */
    beforeDispatch: DOMEventHandlerFunction;
}

/**
 * Combined event handler type with all 3 possibilities
 */
export type DOMEventHandler = PluginEventType | DOMEventHandlerFunction | DOMEventHandlerObject;<|MERGE_RESOLUTION|>--- conflicted
+++ resolved
@@ -1,8 +1,5 @@
 import { PluginEventType } from '../enum/PluginEventType';
-<<<<<<< HEAD
-=======
 import type { CompatiblePluginEventType } from '../compatibleEnum/PluginEventType';
->>>>>>> 5de40ba3
 
 /**
  * Handler function type of DOM event

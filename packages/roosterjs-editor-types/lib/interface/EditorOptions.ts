--- conflicted
+++ resolved
@@ -132,9 +132,5 @@
     /**
      * Retrieves the visible viewport of the Editor. The default viewport is the Rect of the scrollContainer.
      */
-<<<<<<< HEAD
-    getVisibleViewport?: () => Rect;
-=======
     getVisibleViewport?: () => Rect | null;
->>>>>>> 2facf0bc
 }
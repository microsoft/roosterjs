--- conflicted
+++ resolved
@@ -1,17 +1,4 @@
-<<<<<<< HEAD
 import Border from './Border';
-import CorePlugins from './CorePlugins';
-import DarkColorHandler from './DarkColorHandler';
-import DefaultFormat from './DefaultFormat';
-import EditorPlugin from './EditorPlugin';
-import Rect from './Rect';
-import Snapshot from './Snapshot';
-import UndoSnapshotsService from './UndoSnapshotsService';
-import { CoreApiMap } from './EditorCore';
-import { ExperimentalFeatures } from '../enum/ExperimentalFeatures';
-import { SizeTransformer } from '../type/SizeTransformer';
-import { TrustedHTMLHandler } from '../type/TrustedHTMLHandler';
-=======
 import type CorePlugins from './CorePlugins';
 import type DarkColorHandler from './DarkColorHandler';
 import type DefaultFormat from './DefaultFormat';
@@ -23,7 +10,6 @@
 import type { ExperimentalFeatures } from '../enum/ExperimentalFeatures';
 import type { SizeTransformer } from '../type/SizeTransformer';
 import type { TrustedHTMLHandler } from '../type/TrustedHTMLHandler';
->>>>>>> db834e63
 import type { CompatibleExperimentalFeatures } from '../compatibleEnum/ExperimentalFeatures';
 /**
  * The options to specify parameters customizing an editor, used by ctor of Editor class
@@ -160,15 +146,14 @@
     imageSelectionBorderColor?: string;
 
     /**
-<<<<<<< HEAD
      * Initial Table Border Format
      */
     initialTableBorder?: Border;
-=======
+
+    /**
      * A callback to be invoked when any exception is thrown during disposing editor
      * @param plugin The plugin that causes exception
      * @param error The error object we got
      */
     disposeErrorHandler?: (plugin: EditorPlugin, error: Error) => void;
->>>>>>> db834e63
 }
--- conflicted
+++ resolved
@@ -1,66 +1,54 @@
-import { ContentPosition } from '../enum/ContentPosition';
-
-/**
- * Shared options for insertNode related APIs
- */
-export interface InsertOptionBase {
-    /**
-     * Whether need to update cursor.
-     */
-    updateCursor?: boolean;
-
-    /**
-     * Boolean flag for inserting the content onto a new line.
-     * No-op for ContentPosition.Outside
-     */
-    insertOnNewLine?: boolean;
-
-    /**
-     * Boolean flag for inserting the content onto a new line.
-     * No-op for ContentPosition.Begin, End, and Outside
-     */
-    replaceSelection?: boolean;
-}
-
-/**
- * The "basic" insertNode related ContentPositions that require no additional parameters to use.
- */
-export interface InsertOptionBasic extends InsertOptionBase {
-<<<<<<< HEAD
-    position: ContentPosition.Begin | ContentPosition.End | ContentPosition.Outside | ContentPosition.SelectionStart;
-=======
-    position:
-        | ContentPosition.Begin
-        | ContentPosition.End
-        | ContentPosition.Outside
-        | ContentPosition.SelectionStart;
->>>>>>> 754dadbd
-}
-
-/**
- * The Range varient where insertNode will opperate on a range disjointed from the current selection state.
- */
-export interface InsertOptionRange extends InsertOptionBase {
-    position: ContentPosition.Range;
-
-    /**
-     * The range to be targeted when insertion happens.
-     */
-    range: Range;
-}
-
-/**
- * Type definition for the InsertOption, used in the insertNode API.
- * The position parameter defines how the node will be inserted.
- * In a future revision, this will become strongly typed
- * Only parameters applicable to the given position will be accepted.
- */
-<<<<<<< HEAD
-type InsertOption = InsertOptionRange | InsertOptionBasic;
-
-export default InsertOption;
-
-=======
-export type InsertOption = InsertOptionRange | InsertOptionBasic;
-
->>>>>>> 754dadbd
+import { ContentPosition } from '../enum/ContentPosition';
+
+/**
+ * Shared options for insertNode related APIs
+ */
+export interface InsertOptionBase {
+    /**
+     * Whether need to update cursor.
+     */
+    updateCursor?: boolean;
+
+    /**
+     * Boolean flag for inserting the content onto a new line.
+     * No-op for ContentPosition.Outside
+     */
+    insertOnNewLine?: boolean;
+
+    /**
+     * Boolean flag for inserting the content onto a new line.
+     * No-op for ContentPosition.Begin, End, and Outside
+     */
+    replaceSelection?: boolean;
+}
+
+/**
+ * The "basic" insertNode related ContentPositions that require no additional parameters to use.
+ */
+export interface InsertOptionBasic extends InsertOptionBase {
+    position:
+        | ContentPosition.Begin
+        | ContentPosition.End
+        | ContentPosition.Outside
+        | ContentPosition.SelectionStart;
+}
+
+/**
+ * The Range varient where insertNode will opperate on a range disjointed from the current selection state.
+ */
+export interface InsertOptionRange extends InsertOptionBase {
+    position: ContentPosition.Range;
+
+    /**
+     * The range to be targeted when insertion happens.
+     */
+    range: Range;
+}
+
+/**
+ * Type definition for the InsertOption, used in the insertNode API.
+ * The position parameter defines how the node will be inserted.
+ * In a future revision, this will become strongly typed
+ * Only parameters applicable to the given position will be accepted.
+ */
+export type InsertOption = InsertOptionRange | InsertOptionBasic;
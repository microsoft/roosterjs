import BlockElement from './BlockElement';
import ClipboardData from './ClipboardData';
import ContentChangedData from './ContentChangedData';
import DefaultFormat from './DefaultFormat';
import IContentTraverser from './IContentTraverser';
import IPositionContentSearcher from './IPositionContentSearcher';
import NodePosition from './NodePosition';
import Rect from './Rect';
import Region from './Region';
import SelectionPath from './SelectionPath';
import TableSelection from './TableSelection';
import { ChangeSource } from '../enum/ChangeSource';
import { ContentPosition } from '../enum/ContentPosition';
import { DOMEventHandler } from '../type/domEventHandler';
import { EditorUndoState, PendableFormatState, StyleBasedFormatState } from './FormatState';
import { ExperimentalFeatures } from '../enum/ExperimentalFeatures';
import { GenericContentEditFeature } from './ContentEditFeature';
import { GetContentMode } from '../enum/GetContentMode';
import { InsertOption } from './InsertOption';
import { PluginEvent } from '../event/PluginEvent';
import { PluginEventData, PluginEventFromType } from '../event/PluginEventData';
import { PluginEventType } from '../enum/PluginEventType';
import { PositionType } from '../enum/PositionType';
import { QueryScope } from '../enum/QueryScope';
import { RegionType } from '../enum/RegionType';
import { SelectionRangeEx } from './SelectionRangeEx';
import { SizeTransformer } from '../type/SizeTransformer';
import { TrustedHTMLHandler } from '../type/TrustedHTMLHandler';
import type { CompatiblePluginEventType } from '../compatibleEnum/PluginEventType';
import type { CompatibleChangeSource } from '../compatibleEnum/ChangeSource';
import type { CompatibleContentPosition } from '../compatibleEnum/ContentPosition';
import type { CompatibleExperimentalFeatures } from '../compatibleEnum/ExperimentalFeatures';
import type { CompatibleGetContentMode } from '../compatibleEnum/GetContentMode';
import type { CompatibleQueryScope } from '../compatibleEnum/QueryScope';
import type { CompatibleRegionType } from '../compatibleEnum/RegionType';

/**
 * Interface of roosterjs editor object
 */
export default interface IEditor {
    /**
     * Dispose this editor, dispose all plugins and custom data
     */
    dispose(): void;

    /**
     * Get whether this editor is disposed
     * @returns True if editor is disposed, otherwise false
     */
    isDisposed(): boolean;

    //#region Node API

    /**
     * Insert node into editor
     * @param node The node to insert
     * @param option Insert options. Default value is:
     *  position: ContentPosition.SelectionStart
     *  updateCursor: true
     *  replaceSelection: true
     *  insertOnNewLine: false
     * @returns true if node is inserted. Otherwise false
     */
    insertNode(node: Node, option?: InsertOption): boolean;

    /**
     * Delete a node from editor content
     * @param node The node to delete
     * @returns true if node is deleted. Otherwise false
     */
    deleteNode(node: Node): boolean;

    /**
     * Replace a node in editor content with another node
     * @param existingNode The existing node to be replaced
     * @param toNode node to replace to
     * @param transformColorForDarkMode (optional) Whether to transform new node to dark mode. Default is false
     * @returns true if node is replaced. Otherwise false
     */
    replaceNode(existingNode: Node, toNode: Node, transformColorForDarkMode?: boolean): boolean;

    /**
     * Get BlockElement at given node
     * @param node The node to create InlineElement
     * @returns The BlockElement result
     */
    getBlockElementAtNode(node: Node): BlockElement | null;

    /**
     * Check if the node falls in the editor content
     * @param node The node to check
     * @returns True if the given node is in editor content, otherwise false
     */
    contains(node: Node): boolean;

    /**
     * Check if the range falls in the editor content
     * @param range The range to check
     * @returns True if the given range is in editor content, otherwise false
     */
    contains(range: Range): boolean;

    /**
     * Query HTML elements in editor by tag name
     * @param tag Tag name of the element to query
     * @param forEachCallback An optional callback to be invoked on each element in query result
     * @returns HTML Element array of the query result
     */
    queryElements<T extends keyof HTMLElementTagNameMap>(
        tag: T,
        forEachCallback?: (node: HTMLElementTagNameMap[T]) => any
    ): HTMLElementTagNameMap[T][];

    /**
     * Query HTML elements in editor by a selector string
     * @param selector Selector string to query
     * @param forEachCallback An optional callback to be invoked on each node in query result
     * @returns HTML Element array of the query result
     */
    queryElements<T extends HTMLElement = HTMLElement>(
        selector: string,
        forEachCallback?: (node: T) => any
    ): T[];

    /**
     * Query HTML elements with the given scope by tag name
     * @param tag Tag name of the element to query
     * @param scope The scope of the query, default value is QueryScope.Body
     * @param forEachCallback An optional callback to be invoked on each element in query result
     * @returns HTML Element list of the query result
     */
    queryElements<T extends keyof HTMLElementTagNameMap>(
        tag: T,
        scope: QueryScope | CompatibleQueryScope,
        forEachCallback?: (node: HTMLElementTagNameMap[T]) => any
    ): HTMLElementTagNameMap[T][];

    /**
     * Query HTML elements with the given scope by a selector string
     * @param selector Selector string to query
     * @param scope The scope of the query, default value is QueryScope.Body
     * @param forEachCallback An optional callback to be invoked on each element in query result
     * @returns HTML Element array of the query result
     */
    queryElements<T extends HTMLElement = HTMLElement>(
        selector: string,
        scope: QueryScope | CompatibleQueryScope,
        forEachCallback?: (node: T) => any
    ): T[];

    /**
     * Collapse nodes within the given start and end nodes to their common ancestor node,
     * split parent nodes if necessary
     * @param start The start node
     * @param end The end node
     * @param canSplitParent True to allow split parent node there are nodes before start or after end under the same parent
     * and the returned nodes will be all nodes from start through end after splitting
     * False to disallow split parent
     * @returns When canSplitParent is true, returns all node from start through end after splitting,
     * otherwise just return start and end
     */
    collapseNodes(start: Node, end: Node, canSplitParent: boolean): Node[];

    //#endregion

    //#region Content API

    /**
     * Check whether the editor contains any visible content
     * @param trim Whether trim the content string before check. Default is false
     * @returns True if there's no visible content, otherwise false
     */
    isEmpty(trim?: boolean): boolean;

    /**
     * Get current editor content as HTML string
     * @param mode specify what kind of HTML content to retrieve
     * @returns HTML string representing current editor content
     */
    getContent(mode?: GetContentMode | CompatibleGetContentMode): string;

    /**
     * Set HTML content to this editor. All existing content will be replaced. A ContentChanged event will be triggered
     * @param content HTML content to set in
     * @param triggerContentChangedEvent True to trigger a ContentChanged event. Default value is true
     */
    setContent(content: string, triggerContentChangedEvent?: boolean): void;

    /**
     * Insert HTML content into editor
     * @param HTML content to insert
     * @param option Insert options. Default value is:
     *  position: ContentPosition.SelectionStart
     *  updateCursor: true
     *  replaceSelection: true
     *  insertOnNewLine: false
     */
    insertContent(content: string, option?: InsertOption): void;

    /**
     * Delete selected content
     */
    deleteSelectedContent(): NodePosition | null;

    /**
     * Paste into editor using a clipboardData object
     * @param clipboardData Clipboard data retrieved from clipboard
     * @param pasteAsText Force pasting as plain text. Default value is false
     * @param applyCurrentStyle True if apply format of current selection to the pasted content,
     * false to keep original format.  Default value is false. When pasteAsText is true, this parameter is ignored
     */
    paste(clipboardData: ClipboardData, pasteAsText?: boolean, applyCurrentFormat?: boolean): void;

    //#endregion

    //#region Focus and Selection

    /**
     * Get current selection range from Editor.
     * It does a live pull on the selection, if nothing retrieved, return whatever we have in cache.
     * @param tryGetFromCache Set to true to retrieve the selection range from cache if editor doesn't own the focus now.
     * Default value is true
     * @returns current selection range, or null if editor never got focus before
     */
    getSelectionRange(tryGetFromCache?: boolean): Range | null;

    /**
     * Get current selection range from Editor.
     * It does a live pull on the selection.
     * @returns current selection range, or null if editor never got focus before
     */
    getSelectionRangeEx(): SelectionRangeEx;

    /**
     * Get current selection in a serializable format
     * It does a live pull on the selection, if nothing retrieved, return whatever we have in cache.
     * @returns current selection path, or null if editor never got focus before
     */
    getSelectionPath(): SelectionPath | null;

    /**
     * Check if focus is in editor now
     * @returns true if focus is in editor, otherwise false
     */
    hasFocus(): boolean;

    /**
     * Focus to this editor, the selection was restored to where it was before, no unexpected scroll.
     */
    focus(): void;

    /**
     * Select content by range
     * @param range The range to select
     * @returns True if content is selected, otherwise false
     */
    select(range: Range): boolean;

    /**
     * Select content by Position and collapse to this position
     * @param position The position to select
     * @returns True if content is selected, otherwise false
     */
    select(position: NodePosition): boolean;

    /**
     * Select content by a start and end position
     * @param start The start position to select
     * @param end The end position to select, if this is the same with start, the selection will be collapsed
     * @returns True if content is selected, otherwise false
     */
    select(start: NodePosition, end: NodePosition): boolean;

    /**
     * Select content by node
     * @param node The node to select
     * @returns True if content is selected, otherwise false
     */
    select(node: Node): boolean;

    /**
     * Select content by node and offset, and collapse to this position
     * @param node The node to select
     * @param offset The offset of node to select, can be a number or value of PositionType
     * @returns True if content is selected, otherwise false
     */
    select(node: Node, offset: number | PositionType): boolean;

    /**
     * Select content by start and end nodes and offsets
     * @param startNode The node to select start from
     * @param startOffset The offset to select start from
     * @param endNode The node to select end to
     * @param endOffset The offset to select end to
     * @returns True if content is selected, otherwise false
     */
    select(
        startNode: Node,
        startOffset: number | PositionType,
        endNode: Node,
        endOffset: number | PositionType
    ): boolean;

    /**
     * Select content by selection path
     * @param path A selection path object
     * @returns True if content is selected, otherwise false
     */
    select(path: SelectionPath): boolean;

    /**
     * Select content using the Table Selection
     * @param table to select
     * @param coordinates first and last cell of the range
     */
    select(table: HTMLTableElement, coordinates: TableSelection): boolean;

    /**
     * Get current focused position. Return null if editor doesn't have focus at this time.
     */
    getFocusedPosition(): NodePosition | null;

    /**
     * Get an HTML element from current cursor position.
     * When expectedTags is not specified, return value is the current node (if it is HTML element)
     * or its parent node (if current node is a Text node).
     * When expectedTags is specified, return value is the first ancestor of current node which has
     * one of the expected tags.
     * If no element found within editor by the given tag, return null.
     * @param selector Optional, an HTML selector to find HTML element with.
     * @param startFrom Optional, start search from this node. If not specified, start from current focused position
     * @param event Optional, if specified, editor will try to get cached result from the event object first.
     * If it is not cached before, query from DOM and cache the result into the event object
     */
    getElementAtCursor(
        selector?: string,
        startFrom?: Node,
        event?: PluginEvent
    ): HTMLElement | null;

    /**
     * Check if this position is at beginning of the editor.
     * This will return true if all nodes between the beginning of target node and the position are empty.
     * @param position The position to check
     * @returns True if position is at beginning of the editor, otherwise false
     */
    isPositionAtBeginning(position: NodePosition): boolean;

    /**
     * Get impacted regions from selection
     */
    getSelectedRegions(type?: RegionType | CompatibleRegionType): Region[];

    //#endregion

    //#region EVENT API

    /**
     * Add a custom DOM event handler to handle events not handled by roosterjs.
     * Caller need to take the responsibility to dispose the handler properly
     * @param eventName DOM event name to handle
     * @param handler Handler callback
     * @returns A dispose function. Call the function to dispose this event handler
     */
    addDomEventHandler(eventName: string, handler: DOMEventHandler): () => void;

    /**
     * Add a bunch of custom DOM event handler to handle events not handled by roosterjs.
     * Caller need to take the responsibility to dispose the handler properly
     * @param handlerMap A event name => event handler map
     * @returns A dispose function. Call the function to dispose all event handlers added by this function
     */
    addDomEventHandler(handlerMap: Record<string, DOMEventHandler>): () => void;

    /**
     * Trigger an event to be dispatched to all plugins
     * @param eventType Type of the event
     * @param data data of the event with given type, this is the rest part of PluginEvent with the given type
     * @param broadcast indicates if the event needs to be dispatched to all plugins
     * True means to all, false means to allow exclusive handling from one plugin unless no one wants that
     * @returns the event object which is really passed into plugins. Some plugin may modify the event object so
     * the result of this function provides a chance to read the modified result
     */
    triggerPluginEvent<T extends PluginEventType | CompatiblePluginEventType>(
        eventType: T,
        data: PluginEventData<T>,
        broadcast?: boolean
    ): PluginEventFromType<T>;

    /**
     * Trigger a ContentChangedEvent
     * @param source Source of this event, by default is 'SetContent'
     * @param data additional data for this event
     */
    triggerContentChangedEvent(
        source?: ChangeSource | CompatibleChangeSource | string,
        data?: any
    ): void;

    //#endregion

    //#region Undo API

    /**
     * Undo last edit operation
     */
    undo(): void;

    /**
     * Redo next edit operation
     */
    redo(): void;

    /**
     * Add undo snapshot, and execute a format callback function, then add another undo snapshot, then trigger
     * ContentChangedEvent with given change source.
     * If this function is called nested, undo snapshot will only be added in the outside one
     * @param callback The callback function to perform formatting, returns a data object which will be used as
     * the data field in ContentChangedEvent if changeSource is not null.
     * @param changeSource The change source to use when fire ContentChangedEvent. When the value is not null,
     * a ContentChangedEvent will be fired with change source equal to this value
     * @param canUndoByBackspace True if this action can be undone when user presses Backspace key (aka Auto Complete).
     * @param additionalData Optional parameter to provide additional data related to the ContentChanged Event.
     */
    addUndoSnapshot(
        callback?: (start: NodePosition | null, end: NodePosition | null) => any,
        changeSource?: ChangeSource | CompatibleChangeSource | string,
        canUndoByBackspace?: boolean,
        additionalData?: ContentChangedData
    ): void;

    /**
     * Whether there is an available undo/redo snapshot
     */
    getUndoState(): EditorUndoState;

    //#endregion

    //#region Misc

    /**
     * Get document which contains this editor
     * @returns The HTML document which contains this editor
     */
    getDocument(): Document;

    /**
     * Get the scroll container of the editor
     */
    getScrollContainer(): HTMLElement;

    /**
     * Get custom data related to this editor
     * @param key Key of the custom data
     * @param getter Getter function. If custom data for the given key doesn't exist,
     * call this function to get one and store it if it is specified. Otherwise return undefined
     * @param disposer An optional disposer function to dispose this custom data when
     * dispose editor.
     */
    getCustomData<T>(key: string, getter?: () => T, disposer?: (value: T) => void): T;

    /**
     * Check if editor is in IME input sequence
     * @returns True if editor is in IME input sequence, otherwise false
     */
    isInIME(): boolean;

    /**
     * Get default format of this editor
     * @returns Default format object of this editor
     */
    getDefaultFormat(): DefaultFormat;

    /**
     * Get a content traverser for the whole editor
     * @param startNode The node to start from. If not passed, it will start from the beginning of the body
     */
    getBodyTraverser(startNode?: Node): IContentTraverser;

    /**
     * Get a content traverser for current selection
     * @returns A content traverser, or null if editor never got focus before and no range is provided
     */
    getSelectionTraverser(range?: Range): IContentTraverser | null;

    /**
     * Get a content traverser for current block element start from specified position
     * @param startFrom Start position of the traverser. Default value is ContentPosition.SelectionStart
     * @returns A content traverser, or null if editor never got focus before
     */
    getBlockTraverser(
        startFrom?: ContentPosition | CompatibleContentPosition
    ): IContentTraverser | null;

    /**
     * Get a text traverser of current selection
     * @param event Optional, if specified, editor will try to get cached result from the event object first.
     * If it is not cached before, query from DOM and cache the result into the event object
     * @returns A content traverser, or null if editor never got focus before
     */
    getContentSearcherOfCursor(event?: PluginEvent): IPositionContentSearcher | null;

    /**
     * Run a callback function asynchronously
     * @param callback The callback function to run
     * @returns a function to cancel this async run
     */
    runAsync(callback: (editor: IEditor) => void): () => void;

    /**
     * Set DOM attribute of editor content DIV
     * @param name Name of the attribute
     * @param value Value of the attribute
     */
    setEditorDomAttribute(name: string, value: string): void;

    /**
     * Get DOM attribute of editor content DIV, null if there is no such attribute.
     * @param name Name of the attribute
     */
    getEditorDomAttribute(name: string): string | null;

    /**
     * @deprecated Use getVisibleViewport() instead
     *
     * Get current relative distance from top-left corner of the given element to top-left corner of editor content DIV.
     * @param element The element to calculate from. If the given element is not in editor, return value will be null
     * @param addScroll When pass true, The return value will also add scrollLeft and scrollTop if any. So the value
     * may be different than what user is seeing from the view. When pass false, scroll position will be ignored.
     * @returns An [x, y] array which contains the left and top distances, or null if the given element is not in editor.
     */
    getRelativeDistanceToEditor(element: HTMLElement, addScroll?: boolean): number[] | null;

    /**
     * Add a Content Edit feature.
     * @param feature The feature to add
     */
    addContentEditFeature(feature: GenericContentEditFeature<PluginEvent>): void;

    /**
     * Get style based format state from current selection, including font name/size and colors
     */
    getStyleBasedFormatState(node?: Node): StyleBasedFormatState;

    /**
     * Get the pendable format state from the current selection, including formats as underline, bold, italics
     * @param forceGetStateFromDOM If set to true, will not consider the cached format and will get the format state directly from DOM tree
     * @return The pending format state of editor.
     */
    getPendableFormatState(forceGetStateFromDOM?: boolean): PendableFormatState;

    /**
     * Ensure user will type into a container element rather than into the editor content DIV directly
     * @param position The position that user is about to type to
     * @param keyboardEvent Optional keyboard event object
     */
    ensureTypeInContainer(position: NodePosition, keyboardEvent?: KeyboardEvent): void;

    //#endregion

    //#region Dark mode APIs

    /**
     * Set the dark mode state and transforms the content to match the new state.
     * @param nextDarkMode The next status of dark mode. True if the editor should be in dark mode, false if not.
     */
    setDarkModeState(nextDarkMode?: boolean): void;

    /**
     * Check if the editor is in dark mode
     * @returns True if the editor is in dark mode, otherwise false
     */
    isDarkMode(): boolean;

    /**
     * Transform the given node and all its child nodes to dark mode color if editor is in dark mode
     * @param node The node to transform
     */
    transformToDarkColor(node: Node): void;

    /**
     * Make the editor in "Shadow Edit" mode.
     * In Shadow Edit mode, all format change will finally be ignored.
     * This can be used for building a live preview feature for format button, to allow user
     * see format result without really apply it.
     * This function can be called repeated. If editor is already in shadow edit mode, we can still
     * use this function to do more shadow edit operation.
     */
    startShadowEdit(): void;

    /**
     * Leave "Shadow Edit" mode, all changes made during shadow edit will be discarded
     */
    stopShadowEdit(): void;

    /**
     * Check if editor is in Shadow Edit mode
     */
    isInShadowEdit(): boolean;

    /**
     * Check if the given experimental feature is enabled
     * @param feature The feature to check
     */
    isFeatureEnabled(feature: ExperimentalFeatures | CompatibleExperimentalFeatures): boolean;

    /**
     * Get a function to convert HTML string to trusted HTML string.
     * By default it will just return the input HTML directly. To override this behavior,
     * pass your own trusted HTML handler to EditorOptions.trustedHTMLHandler
     * See https://developer.mozilla.org/en-US/docs/Web/HTTP/Headers/Content-Security-Policy/trusted-types
     */
    getTrustedHTMLHandler(): TrustedHTMLHandler;

    /**
     * Get current zoom scale, default value is 1
     * When editor is put under a zoomed container, need to pass the zoom scale number using EditorOptions.zoomScale
     * to let editor behave correctly especially for those mouse drag/drop behaviors
     * @returns current zoom scale number
     */
    getZoomScale(): number;

    /**
     * Set current zoom scale, default value is 1
     * When editor is put under a zoomed container, need to pass the zoom scale number using EditorOptions.zoomScale
     * to let editor behave correctly especially for those mouse drag/drop behaviors
     */
    setZoomScale(scale: number): void;

    /**
     * @deprecated Use getZoomScale() instead
     */
    getSizeTransformer(): SizeTransformer;

    /**
     * Retrieves the rect of the visible viewport of the editor.
     */
<<<<<<< HEAD
    getVisibleViewport(): Rect;
=======
    getVisibleViewport(): Rect | null;
>>>>>>> 2facf0bc
    //#endregion
}

// Temporarily put these interfaces here to workaround circular dependency issue
// Need to revisit these interfaces later.<|MERGE_RESOLUTION|>--- conflicted
+++ resolved
@@ -635,11 +635,7 @@
     /**
      * Retrieves the rect of the visible viewport of the editor.
      */
-<<<<<<< HEAD
-    getVisibleViewport(): Rect;
-=======
     getVisibleViewport(): Rect | null;
->>>>>>> 2facf0bc
     //#endregion
 }
 

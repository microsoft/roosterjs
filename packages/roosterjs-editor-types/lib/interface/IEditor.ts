--- conflicted
+++ resolved
@@ -20,11 +20,8 @@
 import { PositionType } from '../enum/PositionType';
 import { QueryScope } from '../enum/QueryScope';
 import { RegionType } from '../enum/RegionType';
-<<<<<<< HEAD
 import { SelectionRangeEx } from './SelectionRangeEx';
-=======
 import { SizeTransformer } from '../type/SizeTransformer';
->>>>>>> 753032fa
 import { TrustedHTMLHandler } from '../type/TrustedHTMLHandler';
 
 /**

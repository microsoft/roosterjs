import BlockElement from './BlockElement';
import ClipboardData from './ClipboardData';
import ContentChangedData from './ContentChangedData';
import DarkColorHandler from './DarkColorHandler';
import DefaultFormat from './DefaultFormat';
import IContentTraverser from './IContentTraverser';
import IPositionContentSearcher from './IPositionContentSearcher';
import NodePosition from './NodePosition';
import Rect from './Rect';
import Region from './Region';
import SelectionPath from './SelectionPath';
import TableSelection from './TableSelection';
import { ChangeSource } from '../enum/ChangeSource';
import { ContentPosition } from '../enum/ContentPosition';
import { DOMEventHandler } from '../type/domEventHandler';
import { EditorUndoState, PendableFormatState, StyleBasedFormatState } from './FormatState';
import { ExperimentalFeatures } from '../enum/ExperimentalFeatures';
import { GenericContentEditFeature } from './ContentEditFeature';
import { GetContentMode } from '../enum/GetContentMode';
import { InsertOption } from './InsertOption';
import { PluginEvent } from '../event/PluginEvent';
import { PluginEventData, PluginEventFromType } from '../event/PluginEventData';
import { PluginEventType } from '../enum/PluginEventType';
import { PositionType } from '../enum/PositionType';
import { QueryScope } from '../enum/QueryScope';
import { RegionType } from '../enum/RegionType';
import { SelectionRangeEx } from './SelectionRangeEx';
import { SizeTransformer } from '../type/SizeTransformer';
import { TrustedHTMLHandler } from '../type/TrustedHTMLHandler';
import type { CompatiblePluginEventType } from '../compatibleEnum/PluginEventType';
import type { CompatibleChangeSource } from '../compatibleEnum/ChangeSource';
import type { CompatibleContentPosition } from '../compatibleEnum/ContentPosition';
import type { CompatibleExperimentalFeatures } from '../compatibleEnum/ExperimentalFeatures';
import type { CompatibleGetContentMode } from '../compatibleEnum/GetContentMode';
import type { CompatibleQueryScope } from '../compatibleEnum/QueryScope';
import type { CompatibleRegionType } from '../compatibleEnum/RegionType';

/**
 * Interface of roosterjs editor object
 */
export default interface IEditor {
    /**
     * Dispose this editor, dispose all plugins and custom data
     */
    dispose(): void;

    /**
     * Get whether this editor is disposed
     * @returns True if editor is disposed, otherwise false
     */
    isDisposed(): boolean;

    //#region Node API

    /**
     * Insert node into editor
     * @param node The node to insert
     * @param option Insert options. Default value is:
     *  position: ContentPosition.SelectionStart
     *  updateCursor: true
     *  replaceSelection: true
     *  insertOnNewLine: false
     * @returns true if node is inserted. Otherwise false
     */
    insertNode(node: Node, option?: InsertOption): boolean;

    /**
     * Delete a node from editor content
     * @param node The node to delete
     * @returns true if node is deleted. Otherwise false
     */
    deleteNode(node: Node): boolean;

    /**
     * Replace a node in editor content with another node
     * @param existingNode The existing node to be replaced
     * @param toNode node to replace to
     * @param transformColorForDarkMode (optional) Whether to transform new node to dark mode. Default is false
     * @returns true if node is replaced. Otherwise false
     */
    replaceNode(existingNode: Node, toNode: Node, transformColorForDarkMode?: boolean): boolean;

    /**
     * Get BlockElement at given node
     * @param node The node to create InlineElement
     * @returns The BlockElement result
     */
    getBlockElementAtNode(node: Node): BlockElement | null;

    /**
     * Check if the node falls in the editor content
     * @param node The node to check
     * @returns True if the given node is in editor content, otherwise false
     */
    contains(node: Node | null): boolean;

    /**
     * Check if the range falls in the editor content
     * @param range The range to check
     * @returns True if the given range is in editor content, otherwise false
     */
    contains(range: Range): boolean;

    /**
     * Query HTML elements in editor by tag name
     * @param tag Tag name of the element to query
     * @param forEachCallback An optional callback to be invoked on each element in query result
     * @returns HTML Element array of the query result
     */
    queryElements<T extends keyof HTMLElementTagNameMap>(
        tag: T,
        forEachCallback?: (node: HTMLElementTagNameMap[T]) => any
    ): HTMLElementTagNameMap[T][];

    /**
     * Query HTML elements in editor by a selector string
     * @param selector Selector string to query
     * @param forEachCallback An optional callback to be invoked on each node in query result
     * @returns HTML Element array of the query result
     */
    queryElements<T extends HTMLElement = HTMLElement>(
        selector: string,
        forEachCallback?: (node: T) => any
    ): T[];

    /**
     * Query HTML elements with the given scope by tag name
     * @param tag Tag name of the element to query
     * @param scope The scope of the query, default value is QueryScope.Body
     * @param forEachCallback An optional callback to be invoked on each element in query result
     * @returns HTML Element list of the query result
     */
    queryElements<T extends keyof HTMLElementTagNameMap>(
        tag: T,
        scope: QueryScope | CompatibleQueryScope,
        forEachCallback?: (node: HTMLElementTagNameMap[T]) => any
    ): HTMLElementTagNameMap[T][];

    /**
     * Query HTML elements with the given scope by a selector string
     * @param selector Selector string to query
     * @param scope The scope of the query, default value is QueryScope.Body
     * @param forEachCallback An optional callback to be invoked on each element in query result
     * @returns HTML Element array of the query result
     */
    queryElements<T extends HTMLElement = HTMLElement>(
        selector: string,
        scope: QueryScope | CompatibleQueryScope,
        forEachCallback?: (node: T) => any
    ): T[];

    /**
     * Collapse nodes within the given start and end nodes to their common ancestor node,
     * split parent nodes if necessary
     * @param start The start node
     * @param end The end node
     * @param canSplitParent True to allow split parent node there are nodes before start or after end under the same parent
     * and the returned nodes will be all nodes from start through end after splitting
     * False to disallow split parent
     * @returns When canSplitParent is true, returns all node from start through end after splitting,
     * otherwise just return start and end
     */
    collapseNodes(start: Node, end: Node, canSplitParent: boolean): Node[];

    //#endregion

    //#region Content API

    /**
     * Check whether the editor contains any visible content
     * @param trim Whether trim the content string before check. Default is false
     * @returns True if there's no visible content, otherwise false
     */
    isEmpty(trim?: boolean): boolean;

    /**
     * Get current editor content as HTML string
     * @param mode specify what kind of HTML content to retrieve
     * @returns HTML string representing current editor content
     */
    getContent(mode?: GetContentMode | CompatibleGetContentMode): string;

    /**
     * Set HTML content to this editor. All existing content will be replaced. A ContentChanged event will be triggered
     * @param content HTML content to set in
     * @param triggerContentChangedEvent True to trigger a ContentChanged event. Default value is true
     */
    setContent(content: string, triggerContentChangedEvent?: boolean): void;

    /**
     * Insert HTML content into editor
     * @param HTML content to insert
     * @param option Insert options. Default value is:
     *  position: ContentPosition.SelectionStart
     *  updateCursor: true
     *  replaceSelection: true
     *  insertOnNewLine: false
     */
    insertContent(content: string, option?: InsertOption): void;

    /**
     * Delete selected content
     */
    deleteSelectedContent(): NodePosition | null;

    /**
     * Paste into editor using a clipboardData object
     * @param clipboardData Clipboard data retrieved from clipboard
     * @param pasteAsText Force pasting as plain text. Default value is false
     * @param applyCurrentStyle True if apply format of current selection to the pasted content,
     * false to keep original format.  Default value is false. When pasteAsText is true, this parameter is ignored
     */
    paste(
        clipboardData: ClipboardData,
        pasteAsText?: boolean,
        applyCurrentFormat?: boolean,
        pasteAsImage?: boolean
    ): void;

    //#endregion

    //#region Focus and Selection

    /**
     * Get current selection range from Editor.
     * It does a live pull on the selection, if nothing retrieved, return whatever we have in cache.
     * @param tryGetFromCache Set to true to retrieve the selection range from cache if editor doesn't own the focus now.
     * Default value is true
     * @returns current selection range, or null if editor never got focus before
     */
    getSelectionRange(tryGetFromCache?: boolean): Range | null;

    /**
     * Get current selection range from Editor.
     * It does a live pull on the selection.
     * @returns current selection range, or null if editor never got focus before
     */
    getSelectionRangeEx(): SelectionRangeEx;

    /**
     * Get current selection in a serializable format
     * It does a live pull on the selection, if nothing retrieved, return whatever we have in cache.
     * @returns current selection path, or null if editor never got focus before
     */
    getSelectionPath(): SelectionPath | null;

    /**
     * Check if focus is in editor now
     * @returns true if focus is in editor, otherwise false
     */
    hasFocus(): boolean;

    /**
     * Focus to this editor, the selection was restored to where it was before, no unexpected scroll.
     */
    focus(): void;

    /**
     * Select content by range
     * @param range The range to select
     * @returns True if content is selected, otherwise false
     */
    select(range: Range): boolean;

    /**
     * Select content by Position and collapse to this position
     * @param position The position to select
     * @returns True if content is selected, otherwise false
     */
    select(position: NodePosition | null): boolean;

    /**
     * Select content by a start and end position
     * @param start The start position to select
     * @param end The end position to select, if this is the same with start, the selection will be collapsed
     * @returns True if content is selected, otherwise false
     */
    select(start: NodePosition, end: NodePosition): boolean;

    /**
     * Select content by node
     * @param node The node to select
     * @returns True if content is selected, otherwise false
     */
    select(node: Node): boolean;

    /**
     * Select content by node and offset, and collapse to this position
     * @param node The node to select
     * @param offset The offset of node to select, can be a number or value of PositionType
     * @returns True if content is selected, otherwise false
     */
    select(node: Node, offset: number | PositionType): boolean;

    /**
     * Select content by start and end nodes and offsets
     * @param startNode The node to select start from
     * @param startOffset The offset to select start from
     * @param endNode The node to select end to
     * @param endOffset The offset to select end to
     * @returns True if content is selected, otherwise false
     */
    select(
        startNode: Node,
        startOffset: number | PositionType,
        endNode: Node,
        endOffset: number | PositionType
    ): boolean;

    /**
     * Select content by selection path
     * @param path A selection path object
     * @returns True if content is selected, otherwise false
     */
    select(path: SelectionPath): boolean;

    /**
     * Select content using the Table Selection
     * @param table to select
<<<<<<< HEAD
     * @param coordinates first and last cell of the range, if not provided will remove the selection on the table
     */
    select(table: HTMLTableElement, coordinates?: TableSelection): boolean;
=======
     * @param coordinates first and last cell of the range, if null is provided will remove the selection on the table
     */
    select(table: HTMLTableElement, coordinates: TableSelection | null): boolean;
>>>>>>> 070bf07f

    /**
     * Select content SelectionRangeEx
     * @param rangeEx SelectionRangeEx object to specify what to select
     */
    select(rangeEx: SelectionRangeEx): boolean;

    /**
     * Get current focused position. Return null if editor doesn't have focus at this time.
     */
    getFocusedPosition(): NodePosition | null;

    /**
     * Get an HTML element from current cursor position.
     * When expectedTags is not specified, return value is the current node (if it is HTML element)
     * or its parent node (if current node is a Text node).
     * When expectedTags is specified, return value is the first ancestor of current node which has
     * one of the expected tags.
     * If no element found within editor by the given tag, return null.
     * @param selector Optional, an HTML selector to find HTML element with.
     * @param startFrom Optional, start search from this node. If not specified, start from current focused position
     * @param event Optional, if specified, editor will try to get cached result from the event object first.
     * If it is not cached before, query from DOM and cache the result into the event object
     */
    getElementAtCursor(
        selector?: string,
        startFrom?: Node,
        event?: PluginEvent
    ): HTMLElement | null;

    /**
     * Check if this position is at beginning of the editor.
     * This will return true if all nodes between the beginning of target node and the position are empty.
     * @param position The position to check
     * @returns True if position is at beginning of the editor, otherwise false
     */
    isPositionAtBeginning(position: NodePosition): boolean;

    /**
     * Get impacted regions from selection
     */
    getSelectedRegions(type?: RegionType | CompatibleRegionType): Region[];

    //#endregion

    //#region EVENT API

    /**
     * Add a custom DOM event handler to handle events not handled by roosterjs.
     * Caller need to take the responsibility to dispose the handler properly
     * @param eventName DOM event name to handle
     * @param handler Handler callback
     * @returns A dispose function. Call the function to dispose this event handler
     */
    addDomEventHandler(eventName: string, handler: DOMEventHandler): () => void;

    /**
     * Add a bunch of custom DOM event handler to handle events not handled by roosterjs.
     * Caller need to take the responsibility to dispose the handler properly
     * @param handlerMap A event name => event handler map
     * @returns A dispose function. Call the function to dispose all event handlers added by this function
     */
    addDomEventHandler(handlerMap: Record<string, DOMEventHandler>): () => void;

    /**
     * Trigger an event to be dispatched to all plugins
     * @param eventType Type of the event
     * @param data data of the event with given type, this is the rest part of PluginEvent with the given type
     * @param broadcast indicates if the event needs to be dispatched to all plugins
     * True means to all, false means to allow exclusive handling from one plugin unless no one wants that
     * @returns the event object which is really passed into plugins. Some plugin may modify the event object so
     * the result of this function provides a chance to read the modified result
     */
    triggerPluginEvent<T extends PluginEventType | CompatiblePluginEventType>(
        eventType: T,
        data: PluginEventData<T>,
        broadcast?: boolean
    ): PluginEventFromType<T>;

    /**
     * Trigger a ContentChangedEvent
     * @param source Source of this event, by default is 'SetContent'
     * @param data additional data for this event
     */
    triggerContentChangedEvent(
        source?: ChangeSource | CompatibleChangeSource | string,
        data?: any
    ): void;

    //#endregion

    //#region Undo API

    /**
     * Undo last edit operation
     */
    undo(): void;

    /**
     * Redo next edit operation
     */
    redo(): void;

    /**
     * Add undo snapshot, and execute a format callback function, then add another undo snapshot, then trigger
     * ContentChangedEvent with given change source.
     * If this function is called nested, undo snapshot will only be added in the outside one
     * @param callback The callback function to perform formatting, returns a data object which will be used as
     * the data field in ContentChangedEvent if changeSource is not null.
     * @param changeSource The change source to use when fire ContentChangedEvent. When the value is not null,
     * a ContentChangedEvent will be fired with change source equal to this value
     * @param canUndoByBackspace True if this action can be undone when user presses Backspace key (aka Auto Complete).
     * @param additionalData Optional parameter to provide additional data related to the ContentChanged Event.
     */
    addUndoSnapshot(
        callback?: (start: NodePosition | null, end: NodePosition | null) => any,
        changeSource?: ChangeSource | CompatibleChangeSource | string,
        canUndoByBackspace?: boolean,
        additionalData?: ContentChangedData
    ): void;

    /**
     * Whether there is an available undo/redo snapshot
     */
    getUndoState(): EditorUndoState;

    //#endregion

    //#region Misc

    /**
     * Get document which contains this editor
     * @returns The HTML document which contains this editor
     */
    getDocument(): Document;

    /**
     * Get the scroll container of the editor
     */
    getScrollContainer(): HTMLElement;

    /**
     * Get custom data related to this editor
     * @param key Key of the custom data
     * @param getter Getter function. If custom data for the given key doesn't exist,
     * call this function to get one and store it if it is specified. Otherwise return undefined
     * @param disposer An optional disposer function to dispose this custom data when
     * dispose editor.
     */
    getCustomData<T>(key: string, getter?: () => T, disposer?: (value: T) => void): T;

    /**
     * Check if editor is in IME input sequence
     * @returns True if editor is in IME input sequence, otherwise false
     */
    isInIME(): boolean;

    /**
     * Get default format of this editor
     * @returns Default format object of this editor
     */
    getDefaultFormat(): DefaultFormat;

    /**
     * Get a content traverser for the whole editor
     * @param startNode The node to start from. If not passed, it will start from the beginning of the body
     */
    getBodyTraverser(startNode?: Node): IContentTraverser;

    /**
     * Get a content traverser for current selection
     * @returns A content traverser, or null if editor never got focus before and no range is provided
     */
    getSelectionTraverser(range?: Range): IContentTraverser | null;

    /**
     * Get a content traverser for current block element start from specified position
     * @param startFrom Start position of the traverser. Default value is ContentPosition.SelectionStart
     * @returns A content traverser, or null if editor never got focus before
     */
    getBlockTraverser(
        startFrom?: ContentPosition | CompatibleContentPosition
    ): IContentTraverser | null;

    /**
     * Get a text traverser of current selection
     * @param event Optional, if specified, editor will try to get cached result from the event object first.
     * If it is not cached before, query from DOM and cache the result into the event object
     * @returns A content traverser, or null if editor never got focus before
     */
    getContentSearcherOfCursor(event?: PluginEvent): IPositionContentSearcher | null;

    /**
     * Run a callback function asynchronously
     * @param callback The callback function to run
     * @returns a function to cancel this async run
     */
    runAsync(callback: (editor: IEditor) => void): () => void;

    /**
     * Set DOM attribute of editor content DIV
     * @param name Name of the attribute
     * @param value Value of the attribute
     */
    setEditorDomAttribute(name: string, value: string | null): void;

    /**
     * Get DOM attribute of editor content DIV, null if there is no such attribute.
     * @param name Name of the attribute
     */
    getEditorDomAttribute(name: string): string | null;

    /**
     * @deprecated Use getVisibleViewport() instead
     *
     * Get current relative distance from top-left corner of the given element to top-left corner of editor content DIV.
     * @param element The element to calculate from. If the given element is not in editor, return value will be null
     * @param addScroll When pass true, The return value will also add scrollLeft and scrollTop if any. So the value
     * may be different than what user is seeing from the view. When pass false, scroll position will be ignored.
     * @returns An [x, y] array which contains the left and top distances, or null if the given element is not in editor.
     */
    getRelativeDistanceToEditor(element: HTMLElement, addScroll?: boolean): number[] | null;

    /**
     * Add a Content Edit feature.
     * @param feature The feature to add
     */
    addContentEditFeature(feature: GenericContentEditFeature<PluginEvent>): void;

    /**
     * Remove a Content Edit feature.
     * @param feature The feature to remove
     */
    removeContentEditFeature(feature: GenericContentEditFeature<PluginEvent>): void;

    /**
     * Get style based format state from current selection, including font name/size and colors
     */
    getStyleBasedFormatState(node?: Node): StyleBasedFormatState;

    /**
     * Get the pendable format state from the current selection, including formats as underline, bold, italics
     * @param forceGetStateFromDOM If set to true, will not consider the cached format and will get the format state directly from DOM tree
     * @return The pending format state of editor.
     */
    getPendableFormatState(forceGetStateFromDOM?: boolean): PendableFormatState;

    /**
     * Ensure user will type into a container element rather than into the editor content DIV directly
     * @param position The position that user is about to type to
     * @param keyboardEvent Optional keyboard event object
     */
    ensureTypeInContainer(position: NodePosition, keyboardEvent?: KeyboardEvent): void;

    //#endregion

    //#region Dark mode APIs

    /**
     * Set the dark mode state and transforms the content to match the new state.
     * @param nextDarkMode The next status of dark mode. True if the editor should be in dark mode, false if not.
     */
    setDarkModeState(nextDarkMode?: boolean): void;

    /**
     * Check if the editor is in dark mode
     * @returns True if the editor is in dark mode, otherwise false
     */
    isDarkMode(): boolean;

    /**
     * Transform the given node and all its child nodes to dark mode color if editor is in dark mode
     * @param node The node to transform
     */
    transformToDarkColor(node: Node): void;

    /**
     * Get a darkColorHandler object for this editor. It will return null if experimental feature "VariableBasedDarkColor" is not enabled
     */
    getDarkColorHandler(): DarkColorHandler | null;

    /**
     * Make the editor in "Shadow Edit" mode.
     * In Shadow Edit mode, all format change will finally be ignored.
     * This can be used for building a live preview feature for format button, to allow user
     * see format result without really apply it.
     * This function can be called repeated. If editor is already in shadow edit mode, we can still
     * use this function to do more shadow edit operation.
     */
    startShadowEdit(): void;

    /**
     * Leave "Shadow Edit" mode, all changes made during shadow edit will be discarded
     */
    stopShadowEdit(): void;

    /**
     * Check if editor is in Shadow Edit mode
     */
    isInShadowEdit(): boolean;

    /**
     * Check if the given experimental feature is enabled
     * @param feature The feature to check
     */
    isFeatureEnabled(feature: ExperimentalFeatures | CompatibleExperimentalFeatures): boolean;

    /**
     * Get a function to convert HTML string to trusted HTML string.
     * By default it will just return the input HTML directly. To override this behavior,
     * pass your own trusted HTML handler to EditorOptions.trustedHTMLHandler
     * See https://developer.mozilla.org/en-US/docs/Web/HTTP/Headers/Content-Security-Policy/trusted-types
     */
    getTrustedHTMLHandler(): TrustedHTMLHandler;

    /**
     * Get current zoom scale, default value is 1
     * When editor is put under a zoomed container, need to pass the zoom scale number using EditorOptions.zoomScale
     * to let editor behave correctly especially for those mouse drag/drop behaviors
     * @returns current zoom scale number
     */
    getZoomScale(): number;

    /**
     * Set current zoom scale, default value is 1
     * When editor is put under a zoomed container, need to pass the zoom scale number using EditorOptions.zoomScale
     * to let editor behave correctly especially for those mouse drag/drop behaviors
     */
    setZoomScale(scale: number): void;

    /**
     * @deprecated Use getZoomScale() instead
     */
    getSizeTransformer(): SizeTransformer;

    /**
     * Retrieves the rect of the visible viewport of the editor.
     */
    getVisibleViewport(): Rect | null;
    //#endregion
}<|MERGE_RESOLUTION|>--- conflicted
+++ resolved
@@ -317,15 +317,9 @@
     /**
      * Select content using the Table Selection
      * @param table to select
-<<<<<<< HEAD
-     * @param coordinates first and last cell of the range, if not provided will remove the selection on the table
-     */
-    select(table: HTMLTableElement, coordinates?: TableSelection): boolean;
-=======
      * @param coordinates first and last cell of the range, if null is provided will remove the selection on the table
      */
     select(table: HTMLTableElement, coordinates: TableSelection | null): boolean;
->>>>>>> 070bf07f
 
     /**
      * Select content SelectionRangeEx

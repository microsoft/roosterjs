<<<<<<< HEAD
import AnnounceData from './AnnounceData';
import IEditor from './IEditor';
import { CompatiblePluginKeyboardEvent, PluginKeyboardEvent } from '../event/PluginDomEvent';
import { PluginEvent } from '../event/PluginEvent';
=======
import type IEditor from './IEditor';
import type { CompatiblePluginKeyboardEvent, PluginKeyboardEvent } from '../event/PluginDomEvent';
import type { PluginEvent } from '../event/PluginEvent';
>>>>>>> 7a7fb566

/**
 * Generic ContentEditFeature interface
 */
export interface GenericContentEditFeature<TEvent extends PluginEvent> {
    /**
     * Keys of this edit feature to handle
     */
    keys: number[];

    /**
     * Check if the event should be handled by this edit feature
     * @param event The plugin event to check
     * @param editor The editor object
     * @param ctrlOrMeta If Ctrl key (for Windows) or Meta key (for Mac) is pressed
     */
    shouldHandleEvent: (event: TEvent, editor: IEditor, ctrlOrMeta: boolean) => any;

    /**
     * Handle this event
     * @param event The event to handle
     * @param editor The editor object
     */
    handleEvent: (event: TEvent, editor: IEditor) => any;

    /**
     * Whether function keys (Ctrl/Meta or Alt) is allowed for this edit feature, default value is false.
     * When set to false, this edit feature won't be triggered if user has pressed Ctrl/Meta/Alt key
     */
    allowFunctionKeys?: boolean;

    /**
     * Get data to announce after performing the Content edit feature.
     * @param editor
     * @returns
     */
    getAnnounceData?: (editor: IEditor) => AnnounceData | undefined;
}

/**
 * ContentEditFeature interface that handles keyboard event
 */
export type ContentEditFeature = GenericContentEditFeature<
    PluginKeyboardEvent | CompatiblePluginKeyboardEvent
>;

/**
 * RoosterJs build in content edit feature
 */
export interface BuildInEditFeature<TEvent extends PluginEvent>
    extends GenericContentEditFeature<TEvent> {
    /**
     * Whether this edit feature is disabled by default
     */
    defaultDisabled?: boolean;
}<|MERGE_RESOLUTION|>--- conflicted
+++ resolved
@@ -1,13 +1,7 @@
-<<<<<<< HEAD
-import AnnounceData from './AnnounceData';
-import IEditor from './IEditor';
-import { CompatiblePluginKeyboardEvent, PluginKeyboardEvent } from '../event/PluginDomEvent';
-import { PluginEvent } from '../event/PluginEvent';
-=======
 import type IEditor from './IEditor';
 import type { CompatiblePluginKeyboardEvent, PluginKeyboardEvent } from '../event/PluginDomEvent';
 import type { PluginEvent } from '../event/PluginEvent';
->>>>>>> 7a7fb566
+import type AnnounceData from './AnnounceData';
 
 /**
  * Generic ContentEditFeature interface

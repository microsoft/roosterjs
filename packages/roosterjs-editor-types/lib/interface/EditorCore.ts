--- conflicted
+++ resolved
@@ -1,28 +1,3 @@
-<<<<<<< HEAD
-import AnnounceHandler from './AnnounceHandler';
-import ClipboardData from './ClipboardData';
-import ContentChangedData from './ContentChangedData';
-import DarkColorHandler from './DarkColorHandler';
-import EditorPlugin from './EditorPlugin';
-import NodePosition from './NodePosition';
-import Rect from './Rect';
-import SelectionPath from './SelectionPath';
-import TableSelection from './TableSelection';
-import { ChangeSource } from '../enum/ChangeSource';
-import { ColorTransformDirection } from '../enum/ColorTransformDirection';
-import { ContentMetadata } from './ContentMetadata';
-import { DOMEventHandler } from '../type/domEventHandler';
-import { GetContentMode } from '../enum/GetContentMode';
-import { ImageSelectionRange, SelectionRangeEx } from './SelectionRangeEx';
-import { InsertOption } from './InsertOption';
-import { PendableFormatState, StyleBasedFormatState } from './FormatState';
-import { PluginEvent } from '../event/PluginEvent';
-import { PluginState } from './CorePlugins';
-import { PositionType } from '../enum/PositionType';
-import { SizeTransformer } from '../type/SizeTransformer';
-import { TableSelectionRange } from './SelectionRangeEx';
-import { TrustedHTMLHandler } from '../type/TrustedHTMLHandler';
-=======
 import type ClipboardData from './ClipboardData';
 import type ContentChangedData from './ContentChangedData';
 import type DarkColorHandler from './DarkColorHandler';
@@ -48,10 +23,10 @@
 import type { PositionType } from '../enum/PositionType';
 import type { SizeTransformer } from '../type/SizeTransformer';
 import type { TrustedHTMLHandler } from '../type/TrustedHTMLHandler';
->>>>>>> 7a7fb566
 import type { CompatibleChangeSource } from '../compatibleEnum/ChangeSource';
 import type { CompatibleColorTransformDirection } from '../compatibleEnum/ColorTransformDirection';
 import type { CompatibleGetContentMode } from '../compatibleEnum/GetContentMode';
+import type AnnounceHandler from './AnnounceHandler';
 /**
  * Represents the core data structure of an editor
  */

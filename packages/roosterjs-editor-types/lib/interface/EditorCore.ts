import ClipboardData from './ClipboardData';
import EditorPlugin from './EditorPlugin';
import NodePosition from './NodePosition';
import { ChangeSource } from '../enum/ChangeSource';
import { ColorTransformDirection } from '../enum/ColorTransformDirection';
import { DOMEventHandler } from '../type/domEventHandler';
import { GetContentMode } from '../enum/GetContentMode';
import { InsertOption } from './InsertOption';
import { PendableFormatState, StyleBasedFormatState } from './FormatState';
import { PluginEvent } from '../event/PluginEvent';
import { PluginState } from './CorePlugins';
<<<<<<< HEAD
=======
import { StyleBasedFormatState } from './FormatState';
import { TrustedHTMLHandler } from '../type/TrustedHTMLHandler';
>>>>>>> 932c8591

/**
 * Represents the core data structure of an editor
 */
export default interface EditorCore extends PluginState {
    /**
     * The content DIV element of this editor
     */
    readonly contentDiv: HTMLDivElement;

    /**
     * An array of editor plugins.
     */
    readonly plugins: EditorPlugin[];

    /**
     * Core API map of this editor
     */
    readonly api: CoreApiMap;

    /**
     * A handler to convert HTML string to a trust HTML string.
     * By default it will just return the original HTML string directly.
     * To override, pass your own trusted HTML handler to EditorOptions.trustedHTMLHandler
     */
    readonly trustedHTMLHandler: TrustedHTMLHandler;
}

/**
 * Call an editing callback with adding undo snapshots around, and trigger a ContentChanged event if change source is specified.
 * Undo snapshot will not be added if this call is nested inside another addUndoSnapshot() call.
 * @param core The EditorCore object
 * @param callback The editing callback, accepting current selection start and end position, returns an optional object used as the data field of ContentChangedEvent.
 * @param changeSource The ChangeSource string of ContentChangedEvent. @default ChangeSource.Format. Set to null to avoid triggering ContentChangedEvent
 * @param canUndoByBackspace True if this action can be undone when user press Backspace key (aka Auto Complete).
 */
export type AddUndoSnapshot = (
    core: EditorCore,
    callback: (start: NodePosition, end: NodePosition) => any,
    changeSource: ChangeSource | string,
    canUndoByBackspace: boolean
) => void;

/**
 * Attach a DOM event to the editor content DIV
 * @param core The EditorCore object
 * @param eventMap A map from event name to its handler
 */
export type AttachDomEvent = (
    core: EditorCore,
    eventMap: Record<string, DOMEventHandler>
) => () => void;

/**
 * Create a DocumentFragment for paste from a ClipboardData
 * @param core The EditorCore object.
 * @param clipboardData Clipboard data retrieved from clipboard
 * @param position The position to paste to
 * @param pasteAsText True to force use plain text as the content to paste, false to choose HTML or Image if any
 * @param applyCurrentStyle True if apply format of current selection to the pasted content,
 * false to keep original format
 */
export type CreatePasteFragment = (
    core: EditorCore,
    clipboardData: ClipboardData,
    position: NodePosition,
    pasteAsText: boolean,
    applyCurrentStyle: boolean
) => DocumentFragment;

/**
 * Ensure user will type into a container element rather than into the editor content DIV directly
 * @param core The EditorCore object.
 * @param position The position that user is about to type to
 * @param keyboardEvent Optional keyboard event object
 */
export type EnsureTypeInContainer = (
    core: EditorCore,
    position: NodePosition,
    keyboardEvent?: KeyboardEvent
) => void;

/**
 * Focus to editor. If there is a cached selection range, use it as current selection
 * @param core The EditorCore object
 */
export type Focus = (core: EditorCore) => void;

/**
 * Get current editor content as HTML string
 * @param core The EditorCore object
 * @param mode specify what kind of HTML content to retrieve
 * @returns HTML string representing current editor content
 */
export type GetContent = (core: EditorCore, mode: GetContentMode) => string;

/**
 * Get current or cached selection range
 * @param core The EditorCore object
 * @param tryGetFromCache Set to true to retrieve the selection range from cache if editor doesn't own the focus now
 * @returns A Range object of the selection range
 */
export type GetSelectionRange = (core: EditorCore, tryGetFromCache: boolean) => Range;

/**
 * Get style based format state from current selection, including font name/size and colors
 * @param core The EditorCore objects
 * @param node The node to get style from
 */
export type GetStyleBasedFormatState = (core: EditorCore, node: Node) => StyleBasedFormatState;

/**
 * Get the pending format state from the cache, if it does not exist, look at DOM tree
 * @param range The selection Range
 */
export type GetPendingFormatState = (
    range: Range,
    cachedPendableFormatState: PendableFormatState,
    cachedPosition: NodePosition
) => PendableFormatState;

/**
 * Check if the editor has focus now
 * @param core The EditorCore object
 * @returns True if the editor has focus, otherwise false
 */
export type HasFocus = (core: EditorCore) => boolean;

/**
 * Insert a DOM node into editor content
 * @param core The EditorCore object. No op if null.
 * @param option An insert option object to specify how to insert the node
 */
export type InsertNode = (core: EditorCore, node: Node, option: InsertOption) => boolean;

/**
 * Restore an undo snapshot into editor
 * @param core The editor core object
 * @param step Steps to move, can be 0, positive or negative
 */
export type RestoreUndoSnapshot = (core: EditorCore, step: number) => void;

/**
 * Change the editor selection to the given range
 * @param core The EditorCore object
 * @param range The range to select
 * @param skipSameRange When set to true, do nothing if the given range is the same with current selection
 * in editor, otherwise it will always remove current selection range and set to the given one.
 * This parameter is always treated as true in Edge to avoid some weird runtime exception.
 */
export type SelectRange = (core: EditorCore, range: Range, skipSameRange?: boolean) => boolean;

/**
 * Set HTML content to this editor. All existing content will be replaced. A ContentChanged event will be triggered
 * if triggerContentChangedEvent is set to true
 * @param core The EditorCore object
 * @param content HTML content to set in
 * @param triggerContentChangedEvent True to trigger a ContentChanged event. Default value is true
 */
export type SetContent = (
    core: EditorCore,
    content: string,
    triggerContentChangedEvent: boolean
) => void;

/**
 * Switch the Shadow Edit mode of editor On/Off
 * @param core The EditorCore object
 * @param isOn True to switch On, False to switch Off
 */
export type SwitchShadowEdit = (core: EditorCore, isOn: boolean) => void;

/**
 * Edit and transform color of elements between light mode and dark mode
 * @param core The EditorCore object
 * @param rootNode The root HTML node to transform
 * @param includeSelf True to transform the root node as well, otherwise false
 * @param callback The callback function to invoke before do color transformation
 * @param direction To specify the transform direction, light to dark, or dark to light
 */
export type TransformColor = (
    core: EditorCore,
    rootNode: Node,
    includeSelf: boolean,
    callback: () => void,
    direction: ColorTransformDirection
) => void;

/**
 * Trigger a plugin event
 * @param core The EditorCore object
 * @param pluginEvent The event object to trigger
 * @param broadcast Set to true to skip the shouldHandleEventExclusively check
 */
export type TriggerEvent = (core: EditorCore, pluginEvent: PluginEvent, broadcast: boolean) => void;

export interface CoreApiMap {
    /**
     * Call an editing callback with adding undo snapshots around, and trigger a ContentChanged event if change source is specified.
     * Undo snapshot will not be added if this call is nested inside another addUndoSnapshot() call.
     * @param core The EditorCore object
     * @param callback The editing callback, accepting current selection start and end position, returns an optional object used as the data field of ContentChangedEvent.
     * @param changeSource The ChangeSource string of ContentChangedEvent. @default ChangeSource.Format. Set to null to avoid triggering ContentChangedEvent
     * @param canUndoByBackspace True if this action can be undone when user presses Backspace key (aka Auto Complete).
     */
    addUndoSnapshot: AddUndoSnapshot;

    /**
     * Attach a DOM event to the editor content DIV
     * @param core The EditorCore object
     * @param eventName The DOM event name
     * @param pluginEventType Optional event type. When specified, editor will trigger a plugin event with this name when the DOM event is triggered
     * @param beforeDispatch Optional callback function to be invoked when the DOM event is triggered before trigger plugin event
     */
    attachDomEvent: AttachDomEvent;

    /**
     * Create a DocumentFragment for paste from a ClipboardData
     * @param core The EditorCore object.
     * @param clipboardData Clipboard data retrieved from clipboard
     * @param position The position to paste to
     * @param pasteAsText True to force use plain text as the content to paste, false to choose HTML or Image if any
     * @param applyCurrentStyle True if apply format of current selection to the pasted content,
     * false to keep original format
     */
    createPasteFragment: CreatePasteFragment;

    /**
     * Ensure user will type into a container element rather than into the editor content DIV directly
     * @param core The EditorCore object.
     * @param position The position that user is about to type to
     * @param keyboardEvent Optional keyboard event object
     */
    ensureTypeInContainer: EnsureTypeInContainer;

    /**
     * Focus to editor. If there is a cached selection range, use it as current selection
     * @param core The EditorCore object
     */
    focus: Focus;

    /**
     * Get current editor content as HTML string
     * @param core The EditorCore object
     * @param mode specify what kind of HTML content to retrieve
     * @returns HTML string representing current editor content
     */
    getContent: GetContent;

    /**
     * Get current or cached selection range
     * @param core The EditorCore object
     * @param tryGetFromCache Set to true to retrieve the selection range from cache if editor doesn't own the focus now
     * @returns A Range object of the selection range
     */
    getSelectionRange: GetSelectionRange;

    /**
     * Get style based format state from current selection, including font name/size and colors
     * @param core The EditorCore objects
     * @param node The node to get style from
     */
    getStyleBasedFormatState: GetStyleBasedFormatState;

    /**
     * Get style based format state from current selection, including font name/size and colors
     * @param core The EditorCore objects
     * @param node The node to get style from
     */
    getPendingFormatState: GetPendingFormatState;

    /**
     * Check if the editor has focus now
     * @param core The EditorCore object
     * @returns True if the editor has focus, otherwise false
     */
    hasFocus: HasFocus;

    /**
     * Insert a DOM node into editor content
     * @param core The EditorCore object. No op if null.
     * @param option An insert option object to specify how to insert the node
     */
    insertNode: InsertNode;

    /**
     * Restore an undo snapshot into editor
     * @param core The editor core object
     * @param step Steps to move, can be 0, positive or negative
     */
    restoreUndoSnapshot: RestoreUndoSnapshot;

    /**
     * Change the editor selection to the given range
     * @param core The EditorCore object
     * @param range The range to select
     * @param skipSameRange When set to true, do nothing if the given range is the same with current selection
     * in editor, otherwise it will always remove current selection range and set to the given one.
     * This parameter is always treated as true in Edge to avoid some weird runtime exception.
     */
    selectRange: SelectRange;

    /**
     * Set HTML content to this editor. All existing content will be replaced. A ContentChanged event will be triggered
     * if triggerContentChangedEvent is set to true
     * @param core The EditorCore object
     * @param content HTML content to set in
     * @param triggerContentChangedEvent True to trigger a ContentChanged event. Default value is true
     */
    setContent: SetContent;

    /**
     * Switch the Shadow Edit mode of editor On/Off
     * @param core The EditorCore object
     * @param isOn True to switch On, False to switch Off
     */
    switchShadowEdit: SwitchShadowEdit;

    /**
     * Edit and transform color of elements between light mode and dark mode
     * @param core The EditorCore object
     * @param rootNode The root HTML element to transform
     * @param includeSelf True to transform the root node as well, otherwise false
     * @param callback The callback function to invoke before do color transformation
     * @param direction To specify the transform direction, light to dark, or dark to light
     */
    transformColor: TransformColor;

    /**
     * Trigger a plugin event
     * @param core The EditorCore object
     * @param pluginEvent The event object to trigger
     * @param broadcast Set to true to skip the shouldHandleEventExclusively check
     */
    triggerEvent: TriggerEvent;
}<|MERGE_RESOLUTION|>--- conflicted
+++ resolved
@@ -9,11 +9,8 @@
 import { PendableFormatState, StyleBasedFormatState } from './FormatState';
 import { PluginEvent } from '../event/PluginEvent';
 import { PluginState } from './CorePlugins';
-<<<<<<< HEAD
-=======
 import { StyleBasedFormatState } from './FormatState';
 import { TrustedHTMLHandler } from '../type/TrustedHTMLHandler';
->>>>>>> 932c8591
 
 /**
  * Represents the core data structure of an editor

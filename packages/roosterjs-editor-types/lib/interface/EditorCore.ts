import ClipboardData from './ClipboardData';
import EditorPlugin from './EditorPlugin';
import NodePosition from './NodePosition';
import { ChangeSource } from '../enum/ChangeSource';
import { ColorTransformDirection } from '../enum/ColorTransformDirection';
import { DOMEventHandler } from '../type/domEventHandler';
import { GetContentMode } from '../enum/GetContentMode';
import { InsertOption } from './InsertOption';
import { PendableFormatState, StyleBasedFormatState } from './FormatState';
import { PluginEvent } from '../event/PluginEvent';
import { PluginState } from './CorePlugins';
<<<<<<< HEAD
import { SelectionRangeEx } from './SelectionRangeEx';
=======
import { SizeTransformer } from '../type/SizeTransformer';
>>>>>>> 753032fa
import { TrustedHTMLHandler } from '../type/TrustedHTMLHandler';

/**
 * Represents the core data structure of an editor
 */
export default interface EditorCore extends PluginState {
    /**
     * The content DIV element of this editor
     */
    readonly contentDiv: HTMLDivElement;

    /**
     * An array of editor plugins.
     */
    readonly plugins: EditorPlugin[];

    /**
     * Core API map of this editor
     */
    readonly api: CoreApiMap;

    /**
     * A handler to convert HTML string to a trust HTML string.
     * By default it will just return the original HTML string directly.
     * To override, pass your own trusted HTML handler to EditorOptions.trustedHTMLHandler
     */
    readonly trustedHTMLHandler: TrustedHTMLHandler;

    /**
     * A transformer function. It transform the size changes according to current situation.
     * A typical scenario to use this function is when editor is located under a scaled container, so we need to
     * calculate the scaled size change according to current zoom rate.
     */
    sizeTransformer: SizeTransformer;
}

/**
 * Call an editing callback with adding undo snapshots around, and trigger a ContentChanged event if change source is specified.
 * Undo snapshot will not be added if this call is nested inside another addUndoSnapshot() call.
 * @param core The EditorCore object
 * @param callback The editing callback, accepting current selection start and end position, returns an optional object used as the data field of ContentChangedEvent.
 * @param changeSource The ChangeSource string of ContentChangedEvent. @default ChangeSource.Format. Set to null to avoid triggering ContentChangedEvent
 * @param canUndoByBackspace True if this action can be undone when user press Backspace key (aka Auto Complete).
 */
export type AddUndoSnapshot = (
    core: EditorCore,
    callback: (start: NodePosition, end: NodePosition) => any,
    changeSource: ChangeSource | string,
    canUndoByBackspace: boolean
) => void;

/**
 * Attach a DOM event to the editor content DIV
 * @param core The EditorCore object
 * @param eventMap A map from event name to its handler
 */
export type AttachDomEvent = (
    core: EditorCore,
    eventMap: Record<string, DOMEventHandler>
) => () => void;

/**
 * Create a DocumentFragment for paste from a ClipboardData
 * @param core The EditorCore object.
 * @param clipboardData Clipboard data retrieved from clipboard
 * @param position The position to paste to
 * @param pasteAsText True to force use plain text as the content to paste, false to choose HTML or Image if any
 * @param applyCurrentStyle True if apply format of current selection to the pasted content,
 * false to keep original format
 */
export type CreatePasteFragment = (
    core: EditorCore,
    clipboardData: ClipboardData,
    position: NodePosition,
    pasteAsText: boolean,
    applyCurrentStyle: boolean
) => DocumentFragment;

/**
 * Ensure user will type into a container element rather than into the editor content DIV directly
 * @param core The EditorCore object.
 * @param position The position that user is about to type to
 * @param keyboardEvent Optional keyboard event object
 */
export type EnsureTypeInContainer = (
    core: EditorCore,
    position: NodePosition,
    keyboardEvent?: KeyboardEvent
) => void;

/**
 * Focus to editor. If there is a cached selection range, use it as current selection
 * @param core The EditorCore object
 */
export type Focus = (core: EditorCore) => void;

/**
 * Get current editor content as HTML string
 * @param core The EditorCore object
 * @param mode specify what kind of HTML content to retrieve
 * @returns HTML string representing current editor content
 */
export type GetContent = (core: EditorCore, mode: GetContentMode) => string;

/**
 * Get current or cached selection range
 * @param core The EditorCore object
 * @param tryGetFromCache Set to true to retrieve the selection range from cache if editor doesn't own the focus now
 * @returns A Range object of the selection range
 */
export type GetSelectionRange = (core: EditorCore, tryGetFromCache: boolean) => Range;

/**
 * Get current selection range
 * @param core The EditorCore object
 * @returns A Range object of the selection range
 */
export type GetSelectionRangeEx = (core: EditorCore) => SelectionRangeEx;

/**
 * Get style based format state from current selection, including font name/size and colors
 * @param core The EditorCore objects
 * @param node The node to get style from
 */
export type GetStyleBasedFormatState = (core: EditorCore, node: Node) => StyleBasedFormatState;

/**
 * Get the pendable format such as underline and bold
 * @param core The EditorCore object
 * @param forceGetStateFromDOM If set to true, will force get the format state from DOM tree.
 * @return The pending format state of editor.
 */
export type GetPendableFormatState = (
    core: EditorCore,
    forceGetStateFromDOM: boolean
) => PendableFormatState;

/**
 * Check if the editor has focus now
 * @param core The EditorCore object
 * @returns True if the editor has focus, otherwise false
 */
export type HasFocus = (core: EditorCore) => boolean;

/**
 * Insert a DOM node into editor content
 * @param core The EditorCore object. No op if null.
 * @param option An insert option object to specify how to insert the node
 */
export type InsertNode = (core: EditorCore, node: Node, option: InsertOption) => boolean;

/**
 * Restore an undo snapshot into editor
 * @param core The editor core object
 * @param step Steps to move, can be 0, positive or negative
 */
export type RestoreUndoSnapshot = (core: EditorCore, step: number) => void;

/**
 * Change the editor selection to the given range
 * @param core The EditorCore object
 * @param range The range to select
 * @param skipSameRange When set to true, do nothing if the given range is the same with current selection
 * in editor, otherwise it will always remove current selection range and set to the given one.
 * This parameter is always treated as true in Edge to avoid some weird runtime exception.
 */
export type SelectRange = (core: EditorCore, range: Range, skipSameRange?: boolean) => boolean;

/**
 * Set HTML content to this editor. All existing content will be replaced. A ContentChanged event will be triggered
 * if triggerContentChangedEvent is set to true
 * @param core The EditorCore object
 * @param content HTML content to set in
 * @param triggerContentChangedEvent True to trigger a ContentChanged event. Default value is true
 */
export type SetContent = (
    core: EditorCore,
    content: string,
    triggerContentChangedEvent: boolean
) => void;

/**
 * Switch the Shadow Edit mode of editor On/Off
 * @param core The EditorCore object
 * @param isOn True to switch On, False to switch Off
 */
export type SwitchShadowEdit = (core: EditorCore, isOn: boolean) => void;

/**
 * Edit and transform color of elements between light mode and dark mode
 * @param core The EditorCore object
 * @param rootNode The root HTML node to transform
 * @param includeSelf True to transform the root node as well, otherwise false
 * @param callback The callback function to invoke before do color transformation
 * @param direction To specify the transform direction, light to dark, or dark to light
 */
export type TransformColor = (
    core: EditorCore,
    rootNode: Node,
    includeSelf: boolean,
    callback: () => void,
    direction: ColorTransformDirection
) => void;

/**
 * Trigger a plugin event
 * @param core The EditorCore object
 * @param pluginEvent The event object to trigger
 * @param broadcast Set to true to skip the shouldHandleEventExclusively check
 */
export type TriggerEvent = (core: EditorCore, pluginEvent: PluginEvent, broadcast: boolean) => void;

/**
 * The interface for the map of core API.
 * Editor can call call API from this map under EditorCore object
 */
export interface CoreApiMap {
    /**
     * Call an editing callback with adding undo snapshots around, and trigger a ContentChanged event if change source is specified.
     * Undo snapshot will not be added if this call is nested inside another addUndoSnapshot() call.
     * @param core The EditorCore object
     * @param callback The editing callback, accepting current selection start and end position, returns an optional object used as the data field of ContentChangedEvent.
     * @param changeSource The ChangeSource string of ContentChangedEvent. @default ChangeSource.Format. Set to null to avoid triggering ContentChangedEvent
     * @param canUndoByBackspace True if this action can be undone when user presses Backspace key (aka Auto Complete).
     */
    addUndoSnapshot: AddUndoSnapshot;

    /**
     * Attach a DOM event to the editor content DIV
     * @param core The EditorCore object
     * @param eventName The DOM event name
     * @param pluginEventType Optional event type. When specified, editor will trigger a plugin event with this name when the DOM event is triggered
     * @param beforeDispatch Optional callback function to be invoked when the DOM event is triggered before trigger plugin event
     */
    attachDomEvent: AttachDomEvent;

    /**
     * Create a DocumentFragment for paste from a ClipboardData
     * @param core The EditorCore object.
     * @param clipboardData Clipboard data retrieved from clipboard
     * @param position The position to paste to
     * @param pasteAsText True to force use plain text as the content to paste, false to choose HTML or Image if any
     * @param applyCurrentStyle True if apply format of current selection to the pasted content,
     * false to keep original format
     */
    createPasteFragment: CreatePasteFragment;

    /**
     * Ensure user will type into a container element rather than into the editor content DIV directly
     * @param core The EditorCore object.
     * @param position The position that user is about to type to
     * @param keyboardEvent Optional keyboard event object
     */
    ensureTypeInContainer: EnsureTypeInContainer;

    /**
     * Focus to editor. If there is a cached selection range, use it as current selection
     * @param core The EditorCore object
     */
    focus: Focus;

    /**
     * Get current editor content as HTML string
     * @param core The EditorCore object
     * @param mode specify what kind of HTML content to retrieve
     * @returns HTML string representing current editor content
     */
    getContent: GetContent;

    /**
     * Get current or cached selection range
     * @param core The EditorCore object
     * @param tryGetFromCache Set to true to retrieve the selection range from cache if editor doesn't own the focus now
     * @returns A Range object of the selection range
     */
    getSelectionRange: GetSelectionRange;

    /**
     * Get current or cached selection range
     * @param core The EditorCore object
     * @param tryGetFromCache Set to true to retrieve the selection range from cache if editor doesn't own the focus now
     * @returns A Range object of the selection range
     */
    getSelectionRangeEx: GetSelectionRangeEx;

    /**
     * Get style based format state from current selection, including font name/size and colors
     * @param core The EditorCore objects
     * @param node The node to get style from
     */
    getStyleBasedFormatState: GetStyleBasedFormatState;

    /**
     * Get the pendable format such as underline and bold
     * @param core The EditorCore object
     *@param forceGetStateFromDOM If set to true, will force get the format state from DOM tree.
     * @return The pending format state of editor.
     */
    getPendableFormatState: GetPendableFormatState;

    /**
     * Check if the editor has focus now
     * @param core The EditorCore object
     * @returns True if the editor has focus, otherwise false
     */
    hasFocus: HasFocus;

    /**
     * Insert a DOM node into editor content
     * @param core The EditorCore object. No op if null.
     * @param option An insert option object to specify how to insert the node
     */
    insertNode: InsertNode;

    /**
     * Restore an undo snapshot into editor
     * @param core The editor core object
     * @param step Steps to move, can be 0, positive or negative
     */
    restoreUndoSnapshot: RestoreUndoSnapshot;

    /**
     * Change the editor selection to the given range
     * @param core The EditorCore object
     * @param range The range to select
     * @param skipSameRange When set to true, do nothing if the given range is the same with current selection
     * in editor, otherwise it will always remove current selection range and set to the given one.
     * This parameter is always treated as true in Edge to avoid some weird runtime exception.
     */
    selectRange: SelectRange;

    /**
     * Set HTML content to this editor. All existing content will be replaced. A ContentChanged event will be triggered
     * if triggerContentChangedEvent is set to true
     * @param core The EditorCore object
     * @param content HTML content to set in
     * @param triggerContentChangedEvent True to trigger a ContentChanged event. Default value is true
     */
    setContent: SetContent;

    /**
     * Switch the Shadow Edit mode of editor On/Off
     * @param core The EditorCore object
     * @param isOn True to switch On, False to switch Off
     */
    switchShadowEdit: SwitchShadowEdit;

    /**
     * Edit and transform color of elements between light mode and dark mode
     * @param core The EditorCore object
     * @param rootNode The root HTML element to transform
     * @param includeSelf True to transform the root node as well, otherwise false
     * @param callback The callback function to invoke before do color transformation
     * @param direction To specify the transform direction, light to dark, or dark to light
     */
    transformColor: TransformColor;

    /**
     * Trigger a plugin event
     * @param core The EditorCore object
     * @param pluginEvent The event object to trigger
     * @param broadcast Set to true to skip the shouldHandleEventExclusively check
     */
    triggerEvent: TriggerEvent;
}<|MERGE_RESOLUTION|>--- conflicted
+++ resolved
@@ -9,11 +9,8 @@
 import { PendableFormatState, StyleBasedFormatState } from './FormatState';
 import { PluginEvent } from '../event/PluginEvent';
 import { PluginState } from './CorePlugins';
-<<<<<<< HEAD
 import { SelectionRangeEx } from './SelectionRangeEx';
-=======
 import { SizeTransformer } from '../type/SizeTransformer';
->>>>>>> 753032fa
 import { TrustedHTMLHandler } from '../type/TrustedHTMLHandler';
 
 /**

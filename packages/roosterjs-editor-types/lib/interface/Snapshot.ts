--- conflicted
+++ resolved
@@ -16,13 +16,12 @@
     metadata: ContentMetadata | null;
 
     /**
-<<<<<<< HEAD
      * Entity map, from entity id to its DOM wrapper element, to allow reusing existing DOM element when undo/redo
      */
     entities?: Record<string, HTMLElement>;
-=======
+
+    /**
      * Known colors for dark mode
      */
     knownColors: Readonly<ModeIndependentColor>[];
->>>>>>> b1a4e597
 }
import BasePluginEvent from './BasePluginEvent';
import { PluginEventType } from './PluginEventType';

/**
 * This represents a PluginEvent wrapping native CompositionEnd event
 */
export interface PluginCompositionEvent extends BasePluginEvent<PluginEventType.CompositionEnd> {
    rawEvent: CompositionEvent;
}

/**
 * This represents a PluginEvent wrapping native MouseDown event
 */
export interface PluginMouseDownEvent extends BasePluginEvent<PluginEventType.MouseDown> {
    rawEvent: MouseEvent;
}

/**
 * This represents a PluginEvent wrapping native MouseUp event
 */
export interface PluginMouseUpEvent extends BasePluginEvent<PluginEventType.MouseUp> {
    rawEvent: MouseEvent;
}

/**
 * This represents a PluginEvent wrapping native Mouse event
 */
export type PluginMouseEvent = PluginMouseDownEvent | PluginMouseUpEvent;

/**
 * This represents a PluginEvent wrapping native KeyDown event
 */
export interface PluginKeyDownEvent extends BasePluginEvent<PluginEventType.KeyDown> {
    rawEvent: KeyboardEvent;
}

/**
 * This represents a PluginEvent wrapping native KeyPress event
 */
export interface PluginKeyPressEvent extends BasePluginEvent<PluginEventType.KeyPress> {
    rawEvent: KeyboardEvent;
}

/**
 * This represents a PluginEvent wrapping native KeyUp event
 */
export interface PluginKeyUpEvent extends BasePluginEvent<PluginEventType.KeyUp> {
    rawEvent: KeyboardEvent;
}

export type PluginKeyboardEvent = PluginKeyDownEvent | PluginKeyPressEvent | PluginKeyUpEvent;

/**
 * This represents a PluginEvent wrapping native input / textinput event
 */
export interface PluginInputEvent extends BasePluginEvent<PluginEventType.Input> {
    rawEvent: InputEvent;
}

/**
 * This represents a PluginEvent wrapping native browser event
 */
<<<<<<< HEAD
export type PluginDomEvent = PluginCompositionEvent | PluginMouseEvent | PluginKeyboardEvent;

=======
type PluginDomEvent =
    | PluginCompositionEvent
    | PluginMouseEvent
    | PluginKeyboardEvent
    | PluginInputEvent;

export default PluginDomEvent;

>>>>>>> 00553d86
<|MERGE_RESOLUTION|>--- conflicted
+++ resolved
@@ -1,75 +1,67 @@
-import BasePluginEvent from './BasePluginEvent';
-import { PluginEventType } from './PluginEventType';
-
-/**
- * This represents a PluginEvent wrapping native CompositionEnd event
- */
-export interface PluginCompositionEvent extends BasePluginEvent<PluginEventType.CompositionEnd> {
-    rawEvent: CompositionEvent;
-}
-
-/**
- * This represents a PluginEvent wrapping native MouseDown event
- */
-export interface PluginMouseDownEvent extends BasePluginEvent<PluginEventType.MouseDown> {
-    rawEvent: MouseEvent;
-}
-
-/**
- * This represents a PluginEvent wrapping native MouseUp event
- */
-export interface PluginMouseUpEvent extends BasePluginEvent<PluginEventType.MouseUp> {
-    rawEvent: MouseEvent;
-}
-
-/**
- * This represents a PluginEvent wrapping native Mouse event
- */
-export type PluginMouseEvent = PluginMouseDownEvent | PluginMouseUpEvent;
-
-/**
- * This represents a PluginEvent wrapping native KeyDown event
- */
-export interface PluginKeyDownEvent extends BasePluginEvent<PluginEventType.KeyDown> {
-    rawEvent: KeyboardEvent;
-}
-
-/**
- * This represents a PluginEvent wrapping native KeyPress event
- */
-export interface PluginKeyPressEvent extends BasePluginEvent<PluginEventType.KeyPress> {
-    rawEvent: KeyboardEvent;
-}
-
-/**
- * This represents a PluginEvent wrapping native KeyUp event
- */
-export interface PluginKeyUpEvent extends BasePluginEvent<PluginEventType.KeyUp> {
-    rawEvent: KeyboardEvent;
-}
-
-export type PluginKeyboardEvent = PluginKeyDownEvent | PluginKeyPressEvent | PluginKeyUpEvent;
-
-/**
- * This represents a PluginEvent wrapping native input / textinput event
- */
-export interface PluginInputEvent extends BasePluginEvent<PluginEventType.Input> {
-    rawEvent: InputEvent;
-}
-
-/**
- * This represents a PluginEvent wrapping native browser event
- */
-<<<<<<< HEAD
-export type PluginDomEvent = PluginCompositionEvent | PluginMouseEvent | PluginKeyboardEvent;
-
-=======
-type PluginDomEvent =
-    | PluginCompositionEvent
-    | PluginMouseEvent
-    | PluginKeyboardEvent
-    | PluginInputEvent;
-
-export default PluginDomEvent;
-
->>>>>>> 00553d86
+import BasePluginEvent from './BasePluginEvent';
+import { PluginEventType } from './PluginEventType';
+
+/**
+ * This represents a PluginEvent wrapping native CompositionEnd event
+ */
+export interface PluginCompositionEvent extends BasePluginEvent<PluginEventType.CompositionEnd> {
+    rawEvent: CompositionEvent;
+}
+
+/**
+ * This represents a PluginEvent wrapping native MouseDown event
+ */
+export interface PluginMouseDownEvent extends BasePluginEvent<PluginEventType.MouseDown> {
+    rawEvent: MouseEvent;
+}
+
+/**
+ * This represents a PluginEvent wrapping native MouseUp event
+ */
+export interface PluginMouseUpEvent extends BasePluginEvent<PluginEventType.MouseUp> {
+    rawEvent: MouseEvent;
+}
+
+/**
+ * This represents a PluginEvent wrapping native Mouse event
+ */
+export type PluginMouseEvent = PluginMouseDownEvent | PluginMouseUpEvent;
+
+/**
+ * This represents a PluginEvent wrapping native KeyDown event
+ */
+export interface PluginKeyDownEvent extends BasePluginEvent<PluginEventType.KeyDown> {
+    rawEvent: KeyboardEvent;
+}
+
+/**
+ * This represents a PluginEvent wrapping native KeyPress event
+ */
+export interface PluginKeyPressEvent extends BasePluginEvent<PluginEventType.KeyPress> {
+    rawEvent: KeyboardEvent;
+}
+
+/**
+ * This represents a PluginEvent wrapping native KeyUp event
+ */
+export interface PluginKeyUpEvent extends BasePluginEvent<PluginEventType.KeyUp> {
+    rawEvent: KeyboardEvent;
+}
+
+export type PluginKeyboardEvent = PluginKeyDownEvent | PluginKeyPressEvent | PluginKeyUpEvent;
+
+/**
+ * This represents a PluginEvent wrapping native input / textinput event
+ */
+export interface PluginInputEvent extends BasePluginEvent<PluginEventType.Input> {
+    rawEvent: InputEvent;
+}
+
+/**
+ * This represents a PluginEvent wrapping native browser event
+ */
+export type PluginDomEvent =
+    | PluginCompositionEvent
+    | PluginMouseEvent
+    | PluginKeyboardEvent
+    | PluginInputEvent;
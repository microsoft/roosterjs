--- conflicted
+++ resolved
@@ -70,13 +70,12 @@
     PendingFormatStateChanged,
 
     /**
-<<<<<<< HEAD
      * Dark mode state is changed
      */
     DarkModeChanged,
-=======
+  
+    /**
      * Scroll event triggered by scroll container
      */
     Scroll,
->>>>>>> 17c45b19
-}
+}
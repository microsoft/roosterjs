--- conflicted
+++ resolved
@@ -1,72 +1,68 @@
-// Browser
-export { default as BrowserInfo } from './browser/BrowserInfo';
-export { DocumentCommand } from './browser/DocumentCommand';
-export { DocumentPosition } from './browser/DocumentPosition';
-export { NodeType } from './browser/NodeType';
-
-// Consts
-export { DARK_MODE_DEFAULT_FORMAT } from './consts/DarkMode';
-
-// Enum
-export { Alignment } from './enum/Alignment';
-export { ChangeSource } from './enum/ChangeSource';
-export { ContentPosition } from './enum/ContentPosition';
-export { Direction } from './enum/Direction';
-export { FontSizeChange } from './enum/FontSizeChange';
-export { Indentation } from './enum/Indentation';
-export { PasteOption } from './enum/PasteOption';
-export { PositionType } from './enum/PositionType';
-export { QueryScope } from './enum/QueryScope';
-export { TableOperation } from './enum/TableOperation';
-
-// Event
-export { default as BasePluginEvent } from './event/BasePluginEvent';
-export { default as BeforeDisposeEvent } from './event/BeforeDisposeEvent';
-export { default as BeforePasteEvent } from './event/BeforePasteEvent';
-export { default as ContentChangedEvent } from './event/ContentChangedEvent';
-export { default as EditorReadyEvent } from './event/EditorReadyEvent';
-export { default as ExtractContentEvent } from './event/ExtractContentEvent';
-export {
-    PluginDomEvent,
-    PluginCompositionEvent,
-    PluginKeyboardEvent,
-    PluginKeyDownEvent,
-    PluginKeyPressEvent,
-    PluginKeyUpEvent,
-    PluginMouseEvent,
-    PluginMouseDownEvent,
-    PluginMouseUpEvent,
-    PluginInputEvent,
-} from './event/PluginDomEvent';
-export { PluginEvent } from './event/PluginEvent';
-export { PluginEventType } from './event/PluginEventType';
-
-// Interface
-export { default as BlockElement } from './interface/BlockElement';
-export { default as ClipboardData } from './interface/ClipboardData';
-export { default as ClipboardItems } from './interface/ClipboardItems';
-export { default as DarkModeOptions } from './interface/DarkModeOptions';
-export { default as DefaultFormat } from './interface/DefaultFormat';
-export {
-    default as FormatState,
-    PendableFormatState,
-    ElementBasedFormatState,
-    StyleBasedFormatState,
-} from './interface/FormatState';
-export { default as InlineElement } from './interface/InlineElement';
-export {
-<<<<<<< HEAD
-    default as InsertOption,
-=======
-    InsertOption,
->>>>>>> 754dadbd
-    InsertOptionBase,
-    InsertOptionBasic,
-    InsertOptionRange,
-} from './interface/InsertOption';
-export { default as LinkData } from './interface/LinkData';
-export { default as ModeIndependentColor } from './interface/ModeIndependentColor';
-export { default as NodePosition } from './interface/NodePosition';
-export { default as Rect } from './interface/Rect';
-export { default as SelectionPath } from './interface/SelectionPath';
-export { default as TableFormat } from './interface/TableFormat';
+// Browser
+export { default as BrowserInfo } from './browser/BrowserInfo';
+export { DocumentCommand } from './browser/DocumentCommand';
+export { DocumentPosition } from './browser/DocumentPosition';
+export { NodeType } from './browser/NodeType';
+
+// Consts
+export { DARK_MODE_DEFAULT_FORMAT } from './consts/DarkMode';
+
+// Enum
+export { Alignment } from './enum/Alignment';
+export { ChangeSource } from './enum/ChangeSource';
+export { ContentPosition } from './enum/ContentPosition';
+export { Direction } from './enum/Direction';
+export { FontSizeChange } from './enum/FontSizeChange';
+export { Indentation } from './enum/Indentation';
+export { PasteOption } from './enum/PasteOption';
+export { PositionType } from './enum/PositionType';
+export { QueryScope } from './enum/QueryScope';
+export { TableOperation } from './enum/TableOperation';
+
+// Event
+export { default as BasePluginEvent } from './event/BasePluginEvent';
+export { default as BeforeDisposeEvent } from './event/BeforeDisposeEvent';
+export { default as BeforePasteEvent } from './event/BeforePasteEvent';
+export { default as ContentChangedEvent } from './event/ContentChangedEvent';
+export { default as EditorReadyEvent } from './event/EditorReadyEvent';
+export { default as ExtractContentEvent } from './event/ExtractContentEvent';
+export {
+    PluginDomEvent,
+    PluginCompositionEvent,
+    PluginKeyboardEvent,
+    PluginKeyDownEvent,
+    PluginKeyPressEvent,
+    PluginKeyUpEvent,
+    PluginMouseEvent,
+    PluginMouseDownEvent,
+    PluginMouseUpEvent,
+    PluginInputEvent,
+} from './event/PluginDomEvent';
+export { PluginEvent } from './event/PluginEvent';
+export { PluginEventType } from './event/PluginEventType';
+
+// Interface
+export { default as BlockElement } from './interface/BlockElement';
+export { default as ClipboardData } from './interface/ClipboardData';
+export { default as ClipboardItems } from './interface/ClipboardItems';
+export { default as DarkModeOptions } from './interface/DarkModeOptions';
+export { default as DefaultFormat } from './interface/DefaultFormat';
+export {
+    default as FormatState,
+    PendableFormatState,
+    ElementBasedFormatState,
+    StyleBasedFormatState,
+} from './interface/FormatState';
+export { default as InlineElement } from './interface/InlineElement';
+export {
+    InsertOption,
+    InsertOptionBase,
+    InsertOptionBasic,
+    InsertOptionRange,
+} from './interface/InsertOption';
+export { default as LinkData } from './interface/LinkData';
+export { default as ModeIndependentColor } from './interface/ModeIndependentColor';
+export { default as NodePosition } from './interface/NodePosition';
+export { default as Rect } from './interface/Rect';
+export { default as SelectionPath } from './interface/SelectionPath';
+export { default as TableFormat } from './interface/TableFormat';
--- conflicted
+++ resolved
@@ -2,18 +2,12 @@
 import * as formatTextSegmentBeforeSelectionMarker from 'roosterjs-content-model-api/lib/publicApi/utils/formatTextSegmentBeforeSelectionMarker';
 import * as unlink from '../../lib/autoFormat/link/unlink';
 import { AutoFormatOptions, AutoFormatPlugin } from '../../lib/autoFormat/AutoFormatPlugin';
-<<<<<<< HEAD
-import { createLinkAfterSpace } from '../../lib/autoFormat/link/createLinkAfterSpace';
-import { keyboardListTrigger } from '../../lib/autoFormat/list/keyboardListTrigger';
-import { transformHyphen } from '../../lib/autoFormat/hyphen/transformHyphen';
-=======
 import { ChangeSource } from '../../../roosterjs-content-model-dom/lib/constants/ChangeSource';
 import { createLinkAfterSpace } from '../../lib/autoFormat/link/createLinkAfterSpace';
 import { keyboardListTrigger } from '../../lib/autoFormat/list/keyboardListTrigger';
 import { transformFraction } from '../../lib/autoFormat/numbers/transformFraction';
 import { transformHyphen } from '../../lib/autoFormat/hyphen/transformHyphen';
 import { transformOrdinals } from '../../lib/autoFormat/numbers/transformOrdinals';
->>>>>>> b69795f0
 import {
     ContentChangedEvent,
     ContentModelDocument,
@@ -28,20 +22,14 @@
 describe('Content Model Auto Format Plugin Test', () => {
     let editor: IEditor;
     let formatTextSegmentBeforeSelectionMarkerSpy: jasmine.Spy;
-<<<<<<< HEAD
-=======
     let triggerEventSpy: jasmine.Spy;
->>>>>>> b69795f0
 
     beforeEach(() => {
         formatTextSegmentBeforeSelectionMarkerSpy = spyOn(
             formatTextSegmentBeforeSelectionMarker,
             'formatTextSegmentBeforeSelectionMarker'
         );
-<<<<<<< HEAD
-=======
         triggerEventSpy = jasmine.createSpy('triggerEvent');
->>>>>>> b69795f0
         editor = ({
             focus: () => {},
             getDOMSelection: () =>
@@ -59,29 +47,15 @@
     describe('onPluginEvent - keyboardListTrigger', () => {
         function runTest(
             event: EditorInputEvent,
-<<<<<<< HEAD
-            options?: {
-                autoBullet: boolean;
-                autoNumbering: boolean;
-            }
-=======
             testBullet: boolean,
             expectResult: boolean,
             options?: AutoFormatOptions
->>>>>>> b69795f0
         ) {
             const plugin = new AutoFormatPlugin(options);
             plugin.initialize(editor);
 
             plugin.onPluginEvent(event);
 
-<<<<<<< HEAD
-            formatTextSegmentBeforeSelectionMarkerSpy.and.callFake((editor, callback) => {
-                expect(callback).toBe(
-                    editor,
-                    (
-                        model: ContentModelDocument,
-=======
             const formatOptions = {
                 apiName: '',
             };
@@ -114,27 +88,17 @@
                     editor,
                     (
                         _model: ContentModelDocument,
->>>>>>> b69795f0
                         _previousSegment: ContentModelText,
                         paragraph: ContentModelParagraph,
                         context: FormatContentModelContext
                     ) => {
-<<<<<<< HEAD
-                        return keyboardListTrigger(
-                            model,
-=======
                         const result = keyboardListTrigger(
                             inputModel(testBullet),
->>>>>>> b69795f0
                             paragraph,
                             context,
                             options!.autoBullet,
                             options!.autoNumbering
                         );
-<<<<<<< HEAD
-                    }
-                );
-=======
                         expect(result).toBe(expectResult);
                         formatOptions.apiName = result ? 'autoToggleList' : '';
                         return result;
@@ -144,7 +108,6 @@
                     changeSource: 'AutoFormat',
                     apiName: formatOptions.apiName,
                 });
->>>>>>> b69795f0
             });
         }
 
@@ -153,11 +116,7 @@
                 eventType: 'input',
                 rawEvent: { data: ' ', defaultPrevented: false, inputType: 'insertText' } as any,
             };
-<<<<<<< HEAD
-            runTest(event, {
-=======
             runTest(event, true, true, {
->>>>>>> b69795f0
                 autoBullet: true,
                 autoNumbering: true,
             });
@@ -168,11 +127,7 @@
                 eventType: 'input',
                 rawEvent: { data: '*', defaultPrevented: false, inputType: 'insertText' } as any,
             };
-<<<<<<< HEAD
-            runTest(event, {
-=======
             runTest(event, true, false, {
->>>>>>> b69795f0
                 autoBullet: true,
                 autoNumbering: true,
             });
@@ -183,11 +138,7 @@
                 eventType: 'input',
                 rawEvent: { data: ' ', defaultPrevented: false, inputType: 'insertText' } as any,
             };
-<<<<<<< HEAD
-            runTest(event, { autoBullet: false, autoNumbering: false } as AutoFormatOptions);
-=======
             runTest(event, false, false, { autoBullet: false, autoNumbering: false });
->>>>>>> b69795f0
         });
 
         it('should trigger keyboardListTrigger with auto bullet only', () => {
@@ -195,11 +146,7 @@
                 eventType: 'input',
                 rawEvent: { data: ' ', defaultPrevented: false, inputType: 'insertText' } as any,
             };
-<<<<<<< HEAD
-            runTest(event, { autoBullet: true, autoNumbering: false } as AutoFormatOptions);
-=======
             runTest(event, true, false, { autoBullet: true, autoNumbering: false });
->>>>>>> b69795f0
         });
 
         it('should trigger keyboardListTrigger with auto numbering only', () => {
@@ -207,11 +154,7 @@
                 eventType: 'input',
                 rawEvent: { data: ' ', defaultPrevented: false, inputType: 'insertText' } as any,
             };
-<<<<<<< HEAD
-            runTest(event, { autoBullet: false, autoNumbering: true } as AutoFormatOptions);
-=======
             runTest(event, false, true, { autoBullet: false, autoNumbering: true });
->>>>>>> b69795f0
         });
 
         it('should not trigger keyboardListTrigger if the input type is different from insertText', () => {
@@ -219,11 +162,7 @@
                 eventType: 'input',
                 rawEvent: { key: ' ', defaultPrevented: false, inputType: 'test' } as any,
             };
-<<<<<<< HEAD
-            runTest(event, { autoBullet: true, autoNumbering: true } as AutoFormatOptions);
-=======
             runTest(event, true, false, { autoBullet: true, autoNumbering: true });
->>>>>>> b69795f0
         });
     });
 
@@ -340,20 +279,12 @@
     describe('onPluginEvent - createLinkAfterSpace', () => {
         function runTest(
             event: EditorInputEvent,
-<<<<<<< HEAD
-            options?: {
-                autoLink: boolean;
-            }
-=======
             expectResult: boolean,
             options: AutoFormatOptions
->>>>>>> b69795f0
         ) {
             const plugin = new AutoFormatPlugin(options as AutoFormatOptions);
             plugin.initialize(editor);
 
-<<<<<<< HEAD
-=======
             const segment: ContentModelText = {
                 segmentType: 'Text',
                 text: 'www.test.com',
@@ -363,24 +294,12 @@
                 changeSource: '',
             };
 
->>>>>>> b69795f0
             plugin.onPluginEvent(event);
             formatTextSegmentBeforeSelectionMarkerSpy.and.callFake((editor, callback) => {
                 expect(callback).toBe(
                     editor,
                     (
                         _model: ContentModelDocument,
-<<<<<<< HEAD
-                        previousSegment: ContentModelText,
-                        paragraph: ContentModelParagraph,
-                        context: FormatContentModelContext
-                    ) => {
-                        return (
-                            options &&
-                            options.autoLink &&
-                            createLinkAfterSpace(previousSegment, paragraph, context)
-                        );
-=======
                         _previousSegment: ContentModelText,
                         paragraph: ContentModelParagraph,
                         context: FormatContentModelContext
@@ -394,7 +313,6 @@
 
                         formatOptions.changeSource = result ? ChangeSource.AutoLink : '';
                         return result;
->>>>>>> b69795f0
                     }
                 );
             });
@@ -438,17 +356,6 @@
     describe('onPluginEvent - transformHyphen', () => {
         function runTest(
             event: EditorInputEvent,
-<<<<<<< HEAD
-            options?: {
-                autoHyphen: boolean;
-            }
-        ) {
-            const plugin = new AutoFormatPlugin(options as AutoFormatOptions);
-            plugin.initialize(editor);
-
-            plugin.onPluginEvent(event);
-            formatTextSegmentBeforeSelectionMarkerSpy.and.callFake((editor, callback) => {
-=======
             expectedResult: boolean,
             options?: AutoFormatOptions
         ) {
@@ -464,24 +371,10 @@
                 format: {},
             };
             formatTextSegmentBeforeSelectionMarkerSpy.and.callFake((editor, callback, options) => {
->>>>>>> b69795f0
                 expect(callback).toBe(
                     editor,
                     (
                         _model: ContentModelDocument,
-<<<<<<< HEAD
-                        previousSegment: ContentModelText,
-                        paragraph: ContentModelParagraph,
-                        context: FormatContentModelContext
-                    ) => {
-                        return (
-                            options &&
-                            options.autoHyphen &&
-                            transformHyphen(previousSegment, paragraph, context)
-                        );
-                    }
-                );
-=======
                         _previousSegment: ContentModelText,
                         paragraph: ContentModelParagraph,
                         context: FormatContentModelContext
@@ -500,7 +393,6 @@
                     changeSource: 'AutoFormat',
                     apiName: formatOption.apiName,
                 });
->>>>>>> b69795f0
             });
         }
 
@@ -509,11 +401,7 @@
                 eventType: 'input',
                 rawEvent: { data: ' ', preventDefault: () => {}, inputType: 'insertText' } as any,
             };
-<<<<<<< HEAD
-            runTest(event, {
-=======
             runTest(event, true, {
->>>>>>> b69795f0
                 autoHyphen: true,
             });
         });
@@ -523,11 +411,7 @@
                 eventType: 'input',
                 rawEvent: { data: ' ', preventDefault: () => {}, inputType: 'insertText' } as any,
             };
-<<<<<<< HEAD
-            runTest(event, {
-=======
             runTest(event, false, {
->>>>>>> b69795f0
                 autoHyphen: false,
             });
         });
@@ -541,17 +425,11 @@
                     inputType: 'insertText',
                 } as any,
             };
-<<<<<<< HEAD
-            runTest(event, {
-=======
             runTest(event, false, {
->>>>>>> b69795f0
                 autoHyphen: true,
             });
         });
     });
-<<<<<<< HEAD
-=======
 
     describe('onPluginEvent - transformFraction', () => {
         function runTest(
@@ -684,5 +562,4 @@
             });
         });
     });
->>>>>>> b69795f0
 });
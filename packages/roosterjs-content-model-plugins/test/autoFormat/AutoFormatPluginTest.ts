import * as createLink from '../../lib/autoFormat/link/createLink';
import * as formatTextSegmentBeforeSelectionMarker from 'roosterjs-content-model-api/lib/publicApi/utils/formatTextSegmentBeforeSelectionMarker';
import * as unlink from '../../lib/autoFormat/link/unlink';
import { AutoFormatOptions, AutoFormatPlugin } from '../../lib/autoFormat/AutoFormatPlugin';
import { ChangeSource } from '../../../roosterjs-content-model-dom/lib/constants/ChangeSource';
import { createLinkAfterSpace } from '../../lib/autoFormat/link/createLinkAfterSpace';
import { keyboardListTrigger } from '../../lib/autoFormat/list/keyboardListTrigger';
import { transformFraction } from '../../lib/autoFormat/numbers/transformFraction';
import { transformHyphen } from '../../lib/autoFormat/hyphen/transformHyphen';
import { transformOrdinals } from '../../lib/autoFormat/numbers/transformOrdinals';
import {
    ContentChangedEvent,
    ContentModelDocument,
    ContentModelParagraph,
    ContentModelText,
    EditorInputEvent,
    FormatContentModelContext,
    IEditor,
    KeyDownEvent,
} from 'roosterjs-content-model-types';

describe('Content Model Auto Format Plugin Test', () => {
    let editor: IEditor;
    let formatTextSegmentBeforeSelectionMarkerSpy: jasmine.Spy;
    let triggerEventSpy: jasmine.Spy;

    beforeEach(() => {
        formatTextSegmentBeforeSelectionMarkerSpy = spyOn(
            formatTextSegmentBeforeSelectionMarker,
            'formatTextSegmentBeforeSelectionMarker'
        );
        triggerEventSpy = jasmine.createSpy('triggerEvent');
        editor = ({
            focus: () => {},
            getDOMSelection: () =>
                ({
                    type: 'range',
                    range: {
                        collapsed: true,
                    },
                } as any), // Force return invalid range to go through content model code
            formatContentModel: () => {},
            triggerEvent: triggerEventSpy,
        } as any) as IEditor;
    });

    describe('onPluginEvent - keyboardListTrigger', () => {
        function runTest(
            event: EditorInputEvent,
            testBullet: boolean,
            expectResult: boolean,
            options?: AutoFormatOptions
        ) {
            const plugin = new AutoFormatPlugin(options);
            plugin.initialize(editor);

            plugin.onPluginEvent(event);

            const formatOptions = {
                apiName: '',
            };

            const inputModel = (bullet: boolean): ContentModelDocument => ({
                blockGroupType: 'Document',
                blocks: [
                    {
                        blockType: 'Paragraph',
                        segments: [
                            {
                                segmentType: 'Text',
                                text: bullet ? '*' : '1)',
                                format: {},
                            },
                            {
                                segmentType: 'SelectionMarker',
                                isSelected: true,
                                format: {},
                            },
                        ],
                        format: {},
                    },
                ],
                format: {},
            });

            formatTextSegmentBeforeSelectionMarkerSpy.and.callFake((editor, callback, options) => {
                expect(callback).toBe(
                    editor,
                    (
                        _model: ContentModelDocument,
                        _previousSegment: ContentModelText,
                        paragraph: ContentModelParagraph,
                        context: FormatContentModelContext
                    ) => {
                        const result = keyboardListTrigger(
                            inputModel(testBullet),
                            paragraph,
                            context,
                            options!.autoBullet,
                            options!.autoNumbering
                        );
                        expect(result).toBe(expectResult);
                        formatOptions.apiName = result ? 'autoToggleList' : '';
                        return result;
                    }
                );
                expect(options).toEqual({
                    changeSource: 'AutoFormat',
                    apiName: formatOptions.apiName,
                });
            });
        }

        it('should trigger keyboardListTrigger', () => {
            const event: EditorInputEvent = {
                eventType: 'input',
                rawEvent: { data: ' ', defaultPrevented: false, inputType: 'insertText' } as any,
            };
            runTest(event, true, true, {
                autoBullet: true,
                autoNumbering: true,
            });
        });

        it('should not trigger keyboardListTrigger', () => {
            const event: EditorInputEvent = {
                eventType: 'input',
                rawEvent: { data: '*', defaultPrevented: false, inputType: 'insertText' } as any,
            };
            runTest(event, true, false, {
                autoBullet: true,
                autoNumbering: true,
            });
        });

        it('should not trigger keyboardListTrigger', () => {
            const event: EditorInputEvent = {
                eventType: 'input',
                rawEvent: { data: ' ', defaultPrevented: false, inputType: 'insertText' } as any,
            };
            runTest(event, false, false, { autoBullet: false, autoNumbering: false });
        });

        it('should trigger keyboardListTrigger with auto bullet only', () => {
            const event: EditorInputEvent = {
                eventType: 'input',
                rawEvent: { data: ' ', defaultPrevented: false, inputType: 'insertText' } as any,
            };
            runTest(event, true, false, { autoBullet: true, autoNumbering: false });
        });

        it('should trigger keyboardListTrigger with auto numbering only', () => {
            const event: EditorInputEvent = {
                eventType: 'input',
                rawEvent: { data: ' ', defaultPrevented: false, inputType: 'insertText' } as any,
            };
            runTest(event, false, true, { autoBullet: false, autoNumbering: true });
        });

        it('should not trigger keyboardListTrigger if the input type is different from insertText', () => {
            const event: EditorInputEvent = {
                eventType: 'input',
                rawEvent: { key: ' ', defaultPrevented: false, inputType: 'test' } as any,
            };
            runTest(event, true, false, { autoBullet: true, autoNumbering: true });
        });
    });

    describe('onPluginEvent - createLink', () => {
        let createLinkSpy: jasmine.Spy;

        beforeEach(() => {
            createLinkSpy = spyOn(createLink, 'createLink');
        });

        function runTest(
            event: ContentChangedEvent,
            shouldCallTrigger: boolean,
            options?: {
                autoLink: boolean;
            }
        ) {
            const plugin = new AutoFormatPlugin(options as AutoFormatOptions);
            plugin.initialize(editor);

            plugin.onPluginEvent(event);

            if (shouldCallTrigger) {
                expect(createLinkSpy).toHaveBeenCalledWith(editor);
            } else {
                expect(createLinkSpy).not.toHaveBeenCalled();
            }
        }

        it('should call createLink', () => {
            const event: ContentChangedEvent = {
                eventType: 'contentChanged',
                source: 'Paste',
            };
            runTest(event, true, {
                autoLink: true,
            });
        });

        it('should not  call createLink - autolink disabled', () => {
            const event: ContentChangedEvent = {
                eventType: 'contentChanged',
                source: 'Paste',
            };
            runTest(event, false, { autoLink: false });
        });

        it('should not  call createLink - not paste', () => {
            const event: ContentChangedEvent = {
                eventType: 'contentChanged',
                source: 'Format',
            };
            runTest(event, false, {
                autoLink: true,
            });
        });
    });

    describe('onPluginEvent - unlink', () => {
        let unlinkSpy: jasmine.Spy;

        beforeEach(() => {
            unlinkSpy = spyOn(unlink, 'unlink');
        });

        function runTest(
            event: KeyDownEvent,
            shouldCallTrigger: boolean,
            options?: {
                autoUnlink: boolean;
            }
        ) {
            const plugin = new AutoFormatPlugin(options as AutoFormatOptions);
            plugin.initialize(editor);

            plugin.onPluginEvent(event);

            if (shouldCallTrigger) {
                expect(unlinkSpy).toHaveBeenCalledWith(editor, event.rawEvent);
            } else {
                expect(unlinkSpy).not.toHaveBeenCalled();
            }
        }

        it('should call unlink', () => {
            const event: KeyDownEvent = {
                eventType: 'keyDown',
                rawEvent: { key: 'Backspace', preventDefault: () => {} } as any,
            };
            runTest(event, true, {
                autoUnlink: true,
            });
        });

        it('should not call unlink - disable options', () => {
            const event: KeyDownEvent = {
                eventType: 'keyDown',
                rawEvent: { key: 'Backspace', preventDefault: () => {} } as any,
            };
            runTest(event, false, {
                autoUnlink: false,
            });
        });

        it('should not call unlink - not backspace', () => {
            const event: KeyDownEvent = {
                eventType: 'keyDown',
                rawEvent: { key: ' ', preventDefault: () => {} } as any,
            };
            runTest(event, false);
        });
    });

    describe('onPluginEvent - createLinkAfterSpace', () => {
        function runTest(
            event: EditorInputEvent,
            expectResult: boolean,
            options: AutoFormatOptions
        ) {
            const plugin = new AutoFormatPlugin(options as AutoFormatOptions);
            plugin.initialize(editor);

<<<<<<< HEAD
            const segment: ContentModelText = {
                segmentType: 'Text',
                text: 'www.test.com',
                format: {},
=======
            const formatOptions = {
                changeSource: '',
>>>>>>> 7e5f1f54
            };

            plugin.onPluginEvent(event);
            formatTextSegmentBeforeSelectionMarkerSpy.and.callFake((editor, callback) => {
                expect(callback).toBe(
                    editor,
                    (
                        _model: ContentModelDocument,
                        _previousSegment: ContentModelText,
                        paragraph: ContentModelParagraph,
                        context: FormatContentModelContext
                    ) => {
                        const result =
                            options &&
                            options.autoLink &&
<<<<<<< HEAD
                            createLinkAfterSpace(segment, paragraph, context);
                        expect(result).toBe(expectResult);
=======
                            createLinkAfterSpace(previousSegment, paragraph, context);
                        formatOptions.changeSource = result ? ChangeSource.AutoLink : '';
>>>>>>> 7e5f1f54
                        return result;
                    }
                );
            });
        }

        it('should call createLinkAfterSpace', () => {
            const event: EditorInputEvent = {
                eventType: 'input',
                rawEvent: { data: ' ', preventDefault: () => {}, inputType: 'insertText' } as any,
            };
            runTest(event, true, {
                autoLink: true,
            });
        });

        it('should not call createLinkAfterSpace - disable options', () => {
            const event: EditorInputEvent = {
                eventType: 'input',
                rawEvent: { data: ' ', preventDefault: () => {}, inputType: 'insertText' } as any,
            };
            runTest(event, false, {
                autoLink: false,
            });
        });

        it('should not call createLinkAfterSpace - not space', () => {
            const event: EditorInputEvent = {
                eventType: 'input',
                rawEvent: {
                    data: 'Backspace',
                    preventDefault: () => {},
                    inputType: 'insertText',
                } as any,
            };
            runTest(event, false, {
                autoLink: true,
            });
        });
    });

    describe('onPluginEvent - transformHyphen', () => {
        function runTest(
            event: EditorInputEvent,
            expectedResult: boolean,
            options?: AutoFormatOptions
        ) {
            const plugin = new AutoFormatPlugin(options);
            plugin.initialize(editor);
            plugin.onPluginEvent(event);
            const formatOption = {
                apiName: '',
            };
            const segment: ContentModelText = {
                segmentType: 'Text',
                text: 'test--test',
                format: {},
            };
            formatTextSegmentBeforeSelectionMarkerSpy.and.callFake((editor, callback, options) => {
                expect(callback).toBe(
                    editor,
                    (
                        _model: ContentModelDocument,
                        _previousSegment: ContentModelText,
                        paragraph: ContentModelParagraph,
                        context: FormatContentModelContext
                    ) => {
                        let result = false;

                        if (options && options.autoHyphen) {
                            result = transformHyphen(segment, paragraph, context);
                        }
                        expect(result).toBe(expectedResult);
                        formatOption.apiName = result ? 'autoHyphen' : '';
                        return result;
                    }
                );
                expect(options).toEqual({
                    changeSource: 'AutoFormat',
                    apiName: formatOption.apiName,
                });
            });
        }

        it('should call transformHyphen', () => {
            const event: EditorInputEvent = {
                eventType: 'input',
                rawEvent: { data: ' ', preventDefault: () => {}, inputType: 'insertText' } as any,
            };
            runTest(event, true, {
                autoHyphen: true,
            });
        });

        it('should not call transformHyphen - disable options', () => {
            const event: EditorInputEvent = {
                eventType: 'input',
                rawEvent: { data: ' ', preventDefault: () => {}, inputType: 'insertText' } as any,
            };
            runTest(event, false, {
                autoHyphen: false,
            });
        });

        it('should not call transformHyphen - not space', () => {
            const event: EditorInputEvent = {
                eventType: 'input',
                rawEvent: {
                    data: 'Backspace',
                    preventDefault: () => {},
                    inputType: 'insertText',
                } as any,
            };
            runTest(event, false, {
                autoHyphen: true,
            });
        });
    });

    describe('onPluginEvent - transformFraction', () => {
        function runTest(
            event: EditorInputEvent,
            expectResult: boolean,
            options?: AutoFormatOptions
        ) {
            const plugin = new AutoFormatPlugin(options);
            plugin.initialize(editor);
            plugin.onPluginEvent(event);
            const formatOption = {
                apiName: '',
            };

            const segment: ContentModelText = {
                segmentType: 'Text',
                text: '1/2',
                format: {},
            };

            formatTextSegmentBeforeSelectionMarkerSpy.and.callFake((editor, callback, options) => {
                expect(callback).toBe(
                    editor,
                    (
                        _model: ContentModelDocument,
                        _previousSegment: ContentModelText,
                        paragraph: ContentModelParagraph,
                        context: FormatContentModelContext
                    ) => {
                        let result = false;

                        if (options && options.autoHyphen) {
                            result = transformFraction(segment, paragraph, context);
                        }
                        expect(result).toBe(expectResult);
                        formatOption.apiName = '';
                        return result;
                    }
                );
                expect(options).toEqual({
                    changeSource: 'AutoFormat',
                    apiName: formatOption.apiName,
                });
            });
        }

        it('should call transformFraction', () => {
            const event: EditorInputEvent = {
                eventType: 'input',
                rawEvent: { data: ' ', preventDefault: () => {}, inputType: 'insertText' } as any,
            };
            runTest(event, true, {
                autoFraction: true,
            });
        });

        it('should not call transformHyphen - disable options', () => {
            const event: EditorInputEvent = {
                eventType: 'input',
                rawEvent: { data: ' ', preventDefault: () => {}, inputType: 'insertText' } as any,
            };
            runTest(event, false, {
                autoFraction: false,
            });
        });
    });

    describe('onPluginEvent - transformOrdinals', () => {
        function runTest(
            event: EditorInputEvent,
            expectResult: boolean,
            options?: AutoFormatOptions
        ) {
            const plugin = new AutoFormatPlugin(options);
            plugin.initialize(editor);
            plugin.onPluginEvent(event);
            const formatOption = {
                apiName: '',
            };

            const segment: ContentModelText = {
                segmentType: 'Text',
                text: '1st',
                format: {},
            };

            formatTextSegmentBeforeSelectionMarkerSpy.and.callFake((editor, callback, options) => {
                expect(callback).toBe(
                    editor,
                    (
                        _model: ContentModelDocument,
                        _previousSegment: ContentModelText,
                        paragraph: ContentModelParagraph,
                        context: FormatContentModelContext
                    ) => {
                        let result = false;

                        if (options && options.autoHyphen) {
                            result = transformOrdinals(segment, paragraph, context);
                        }
                        expect(result).toBe(expectResult);
                        formatOption.apiName = '';
                        return result;
                    }
                );
                expect(options).toEqual({
                    changeSource: 'AutoFormat',
                    apiName: formatOption.apiName,
                });
            });
        }

        it('should call transformOrdinals', () => {
            const event: EditorInputEvent = {
                eventType: 'input',
                rawEvent: { data: ' ', preventDefault: () => {}, inputType: 'insertText' } as any,
            };
            runTest(event, true, {
                autoOrdinals: true,
            });
        });

        it('should not call transformOrdinals - disable options', () => {
            const event: EditorInputEvent = {
                eventType: 'input',
                rawEvent: { data: ' ', preventDefault: () => {}, inputType: 'insertText' } as any,
            };
            runTest(event, false, {
                autoOrdinals: false,
            });
        });
    });
});<|MERGE_RESOLUTION|>--- conflicted
+++ resolved
@@ -285,15 +285,13 @@
             const plugin = new AutoFormatPlugin(options as AutoFormatOptions);
             plugin.initialize(editor);
 
-<<<<<<< HEAD
             const segment: ContentModelText = {
                 segmentType: 'Text',
                 text: 'www.test.com',
                 format: {},
-=======
+            };
             const formatOptions = {
                 changeSource: '',
->>>>>>> 7e5f1f54
             };
 
             plugin.onPluginEvent(event);
@@ -309,13 +307,11 @@
                         const result =
                             options &&
                             options.autoLink &&
-<<<<<<< HEAD
                             createLinkAfterSpace(segment, paragraph, context);
+
                         expect(result).toBe(expectResult);
-=======
-                            createLinkAfterSpace(previousSegment, paragraph, context);
+
                         formatOptions.changeSource = result ? ChangeSource.AutoLink : '';
->>>>>>> 7e5f1f54
                         return result;
                     }
                 );

import * as createLink from '../../lib/autoFormat/link/createLink';
import * as createLinkAfterSpace from '../../lib/autoFormat/link/createLinkAfterSpace';
import * as keyboardTrigger from '../../lib/autoFormat/list/keyboardListTrigger';
import * as unlink from '../../lib/autoFormat/link/unlink';
import { AutoFormatOptions, AutoFormatPlugin } from '../../lib/autoFormat/AutoFormatPlugin';
import {
    ContentChangedEvent,
    EditorInputEvent,
    IEditor,
    KeyDownEvent,
} from 'roosterjs-content-model-types';

describe('Content Model Auto Format Plugin Test', () => {
    let editor: IEditor;

    beforeEach(() => {
        editor = ({
            focus: () => {},
            getDOMSelection: () =>
                ({
                    type: -1,
                } as any), // Force return invalid range to go through content model code
            formatContentModel: () => {},
        } as any) as IEditor;
    });

    describe('onPluginEvent - keyboardListTrigger', () => {
        let keyboardListTriggerSpy: jasmine.Spy;

        beforeEach(() => {
            keyboardListTriggerSpy = spyOn(keyboardTrigger, 'keyboardListTrigger');
        });

        function runTest(
            event: EditorInputEvent,
            shouldCallTrigger: boolean,
            options?: {
                autoBullet: boolean;
                autoNumbering: boolean;
            }
        ) {
            const plugin = new AutoFormatPlugin(options as AutoFormatOptions);
            plugin.initialize(editor);

            plugin.onPluginEvent(event);

            if (shouldCallTrigger) {
                expect(keyboardListTriggerSpy).toHaveBeenCalledWith(
                    editor,
                    options ? options.autoBullet : true,
                    options ? options.autoNumbering : true
                );
            } else {
                expect(keyboardListTriggerSpy).not.toHaveBeenCalled();
            }
        }

        it('should trigger keyboardListTrigger', () => {
            const event: EditorInputEvent = {
                eventType: 'input',
                rawEvent: { data: ' ', defaultPrevented: false, inputType: 'insertText' } as any,
            };
            runTest(event, true, {
                autoBullet: true,
                autoNumbering: true,
            });
        });

        it('should not trigger keyboardListTrigger', () => {
            const event: EditorInputEvent = {
                eventType: 'input',
                rawEvent: { data: '*', defaultPrevented: false, inputType: 'insertText' } as any,
            };
            runTest(event, false, {
                autoBullet: true,
                autoNumbering: true,
            });
        });

        it('should not trigger keyboardListTrigger', () => {
            const event: EditorInputEvent = {
                eventType: 'input',
                rawEvent: { data: ' ', defaultPrevented: false, inputType: 'insertText' } as any,
            };
            runTest(event, true, { autoBullet: false, autoNumbering: false } as AutoFormatOptions);
        });

        it('should trigger keyboardListTrigger with auto bullet only', () => {
            const event: EditorInputEvent = {
                eventType: 'input',
                rawEvent: { data: ' ', defaultPrevented: false, inputType: 'insertText' } as any,
            };
            runTest(event, true, { autoBullet: true, autoNumbering: false } as AutoFormatOptions);
        });

        it('should trigger keyboardListTrigger with auto numbering only', () => {
            const event: EditorInputEvent = {
                eventType: 'input',
                rawEvent: { data: ' ', defaultPrevented: false, inputType: 'insertText' } as any,
            };
            runTest(event, true, { autoBullet: false, autoNumbering: true } as AutoFormatOptions);
        });

        it('should not trigger keyboardListTrigger if the input type is different from insertText', () => {
            const event: EditorInputEvent = {
                eventType: 'input',
                rawEvent: { key: ' ', defaultPrevented: false, inputType: 'test' } as any,
            };
            runTest(event, false, { autoBullet: true, autoNumbering: true } as AutoFormatOptions);
        });
    });

    describe('onPluginEvent - createLink', () => {
        let createLinkSpy: jasmine.Spy;

        beforeEach(() => {
            createLinkSpy = spyOn(createLink, 'createLink');
        });

        function runTest(
            event: ContentChangedEvent,
            shouldCallTrigger: boolean,
            options?: {
                autoLink: boolean;
            }
        ) {
            const plugin = new AutoFormatPlugin(options as AutoFormatOptions);
            plugin.initialize(editor);

            plugin.onPluginEvent(event);

            if (shouldCallTrigger) {
                expect(createLinkSpy).toHaveBeenCalledWith(editor);
            } else {
                expect(createLinkSpy).not.toHaveBeenCalled();
            }
        }

        it('should call createLink', () => {
            const event: ContentChangedEvent = {
                eventType: 'contentChanged',
                source: 'Paste',
            };
            runTest(event, true, {
                autoLink: true,
            });
        });

        it('should not  call createLink - autolink disabled', () => {
            const event: ContentChangedEvent = {
                eventType: 'contentChanged',
                source: 'Paste',
            };
            runTest(event, false, { autoLink: false });
        });

        it('should not  call createLink - not paste', () => {
            const event: ContentChangedEvent = {
                eventType: 'contentChanged',
                source: 'Format',
            };
            runTest(event, false, {
                autoLink: true,
            });
        });
    });

    describe('onPluginEvent - unlink', () => {
        let unlinkSpy: jasmine.Spy;

        beforeEach(() => {
            unlinkSpy = spyOn(unlink, 'unlink');
        });

        function runTest(
            event: KeyDownEvent,
            shouldCallTrigger: boolean,
            options?: {
                autoUnlink: boolean;
            }
        ) {
            const plugin = new AutoFormatPlugin(options as AutoFormatOptions);
            plugin.initialize(editor);

            plugin.onPluginEvent(event);

            if (shouldCallTrigger) {
                expect(unlinkSpy).toHaveBeenCalledWith(editor, event.rawEvent);
            } else {
                expect(unlinkSpy).not.toHaveBeenCalled();
            }
        }

        it('should call unlink', () => {
            const event: KeyDownEvent = {
                eventType: 'keyDown',
                rawEvent: { key: 'Backspace', preventDefault: () => {} } as any,
            };
            runTest(event, true, {
                autoUnlink: true,
            });
        });

        it('should not call unlink - disable options', () => {
            const event: KeyDownEvent = {
                eventType: 'keyDown',
                rawEvent: { key: 'Backspace', preventDefault: () => {} } as any,
            };
            runTest(event, false, {
                autoUnlink: false,
            });
        });

        it('should not call unlink - not backspace', () => {
            const event: KeyDownEvent = {
                eventType: 'keyDown',
                rawEvent: { key: ' ', preventDefault: () => {} } as any,
            };
            runTest(event, false);
        });
    });

    describe('onPluginEvent - createLinkAfterSpace', () => {
        let createLinkAfterSpaceSpy: jasmine.Spy;

        beforeEach(() => {
            createLinkAfterSpaceSpy = spyOn(createLinkAfterSpace, 'createLinkAfterSpace');
        });

        function runTest(
            event: EditorInputEvent,
            shouldCallTrigger: boolean,
            options?: {
                autoLink: boolean;
            }
        ) {
            const plugin = new AutoFormatPlugin(options as AutoFormatOptions);
            plugin.initialize(editor);

            plugin.onPluginEvent(event);

            if (shouldCallTrigger) {
                expect(createLinkAfterSpaceSpy).toHaveBeenCalledWith(editor);
            } else {
                expect(createLinkAfterSpaceSpy).not.toHaveBeenCalled();
            }
        }

        it('should call createLinkAfterSpace', () => {
            const event: EditorInputEvent = {
                eventType: 'input',
                rawEvent: { data: ' ', preventDefault: () => {}, inputType: 'insertText' } as any,
            };
            runTest(event, true, {
                autoLink: true,
            });
        });

        it('should not call createLinkAfterSpace - disable options', () => {
            const event: EditorInputEvent = {
                eventType: 'input',
                rawEvent: { data: ' ', preventDefault: () => {}, inputType: 'insertText' } as any,
            };
            runTest(event, false, {
                autoLink: false,
            });
        });

<<<<<<< HEAD
        it('should not call createLinkAfterSpace - not backspace', () => {
            const event: EditorInputEvent = {
                eventType: 'input',
                rawEvent: {
                    data: 'Backspace',
                    preventDefault: () => {},
                    inputType: 'insertText',
                } as any,
=======
        it('should not call createLinkAfterSpace - not space', () => {
            const event: KeyDownEvent = {
                eventType: 'keyDown',
                rawEvent: { key: 'Backspace', preventDefault: () => {} } as any,
>>>>>>> d6af272f
            };
            runTest(event, false, {
                autoLink: true,
            });
        });
    });
});<|MERGE_RESOLUTION|>--- conflicted
+++ resolved
@@ -266,8 +266,7 @@
             });
         });
 
-<<<<<<< HEAD
-        it('should not call createLinkAfterSpace - not backspace', () => {
+        it('should not call createLinkAfterSpace - not space', () => {
             const event: EditorInputEvent = {
                 eventType: 'input',
                 rawEvent: {
@@ -275,12 +274,6 @@
                     preventDefault: () => {},
                     inputType: 'insertText',
                 } as any,
-=======
-        it('should not call createLinkAfterSpace - not space', () => {
-            const event: KeyDownEvent = {
-                eventType: 'keyDown',
-                rawEvent: { key: 'Backspace', preventDefault: () => {} } as any,
->>>>>>> d6af272f
             };
             runTest(event, false, {
                 autoLink: true,

--- conflicted
+++ resolved
@@ -1,15 +1,10 @@
 import * as getIntersectedRect from '../../lib/pluginUtils/Rect/getIntersectedRect';
-<<<<<<< HEAD
-import { createTableResizer } from '../../lib/tableEdit/editors/features/TableResizer';
-=======
 import { ContentModelTable, EditorOptions, IEditor } from 'roosterjs-content-model-types';
 import { Editor } from 'roosterjs-content-model-core';
 import { getCMTableFromTable } from '../../lib/tableEdit/editors/utils/getTableFromContentModel';
 import { getCurrentTable, getTableRectSet, Position, resizeDirection } from './TableEditTestHelper';
->>>>>>> a0f32c69
 import { getModelTable } from './tableData';
 import { TableEditPlugin } from '../../lib/tableEdit/TableEditPlugin';
-
 import {
     createTableResizer,
     TableResizerInitValue,
@@ -379,90 +374,4 @@
         expect(disposer).toHaveBeenCalled();
         expect(changeCb).not.toHaveBeenCalled();
     });
-
-    it('Customize table inserter', () => {
-        spyOn(getIntersectedRect, 'getIntersectedRect').and.returnValue({
-            bottom: 10,
-            left: 10,
-            right: 10,
-            top: 10,
-        });
-
-        const disposer = jasmine.createSpy('disposer');
-        const changeCb = jasmine.createSpy('changeCb');
-        //Act
-        const result = createTableResizer(
-            <any>{
-                getBoundingClientRect: () => {
-                    return {
-                        bottom: 10,
-                        height: 10,
-                        left: 10,
-                        right: 10,
-                    };
-                    ownerDocument: document;
-                },
-            },
-            editor,
-            false,
-            () => {},
-            () => false,
-            null,
-            undefined,
-            (editorType, element) => {
-                if (element && editorType == 'TableResizer') {
-                    changeCb();
-                }
-                return () => disposer();
-            }
-        );
-
-        result?.featureHandler?.dispose();
-
-        expect(disposer).toHaveBeenCalled();
-        expect(changeCb).toHaveBeenCalled();
-    });
-
-    it('Customize table inserter, do not customize wrong editor type', () => {
-        spyOn(getIntersectedRect, 'getIntersectedRect').and.returnValue({
-            bottom: 10,
-            left: 10,
-            right: 10,
-            top: 10,
-        });
-
-        const disposer = jasmine.createSpy('disposer');
-        const changeCb = jasmine.createSpy('changeCb');
-        //Act
-        const result = createTableResizer(
-            <any>{
-                getBoundingClientRect: () => {
-                    return {
-                        bottom: 10,
-                        height: 10,
-                        left: 10,
-                        right: 10,
-                    };
-                    ownerDocument: document;
-                },
-            },
-            editor,
-            false,
-            () => {},
-            () => false,
-            null,
-            undefined,
-            (editorType, element) => {
-                if (element && editorType == 'TableMover') {
-                    changeCb();
-                }
-                return () => disposer();
-            }
-        );
-
-        result?.featureHandler?.dispose();
-
-        expect(disposer).toHaveBeenCalled();
-        expect(changeCb).not.toHaveBeenCalled();
-    });
 });
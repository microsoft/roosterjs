import * as TestHelper from '../TestHelper';
<<<<<<< HEAD
import { getObjectKeys, normalizeTable } from 'roosterjs-content-model-dom';
=======
import { ContentModelTable, IEditor } from 'roosterjs-content-model-types';
import { DOMEventHandlerFunction } from 'roosterjs-editor-types';
import { normalizeTable } from 'roosterjs-content-model-dom';
>>>>>>> b4fc6d66
import { TableEditFeatureName } from '../../lib/tableEdit/editors/features/TableEditFeatureName';
import { TableEditor } from '../../lib/tableEdit/editors/TableEditor';
import { TableEditPlugin } from '../../lib/tableEdit/TableEditPlugin';
<<<<<<< HEAD
import {
    ContentModelTable,
    DOMEventHandlerFunction,
    DOMEventRecord,
    EditorCore,
    IEditor,
} from 'roosterjs-content-model-types';
=======
>>>>>>> b4fc6d66

/**
 * Function to be called before each Table Edit test
 * @param TEST_ID The id of the editor div
 * @param anchorContainerSelector The selector for the anchor container
 * @returns The editor, plugin, and handler to be used in the test
 */
export function beforeTableTest(
    TEST_ID: string,
    anchorContainerSelector?: string,
    disabledFeatures?: TableEditFeatureName[]
) {
    const plugin = new TableEditPlugin('.' + anchorContainerSelector, undefined, disabledFeatures);

    const editor = TestHelper.initEditor(
        TEST_ID,
        [plugin],
        undefined,
        undefined,
        anchorContainerSelector
    );

    plugin.initialize(editor);

    return { editor, plugin };
}

/**
 * Function to be called after each Table Edit test
 * @param editor The editor to be disposed
 * @param plugin The plugin to be disposed
 * @param TEST_ID The id of the editor div
 */
export function afterTableTest(
    editor: IEditor,
    plugin: TableEditor | TableEditPlugin,
    TEST_ID: string
) {
    plugin.dispose();
    !editor.isDisposed() && editor.dispose();
    TestHelper.removeElement(TEST_ID);
    document.body = document.createElement('body');
}

/**
 * Function to get the current table in the editor
 * @param editor The editor to get the table from
 * @returns The current table in the editor
 */
export function getCurrentTable(editor: IEditor): HTMLTableElement {
    const table = editor.getDOMHelper().queryElements('table')[0] as HTMLTableElement;
    return table;
}

/**
 * Function to get the number of rows in the table
 * @param table The table to get the number of rows from
 * @returns The number of rows in the table
 */
export function getTableRows(table: HTMLTableElement): number {
    return table.rows.length;
}

/**
 * Function to get the number of columns in the table
 * @param table The table to get the number of columns from
 * @returns The number of columns in the table
 */
export function getTableColumns(table: HTMLTableElement): number {
    return table.rows[0].cells.length;
}

/**
 * Function to get the rect of a cell in the table
 * @param editor The editor to get the table from
 * @param i The row index of the cell
 * @param j The column index of the cell
 * @returns The rect of the cell
 */
export function getCellRect(editor: IEditor, i: number, j: number): DOMRect | undefined {
    const tables = editor.getDOMHelper().queryElements('table');
    if (!tables || tables.length < 1) {
        return undefined;
    }

    const table = tables[0];
    if (i >= table.rows.length || j >= table.rows[i].cells.length) {
        return undefined;
    }

    const cell = table.rows[i].cells[j];
    return cell.getBoundingClientRect();
}

/**
 * Insert the content model table on the edito
 * @param editor The editor to insert the table into
 * @param table The table to insert
 * @param isRtl Whether the table is RTL
 * @returns The rect of the table
 */
export function initialize(
    editor: IEditor,
    table: ContentModelTable,
    isRtl: boolean = false
): DOMRect {
    if (isRtl) {
        editor.getDocument().body.style.direction = 'rtl';
    }
    editor.formatContentModel((model, context) => {
        normalizeTable(table);
        model.blocks = [table];
        return true;
    });
    const DOMTable = editor.getDOMHelper().queryElements('table')[0];
    return DOMTable.getBoundingClientRect();
}

/* Used to specify mouse coordinates */
export type Position = {
    x: number;
    y: number;
};
/* Used to specify the direction of the resize */
export type resizeDirection = 'horizontal' | 'vertical' | 'both';

/* IDs for the resizers */
const VERTICAL_RESIZER_ID = 'verticalResizer';
const HORIZONTAL_RESIZER_ID = 'horizontalResizer';
const TABLE_RESIZER_ID = '_Table_Resizer';

/**
 * Function to move and resize the table
 * @param mouseStart The starting position of the mouse
 * @param mouseEnd The ending position of the mouse
 * @param resizeState The direction of the resize
 * @param editor The editor to resize the table in
 * @param handler The handler to handle the mouse events
 * @param TEST_ID The id of the editor div
 */
export function moveAndResize(
    mouseStart: Position,
    mouseEnd: Position,
    resizeState: resizeDirection,
    editor: IEditor,
    handler: Record<string, DOMEventHandlerFunction>,
    TEST_ID: string
) {
    const editorDiv = editor.getDocument().getElementById(TEST_ID);
    let resizerId: string;
    switch (resizeState) {
        case 'both':
            resizerId = TABLE_RESIZER_ID;
            break;
        case 'horizontal':
            resizerId = HORIZONTAL_RESIZER_ID;
            break;
        case 'vertical':
            resizerId = VERTICAL_RESIZER_ID;
            break;
        default:
            resizerId = '';
    }

    // Move mouse to show resizer
    mouseToPoint(mouseStart, handler);

    let resizer = editor.getDocument().getElementById(resizerId);
    if (!!resizer && editorDiv) {
        const tableBeforeClick = getTableRectSet(getCurrentTable(editor));
        // Click on the resizer to start resizing
        const mouseClickEvent = new MouseEvent('mousedown', {
            clientX: mouseStart.x,
            clientY: mouseStart.y,
        });
        resizer.dispatchEvent(mouseClickEvent);
        const tableAfterClick = getTableRectSet(getCurrentTable(editor));

        // Validate the table doesn't shift after clicking on the resizer
        runTableShapeTest(tableBeforeClick, tableAfterClick);

        // Move mouse and resize
        const mouseMoveResize = new MouseEvent('mousemove', {
            clientX: mouseEnd.x,
            clientY: mouseEnd.y,
        });

        editorDiv.dispatchEvent(mouseMoveResize);
        handler.mousemove(mouseMoveResize);

        // Release mouse and stop resizing
        const mouseMoveEndEvent = new MouseEvent('mouseup');
        editorDiv.dispatchEvent(mouseMoveEndEvent);
    }
}

/**
 * Function to move the mouse to a point
 * @param mouseStart The starting position of the mouse
 * @param handler The handler to handle the mouse events
 */
export function mouseToPoint(
    mouseStart: Position,
    handler: Record<string, DOMEventHandlerFunction>
) {
    // Move mouse to point
    const mouseMoveEvent = new MouseEvent('mousemove', {
        clientX: mouseStart.x,
        clientY: mouseStart.y,
    });
    handler.mousemove(mouseMoveEvent);
}

/**
 * Function to ckeck if the table rects are the same
 * @param tableRectSet1 The first set of table rects
 * @param tableRectSet2 The second set of table rects
 */
function runTableShapeTest(tableRectSet1: DOMRect[], tableRectSet2: DOMRect[]) {
    expect(tableRectSet1.length).toBe(tableRectSet2.length);
    const isSameRect = (rect1: DOMRect, rect2: DOMRect): boolean => {
        return (
            rect1.left == rect2.left &&
            rect1.right == rect2.right &&
            rect1.top == rect2.top &&
            rect1.bottom == rect2.bottom
        );
    };
    tableRectSet1.forEach((rect, i) => {
        expect(isSameRect(rect, tableRectSet2[i])).toBe(true);
    });
}

/**
 * Get all rects from a table
 * @param table The table to get the rects from
 * @returns The set of rects for the table, first the whole table rect and then the cell rects
 */
export function getTableRectSet(table: HTMLTableElement): DOMRect[] {
    const rectSet: DOMRect[] = [];
    if (!!table) {
        rectSet.push(table.getBoundingClientRect());
    }
    for (let i = 0; i < table.rows.length; i++) {
        for (let j = 0; j < table.rows[i].cells.length; j++) {
            rectSet.push(table.rows[i].cells[j].getBoundingClientRect());
        }
    }
    return rectSet;
}<|MERGE_RESOLUTION|>--- conflicted
+++ resolved
@@ -1,24 +1,9 @@
 import * as TestHelper from '../TestHelper';
-<<<<<<< HEAD
-import { getObjectKeys, normalizeTable } from 'roosterjs-content-model-dom';
-=======
-import { ContentModelTable, IEditor } from 'roosterjs-content-model-types';
-import { DOMEventHandlerFunction } from 'roosterjs-editor-types';
+import { ContentModelTable, DOMEventHandlerFunction, IEditor } from 'roosterjs-content-model-types';
 import { normalizeTable } from 'roosterjs-content-model-dom';
->>>>>>> b4fc6d66
 import { TableEditFeatureName } from '../../lib/tableEdit/editors/features/TableEditFeatureName';
 import { TableEditor } from '../../lib/tableEdit/editors/TableEditor';
 import { TableEditPlugin } from '../../lib/tableEdit/TableEditPlugin';
-<<<<<<< HEAD
-import {
-    ContentModelTable,
-    DOMEventHandlerFunction,
-    DOMEventRecord,
-    EditorCore,
-    IEditor,
-} from 'roosterjs-content-model-types';
-=======
->>>>>>> b4fc6d66
 
 /**
  * Function to be called before each Table Edit test

--- conflicted
+++ resolved
@@ -89,17 +89,11 @@
             expect(!!feature).toBe(false);
         });
 
-<<<<<<< HEAD
-        //Not reliable
-        xit('Disable Table Mover', () => {
-            const tableRect = runDisableFeatureSetup(['TableMover', 'TableSelector']);
-=======
         it('Disable Table Mover', () => {
             const tableRect = runDisableFeatureSetup(getModelTable(), [
                 'TableMover',
                 'TableSelector',
             ]);
->>>>>>> 293f512c
             // Move mouse to center of table
             tEditor.onMouseMove(
                 tableRect.left + tableRect.width / 2,

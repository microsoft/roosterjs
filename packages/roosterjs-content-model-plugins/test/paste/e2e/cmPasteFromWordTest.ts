--- conflicted
+++ resolved
@@ -4,11 +4,7 @@
 import { expectEqual, initEditor } from './testUtils';
 import { itChromeOnly } from 'roosterjs-content-model-dom/test/testUtils';
 import { paste } from 'roosterjs-content-model-core';
-<<<<<<< HEAD
-import { wordClipboardContent1 } from './htmlTemplates/wordClipboardContent';
-=======
 import { wordClipboardContent1, wordClipboardContent2 } from './htmlTemplates/wordClipboardContent';
->>>>>>> e976c676
 
 const ID = 'CM_Paste_From_WORD_E2E';
 const clipboardData = <ClipboardData>(<any>{
@@ -847,8 +843,6 @@
             format: {},
         });
     });
-<<<<<<< HEAD
-=======
 
     it('E2E bullet with font color', () => {
         paste(editor, wordClipboardContent2);
@@ -1648,5 +1642,4 @@
             }
         );
     });
->>>>>>> e976c676
 });
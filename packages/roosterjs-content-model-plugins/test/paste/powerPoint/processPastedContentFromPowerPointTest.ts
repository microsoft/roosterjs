--- conflicted
+++ resolved
@@ -12,20 +12,7 @@
         htmlAfter: '',
         htmlAttributes: {},
         pasteType: 'normal',
-<<<<<<< HEAD
-        domToModelOption: {
-            additionalAllowedTags: [],
-            additionalDisallowedTags: [],
-            additionalFormatParsers: {},
-            formatParserOverride: {},
-            processorOverride: {},
-            styleSanitizers: {},
-            attributeSanitizers: {},
-            processNonVisibleElements: false,
-        },
-=======
         domToModelOption: createDefaultDomToModelContext(),
->>>>>>> 74bc3e4a
     };
 };
 

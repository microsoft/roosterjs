--- conflicted
+++ resolved
@@ -151,11 +151,7 @@
                 domCreator
             );
             expect(addParser.addParser).toHaveBeenCalledTimes(DEFAULT_TIMES_ADD_PARSER_CALLED + 1);
-<<<<<<< HEAD
-            expect(setProcessor.setProcessor).toHaveBeenCalledTimes(1);
-=======
-            expect(setProcessor.setProcessor).toHaveBeenCalledTimes(2);
->>>>>>> 2272af03
+            expect(setProcessor.setProcessor).toHaveBeenCalledTimes(2);
         });
 
         it('Wac', () => {

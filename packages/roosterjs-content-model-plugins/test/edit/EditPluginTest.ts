import * as keyboardDelete from '../../lib/edit/keyboardDelete';
import * as keyboardEnter from '../../lib/edit/keyboardEnter';
import * as keyboardInput from '../../lib/edit/keyboardInput';
import * as keyboardTab from '../../lib/edit/keyboardTab';
import { DOMEventRecord, IEditor } from 'roosterjs-content-model-types';
import { EditPlugin } from '../../lib/edit/EditPlugin';
import { HandleTabOptions } from '../../lib/edit/EditOptions';

const DefaultHandleTabOptions: Required<HandleTabOptions> = {
    indentMultipleBlocks: true,
    indentTable: true,
    appendTableRow: true,
    indentList: true,
    indentParagraph: true,
};

describe('EditPlugin', () => {
    let plugin: EditPlugin;
    let editor: IEditor;
    let eventMap: Record<string, any>;
    let attachDOMEventSpy: jasmine.Spy;
    let getEnvironmentSpy: jasmine.Spy;
    let isExperimentalFeatureEnabledSpy: jasmine.Spy;

    beforeEach(() => {
        attachDOMEventSpy = jasmine
            .createSpy('attachDOMEvent')
            .and.callFake((handlers: Record<string, DOMEventRecord>) => {
                eventMap = handlers;
            });

        getEnvironmentSpy = jasmine.createSpy('getEnvironment').and.returnValue({
            isAndroid: true,
        });
        isExperimentalFeatureEnabledSpy = jasmine
            .createSpy('isExperimentalFeatureEnabled')
            .and.returnValue(false);

        editor = ({
            attachDomEvent: attachDOMEventSpy,
            getEnvironment: getEnvironmentSpy,
            getDOMSelection: () =>
                ({
                    type: -1,
                } as any), // Force return invalid range to go through content model code
            isExperimentalFeatureEnabled: isExperimentalFeatureEnabledSpy,
        } as any) as IEditor;
    });

    afterEach(() => {
        plugin.dispose();
    });

    describe('onPluginEvent', () => {
        let keyboardDeleteSpy: jasmine.Spy;
        let keyboardInputSpy: jasmine.Spy;
        let keyboardTabSpy: jasmine.Spy;
        let keyboardEnterSpy: jasmine.Spy;

        beforeEach(() => {
            keyboardDeleteSpy = spyOn(keyboardDelete, 'keyboardDelete');
            keyboardInputSpy = spyOn(keyboardInput, 'keyboardInput');
            keyboardTabSpy = spyOn(keyboardTab, 'keyboardTab');
            keyboardEnterSpy = spyOn(keyboardEnter, 'keyboardEnter');
        });

        it('Backspace', () => {
            plugin = new EditPlugin();
            const rawEvent = { key: 'Backspace' } as any;

            plugin.initialize(editor);

            plugin.onPluginEvent({
                eventType: 'keyDown',
                rawEvent,
            });

            expect(keyboardDeleteSpy).toHaveBeenCalledWith(editor, rawEvent, {
<<<<<<< HEAD
                handleTabKey: true,
=======
                handleTabKey: DefaultHandleTabOptions,
>>>>>>> 857f65e1
                handleExpandedSelectionOnDelete: true,
            });
            expect(keyboardInputSpy).not.toHaveBeenCalled();
            expect(keyboardEnterSpy).not.toHaveBeenCalled();
            expect(keyboardTabSpy).not.toHaveBeenCalled();
        });

        it('Delete', () => {
            plugin = new EditPlugin();
            const rawEvent = { key: 'Delete' } as any;

            plugin.initialize(editor);

            plugin.onPluginEvent({
                eventType: 'keyDown',
                rawEvent,
            });

            expect(keyboardDeleteSpy).toHaveBeenCalledWith(editor, rawEvent, {
<<<<<<< HEAD
                handleTabKey: true,
=======
                handleTabKey: DefaultHandleTabOptions,
>>>>>>> 857f65e1
                handleExpandedSelectionOnDelete: true,
            });
            expect(keyboardInputSpy).not.toHaveBeenCalled();
            expect(keyboardEnterSpy).not.toHaveBeenCalled();
            expect(keyboardTabSpy).not.toHaveBeenCalled();
        });

        it('Shift+Delete', () => {
            plugin = new EditPlugin();
            const rawEvent = { key: 'Delete', shiftKey: true } as any;

            plugin.initialize(editor);

            plugin.onPluginEvent({
                eventType: 'keyDown',
                rawEvent,
            });

            expect(keyboardDeleteSpy).not.toHaveBeenCalled();
            expect(keyboardInputSpy).not.toHaveBeenCalled();
            expect(keyboardEnterSpy).not.toHaveBeenCalled();
            expect(keyboardTabSpy).not.toHaveBeenCalled();
        });

        it('handleExpandedSelectionOnDelete with options', () => {
            plugin = new EditPlugin({ shouldHandleEnterKey: true });
            const rawEvent = { key: 'Delete' } as any;

            plugin.initialize(editor);

            plugin.onPluginEvent({
                eventType: 'keyDown',
                rawEvent,
            });

            expect(keyboardDeleteSpy).toHaveBeenCalledWith(editor, rawEvent, {
<<<<<<< HEAD
                handleTabKey: true,
=======
                handleTabKey: DefaultHandleTabOptions,
>>>>>>> 857f65e1
                handleExpandedSelectionOnDelete: true,
                shouldHandleEnterKey: true,
            });
        });

        it('Backspace with shouldHandleBackspaceKey boolean true', () => {
            plugin = new EditPlugin({ shouldHandleBackspaceKey: true });
            const rawEvent = { key: 'Backspace' } as any;

            plugin.initialize(editor);

            plugin.onPluginEvent({
                eventType: 'keyDown',
                rawEvent,
            });

            expect(keyboardDeleteSpy).not.toHaveBeenCalled();
            expect(keyboardInputSpy).not.toHaveBeenCalled();
            expect(keyboardEnterSpy).not.toHaveBeenCalled();
            expect(keyboardTabSpy).not.toHaveBeenCalled();
        });

        it('handleExpandedSelectionOnDelete disabled', () => {
            plugin = new EditPlugin({ handleExpandedSelectionOnDelete: false });
            const rawEvent = { key: 'Delete' } as any;

            plugin.initialize(editor);

            plugin.onPluginEvent({
                eventType: 'keyDown',
                rawEvent,
            });

            expect(keyboardDeleteSpy).toHaveBeenCalledWith(editor, rawEvent, {
<<<<<<< HEAD
                handleTabKey: true,
=======
                handleTabKey: DefaultHandleTabOptions,
>>>>>>> 857f65e1
                handleExpandedSelectionOnDelete: false,
            });
        });

        it('Tab', () => {
            plugin = new EditPlugin();
            const rawEvent = { key: 'Tab' } as any;

            plugin.initialize(editor);

            plugin.onPluginEvent({
                eventType: 'keyDown',
                rawEvent,
            });

            expect(keyboardTabSpy).toHaveBeenCalledWith(editor, rawEvent, DefaultHandleTabOptions);
            expect(keyboardInputSpy).not.toHaveBeenCalled();
            expect(keyboardDeleteSpy).not.toHaveBeenCalled();
            expect(keyboardEnterSpy).not.toHaveBeenCalled();
        });

        it('Tab - custom options with options', () => {
            plugin = new EditPlugin({
                shouldHandleEnterKey: true,
            });
            const rawEvent = { key: 'Tab' } as any;

            plugin.initialize(editor);

            plugin.onPluginEvent({
                eventType: 'keyDown',
                rawEvent,
            });

            expect(keyboardTabSpy).toHaveBeenCalledWith(editor, rawEvent, DefaultHandleTabOptions);
            expect(keyboardInputSpy).not.toHaveBeenCalled();
            expect(keyboardDeleteSpy).not.toHaveBeenCalled();
            expect(keyboardEnterSpy).not.toHaveBeenCalled();
        });

        it('Tab, Tab handling not enabled', () => {
            plugin = new EditPlugin({ handleTabKey: false });
            const rawEvent = { key: 'Tab' } as any;

            plugin.initialize(editor);

            plugin.onPluginEvent({
                eventType: 'keyDown',
                rawEvent,
            });

            expect(keyboardTabSpy).toHaveBeenCalledWith(editor, rawEvent, {
                indentMultipleBlocks: false,
                indentTable: false,
                appendTableRow: false,
                indentList: false,
                indentParagraph: false,
            });
            expect(keyboardInputSpy).not.toHaveBeenCalled();
            expect(keyboardDeleteSpy).not.toHaveBeenCalled();
            expect(keyboardEnterSpy).not.toHaveBeenCalled();
        });

        it('Enter, normal enter not enabled', () => {
            plugin = new EditPlugin();
            const rawEvent = { keyCode: 13, which: 13, key: 'Enter' } as any;
            const addUndoSnapshotSpy = jasmine.createSpy('addUndoSnapshot');

            editor.takeSnapshot = addUndoSnapshotSpy;

            plugin.initialize(editor);

            plugin.onPluginEvent({
                eventType: 'keyDown',
                rawEvent,
            });

            expect(keyboardDeleteSpy).not.toHaveBeenCalled();
            expect(keyboardInputSpy).not.toHaveBeenCalled();
            expect(keyboardEnterSpy).toHaveBeenCalledWith(editor, rawEvent, false, undefined);
            expect(keyboardTabSpy).not.toHaveBeenCalled();
        });

        it('Enter, normal enter enabled with experimental feature', () => {
            isExperimentalFeatureEnabledSpy.and.callFake(
                (featureName: string) => featureName == 'HandleEnterKey'
            );
            plugin = new EditPlugin();
            const rawEvent = { keyCode: 13, which: 13, key: 'Enter' } as any;
            const addUndoSnapshotSpy = jasmine.createSpy('addUndoSnapshot');

            editor.takeSnapshot = addUndoSnapshotSpy;

            plugin.initialize(editor);

            plugin.onPluginEvent({
                eventType: 'keyDown',
                rawEvent,
            });

            expect(keyboardDeleteSpy).not.toHaveBeenCalled();
            expect(keyboardInputSpy).not.toHaveBeenCalled();
            expect(keyboardEnterSpy).toHaveBeenCalledWith(editor, rawEvent, true, undefined);
            expect(keyboardTabSpy).not.toHaveBeenCalled();
        });

        it('Enter, normal enter enabled', () => {
            plugin = new EditPlugin({
                shouldHandleEnterKey: true,
            });
            const rawEvent = { keyCode: 13, which: 13, key: 'Enter' } as any;
            const addUndoSnapshotSpy = jasmine.createSpy('addUndoSnapshot');

            editor.takeSnapshot = addUndoSnapshotSpy;

            plugin.initialize(editor);

            plugin.onPluginEvent({
                eventType: 'keyDown',
                rawEvent,
            });

            expect(keyboardDeleteSpy).not.toHaveBeenCalled();
            expect(keyboardInputSpy).not.toHaveBeenCalled();
            expect(keyboardEnterSpy).toHaveBeenCalledWith(editor, rawEvent, true, undefined);
            expect(keyboardTabSpy).not.toHaveBeenCalled();
        });

        it('Enter, normal enter enabled with callback', () => {
            plugin = new EditPlugin({
                shouldHandleEnterKey: _editor => {
                    return true;
                },
            });
            const rawEvent = { keyCode: 13, which: 13, key: 'Enter' } as any;
            const addUndoSnapshotSpy = jasmine.createSpy('addUndoSnapshot');

            editor.takeSnapshot = addUndoSnapshotSpy;

            plugin.initialize(editor);

            plugin.onPluginEvent({
                eventType: 'keyDown',
                rawEvent,
            });

            expect(keyboardDeleteSpy).not.toHaveBeenCalled();
            expect(keyboardInputSpy).not.toHaveBeenCalled();
            expect(keyboardEnterSpy).toHaveBeenCalledWith(editor, rawEvent, true, undefined);
            expect(keyboardTabSpy).not.toHaveBeenCalled();
        });

        it('Ctrl+Enter, nothing happens', () => {
            plugin = new EditPlugin();
            const rawEvent = { which: 13, key: 'Enter', ctrlKey: true } as any;
            const addUndoSnapshotSpy = jasmine.createSpy('addUndoSnapshot');

            editor.takeSnapshot = addUndoSnapshotSpy;

            plugin.initialize(editor);

            plugin.onPluginEvent({
                eventType: 'keyDown',
                rawEvent,
            });

            expect(keyboardDeleteSpy).not.toHaveBeenCalled();
            expect(keyboardInputSpy).not.toHaveBeenCalled();
            expect(keyboardEnterSpy).not.toHaveBeenCalled();
            expect(keyboardTabSpy).not.toHaveBeenCalled();
        });

        it('Other key', () => {
            plugin = new EditPlugin();
            const rawEvent = { which: 41, key: 'A' } as any;
            const addUndoSnapshotSpy = jasmine.createSpy('addUndoSnapshot');

            editor.takeSnapshot = addUndoSnapshotSpy;

            plugin.initialize(editor);

            plugin.onPluginEvent({
                eventType: 'keyDown',
                rawEvent,
            });

            expect(keyboardDeleteSpy).not.toHaveBeenCalled();
            expect(keyboardInputSpy).toHaveBeenCalledWith(editor, rawEvent);
            expect(keyboardEnterSpy).not.toHaveBeenCalled();
            expect(keyboardTabSpy).not.toHaveBeenCalled();
        });

        it('Default prevented', () => {
            plugin = new EditPlugin();
            const rawEvent = { key: 'Delete', defaultPrevented: true } as any;

            plugin.initialize(editor);
            plugin.onPluginEvent({
                eventType: 'keyDown',
                rawEvent,
            });

            expect(keyboardDeleteSpy).not.toHaveBeenCalled();
            expect(keyboardInputSpy).not.toHaveBeenCalled();
            expect(keyboardEnterSpy).not.toHaveBeenCalled();
            expect(keyboardTabSpy).not.toHaveBeenCalled();
        });

        it('Trigger entity event first', () => {
            plugin = new EditPlugin();
            const wrapper = 'WRAPPER' as any;

            plugin.initialize(editor);

            plugin.onPluginEvent({
                eventType: 'entityOperation',
                operation: 'overwrite',
                rawEvent: {
                    type: 'keydown',
                } as any,
                entity: wrapper,
            });

            plugin.onPluginEvent({
                eventType: 'keyDown',
                rawEvent: { key: 'Delete' } as any,
            });

            expect(keyboardDeleteSpy).toHaveBeenCalledWith(
                editor,
                {
                    key: 'Delete',
                } as any,
<<<<<<< HEAD
                { handleTabKey: true, handleExpandedSelectionOnDelete: true }
=======
                { handleTabKey: DefaultHandleTabOptions, handleExpandedSelectionOnDelete: true }
>>>>>>> 857f65e1
            );

            plugin.onPluginEvent({
                eventType: 'keyDown',
                rawEvent: { key: 'Delete' } as any,
            });

            expect(keyboardDeleteSpy).toHaveBeenCalledTimes(2);
            expect(keyboardDeleteSpy).toHaveBeenCalledWith(
                editor,
                {
                    key: 'Delete',
                } as any,
<<<<<<< HEAD
                { handleTabKey: true, handleExpandedSelectionOnDelete: true }
=======
                { handleTabKey: DefaultHandleTabOptions, handleExpandedSelectionOnDelete: true }
>>>>>>> 857f65e1
            );
            expect(keyboardInputSpy).not.toHaveBeenCalled();
            expect(keyboardEnterSpy).not.toHaveBeenCalled();
            expect(keyboardTabSpy).not.toHaveBeenCalled();
        });
    });

    describe('onBeforeInputEvent', () => {
        let keyboardDeleteSpy: jasmine.Spy;

        beforeEach(() => {
            keyboardDeleteSpy = spyOn(keyboardDelete, 'keyboardDelete');
        });

        it('Handle deleteContentBackward event when key is unidentified', () => {
            plugin = new EditPlugin();
            const rawEvent = { key: 'Unidentified' } as any;

            plugin.initialize(editor);

            plugin.onPluginEvent({
                eventType: 'keyDown',
                rawEvent,
            });

            eventMap.beforeinput.beforeDispatch(
                new InputEvent('beforeinput', {
                    inputType: 'deleteContentBackward',
                })
            );

            expect(keyboardDeleteSpy).toHaveBeenCalledTimes(1);
            expect(keyboardDeleteSpy).toHaveBeenCalledWith(
                editor,
                new KeyboardEvent('keydown', {
                    key: 'Backspace',
                    keyCode: 8,
                    which: 8,
                }),
<<<<<<< HEAD
                { handleTabKey: true, handleExpandedSelectionOnDelete: true }
=======
                { handleTabKey: DefaultHandleTabOptions, handleExpandedSelectionOnDelete: true }
>>>>>>> 857f65e1
            );
        });

        it('Handle deleteContentForward event when key is unidentified', () => {
            plugin = new EditPlugin();
            const rawEvent = { key: 'Unidentified' } as any;

            plugin.initialize(editor);

            plugin.onPluginEvent({
                eventType: 'keyDown',
                rawEvent,
            });

            eventMap.beforeinput.beforeDispatch(
                new InputEvent('beforeinput', {
                    inputType: 'deleteContentForward',
                })
            );

            expect(keyboardDeleteSpy).toHaveBeenCalledTimes(1);
            expect(keyboardDeleteSpy).toHaveBeenCalledWith(
                editor,
                new KeyboardEvent('keydown', {
                    key: 'Delete',
                    keyCode: 46,
                    which: 46,
                }),
<<<<<<< HEAD
                { handleTabKey: true, handleExpandedSelectionOnDelete: true }
=======
                { handleTabKey: DefaultHandleTabOptions, handleExpandedSelectionOnDelete: true }
>>>>>>> 857f65e1
            );
        });
    });

    describe('formatsToPreserveOnMerge integration tests', () => {
        let keyboardEnterSpy: jasmine.Spy;

        beforeEach(() => {
            keyboardEnterSpy = spyOn(keyboardEnter, 'keyboardEnter');
            // Configure editor to handle Enter key (needed for handleNormalEnter to return true)
            isExperimentalFeatureEnabledSpy.and.callFake((feature: string) => {
                return feature === 'HandleEnterKey';
            });
        });

        it('should pass formatsToPreserveOnMerge to keyboardEnter', () => {
            const options = {
                handleTabKey: true,
                handleExpandedSelectionOnDelete: true,
                formatsToPreserveOnMerge: ['className', 'fontFamily'],
            };

            plugin = new EditPlugin(options);
            plugin.initialize(editor);

            const rawEvent = new KeyboardEvent('keydown', {
                key: 'Enter',
                keyCode: 13,
                which: 13,
            });

            plugin.onPluginEvent({
                eventType: 'keyDown',
                rawEvent,
            });

            expect(keyboardEnterSpy).toHaveBeenCalledTimes(1);
            expect(keyboardEnterSpy).toHaveBeenCalledWith(editor, rawEvent, true, [
                'className',
                'fontFamily',
            ]);
        });

        it('should pass empty array when formatsToPreserveOnMerge is not specified', () => {
            const options = {
                handleTabKey: true,
                handleExpandedSelectionOnDelete: true,
            };

            plugin = new EditPlugin(options);
            plugin.initialize(editor);

            const rawEvent = new KeyboardEvent('keydown', {
                key: 'Enter',
                keyCode: 13,
                which: 13,
            });

            plugin.onPluginEvent({
                eventType: 'keyDown',
                rawEvent,
            });

            expect(keyboardEnterSpy).toHaveBeenCalledTimes(1);
            expect(keyboardEnterSpy).toHaveBeenCalledWith(editor, rawEvent, true, undefined);
        });

        it('should pass empty formatsToPreserveOnMerge array', () => {
            const options = {
                handleTabKey: true,
                handleExpandedSelectionOnDelete: true,
                formatsToPreserveOnMerge: [] as string[],
            };

            plugin = new EditPlugin(options);
            plugin.initialize(editor);

            const rawEvent = new KeyboardEvent('keydown', {
                key: 'Enter',
                keyCode: 13,
                which: 13,
            });

            plugin.onPluginEvent({
                eventType: 'keyDown',
                rawEvent,
            });

            expect(keyboardEnterSpy).toHaveBeenCalledTimes(1);
            expect(keyboardEnterSpy).toHaveBeenCalledWith(editor, rawEvent, true, []);
        });

        it('should work with multiple custom format properties', () => {
            const options = {
                handleTabKey: true,
                handleExpandedSelectionOnDelete: true,
                formatsToPreserveOnMerge: ['className', 'customProp', 'data-testid', 'fontFamily'],
            };

            plugin = new EditPlugin(options);
            plugin.initialize(editor);

            const rawEvent = new KeyboardEvent('keydown', {
                key: 'Enter',
                keyCode: 13,
                which: 13,
            });

            plugin.onPluginEvent({
                eventType: 'keyDown',
                rawEvent,
            });

            expect(keyboardEnterSpy).toHaveBeenCalledTimes(1);
            expect(keyboardEnterSpy).toHaveBeenCalledWith(editor, rawEvent, true, [
                'className',
                'customProp',
                'data-testid',
                'fontFamily',
            ]);
        });
    });
});<|MERGE_RESOLUTION|>--- conflicted
+++ resolved
@@ -76,11 +76,7 @@
             });
 
             expect(keyboardDeleteSpy).toHaveBeenCalledWith(editor, rawEvent, {
-<<<<<<< HEAD
-                handleTabKey: true,
-=======
                 handleTabKey: DefaultHandleTabOptions,
->>>>>>> 857f65e1
                 handleExpandedSelectionOnDelete: true,
             });
             expect(keyboardInputSpy).not.toHaveBeenCalled();
@@ -100,11 +96,7 @@
             });
 
             expect(keyboardDeleteSpy).toHaveBeenCalledWith(editor, rawEvent, {
-<<<<<<< HEAD
-                handleTabKey: true,
-=======
                 handleTabKey: DefaultHandleTabOptions,
->>>>>>> 857f65e1
                 handleExpandedSelectionOnDelete: true,
             });
             expect(keyboardInputSpy).not.toHaveBeenCalled();
@@ -141,11 +133,7 @@
             });
 
             expect(keyboardDeleteSpy).toHaveBeenCalledWith(editor, rawEvent, {
-<<<<<<< HEAD
-                handleTabKey: true,
-=======
                 handleTabKey: DefaultHandleTabOptions,
->>>>>>> 857f65e1
                 handleExpandedSelectionOnDelete: true,
                 shouldHandleEnterKey: true,
             });
@@ -180,11 +168,7 @@
             });
 
             expect(keyboardDeleteSpy).toHaveBeenCalledWith(editor, rawEvent, {
-<<<<<<< HEAD
-                handleTabKey: true,
-=======
                 handleTabKey: DefaultHandleTabOptions,
->>>>>>> 857f65e1
                 handleExpandedSelectionOnDelete: false,
             });
         });
@@ -418,11 +402,7 @@
                 {
                     key: 'Delete',
                 } as any,
-<<<<<<< HEAD
-                { handleTabKey: true, handleExpandedSelectionOnDelete: true }
-=======
                 { handleTabKey: DefaultHandleTabOptions, handleExpandedSelectionOnDelete: true }
->>>>>>> 857f65e1
             );
 
             plugin.onPluginEvent({
@@ -436,11 +416,7 @@
                 {
                     key: 'Delete',
                 } as any,
-<<<<<<< HEAD
-                { handleTabKey: true, handleExpandedSelectionOnDelete: true }
-=======
                 { handleTabKey: DefaultHandleTabOptions, handleExpandedSelectionOnDelete: true }
->>>>>>> 857f65e1
             );
             expect(keyboardInputSpy).not.toHaveBeenCalled();
             expect(keyboardEnterSpy).not.toHaveBeenCalled();
@@ -480,11 +456,7 @@
                     keyCode: 8,
                     which: 8,
                 }),
-<<<<<<< HEAD
-                { handleTabKey: true, handleExpandedSelectionOnDelete: true }
-=======
                 { handleTabKey: DefaultHandleTabOptions, handleExpandedSelectionOnDelete: true }
->>>>>>> 857f65e1
             );
         });
 
@@ -513,11 +485,7 @@
                     keyCode: 46,
                     which: 46,
                 }),
-<<<<<<< HEAD
-                { handleTabKey: true, handleExpandedSelectionOnDelete: true }
-=======
                 { handleTabKey: DefaultHandleTabOptions, handleExpandedSelectionOnDelete: true }
->>>>>>> 857f65e1
             );
         });
     });

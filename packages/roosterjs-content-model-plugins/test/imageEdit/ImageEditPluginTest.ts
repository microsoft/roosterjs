--- conflicted
+++ resolved
@@ -920,11 +920,7 @@
             getAttribute: () => 'test',
         };
         plugin.setEditingInfo(mockImageWithWidth);
-<<<<<<< HEAD
-        plugin.startRotateAndResize(editor, mockedImage);
-=======
         plugin.startRotateAndResize(editor, mockedImage, false);
->>>>>>> 8e7a7107
         plugin.setIsEditing(isEditing);
         plugin.applyFormatWithContentModel(editor, isCropMode, shouldSelectImage, isApiOperation);
         const newModel = editor.getContentModelCopy('disconnected');

import { createImageWrapper } from '../../../lib/imageEdit/utils/createImageWrapper';
import { ImageEditOptions } from '../../../lib/imageEdit/types/ImageEditOptions';
import { initEditor } from '../../TestHelper';
import { updateWrapper } from '../../../lib/imageEdit/utils/updateWrapper';

describe('updateWrapper', () => {
    const editor = initEditor('wrapper_test');
    const options: ImageEditOptions = {
        borderColor: '#DB626C',
        minWidth: 10,
        minHeight: 10,
        preserveRatio: true,
        disableRotate: false,
        disableSideResize: false,
        onSelectState: ['resize'],
    };
    const editInfo = {
        src: 'test',
        widthPx: 20,
        heightPx: 20,
        naturalWidth: 10,
        naturalHeight: 10,
        leftPercent: 0,
        rightPercent: 0,
        topPercent: 0.1,
        bottomPercent: 0,
        angleRad: 0,
    };
    const htmlOptions = {
        borderColor: '#DB626C',
        rotateHandleBackColor: 'white',
        isSmallImage: false,
        disableSideResize: false,
    };

    it('should update size', () => {
        const image = document.createElement('img');
        document.body.appendChild(image);
        const { wrapper, imageClone, resizers } = createImageWrapper(
            editor,
            image,
            options,
            editInfo,
            htmlOptions,
            ['resize']
        );
        editInfo.heightPx = 12;
        updateWrapper(editInfo, options, image, imageClone, wrapper, resizers);

        expect(wrapper.style.marginLeft).toBe('0px');
        expect(wrapper.style.marginRight).toBe('0px');
        expect(wrapper.style.marginTop).toBe('0px');
        expect(wrapper.style.marginBottom).toBe('5px');
        expect(wrapper.style.transform).toBe(`rotate(0rad)`);
        expect(wrapper.style.verticalAlign).toBe(`text-bottom`);

        expect(wrapper.style.width).toBe('20px');
        expect(wrapper.style.height).toBe('12px');
        expect(wrapper.style.textAlign).toBe('left');

        expect(imageClone.style.width).toBe('20px');
        expect(imageClone.style.height).toBe('13.3333px');
<<<<<<< HEAD
=======
        expect(imageClone.style.position).toBe('absolute');
        image.remove();
    });

    it('RTL - should update size', () => {
        const image = document.createElement('img');
        document.body.appendChild(image);
        const { wrapper, imageClone, resizers } = createImageWrapper(
            editor,
            image,
            options,
            editInfo,
            htmlOptions,
            ['resize']
        );
        editInfo.heightPx = 12;
        updateWrapper(editInfo, options, image, imageClone, wrapper, resizers, undefined, true);

        expect(wrapper.style.marginLeft).toBe('0px');
        expect(wrapper.style.marginRight).toBe('0px');
        expect(wrapper.style.marginTop).toBe('0px');
        expect(wrapper.style.marginBottom).toBe('5px');
        expect(wrapper.style.transform).toBe(`rotate(0rad)`);
        expect(wrapper.style.verticalAlign).toBe(`text-bottom`);

        expect(wrapper.style.width).toBe('20px');
        expect(wrapper.style.height).toBe('12px');
        expect(wrapper.style.textAlign).toBe('right');

        expect(imageClone.style.width).toBe('20px');
        expect(imageClone.style.height).toBe('13.3333px');
        expect(imageClone.style.position).toBe('absolute');
>>>>>>> 8e7a7107
        expect(imageClone.style.position).toBe('absolute');
        image.remove();
    });
});<|MERGE_RESOLUTION|>--- conflicted
+++ resolved
@@ -60,8 +60,6 @@
 
         expect(imageClone.style.width).toBe('20px');
         expect(imageClone.style.height).toBe('13.3333px');
-<<<<<<< HEAD
-=======
         expect(imageClone.style.position).toBe('absolute');
         image.remove();
     });
@@ -94,7 +92,6 @@
         expect(imageClone.style.width).toBe('20px');
         expect(imageClone.style.height).toBe('13.3333px');
         expect(imageClone.style.position).toBe('absolute');
->>>>>>> 8e7a7107
         expect(imageClone.style.position).toBe('absolute');
         image.remove();
     });

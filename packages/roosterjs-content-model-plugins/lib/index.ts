export { TableEditPlugin } from './tableEdit/TableEditPlugin';
export { OnTableEditorCreatedCallback } from './tableEdit/OnTableEditorCreatedCallback';
export { TableEditFeatureName } from './tableEdit/editors/features/TableEditFeatureName';
export { TableWithRoot } from './tableEdit/TableWithRoot';
export { PastePlugin } from './paste/PastePlugin';
export { DefaultSanitizers } from './paste/DefaultSanitizers';
export { EditPlugin } from './edit/EditPlugin';
<<<<<<< HEAD
export { EditOptions } from './edit/EditOptions';
=======
export { EditOptions, HandleTabOptions } from './edit/EditOptions';
>>>>>>> 857f65e1
export { AutoFormatPlugin } from './autoFormat/AutoFormatPlugin';
export { AutoFormatOptions } from './autoFormat/interface/AutoFormatOptions';

export {
    ShortcutBold,
    ShortcutItalic,
    ShortcutUnderline,
    ShortcutClearFormat,
    ShortcutUndo,
    ShortcutUndo2,
    ShortcutRedo,
    ShortcutRedoAlt,
    ShortcutRedoMacOS,
    ShortcutBullet,
    ShortcutNumbering,
    ShortcutIncreaseFont,
    ShortcutDecreaseFont,
    ShortcutIndentList,
    ShortcutOutdentList,
} from './shortcut/shortcuts';
export { ShortcutPlugin } from './shortcut/ShortcutPlugin';
export { ShortcutKeyDefinition, ShortcutCommand } from './shortcut/ShortcutCommand';
export { ContextMenuPluginBase, ContextMenuOptions } from './contextMenuBase/ContextMenuPluginBase';
export { WatermarkPlugin } from './watermark/WatermarkPlugin';
export { WatermarkFormat } from './watermark/WatermarkFormat';
export { isModelEmptyFast } from './watermark/isModelEmptyFast';
export { MarkdownPlugin, MarkdownOptions } from './markdown/MarkdownPlugin';
export { HyperlinkPlugin } from './hyperlink/HyperlinkPlugin';
export { HyperlinkToolTip } from './hyperlink/HyperlinkToolTip';
export { PickerPlugin } from './picker/PickerPlugin';
export { PickerHelper } from './picker/PickerHelper';
export { PickerSelectionChangMode, PickerDirection, PickerHandler } from './picker/PickerHandler';
export { CustomReplacePlugin, CustomReplace } from './customReplace/CustomReplacePlugin';
export { ImageEditPlugin } from './imageEdit/ImageEditPlugin';
export { ImageEditOptions } from './imageEdit/types/ImageEditOptions';
export { HiddenPropertyPlugin } from './hiddenProperty/HiddenPropertyPlugin';
export { HiddenPropertyOptions } from './hiddenProperty/HiddenPropertyOptions';
export { TouchPlugin } from './touch/TouchPlugin';
export { FindReplacePlugin } from './findReplace/FindReplacePlugin';
export { createFindReplaceContext } from './findReplace/createFindReplaceContext';
export { find } from './findReplace/find';
export { replace } from './findReplace/replace';
export { moveHighlight } from './findReplace/moveHighlight';
export { FindReplaceContext } from './findReplace/types/FindReplaceContext';
export { HighlightHelper } from './findReplace/types/HighlightHelper';
export { FindReplaceHighlightOptions } from './findReplace/types/FindReplaceHighlightOptions';
export { AnnouncePlugin } from './announce/AnnouncePlugin';<|MERGE_RESOLUTION|>--- conflicted
+++ resolved
@@ -5,11 +5,7 @@
 export { PastePlugin } from './paste/PastePlugin';
 export { DefaultSanitizers } from './paste/DefaultSanitizers';
 export { EditPlugin } from './edit/EditPlugin';
-<<<<<<< HEAD
-export { EditOptions } from './edit/EditOptions';
-=======
 export { EditOptions, HandleTabOptions } from './edit/EditOptions';
->>>>>>> 857f65e1
 export { AutoFormatPlugin } from './autoFormat/AutoFormatPlugin';
 export { AutoFormatOptions } from './autoFormat/interface/AutoFormatOptions';
 

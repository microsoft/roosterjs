--- conflicted
+++ resolved
@@ -1,17 +1,11 @@
-<<<<<<< HEAD
-import { createText, getSelectedSegmentsAndParagraphs } from 'roosterjs-content-model-dom';
-import type {
-    ContentModelCode,
-    ContentModelSegmentFormat,
-    ContentModelText,
-    IEditor,
-} from 'roosterjs-content-model-types';
-=======
 import { getSelectedSegmentsAndParagraphs } from 'roosterjs-content-model-dom';
 import { splitTextSegment } from '../../pluginUtils/splitTextSegment';
 
-import type { ContentModelSegmentFormat, IEditor } from 'roosterjs-content-model-types';
->>>>>>> d8f0bf0f
+import type {
+    ContentModelCodeFormat,
+    ContentModelSegmentFormat,
+    IEditor,
+} from 'roosterjs-content-model-types';
 
 /**
  * @internal
@@ -20,7 +14,7 @@
     editor: IEditor,
     character: string,
     format: ContentModelSegmentFormat,
-    code?: ContentModelCode
+    codeFormat?: ContentModelCodeFormat
 ) {
     editor.formatContentModel((model, context) => {
         const selectedSegmentsAndParagraphs = getSelectedSegmentsAndParagraphs(
@@ -61,23 +55,6 @@
                                 lastCharIndex
                             );
 
-<<<<<<< HEAD
-                            const formattedSegment = createText(formattedText, marker.format);
-                            paragraph.segments.splice(index + 1, 0, formattedSegment);
-
-                            for (let i = index + 1; i <= markerIndex; i++) {
-                                const segment = paragraph.segments[i];
-                                if (segment.segmentType == 'Text') {
-                                    segment.format = {
-                                        ...paragraph.segments[i].format,
-                                        ...format,
-                                    };
-                                    if (code) {
-                                        segment.code = code;
-                                    }
-                                }
-                            }
-=======
                             formattedText.text = formattedText.text
                                 .replace(character, '')
                                 .slice(0, -1);
@@ -85,7 +62,11 @@
                                 ...formattedText.format,
                                 ...format,
                             };
->>>>>>> d8f0bf0f
+                            if (codeFormat) {
+                                formattedText.code = {
+                                    format: codeFormat,
+                                };
+                            }
 
                             context.canUndoByBackspace = true;
                             return true;

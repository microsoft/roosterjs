import { setFormat } from './utils/setFormat';
import type {
    ContentChangedEvent,
    ContentModelCode,
    EditorInputEvent,
    EditorPlugin,
    IEditor,
    KeyDownEvent,
    PluginEvent,
} from 'roosterjs-content-model-types';

/**
 * Options for Markdown plugin
 */
export interface MarkdownOptions {
    strikethrough?: boolean;
    bold?: boolean;
    italic?: boolean;
    code?: ContentModelCode;
}

/**
 * @internal
 */
const DefaultOptions: Required<MarkdownOptions> = {
<<<<<<< HEAD
    strikethrough: true,
    bold: true,
    italic: true,
    code: { format: {} },
=======
    strikethrough: false,
    bold: false,
    italic: false,
>>>>>>> d8f0bf0f
};

/**
 * Markdown plugin handles markdown formatting, such as transforming * characters into bold text.
 */
export class MarkdownPlugin implements EditorPlugin {
    private editor: IEditor | null = null;
    private shouldBold = false;
    private shouldItalic = false;
    private shouldStrikethrough = false;
    private shouldCode = false;
    private lastKeyTyped: string | null = null;

    /**
     * @param options An optional parameter that takes in an object of type MarkdownOptions, which includes the following properties:
     *  - strikethrough: If true text between ~ will receive strikethrough format. Defaults to true.
     *  - bold: If true text between * will receive bold format. Defaults to true.
     *  - italic: If true text between _ will receive italic format. Defaults to true.
     *  - code: If provided, text between ` will receive code format. Defaults to { format: {} }.
     */
    constructor(private options: MarkdownOptions = DefaultOptions) {}

    /**
     * Get name of this plugin
     */
    getName() {
        return 'Markdown';
    }

    /**
     * The first method that editor will call to a plugin when editor is initializing.
     * It will pass in the editor instance, plugin should take this chance to save the
     * editor reference so that it can call to any editor method or format API later.
     * @param editor The editor object
     */
    initialize(editor: IEditor) {
        this.editor = editor;
    }

    /**
     * The last method that editor will call to a plugin before it is disposed.
     * Plugin can take this chance to clear the reference to editor. After this method is
     * called, plugin should not call to any editor method since it will result in error.
     */
    dispose() {
        this.editor = null;
        this.disableAllFeatures();
        this.lastKeyTyped = null;
    }

    /**
     * Core method for a plugin. Once an event happens in editor, editor will call this
     * method of each plugin to handle the event as long as the event is not handled
     * exclusively by another plugin.
     * @param event The event to handle:
     */
    onPluginEvent(event: PluginEvent) {
        if (this.editor) {
            switch (event.eventType) {
                case 'input':
                    this.handleEditorInputEvent(this.editor, event);
                    break;
                case 'keyDown':
                    this.handleBackspaceEvent(event);
                    this.handleKeyDownEvent(event);
                    break;
                case 'contentChanged':
                    this.handleContentChangedEvent(event);
                    break;
            }
        }
    }

    private handleEditorInputEvent(editor: IEditor, event: EditorInputEvent) {
        const rawEvent = event.rawEvent;
        const selection = editor.getDOMSelection();
        if (
            selection &&
            selection.type == 'range' &&
            selection.range.collapsed &&
            rawEvent.inputType == 'insertText'
        ) {
            switch (rawEvent.data) {
                case '*':
                    if (this.options.bold) {
                        if (this.shouldBold) {
                            setFormat(editor, '*', { fontWeight: 'bold' });
                            this.shouldBold = false;
                        } else {
                            this.shouldBold = true;
                        }
                    }

                    break;
                case '~':
                    if (this.options.strikethrough) {
                        if (this.shouldStrikethrough) {
                            setFormat(editor, '~', { strikethrough: true });
                            this.shouldStrikethrough = false;
                        } else {
                            this.shouldStrikethrough = true;
                        }
                    }
                    break;
                case '_':
                    if (this.options.italic) {
                        if (this.shouldItalic) {
                            setFormat(editor, '_', { italic: true });
                            this.shouldItalic = false;
                        } else {
                            this.shouldItalic = true;
                        }
                    }
                    break;
                case '`':
                    if (this.options.code) {
                        if (this.shouldCode) {
                            setFormat(editor, '`', {} /* format */, this.options.code);
                            this.shouldCode = false;
                        } else {
                            this.shouldCode = true;
                        }
                    }
                    break;
            }
        }
    }

    private handleKeyDownEvent(event: KeyDownEvent) {
        const rawEvent = event.rawEvent;
        if (!event.handledByEditFeature && !rawEvent.defaultPrevented) {
            switch (rawEvent.key) {
                case 'Enter':
                    this.disableAllFeatures();
                    this.lastKeyTyped = null;
                    break;
                case ' ':
                    if (this.lastKeyTyped === '*' && this.shouldBold) {
                        this.shouldBold = false;
                    } else if (this.lastKeyTyped === '~' && this.shouldStrikethrough) {
                        this.shouldStrikethrough = false;
                    } else if (this.lastKeyTyped === '_' && this.shouldItalic) {
                        this.shouldItalic = false;
                    } else if (this.lastKeyTyped === '`' && this.shouldCode) {
                        this.shouldCode = false;
                    }
                    this.lastKeyTyped = null;
                    break;
                default:
                    this.lastKeyTyped = rawEvent.key;
                    break;
            }
        }
    }

    private handleBackspaceEvent(event: KeyDownEvent) {
        if (!event.handledByEditFeature && event.rawEvent.key === 'Backspace') {
            if (this.lastKeyTyped === '*' && this.shouldBold) {
                this.shouldBold = false;
            } else if (this.lastKeyTyped === '~' && this.shouldStrikethrough) {
                this.shouldStrikethrough = false;
            } else if (this.lastKeyTyped === '_' && this.shouldItalic) {
                this.shouldItalic = false;
            }
            this.lastKeyTyped = null;
        }
    }

    private handleContentChangedEvent(event: ContentChangedEvent) {
        if (event.source == 'Format') {
            this.disableAllFeatures();
        }
    }

    private disableAllFeatures() {
        this.shouldBold = false;
        this.shouldItalic = false;
        this.shouldStrikethrough = false;
        this.shouldCode = false;
    }
}<|MERGE_RESOLUTION|>--- conflicted
+++ resolved
@@ -1,7 +1,7 @@
 import { setFormat } from './utils/setFormat';
 import type {
     ContentChangedEvent,
-    ContentModelCode,
+    ContentModelCodeFormat,
     EditorInputEvent,
     EditorPlugin,
     IEditor,
@@ -16,23 +16,16 @@
     strikethrough?: boolean;
     bold?: boolean;
     italic?: boolean;
-    code?: ContentModelCode;
+    code?: ContentModelCodeFormat;
 }
 
 /**
  * @internal
  */
-const DefaultOptions: Required<MarkdownOptions> = {
-<<<<<<< HEAD
-    strikethrough: true,
-    bold: true,
-    italic: true,
-    code: { format: {} },
-=======
+const DefaultOptions: Partial<MarkdownOptions> = {
     strikethrough: false,
     bold: false,
     italic: false,
->>>>>>> d8f0bf0f
 };
 
 /**
@@ -196,6 +189,8 @@
                 this.shouldStrikethrough = false;
             } else if (this.lastKeyTyped === '_' && this.shouldItalic) {
                 this.shouldItalic = false;
+            } else if (this.lastKeyTyped === '`' && this.shouldCode) {
+                this.shouldCode = false;
             }
             this.lastKeyTyped = null;
         }

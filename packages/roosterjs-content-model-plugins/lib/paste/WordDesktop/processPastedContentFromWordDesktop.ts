--- conflicted
+++ resolved
@@ -25,13 +25,8 @@
  * Handles Pasted content when source is Word Desktop
  * @param ev BeforePasteEvent
  */
-<<<<<<< HEAD
-export function processPastedContentFromWordDesktop(ev: BeforePasteEvent, dom: any) {
-    const metadataMap: Map<string, WordMetadata> = getStyleMetadata(ev, dom);
-=======
 export function processPastedContentFromWordDesktop(ev: BeforePasteEvent) {
     const metadataMap: Map<string, WordMetadata> = getStyleMetadata(ev);
->>>>>>> 5bbab358
 
     setProcessor(ev.domToModelOption, 'element', wordDesktopElementProcessor(metadataMap));
     addParser(ev.domToModelOption, 'block', adjustPercentileLineHeight);

--- conflicted
+++ resolved
@@ -7,16 +7,10 @@
 import { processWordList } from './processWordLists';
 import { removeNegativeTextIndentParser } from '../parsers/removeNegativeTextIndentParser';
 import { setProcessor } from '../utils/setProcessor';
-<<<<<<< HEAD
-import { wordTableParser } from '../parsers/wordTableParser';
-import type { WordMetadata } from './WordMetadata';
-import type { BeforePasteEvent, ElementProcessor } from 'roosterjs-content-model-types';
-=======
 import { wordContainerParser } from '../parsers/wordContainerParser';
 import { wordTableParser } from '../parsers/wordTableParser';
 import type { WordMetadata } from './WordMetadata';
 import type { DomToModelOption, ElementProcessor } from 'roosterjs-content-model-types';
->>>>>>> 857f65e1
 
 /**
  * @internal

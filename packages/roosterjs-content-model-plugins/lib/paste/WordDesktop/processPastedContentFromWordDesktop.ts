--- conflicted
+++ resolved
@@ -9,23 +9,7 @@
 import { setProcessor } from '../utils/setProcessor';
 import { wordTableParser } from '../parsers/wordTableParser';
 import type { WordMetadata } from './WordMetadata';
-<<<<<<< HEAD
-import type {
-    ContentModelBlockFormat,
-    ContentModelListItemLevelFormat,
-    ContentModelTableFormat,
-    DomToModelContext,
-    DomToModelOption,
-    ElementProcessor,
-    FormatParser,
-} from 'roosterjs-content-model-types';
-
-const PERCENTAGE_REGEX = /%/;
-// Default line height in browsers according to https://developer.mozilla.org/en-US/docs/Web/CSS/line-height#normal
-const DEFAULT_BROWSER_LINE_HEIGHT_PERCENTAGE = 1.2;
-=======
-import type { BeforePasteEvent, ElementProcessor } from 'roosterjs-content-model-types';
->>>>>>> 2fac28c6
+import type { DomToModelOption, ElementProcessor } from 'roosterjs-content-model-types';
 
 /**
  * @internal

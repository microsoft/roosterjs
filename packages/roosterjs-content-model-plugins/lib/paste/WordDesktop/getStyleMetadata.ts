import { getObjectKeys } from 'roosterjs-content-model-dom';
import type { WordMetadata } from './WordMetadata';
import type { BeforePasteEvent } from 'roosterjs-content-model-types';

const FORMATING_REGEX = /[\n\t'{}"]+/g;
<<<<<<< HEAD
const STYLE_TAG = '<style>';
const STYLE_TAG_END = '</style>';

function extractStyleTagsFromHtml(htmlContent: string): string[] {
    const styles: string[] = [];
    const lowerCaseHtmlContent = htmlContent.toLowerCase();

    let styleStartIndex = lowerCaseHtmlContent.indexOf(STYLE_TAG);
    while (styleStartIndex >= 0) {
        const styleEndIndex = lowerCaseHtmlContent.indexOf(STYLE_TAG_END, styleStartIndex);
        if (styleEndIndex >= 0) {
            const styleContent = htmlContent.substring(styleStartIndex + STYLE_TAG.length, styleEndIndex).trim();
            styles.push(styleContent);
            styleStartIndex = lowerCaseHtmlContent.indexOf(STYLE_TAG, styleEndIndex);
        } else {
            break;
        }
    }
    return styles;
}
=======
const STYLE_TAG = '<style';
const STYLE_TAG_END = '</style>';
const nonWordCharacterRegex = /\W/;

function extractStyleTagsFromHtml(htmlContent: string): string[] {
    const styles: string[] = [];

    let { styleIndex, styleEndIndex } = extractHtmlIndexes(htmlContent);
    while (styleIndex >= 0 && styleEndIndex >= 0) {
        const styleContent = htmlContent
            .substring(styleIndex + STYLE_TAG.length, styleEndIndex)
            .trim();
        styles.push(styleContent);
        ({ styleIndex, styleEndIndex } = extractHtmlIndexes(htmlContent, styleEndIndex + 1));
    }
    return styles;
}

function extractHtmlIndexes(html: string, startIndex: number = 0) {
    const htmlLowercase = html.toLowerCase();
    let styleIndex = htmlLowercase.indexOf(STYLE_TAG, startIndex);
    let currentIndex = styleIndex + STYLE_TAG.length;
    let nextChar = html.substring(currentIndex, currentIndex + 1);

    while (!nonWordCharacterRegex.test(nextChar) && styleIndex > -1) {
        styleIndex = htmlLowercase.indexOf(STYLE_TAG, styleIndex + 1);
        currentIndex = styleIndex + STYLE_TAG.length;
        nextChar = html.substring(currentIndex, currentIndex + 1);
    }

    const styleEndIndex = htmlLowercase.indexOf(STYLE_TAG_END, startIndex);
    return { styleIndex, styleEndIndex };
}
>>>>>>> 2272af03

/**
 * @internal
 * Word Desktop content has a style tag that contains data for the lists.
 * So this function query that style tag and extract the data from the innerHTML, since it is not available from the HTMLStyleElement.sheet.
 *
 * The format is like:
 * example of style element content
 * @list l0:level1 {
 * styleTag: styleValue;
 * ...
 * }
 *
 * To extract the data:
 * 1. Substring the value of the style selector, using @ index and { index
 * 2. Substring the value of the style rules by Substring the content between { and }
 * 3. Split the value of the rules using ; as separator { styleTag: styleValue; styleTag1: StyleValue1 } = ['styleTag: styleValue',  'styleTag1: StyleValue1']
 * 4. Split the value of the rule  using : as separator: styleTag: styleValue = [styleTag, styleValue]
 * 5. Save data in record and only use the required information.
 *
 */
export function getStyleMetadata(ev: BeforePasteEvent) {
    const metadataMap: Map<string, WordMetadata> = new Map();
<<<<<<< HEAD
    const headStyles = extractStyleTagsFromHtml(ev.htmlBefore);
=======
    const headStyles = extractStyleTagsFromHtml(ev.htmlBefore || ev.clipboardData.rawHtml || '');
>>>>>>> 2272af03

    headStyles.forEach(text => {
        let index = 0;
        while (index >= 0) {
            const indexAt = text.indexOf('@', index + 1);
            const indexCurlyEnd = text.indexOf('}', indexAt);
            const indexCurlyStart = text.indexOf('{', indexAt);
            index = indexAt;

            // 1.
            const metadataName = text
                .substring(indexAt + 1, indexCurlyStart)
                .replace(FORMATING_REGEX, '')
                .replace('list', '')
                .trimRight()
                .trimLeft();

            // 2.
            const dataName = text
                .substring(indexCurlyStart, indexCurlyEnd + 1)
                .trimLeft()
                .trimRight();
            const record: Record<string, string> = {};

            // 3.
            const entries = dataName.split(';');
            entries.forEach(entry => {
                // 4.
                const [key, value] = entry.split(':');
                if (key && value) {
                    const formatedKey = key.replace(FORMATING_REGEX, '').trimRight().trimLeft();
                    const formatedValue = value.replace(FORMATING_REGEX, '').trimRight().trimLeft();
                    // 5.
                    record[formatedKey] = formatedValue;
                }
            });

            const data: WordMetadata = {
                'mso-level-number-format': record['mso-level-number-format'],
                'mso-level-start-at': record['mso-level-start-at'] || '1',
                'mso-level-text': record['mso-level-text'],
            };
            if (getObjectKeys(data).some(key => !!data[key])) {
                metadataMap.set(metadataName, data);
            }
        }
    });

    return metadataMap;
}<|MERGE_RESOLUTION|>--- conflicted
+++ resolved
@@ -3,28 +3,6 @@
 import type { BeforePasteEvent } from 'roosterjs-content-model-types';
 
 const FORMATING_REGEX = /[\n\t'{}"]+/g;
-<<<<<<< HEAD
-const STYLE_TAG = '<style>';
-const STYLE_TAG_END = '</style>';
-
-function extractStyleTagsFromHtml(htmlContent: string): string[] {
-    const styles: string[] = [];
-    const lowerCaseHtmlContent = htmlContent.toLowerCase();
-
-    let styleStartIndex = lowerCaseHtmlContent.indexOf(STYLE_TAG);
-    while (styleStartIndex >= 0) {
-        const styleEndIndex = lowerCaseHtmlContent.indexOf(STYLE_TAG_END, styleStartIndex);
-        if (styleEndIndex >= 0) {
-            const styleContent = htmlContent.substring(styleStartIndex + STYLE_TAG.length, styleEndIndex).trim();
-            styles.push(styleContent);
-            styleStartIndex = lowerCaseHtmlContent.indexOf(STYLE_TAG, styleEndIndex);
-        } else {
-            break;
-        }
-    }
-    return styles;
-}
-=======
 const STYLE_TAG = '<style';
 const STYLE_TAG_END = '</style>';
 const nonWordCharacterRegex = /\W/;
@@ -58,7 +36,6 @@
     const styleEndIndex = htmlLowercase.indexOf(STYLE_TAG_END, startIndex);
     return { styleIndex, styleEndIndex };
 }
->>>>>>> 2272af03
 
 /**
  * @internal
@@ -82,11 +59,7 @@
  */
 export function getStyleMetadata(ev: BeforePasteEvent) {
     const metadataMap: Map<string, WordMetadata> = new Map();
-<<<<<<< HEAD
-    const headStyles = extractStyleTagsFromHtml(ev.htmlBefore);
-=======
     const headStyles = extractStyleTagsFromHtml(ev.htmlBefore || ev.clipboardData.rawHtml || '');
->>>>>>> 2272af03
 
     headStyles.forEach(text => {
         let index = 0;

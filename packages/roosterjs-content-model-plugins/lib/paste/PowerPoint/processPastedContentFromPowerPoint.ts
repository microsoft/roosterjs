import { addParser } from '../utils/addParser';
import { processAsListItem, setupListFormat } from '../utils/customListUtils';
import { removeNegativeTextIndentParser } from '../parsers/removeNegativeTextIndentParser';
import { setProcessor } from '../utils/setProcessor';
import {
    BulletListType,
    getOrderedListNumberStr,
    moveChildNodes,
    NumberingListType,
} from 'roosterjs-content-model-dom';
import type {
    BeforePasteEvent,
    ContentModelListItemLevelFormat,
    DOMCreator,
} from 'roosterjs-content-model-types';

const BulletSelector = '* > span > span[style*=mso-special-format]';
const MsOfficeSpecialFormat = 'mso-special-format';
const CssStyleKey = 'style';
const MsoSpecialFormatRegex = /mso-special-format:\s*([^;]*)/;

const clearListItemStyles = (format: ContentModelListItemLevelFormat): void => {
    delete format.textAlign;
    delete format.marginLeft;
    delete format.paddingLeft;
};
/**
 * @internal
 * Convert pasted content from PowerPoint
 * @param event The BeforePaste event
 */

export function processPastedContentFromPowerPoint(
    event: BeforePasteEvent,
    domCreator: DOMCreator
) {
    const { fragment, clipboardData, domToModelOption } = event;

    if (clipboardData.html && !clipboardData.text && clipboardData.image) {
        // It is possible that PowerPoint copied both image and HTML but not plain text.
        // We always prefer HTML if any.
        const doc = domCreator.htmlToDOM(clipboardData.html);

        moveChildNodes(fragment, doc?.body);
    }

    addParser(domToModelOption, 'block', removeNegativeTextIndentParser);

    setProcessor(domToModelOption, 'element', (group, element, context) => {
        const style = element.getAttribute(CssStyleKey) || '';
        // If the element is the bullet element, just ignore it, otherwise we will see an extra bullet in the list
        if (style.includes(MsOfficeSpecialFormat) && context.listFormat.levels.length > 0) {
            return;
        }
        const bulletElement = element.querySelector(BulletSelector) as HTMLElement;
        if (bulletElement) {
            const {
                depth,
                unorderedBulletType,
                orderedBulletType,
                startNumberOverrideOrBullet,
                isOrderedList,
                isNewList,
            } = extractPowerPointListInfo(element, bulletElement);

            // Setup the listformat with the metadata extracted from the bullet element
            setupListFormat(
                isOrderedList ? 'OL' : 'UL',
                element,
                context,
                depth,
                context.listFormat,
                group,
                [clearListItemStyles]
            );

            // Set the metadata for the list item, which will be used to set the correct bullet style type
            const listMetadata = {
                unorderedStyleType:
                    !isOrderedList && unorderedBulletType
                        ? BulletListType[unorderedBulletType]
                        : undefined,
                orderedStyleType:
                    isOrderedList && orderedBulletType
                        ? NumberingListType[orderedBulletType]
                        : undefined,
            };

            // Process the Div element as a list item.
<<<<<<< HEAD
            processAsListItem(context, element, group, listMetadata, listItem => {
                const currentMarkerSize = listItem.formatHolder.format.fontSize;
                const bulletElementSize = bulletElement.parentElement?.style.fontSize;
                listItem.formatHolder.format.fontSize = bulletElementSize || currentMarkerSize;
=======
            processAsListItem(context, element, group, listMetadata, bulletElement, listItem => {
>>>>>>> e976c676
                if (isNewList) {
                    listItem.levels[
                        listItem.levels.length - 1
                    ].format.startNumberOverride = parseInt(startNumberOverrideOrBullet);
                }
                clearListItemStyles(listItem.levels[listItem.levels.length - 1].format);
                clearListItemStyles(listItem.format);
            });
        } else {
            context.defaultElementProcessors.element?.(group, element, context);
        }
    });
}

/**
 * Extract list information from PowerPoint pasted content
 *
 * The lists from PowerPoint are represent as:
 *
 * - The class 0# represents the depth of the list, if the list is in the first level, the class attribute wont be present.
 * - The mso-special-format style represents the type of bullet and the start of the list.
 *      The first part of the mso-special-format is the type of bullet, and the second part is the start of the list.
 *  - All the items that are in the same list have the same mso-special-format style. Which we are leveraging to identify when a list is new or part of the existing list thread.
 *
 * @example
 *  `   <div class="O1" style="...">
            <span style="font-size: 5pt"
                ><span style="mso-special-format: 'numbullet6\,1'; font-family: +mj-lt"
                    >i.</span
                ></span
            ><span style="...;">123</span>
        </div> `
 *
 * @param element The element to extract list information from
 * @param bulletElement The bullet element to extract list information from
 * @returns The extracted list information
 */
function extractPowerPointListInfo(element: HTMLElement, bulletElement: HTMLElement) {
    const className = element.className.substring(1) || '0';
    const depth = parseInt(className) + 1;
    const style = bulletElement.getAttribute(CssStyleKey) || '';
    const msoSpecialFormat = style.match(MsoSpecialFormatRegex);
    const [bulletTypeHtml, startNumberOverrideOrBullet] =
        msoSpecialFormat?.[1].replace('"', '').split('\\,') || [];
    const isOrderedList = OrderedListStyleMap.has(bulletTypeHtml);

    const unorderedBulletType = UnorderedBullets.get(bulletElement.innerText);
    const orderedBulletType = OrderedListStyleMap.get(bulletTypeHtml);

    return {
        depth,
        unorderedBulletType,
        orderedBulletType,
        startNumberOverrideOrBullet,
        isOrderedList,
        isNewList:
            isOrderedList &&
            !!orderedBulletType &&
            bulletElement.innerText ===
                getPptListStart(orderedBulletType, startNumberOverrideOrBullet),
    };
}

const UnorderedBullets: Map<string, keyof typeof BulletListType> = new Map([
    ['•', 'Disc'],
    ['o', 'Circle'],
    ['§', 'Square'],
    ['q', 'BoxShadow'],
    ['v', 'Xrhombus'],
    ['Ø', 'ShortArrow'],
    ['ü', 'CheckMark'],
]);

const OrderedListStyleMap: Map<string, keyof typeof NumberingListType> = new Map([
    ['numbullet1', 'UpperAlpha'],
    ['numbullet2', 'DecimalParenthesis'],
    ['numbullet3', 'Decimal'],
    ['numbullet7', 'UpperRoman'],
    ['numbullet9', 'LowerAlphaParenthesis'],
    ['numbullet0', 'LowerAlpha'],
    ['numbullet6', 'LowerRoman'],
]);

function getPptListStart(
    orderedBulletType: keyof typeof NumberingListType,
    startNumberOverride: string
) {
    const bullet = getOrderedListNumberStr(
        NumberingListType[orderedBulletType],
        parseInt(startNumberOverride)
    );
    switch (orderedBulletType) {
        case 'Decimal':
        case 'UpperAlpha':
        case 'LowerAlpha':
        case 'UpperRoman':
        case 'LowerRoman':
            return bullet + '.';
        case 'DecimalParenthesis':
        case 'LowerAlphaParenthesis':
            return bullet + ')';

        default:
            return undefined;
    }
}<|MERGE_RESOLUTION|>--- conflicted
+++ resolved
@@ -87,14 +87,7 @@
             };
 
             // Process the Div element as a list item.
-<<<<<<< HEAD
-            processAsListItem(context, element, group, listMetadata, listItem => {
-                const currentMarkerSize = listItem.formatHolder.format.fontSize;
-                const bulletElementSize = bulletElement.parentElement?.style.fontSize;
-                listItem.formatHolder.format.fontSize = bulletElementSize || currentMarkerSize;
-=======
             processAsListItem(context, element, group, listMetadata, bulletElement, listItem => {
->>>>>>> e976c676
                 if (isNewList) {
                     listItem.levels[
                         listItem.levels.length - 1

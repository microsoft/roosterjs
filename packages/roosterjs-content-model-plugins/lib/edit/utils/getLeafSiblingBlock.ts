import { isGeneralSegment } from 'roosterjs-content-model-dom';
import type {
    ContentModelParagraph,
<<<<<<< HEAD
=======
    ContentModelSegment,
>>>>>>> 85b50f27
    ReadonlyContentModelBlock,
    ReadonlyContentModelBlockGroup,
    ReadonlyContentModelSegment,
} from 'roosterjs-content-model-types';

/**
 * @internal
 */
export type BlockAndPath = {
    /**
     * The sibling block
     */
    block: ReadonlyContentModelBlock;

    /**
     * Path of this sibling block
     */
    path: ReadonlyContentModelBlockGroup[];

    /**
     * If the input block is under a general segment, it is possible there are sibling segments under the same paragraph.
     * Use this property to return the sibling sibling under the same paragraph
     */
    siblingSegment?: ReadonlyContentModelSegment;
};

/**
 * @internal
 */
export type ReadonlyBlockAndPath = {
    /**
     * The sibling block
     */
    block: ReadonlyContentModelBlock;

    /**
     * Path of this sibling block
     */
    path: ReadonlyContentModelBlockGroup[];

    /**
     * If the input block is under a general segment, it is possible there are sibling segments under the same paragraph.
     * Use this property to return the sibling sibling under the same paragraph
     */
    siblingSegment?: ReadonlyContentModelSegment;
};

/**
 * @internal
 */
export function getLeafSiblingBlock(
    path: ReadonlyContentModelBlockGroup[],
    block: ReadonlyContentModelBlock,
    isNext: boolean
): BlockAndPath | null;

/**
 * @internal (Readonly)
 */
export function getLeafSiblingBlock(
    path: ReadonlyContentModelBlockGroup[],
    block: ReadonlyContentModelBlock,
    isNext: boolean
): ReadonlyBlockAndPath | null;

export function getLeafSiblingBlock(
    path: ReadonlyContentModelBlockGroup[],
    block: ReadonlyContentModelBlock,
    isNext: boolean
): ReadonlyBlockAndPath | null {
    const newPath = [...path];

    while (newPath.length > 0) {
        const group = newPath[0];
        const index = group.blocks.indexOf(block);

        if (index < 0) {
            break;
        }

        let nextBlock = group.blocks[index + (isNext ? 1 : -1)];

        if (nextBlock) {
            while (nextBlock.blockType == 'BlockGroup') {
                const child = nextBlock.blocks[isNext ? 0 : nextBlock.blocks.length - 1];

                if (!child) {
                    return { block: nextBlock, path: newPath };
                } else if (child.blockType != 'BlockGroup') {
                    newPath.unshift(nextBlock);
                    return { block: child, path: newPath };
                } else {
                    newPath.unshift(nextBlock);
                    nextBlock = child;
                }
            }

            return { block: nextBlock, path: newPath };
        } else if (isGeneralSegment(group)) {
            // For general segment, we need to check if there is sibling segment under the same paragraph
            // First let's find the parent paragraph of this segment
            newPath.shift();

            let segmentIndex = -1;
            const segment = group;
            const para = newPath[0]?.blocks.find(
                x => x.blockType == 'Paragraph' && (segmentIndex = x.segments.indexOf(segment)) >= 0
            ) as ContentModelParagraph;

            if (para) {
                // Now we have found the parent paragraph, so let's check if it has a sibling segment
                const siblingSegment = para.segments[segmentIndex + (isNext ? 1 : -1)];

                if (siblingSegment) {
                    // Return this block, path and segment since we have found it
                    return { block: para, path: newPath, siblingSegment };
                } else {
                    // No sibling segment, let's keep go upper level
                    block = para;
                }
            } else {
                // Parent sibling is not found (in theory this should never happen), just return null
                break;
            }
        } else if (group.blockGroupType != 'Document' && group.blockGroupType != 'TableCell') {
            newPath.shift();
            block = group;
        } else {
            break;
        }
    }

    return null;
}<|MERGE_RESOLUTION|>--- conflicted
+++ resolved
@@ -1,10 +1,6 @@
 import { isGeneralSegment } from 'roosterjs-content-model-dom';
 import type {
     ContentModelParagraph,
-<<<<<<< HEAD
-=======
-    ContentModelSegment,
->>>>>>> 85b50f27
     ReadonlyContentModelBlock,
     ReadonlyContentModelBlockGroup,
     ReadonlyContentModelSegment,

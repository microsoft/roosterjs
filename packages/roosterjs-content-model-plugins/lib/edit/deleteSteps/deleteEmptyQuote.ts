--- conflicted
+++ resolved
@@ -10,10 +10,6 @@
     ContentModelFormatContainer,
     DeleteSelectionStep,
     ReadonlyContentModelBlockGroup,
-<<<<<<< HEAD
-    ReadonlyContentModelFormatContainer,
-=======
->>>>>>> 719c9170
 } from 'roosterjs-content-model-types';
 
 /**
@@ -79,11 +75,7 @@
 };
 
 const insertNewLine = (
-<<<<<<< HEAD
-    quote: ReadonlyContentModelFormatContainer,
-=======
     quote: ContentModelFormatContainer,
->>>>>>> 719c9170
     parent: ReadonlyContentModelBlockGroup,
     index: number
 ) => {

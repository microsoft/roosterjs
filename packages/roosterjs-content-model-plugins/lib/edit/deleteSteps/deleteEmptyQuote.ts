--- conflicted
+++ resolved
@@ -2,17 +2,16 @@
     unwrapBlock,
     getClosestAncestorBlockGroupIndex,
     isBlockGroupOfType,
-<<<<<<< HEAD
     createFormatContainer,
-=======
     mutateBlock,
->>>>>>> d7a4d8ce
 } from 'roosterjs-content-model-dom';
 import type {
     ContentModelFormatContainer,
     ContentModelParagraph,
     DeleteSelectionStep,
     ReadonlyContentModelBlockGroup,
+    ReadonlyContentModelFormatContainer,
+    ReadonlyContentModelParagraph,
 } from 'roosterjs-content-model-types';
 
 /**
@@ -69,8 +68,8 @@
 };
 
 const isSelectionOnEmptyLine = (
-    quote: ContentModelFormatContainer,
-    paragraph: ContentModelParagraph
+    quote: ReadonlyContentModelFormatContainer,
+    paragraph: ReadonlyContentModelParagraph
 ) => {
     const paraIndex = quote.blocks.indexOf(paragraph);
 
@@ -85,14 +84,15 @@
 
 const insertNewLine = (
     quote: ContentModelFormatContainer,
-<<<<<<< HEAD
-    parent: ContentModelBlockGroup,
+    parent: ReadonlyContentModelBlockGroup,
     quoteIndex: number,
     paragraph: ContentModelParagraph
 ) => {
     const paraIndex = quote.blocks.indexOf(paragraph);
 
     if (paraIndex >= 0) {
+        const mutableParent = mutateBlock(parent);
+
         if (paraIndex < quote.blocks.length - 1) {
             const newQuote = createFormatContainer(quote.tagName, quote.format);
 
@@ -100,25 +100,14 @@
                 ...quote.blocks.splice(paraIndex + 1, quote.blocks.length - paraIndex - 1)
             );
 
-            parent.blocks.splice(quoteIndex + 1, 0, newQuote);
+            mutableParent.blocks.splice(quoteIndex + 1, 0, newQuote);
         }
 
-        parent.blocks.splice(quoteIndex + 1, 0, paragraph);
+        mutableParent.blocks.splice(quoteIndex + 1, 0, paragraph);
         quote.blocks.splice(paraIndex, 1);
 
         if (quote.blocks.length == 0) {
-            parent.blocks.splice(quoteIndex, 0);
+            mutableParent.blocks.splice(quoteIndex, 0);
         }
     }
-=======
-    parent: ReadonlyContentModelBlockGroup,
-    index: number
-) => {
-    const quoteLength = quote.blocks.length;
-    quote.blocks.splice(quoteLength - 1, 1);
-    const marker = createSelectionMarker();
-    const newParagraph = createParagraph(false /* isImplicit */);
-    newParagraph.segments.push(marker);
-    mutateBlock(parent).blocks.splice(index + 1, 0, newParagraph);
->>>>>>> d7a4d8ce
 };
--- conflicted
+++ resolved
@@ -1,8 +1,5 @@
 import { getListAnnounceData } from 'roosterjs-content-model-api';
-<<<<<<< HEAD
-=======
 import { splitParagraph } from '../utils/splitParagraph';
->>>>>>> a0f32c69
 import {
     createListItem,
     createListLevel,
@@ -13,17 +10,9 @@
 import type {
     ContentModelListItem,
     DeleteSelectionStep,
-<<<<<<< HEAD
-    InsertPoint,
     ReadonlyContentModelBlockGroup,
     ReadonlyContentModelListItem,
     ShallowMutableContentModelListItem,
-    ShallowMutableContentModelParagraph,
-=======
-    ReadonlyContentModelBlockGroup,
-    ReadonlyContentModelListItem,
-    ShallowMutableContentModelListItem,
->>>>>>> a0f32c69
     ValidDeleteSelectionContext,
 } from 'roosterjs-content-model-types';
 
@@ -63,13 +52,7 @@
             const listIndex = listParent.blocks.indexOf(listItem);
             const nextBlock = listParent.blocks[listIndex + 1];
 
-<<<<<<< HEAD
-            if (deleteResult == 'range' && nextBlock) {
-                normalizeContentModel(listParent);
-
-=======
             if (nextBlock) {
->>>>>>> a0f32c69
                 const nextListItem = listParent.blocks[listIndex + 1];
 
                 if (
@@ -79,47 +62,9 @@
                     nextListItem.levels.forEach(level => {
                         level.format.startNumberOverride = undefined;
                     });
-<<<<<<< HEAD
-
-                    const lastParagraph = listItem.blocks[listItem.blocks.length - 1];
-                    const nextParagraph = nextListItem.blocks[0];
-
-                    if (
-                        nextParagraph.blockType === 'Paragraph' &&
-                        lastParagraph.blockType === 'Paragraph' &&
-                        lastParagraph.segments[lastParagraph.segments.length - 1].segmentType ===
-                            'SelectionMarker'
-                    ) {
-                        mutateBlock(lastParagraph).segments.pop();
-
-                        nextParagraph.segments.unshift(
-                            createSelectionMarker(insertPoint.marker.format)
-                        );
-                    }
-
-                    context.lastParagraph = undefined;
-                }
-            } else if (deleteResult !== 'range') {
-                if (isEmptyListItem(listItem)) {
-                    mutateBlock(listItem).levels.pop();
-                } else {
-                    const newListItem = createNewListItem(context, listItem, listParent);
-
-                    if (context.formatContext) {
-                        context.formatContext.announceData = getListAnnounceData([
-                            newListItem,
-                            ...path.slice(index + 1),
-                        ]);
-                    }
                 }
             }
 
-            rawEvent?.preventDefault();
-=======
-                }
-            }
-
->>>>>>> a0f32c69
             context.deleteResult = 'range';
         }
     }
@@ -151,10 +96,7 @@
         levels,
         insertPoint.marker.format
     );
-<<<<<<< HEAD
-=======
 
->>>>>>> a0f32c69
     newListItem.blocks.push(newParagraph);
 
     const remainingBlockCount = listItem.blocks.length - paraIndex - 1;
@@ -166,18 +108,12 @@
     }
 
     insertPoint.paragraph = newParagraph;
-<<<<<<< HEAD
-    context.lastParagraph = newParagraph;
-    mutateBlock(listParent).blocks.splice(listIndex + 1, 0, newListItem);
-
-=======
     mutateBlock(listParent).blocks.splice(listIndex + 1, 0, newListItem);
 
     if (context.lastParagraph == currentPara) {
         context.lastParagraph = newParagraph;
     }
 
->>>>>>> a0f32c69
     return newListItem;
 };
 
@@ -193,34 +129,4 @@
             level.dataset
         );
     });
-<<<<<<< HEAD
-};
-
-const createNewParagraph = (insertPoint: InsertPoint) => {
-    const { paragraph, marker } = insertPoint;
-    const newParagraph: ShallowMutableContentModelParagraph = createParagraph(
-        false /*isImplicit*/,
-        paragraph.format,
-        paragraph.segmentFormat
-    );
-
-    const markerIndex = paragraph.segments.indexOf(marker);
-    const segments = paragraph.segments.splice(
-        markerIndex,
-        paragraph.segments.length - markerIndex
-    );
-
-    newParagraph.segments.push(...segments);
-
-    setParagraphNotImplicit(paragraph);
-
-    if (paragraph.segments.every(x => x.segmentType == 'SelectionMarker')) {
-        paragraph.segments.push(createBr(marker.format));
-    }
-
-    normalizeParagraph(newParagraph);
-
-    return newParagraph;
-=======
->>>>>>> a0f32c69
 };
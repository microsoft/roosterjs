--- conflicted
+++ resolved
@@ -11,10 +11,7 @@
     getClosestAncestorBlockGroupIndex,
     isBlockGroupOfType,
     mutateBlock,
-<<<<<<< HEAD
     mutateSegment,
-=======
->>>>>>> 719c9170
 } from 'roosterjs-content-model-dom';
 import type {
     ContentModelListItem,

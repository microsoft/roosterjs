--- conflicted
+++ resolved
@@ -1,10 +1,4 @@
 import { setModelIndentation } from 'roosterjs-content-model-api';
-<<<<<<< HEAD
-import type {
-    ContentModelDocument,
-    ContentModelParagraph,
-    FormatContentModelContext,
-=======
 import {
     createSelectionMarker,
     createText,
@@ -15,7 +9,6 @@
     FormatContentModelContext,
     ReadonlyContentModelDocument,
     ReadonlyContentModelParagraph,
->>>>>>> a0f32c69
 } from 'roosterjs-content-model-types';
 
 const tabSpaces = '    ';
@@ -37,13 +30,8 @@
  * 5. When the selection is not collapsed, but all segments are selected, call setModelIndention function to outdent the whole paragraph
  */
 export function handleTabOnParagraph(
-<<<<<<< HEAD
-    model: ContentModelDocument,
-    paragraph: ContentModelParagraph,
-=======
     model: ReadonlyContentModelDocument,
     paragraph: ReadonlyContentModelParagraph,
->>>>>>> a0f32c69
     rawEvent: KeyboardEvent,
     context?: FormatContentModelContext
 ) {

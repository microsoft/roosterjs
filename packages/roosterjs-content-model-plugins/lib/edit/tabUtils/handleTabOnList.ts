--- conflicted
+++ resolved
@@ -1,15 +1,9 @@
 import { handleTabOnParagraph } from './handleTabOnParagraph';
 import { setModelIndentation } from 'roosterjs-content-model-api';
 import type {
-<<<<<<< HEAD
-    ContentModelDocument,
-    ContentModelListItem,
-    FormatContentModelContext,
-=======
     FormatContentModelContext,
     ReadonlyContentModelDocument,
     ReadonlyContentModelListItem,
->>>>>>> a0f32c69
 } from 'roosterjs-content-model-types';
 
 /**
@@ -18,13 +12,8 @@
  * @internal
  */
 export function handleTabOnList(
-<<<<<<< HEAD
-    model: ContentModelDocument,
-    listItem: ContentModelListItem,
-=======
     model: ReadonlyContentModelDocument,
     listItem: ReadonlyContentModelListItem,
->>>>>>> a0f32c69
     rawEvent: KeyboardEvent,
     context?: FormatContentModelContext
 ) {

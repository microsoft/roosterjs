--- conflicted
+++ resolved
@@ -506,10 +506,6 @@
         if (!this.imageEditInfo) {
             this.imageEditInfo = getSelectedImageMetadata(editor, image);
         }
-<<<<<<< HEAD
-=======
-
->>>>>>> 9f8abbfd
         this.imageHTMLOptions = getHTMLImageOptions(editor, this.options, this.imageEditInfo);
         this.lastSrc = image.getAttribute('src');
 

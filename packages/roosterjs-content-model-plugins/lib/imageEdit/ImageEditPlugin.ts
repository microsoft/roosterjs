import { applyChange } from './utils/applyChange';
import { canRegenerateImage } from './utils/canRegenerateImage';
import { checkIfImageWasResized, isASmallImage } from './utils/imageEditUtils';
import { createImageWrapper } from './utils/createImageWrapper';
import { Cropper } from './Cropper/cropperContext';
import { findEditingImage } from './utils/findEditingImage';
import { getDropAndDragHelpers } from './utils/getDropAndDragHelpers';
import { getHTMLImageOptions } from './utils/getHTMLImageOptions';
import { getSelectedImage } from './utils/getSelectedImage';
import { getSelectedImageMetadata, updateImageEditInfo } from './utils/updateImageEditInfo';
import { ImageEditElementClass } from './types/ImageEditElementClass';
import { Resizer } from './Resizer/resizerContext';
import { Rotator } from './Rotator/rotatorContext';
import { setIsEditing } from './utils/setIsEditing';
import { updateRotateHandle } from './Rotator/updateRotateHandle';
import { updateWrapper } from './utils/updateWrapper';
import type { EditableImageFormat } from './types/EditableImageFormat';
import {
    getSelectedSegmentsAndParagraphs,
    isElementOfType,
    isModifierKey,
    isNodeOfType,
    mutateSegment,
    unwrap,
} from 'roosterjs-content-model-dom';
import type { DragAndDropHelper } from '../pluginUtils/DragAndDrop/DragAndDropHelper';
import type { DragAndDropContext } from './types/DragAndDropContext';
import type { ImageHtmlOptions } from './types/ImageHtmlOptions';
import type { ImageEditOptions } from './types/ImageEditOptions';
import type {
    DOMSelection,
    EditorPlugin,
    FormatApplier,
    FormatParser,
    IEditor,
    ImageEditOperation,
    ImageEditor,
    ImageMetadataFormat,
    KeyDownEvent,
    MouseUpEvent,
    PluginEvent,
} from 'roosterjs-content-model-types';

const DefaultOptions: Partial<ImageEditOptions> = {
    borderColor: '#DB626C',
    minWidth: 10,
    minHeight: 10,
    preserveRatio: true,
    disableRotate: false,
    disableSideResize: false,
    onSelectState: 'resizeAndRotate',
};

const IMAGE_EDIT_CHANGE_SOURCE = 'ImageEdit';
const LEFT_MOUSE_BUTTON = 0;

/**
 * ImageEdit plugin handles the following image editing features:
 * - Resize image
 * - Crop image
 * - Rotate image
 * - Flip image
 */
export class ImageEditPlugin implements ImageEditor, EditorPlugin {
    protected editor: IEditor | null = null;
    private shadowSpan: HTMLSpanElement | null = null;
    private selectedImage: HTMLImageElement | null = null;
    protected wrapper: HTMLSpanElement | null = null;
    private imageEditInfo: ImageMetadataFormat | null = null;
    private imageHTMLOptions: ImageHtmlOptions | null = null;
    private dndHelpers: DragAndDropHelper<DragAndDropContext, any>[] = [];
    private clonedImage: HTMLImageElement | null = null;
    private lastSrc: string | null = null;
    private wasImageResized: boolean = false;
    private isCropMode: boolean = false;
    private resizers: HTMLDivElement[] = [];
    private rotators: HTMLDivElement[] = [];
    private croppers: HTMLDivElement[] = [];
    private zoomScale: number = 1;
    private disposer: (() => void) | null = null;
    //EXPOSED FOR TEST ONLY
    protected isEditing = false;

    constructor(protected options: ImageEditOptions = DefaultOptions) {}

    /**
     * Get name of this plugin
     */
    getName() {
        return 'ImageEdit';
    }

    /**
     * The first method that editor will call to a plugin when editor is initializing.
     * It will pass in the editor instance, plugin should take this chance to save the
     * editor reference so that it can call to any editor method or format API later.
     * @param editor The editor object
     */
    initialize(editor: IEditor) {
        this.editor = editor;
        this.disposer = editor.attachDomEvent({
            blur: {
                beforeDispatch: () => {
                    this.formatImageWithContentModel(
                        editor,
                        true /* shouldSelectImage */,
                        true /* shouldSelectAsImageSelection*/
                    );
                },
            },
        });
    }

    /**
     * The last method that editor will call to a plugin before it is disposed.
     * Plugin can take this chance to clear the reference to editor. After this method is
     * called, plugin should not call to any editor method since it will result in error.
     */
    dispose() {
        this.editor = null;
        this.isEditing = false;
        this.cleanInfo();
        if (this.disposer) {
            this.disposer();
            this.disposer = null;
        }
    }

    /**
     * Core method for a plugin. Once an event happens in editor, editor will call this
     * method of each plugin to handle the event as long as the event is not handled
     * exclusively by another plugin.
     * @param event The event to handle:
     */
    onPluginEvent(event: PluginEvent) {
        if (!this.editor) {
            return;
        }
        switch (event.eventType) {
            case 'mouseUp':
                this.mouseUpHandler(this.editor, event);
                break;
            case 'keyDown':
                this.keyDownHandler(this.editor, event);
                break;
        }
    }

    getContentModelConfig() {
        return {
            domToModelOption: {
                additionalFormatParsers: {
                    image: [this.editingFormatParser],
                },
            },
            modelToDomOption: {
                additionalFormatAppliers: {
                    image: [this.editingFormatApplier],
                },
            },
        };
    }

    private mouseUpHandler(editor: IEditor, event: MouseUpEvent) {
        const selection = editor.getDOMSelection();

        if (
            (selection &&
                selection.type == 'image' &&
                event.rawEvent.button == LEFT_MOUSE_BUTTON) ||
            this.isEditing
        ) {
            this.selectionChangeHandler(editor, selection);
        }
    }

    private keyDownHandler(editor: IEditor, event: KeyDownEvent) {
        if (this.isEditing) {
            const selection = editor.getDOMSelection();
            if (!isModifierKey(event.rawEvent)) {
                this.selectionChangeHandler(editor, selection);
            } else if (selection?.type == 'image') {
                this.formatImageWithContentModel(
                    editor,
                    true /* shouldSelect*/,
                    true /* shouldSelectAsImageSelection*/
                );
            }
        }
    }

    private selectionChangeHandler(editor: IEditor, selection: DOMSelection | null) {
        editor.formatContentModel(model => {
            const previousSelectedImage = findEditingImage(model);
            const editingImage = getSelectedImage(model);
            const format = editingImage?.image.format as EditableImageFormat;

            let result = false;
            if (previousSelectedImage?.image != editingImage?.image) {
                const { lastSrc, selectedImage, imageEditInfo, clonedImage } = this;
                if (
                    this.isEditing &&
                    previousSelectedImage &&
                    previousSelectedImage.image !== editingImage?.image &&
                    lastSrc &&
                    selectedImage &&
                    imageEditInfo &&
                    clonedImage
                ) {
                    mutateSegment(
                        previousSelectedImage.paragraph,
                        previousSelectedImage.image,
                        image => {
                            applyChange(
                                editor,
                                selectedImage,
                                image,
                                imageEditInfo,
                                lastSrc,
                                this.wasImageResized || this.isCropMode,
                                clonedImage
                            );
                        }
                    );

                    setIsEditing(previousSelectedImage, false);
                    this.cleanInfo();
                    result = true;
                }

                this.isEditing = false;
                this.isCropMode = false;

                if (editingImage && !format.isEditing && selection?.type == 'image') {
                    setIsEditing(editingImage, true);

                    this.isEditing = true;
                    mutateSegment(editingImage.paragraph, editingImage.image, image => {
                        this.imageEditInfo = updateImageEditInfo(image, selection.image);
                    });

                    result = true;
                }
            }

            return result;
        });
    }

    private startEditing(
        editor: IEditor,
        image: HTMLImageElement,
        apiOperation?: ImageEditOperation
    ) {
<<<<<<< HEAD
        const imageSpan = image.parentElement;
        if (!imageSpan || (imageSpan && !isElementOfType(imageSpan, 'span'))) {
            return;
        }
        if (!this.imageEditInfo) {
            this.imageEditInfo = getSelectedImageMetadata(editor, image);
        }
=======
        this.imageEditInfo = getSelectedImageMetadata(editor, image);
>>>>>>> f26ce35b
        this.lastSrc = image.getAttribute('src');
        this.imageHTMLOptions = getHTMLImageOptions(editor, this.options, this.imageEditInfo);
        const {
            resizers,
            rotators,
            wrapper,
            shadowSpan,
            imageClone,
            croppers,
        } = createImageWrapper(
            editor,
            image,
            this.options,
            this.imageEditInfo,
            this.imageHTMLOptions,
            apiOperation || this.options.onSelectState
        );
        this.shadowSpan = shadowSpan;
        this.selectedImage = image;
        this.wrapper = wrapper;
        this.clonedImage = imageClone;
        this.wasImageResized = checkIfImageWasResized(image);
        this.resizers = resizers;
        this.rotators = rotators;
        this.croppers = croppers;
        this.zoomScale = editor.getDOMHelper().calculateZoomScale();

        editor.setEditorStyle('imageEdit', `outline-style:none!important;`, [
            `span:has(>img#${this.selectedImage.id})`,
        ]);
    }

    public startRotateAndResize(editor: IEditor, image: HTMLImageElement) {
        if (this.imageEditInfo) {
            this.startEditing(editor, image, 'resizeAndRotate');

            if (this.selectedImage && this.imageEditInfo && this.wrapper && this.clonedImage) {
                this.dndHelpers = [
                    ...getDropAndDragHelpers(
                        this.wrapper,
                        this.imageEditInfo,
                        this.options,
                        ImageEditElementClass.ResizeHandle,
                        Resizer,
                        () => {
                            if (
                                this.imageEditInfo &&
                                this.selectedImage &&
                                this.wrapper &&
                                this.clonedImage
                            ) {
                                updateWrapper(
                                    this.imageEditInfo,
                                    this.options,
                                    this.selectedImage,
                                    this.clonedImage,
                                    this.wrapper,
                                    this.resizers
                                );
                                this.wasImageResized = true;
                            }
                        },
                        this.zoomScale
                    ),
                    ...getDropAndDragHelpers(
                        this.wrapper,
                        this.imageEditInfo,
                        this.options,
                        ImageEditElementClass.RotateHandle,
                        Rotator,
                        () => {
                            if (
                                this.imageEditInfo &&
                                this.selectedImage &&
                                this.wrapper &&
                                this.clonedImage
                            ) {
                                updateWrapper(
                                    this.imageEditInfo,
                                    this.options,
                                    this.selectedImage,
                                    this.clonedImage,
                                    this.wrapper,
                                    this.rotators
                                );
                                this.updateRotateHandleState(
                                    editor,
                                    this.selectedImage,
                                    this.wrapper,
                                    this.rotators,
                                    this.imageEditInfo?.angleRad
                                );
                            }
                        },
                        this.zoomScale
                    ),
                ];

                updateWrapper(
                    this.imageEditInfo,
                    this.options,
                    this.selectedImage,
                    this.clonedImage,
                    this.wrapper,
                    this.resizers
                );

                this.updateRotateHandleState(
                    editor,
                    this.selectedImage,
                    this.wrapper,
                    this.rotators,
                    this.imageEditInfo?.angleRad
                );
            }
        }
    }

    private updateRotateHandleState(
        editor: IEditor,
        image: HTMLImageElement,
        wrapper: HTMLSpanElement,
        rotators: HTMLDivElement[],
        angleRad: number | undefined
    ) {
        const viewport = editor.getVisibleViewport();
        const smallImage = isASmallImage(image.width, image.height);
        if (viewport && rotators && rotators.length > 0) {
            const rotator = rotators[0];
            const rotatorHandle = rotator.firstElementChild;
            if (
                isNodeOfType(rotatorHandle, 'ELEMENT_NODE') &&
                isElementOfType(rotatorHandle, 'div')
            ) {
                updateRotateHandle(
                    viewport,
                    angleRad ?? 0,
                    wrapper,
                    rotator,
                    rotatorHandle,
                    smallImage
                );
            }
        }
    }

    public isOperationAllowed(operation: ImageEditOperation): boolean {
        return (
            operation === 'resize' ||
            operation === 'rotate' ||
            operation === 'flip' ||
            operation === 'crop'
        );
    }

    public canRegenerateImage(image: HTMLImageElement): boolean {
        return canRegenerateImage(image);
    }

    private startCropMode(editor: IEditor, image: HTMLImageElement) {
        if (this.imageEditInfo) {
            this.startEditing(editor, image, 'crop');
            if (this.imageEditInfo && this.selectedImage && this.wrapper && this.clonedImage) {
                this.dndHelpers = [
                    ...getDropAndDragHelpers(
                        this.wrapper,
                        this.imageEditInfo,
                        this.options,
                        ImageEditElementClass.CropHandle,
                        Cropper,
                        () => {
                            if (
                                this.imageEditInfo &&
                                this.selectedImage &&
                                this.wrapper &&
                                this.clonedImage
                            ) {
                                updateWrapper(
                                    this.imageEditInfo,
                                    this.options,
                                    this.selectedImage,
                                    this.clonedImage,
                                    this.wrapper,
                                    undefined,
                                    this.croppers
                                );
                                this.isCropMode = true;
                            }
                        },
                        this.zoomScale
                    ),
                ];
                updateWrapper(
                    this.imageEditInfo,
                    this.options,
                    this.selectedImage,
                    this.clonedImage,
                    this.wrapper,
                    undefined,
                    this.croppers
                );
            }
        }
    }

    public cropImage() {
        if (!this.editor) {
            return;
        }
        this.editor.focus();
        const selection = this.editor.getDOMSelection();
        if (selection?.type == 'image') {
            const image = selection.image;
            const imageSpan = image.parentElement;
            if (imageSpan && imageSpan && isElementOfType(imageSpan, 'span')) {
                this.editor.formatContentModel(model => {
                    const editingImage = getSelectedImage(model);
                    if (editingImage && editingImage.image && this.editor) {
                        setIsEditing(editingImage, true);
                        mutateSegment(editingImage.paragraph, editingImage.image, image => {
                            this.imageEditInfo = updateImageEditInfo(image, selection.image);
                        });
                        this.isEditing = true;
                        this.isCropMode = true;
                        return true;
                    }
                    return false;
                });
            }
        }
    }

    private editImage(
        editor: IEditor,
        image: HTMLImageElement,
        apiOperation: ImageEditOperation,
        operation: (imageEditInfo: ImageMetadataFormat) => void
    ) {
        if (this.wrapper && this.selectedImage && this.shadowSpan) {
            image = this.removeImageWrapper() ?? image;
        }
        this.startEditing(editor, image, apiOperation);
        if (!this.selectedImage || !this.imageEditInfo || !this.wrapper || !this.clonedImage) {
            return;
        }

        operation(this.imageEditInfo);

        updateWrapper(
            this.imageEditInfo,
            this.options,
            this.selectedImage,
            this.clonedImage,
            this.wrapper
        );

        this.formatImageWithContentModel(
            editor,
            true /* shouldSelect*/,
            true /* shouldSelectAsImageSelection*/
        );
    }

    private cleanInfo() {
        this.editor?.setEditorStyle('imageEdit', null);
        this.selectedImage = null;
        this.shadowSpan = null;
        this.wrapper = null;
        this.imageEditInfo = null;
        this.imageHTMLOptions = null;
        this.dndHelpers.forEach(helper => helper.dispose());
        this.dndHelpers = [];
        this.clonedImage = null;
        this.lastSrc = null;
        this.wasImageResized = false;
        this.isCropMode = false;
        this.resizers = [];
        this.rotators = [];
        this.croppers = [];
    }

    private formatImageWithContentModel(
        editor: IEditor,
        shouldSelectImage: boolean,
        shouldSelectAsImageSelection: boolean
    ) {
        if (
            this.lastSrc &&
            this.selectedImage &&
            this.imageEditInfo &&
            this.clonedImage &&
            this.shadowSpan
        ) {
            editor.formatContentModel(
                model => {
                    const selectedSegmentsAndParagraphs = getSelectedSegmentsAndParagraphs(
                        model,
                        false
                    );
                    if (!selectedSegmentsAndParagraphs[0]) {
                        return false;
                    }

                    const segment = selectedSegmentsAndParagraphs[0][0];
                    const paragraph = selectedSegmentsAndParagraphs[0][1];

                    if (paragraph && segment.segmentType == 'Image') {
                        mutateSegment(paragraph, segment, image => {
                            if (
                                this.lastSrc &&
                                this.selectedImage &&
                                this.imageEditInfo &&
                                this.clonedImage
                            ) {
                                applyChange(
                                    editor,
                                    this.selectedImage,
                                    image,
                                    this.imageEditInfo,
                                    this.lastSrc,
                                    this.wasImageResized || this.isCropMode,
                                    this.clonedImage
                                );
                                image.isSelected = shouldSelectImage;
                                image.isSelectedAsImageSelection = shouldSelectAsImageSelection;
                                (image.format as EditableImageFormat).isEditing = false;
                                this.isEditing = false;
                                this.isCropMode = false;
                            }
                        });
                        return true;
                    }

                    return false;
                },
                {
                    changeSource: IMAGE_EDIT_CHANGE_SOURCE,
                    onNodeCreated: () => {
                        this.cleanInfo();
                    },
                }
            );
        }
    }

    private removeImageWrapper() {
        let image: HTMLImageElement | null = null;
        if (this.shadowSpan && this.shadowSpan.parentElement) {
            if (
                this.shadowSpan.firstElementChild &&
                isNodeOfType(this.shadowSpan.firstElementChild, 'ELEMENT_NODE') &&
                isElementOfType(this.shadowSpan.firstElementChild, 'img')
            ) {
                image = this.shadowSpan.firstElementChild;
            }
            unwrap(this.shadowSpan);
            this.shadowSpan = null;
            this.wrapper = null;
        }

        return image;
    }

    public flipImage(direction: 'horizontal' | 'vertical') {
        const selection = this.editor?.getDOMSelection();
        if (!this.editor || !selection || selection.type !== 'image') {
            return;
        }
        const image = selection.image;
        if (this.editor) {
            this.editImage(this.editor, image, 'flip', imageEditInfo => {
                const angleRad = imageEditInfo.angleRad || 0;
                const isInVerticalPostion =
                    (angleRad >= Math.PI / 2 && angleRad < (3 * Math.PI) / 4) ||
                    (angleRad <= -Math.PI / 2 && angleRad > (-3 * Math.PI) / 4);
                if (isInVerticalPostion) {
                    if (direction === 'horizontal') {
                        imageEditInfo.flippedVertical = !imageEditInfo.flippedVertical;
                    } else {
                        imageEditInfo.flippedHorizontal = !imageEditInfo.flippedHorizontal;
                    }
                } else {
                    if (direction === 'vertical') {
                        imageEditInfo.flippedVertical = !imageEditInfo.flippedVertical;
                    } else {
                        imageEditInfo.flippedHorizontal = !imageEditInfo.flippedHorizontal;
                    }
                }
            });
        }
    }

    public rotateImage(angleRad: number) {
        const selection = this.editor?.getDOMSelection();
        if (!this.editor || !selection || selection.type !== 'image') {
            return;
        }
        const image = selection.image;
        if (this.editor) {
            this.editImage(this.editor, image, 'rotate', imageEditInfo => {
                imageEditInfo.angleRad = (imageEditInfo.angleRad || 0) + angleRad;
            });
        }
    }

    private editingFormatParser: FormatParser<EditableImageFormat> = (format, image) => {
        const parent = image.parentNode;
        if (
            this.isEditing &&
            parent &&
            isNodeOfType(parent, 'ELEMENT_NODE') &&
            isElementOfType(parent, 'span') &&
            parent.shadowRoot
        ) {
            format.isEditing = true;
        }
    };

    private editingFormatApplier: FormatApplier<EditableImageFormat> = (format, image, context) => {
        const parent = image.parentNode;
        if (
            this.editor &&
            format.isEditing &&
            isElementOfType(image, 'img') &&
            parent &&
            isNodeOfType(parent, 'ELEMENT_NODE') &&
            isElementOfType(parent, 'span') &&
            !parent.shadowRoot
        ) {
            if (this.isCropMode) {
                this.startCropMode(this.editor, image);
            } else {
                this.startRotateAndResize(this.editor, image);
            }
        }
    };

    //EXPOSED FOR TEST ONLY
    public get isEditingImage() {
        return this.isEditing;
    }
}<|MERGE_RESOLUTION|>--- conflicted
+++ resolved
@@ -250,19 +250,11 @@
     private startEditing(
         editor: IEditor,
         image: HTMLImageElement,
-        apiOperation?: ImageEditOperation
+        apiOperation: ImageEditOperation[]
     ) {
-<<<<<<< HEAD
-        const imageSpan = image.parentElement;
-        if (!imageSpan || (imageSpan && !isElementOfType(imageSpan, 'span'))) {
-            return;
-        }
         if (!this.imageEditInfo) {
             this.imageEditInfo = getSelectedImageMetadata(editor, image);
         }
-=======
-        this.imageEditInfo = getSelectedImageMetadata(editor, image);
->>>>>>> f26ce35b
         this.lastSrc = image.getAttribute('src');
         this.imageHTMLOptions = getHTMLImageOptions(editor, this.options, this.imageEditInfo);
         const {
@@ -278,7 +270,7 @@
             this.options,
             this.imageEditInfo,
             this.imageHTMLOptions,
-            apiOperation || this.options.onSelectState
+            apiOperation
         );
         this.shadowSpan = shadowSpan;
         this.selectedImage = image;
@@ -297,7 +289,7 @@
 
     public startRotateAndResize(editor: IEditor, image: HTMLImageElement) {
         if (this.imageEditInfo) {
-            this.startEditing(editor, image, 'resizeAndRotate');
+            this.startEditing(editor, image, ['resize', 'rotate']);
 
             if (this.selectedImage && this.imageEditInfo && this.wrapper && this.clonedImage) {
                 this.dndHelpers = [
@@ -424,7 +416,7 @@
 
     private startCropMode(editor: IEditor, image: HTMLImageElement) {
         if (this.imageEditInfo) {
-            this.startEditing(editor, image, 'crop');
+            this.startEditing(editor, image, ['crop']);
             if (this.imageEditInfo && this.selectedImage && this.wrapper && this.clonedImage) {
                 this.dndHelpers = [
                     ...getDropAndDragHelpers(
@@ -504,7 +496,7 @@
         if (this.wrapper && this.selectedImage && this.shadowSpan) {
             image = this.removeImageWrapper() ?? image;
         }
-        this.startEditing(editor, image, apiOperation);
+        this.startEditing(editor, image, [apiOperation]);
         if (!this.selectedImage || !this.imageEditInfo || !this.wrapper || !this.clonedImage) {
             return;
         }

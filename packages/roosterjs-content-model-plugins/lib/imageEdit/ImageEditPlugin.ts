import { applyChange } from './utils/applyChange';
import { canRegenerateImage } from './utils/canRegenerateImage';
import { checkIfImageWasResized, isASmallImage } from './utils/imageEditUtils';
import { createImageWrapper } from './utils/createImageWrapper';
import { Cropper } from './Cropper/cropperContext';
import { EDITING_MARKER, findEditingImage } from './utils/findEditingImage';
import { filterInnerResizerHandles } from './utils/filterInnerResizerHandles';
import { getDropAndDragHelpers } from './utils/getDropAndDragHelpers';
import { getHTMLImageOptions } from './utils/getHTMLImageOptions';
import { getSelectedImage } from './utils/getSelectedImage';
import { getSelectedImageMetadata, updateImageEditInfo } from './utils/updateImageEditInfo';
import { ImageEditElementClass } from './types/ImageEditElementClass';
import { normalizeImageSelection } from './utils/normalizeImageSelection';
import { Resizer } from './Resizer/resizerContext';
import { Rotator } from './Rotator/rotatorContext';
import { updateHandleCursor } from './utils/updateHandleCursor';
import { updateRotateHandle } from './Rotator/updateRotateHandle';
import { updateWrapper } from './utils/updateWrapper';
import {
    ChangeSource,
    getSafeIdSelector,
    getSelectedParagraphs,
    isElementOfType,
    isNodeOfType,
    mutateBlock,
    mutateSegment,
    setImageState,
    unwrap,
} from 'roosterjs-content-model-dom';
import type { DragAndDropHelper } from '../pluginUtils/DragAndDrop/DragAndDropHelper';
import type { DragAndDropContext } from './types/DragAndDropContext';
import type { ImageHtmlOptions } from './types/ImageHtmlOptions';
import type { ImageEditOptions } from './types/ImageEditOptions';
import type {
    ContentChangedEvent,
    ContentModelImage,
    EditorPlugin,
    IEditor,
    ImageEditOperation,
    ImageEditor,
    ImageMetadataFormat,
    KeyDownEvent,
    MouseDownEvent,
    MouseUpEvent,
    PluginEvent,
} from 'roosterjs-content-model-types';

const DefaultOptions: Partial<ImageEditOptions> = {
    borderColor: '#DB626C',
    minWidth: 10,
    minHeight: 10,
    preserveRatio: true,
    disableRotate: false,
    disableSideResize: false,
    onSelectState: ['resize', 'rotate'],
};

const MouseRightButton = 2;
const DRAG_ID = '_dragging';
const IMAGE_EDIT_CLASS = 'imageEdit';
const IMAGE_EDIT_CLASS_CARET = 'imageEditCaretColor';
const IMAGE_EDIT_FORMAT_EVENT = 'ImageEditEvent';

/**
 * ImageEdit plugin handles the following image editing features:
 * - Resize image
 * - Crop image
 * - Rotate image
 * - Flip image
 */
export class ImageEditPlugin implements ImageEditor, EditorPlugin {
    protected editor: IEditor | null = null;
    private shadowSpan: HTMLSpanElement | null = null;
    private selectedImage: HTMLImageElement | null = null;
    protected wrapper: HTMLSpanElement | null = null;
    protected imageEditInfo: ImageMetadataFormat | null = null;
    private imageHTMLOptions: ImageHtmlOptions | null = null;
    private dndHelpers: DragAndDropHelper<DragAndDropContext, any>[] = [];
    private clonedImage: HTMLImageElement | null = null;
    private lastSrc: string | null = null;
    private wasImageResized: boolean = false;
    private isCropMode: boolean = false;
    private resizers: HTMLDivElement[] = [];
    private rotators: HTMLDivElement[] = [];
    private croppers: HTMLDivElement[] = [];
    private zoomScale: number = 1;
    private disposer: (() => void) | null = null;
    protected isEditing = false;
    protected options: ImageEditOptions;

    constructor(options?: ImageEditOptions) {
        this.options = { ...DefaultOptions, ...options };
    }

    /**
     * Get name of this plugin
     */
    getName() {
        return 'ImageEdit';
    }

    /**
     * The first method that editor will call to a plugin when editor is initializing.
     * It will pass in the editor instance, plugin should take this chance to save the
     * editor reference so that it can call to any editor method or format API later.
     * @param editor The editor object
     */
    initialize(editor: IEditor) {
        this.editor = editor;
        this.disposer = editor.attachDomEvent({
            blur: {
                beforeDispatch: () => {
                    if (this.isEditing && this.editor && !this.editor.isDisposed()) {
                        this.applyFormatWithContentModel(
                            this.editor,
                            this.isCropMode,
                            true /* shouldSelectImage */
                        );
                    }
                },
            },
            dragstart: {
                beforeDispatch: ev => {
                    if (this.editor) {
                        const target = ev.target as Node;
                        if (this.isImageSelection(target)) {
                            target.id = target.id + DRAG_ID;
                        }
                    }
                },
            },
            dragend: {
                beforeDispatch: ev => {
                    if (this.editor) {
                        const target = ev.target as Node;
                        if (this.isImageSelection(target) && target.id.includes(DRAG_ID)) {
                            target.id = target.id.replace(DRAG_ID, '').trim();
                        }
                    }
                },
            },
        });
    }

    /**
     * The last method that editor will call to a plugin before it is disposed.
     * Plugin can take this chance to clear the reference to editor. After this method is
     * called, plugin should not call to any editor method since it will result in error.
     */
    dispose() {
        if (this.disposer) {
            this.disposer();
            this.disposer = null;
        }
        this.isEditing = false;
        this.cleanInfo();
        this.editor = null;
    }

    /**
     * Core method for a plugin. Once an event happens in editor, editor will call this
     * method of each plugin to handle the event as long as the event is not handled
     * exclusively by another plugin.
     * @param event The event to handle:
     */
    onPluginEvent(event: PluginEvent) {
        if (!this.editor) {
            return;
        }
        switch (event.eventType) {
            case 'mouseDown':
                this.mouseDownHandler(this.editor, event);
                break;
            case 'mouseUp':
                this.mouseUpHandler(this.editor, event);
                break;
            case 'keyDown':
                this.keyDownHandler(this.editor, event);
                break;
            case 'contentChanged':
                this.contentChangedHandler(this.editor, event);
                break;
            case 'extractContentWithDom':
                this.removeImageEditing(event.clonedRoot);
                break;
            case 'beforeLogicalRootChange':
                this.handleBeforeLogicalRootChange();
                break;
        }
    }

    private handleBeforeLogicalRootChange() {
        if (this.isEditing && this.editor && !this.editor.isDisposed()) {
            this.applyFormatWithContentModel(
                this.editor,
                this.isCropMode,
                false /* shouldSelectImage */
            );
            this.removeImageWrapper();
            this.cleanInfo();
        }
    }

    private removeImageEditing(clonedRoot: HTMLElement) {
        const images = clonedRoot.querySelectorAll('img');
        images.forEach(image => {
            if (image.dataset.editingInfo) {
                delete image.dataset.editingInfo;
            }
        });
    }

    private isImageSelection(target: Node): target is HTMLElement {
        return (
            isNodeOfType(target, 'ELEMENT_NODE') &&
            (isElementOfType(target, 'img') ||
                !!(
                    isElementOfType(target, 'span') &&
                    target.firstElementChild &&
                    isNodeOfType(target.firstElementChild, 'ELEMENT_NODE') &&
                    isElementOfType(target.firstElementChild, 'img')
                ))
        );
    }

    private mouseUpHandler(editor: IEditor, event: MouseUpEvent) {
        const selection = editor.getDOMSelection();
        if ((selection && selection.type == 'image') || this.isEditing) {
            const shouldSelectImage =
                this.isImageSelection(event.rawEvent.target as Node) &&
                event.rawEvent.button === MouseRightButton;
            this.applyFormatWithContentModel(editor, this.isCropMode, shouldSelectImage);
        }
    }

    private mouseDownHandler(editor: IEditor, event: MouseDownEvent) {
        if (
            this.isEditing &&
            this.isImageSelection(event.rawEvent.target as Node) &&
            event.rawEvent.button !== MouseRightButton &&
            !this.isCropMode
        ) {
            this.applyFormatWithContentModel(
                editor,
                this.isCropMode,
                this.shadowSpan === event.rawEvent.target
            );
        }
    }

    private onDropHandler(editor: IEditor) {
        const selection = editor.getDOMSelection();
        if (selection?.type == 'image') {
            editor.formatContentModel(model => {
                const imageDragged = findEditingImage(model, selection.image.id);
                const imageDropped = findEditingImage(
                    model,
                    selection.image.id.replace(DRAG_ID, '').trim()
                );
                if (imageDragged && imageDropped) {
                    const draggedIndex = imageDragged.paragraph.segments.indexOf(
                        imageDragged.image
                    );
                    mutateBlock(imageDragged.paragraph).segments.splice(draggedIndex, 1);
                    const segment = imageDropped.image;
                    const paragraph = imageDropped.paragraph;
                    mutateSegment(paragraph, segment, image => {
                        image.isSelected = true;
                        image.isSelectedAsImageSelection = true;
                    });

                    return true;
                }
                return false;
            });
        }
    }

    private keyDownHandler(editor: IEditor, event: KeyDownEvent) {
        if (this.isEditing) {
            if (
                event.rawEvent.key === 'Escape' ||
                event.rawEvent.key === 'Delete' ||
                event.rawEvent.key === 'Backspace'
            ) {
                if (event.rawEvent.key === 'Escape') {
                    this.removeImageWrapper();
                }
                this.cleanInfo();
            } else {
                if (event.rawEvent.key == 'Enter' && this.isCropMode) {
                    event.rawEvent.preventDefault();
                }
                this.applyFormatWithContentModel(
                    editor,
                    this.isCropMode,
                    true /** should selectImage */,
                    false /* isApiOperation */
                );
            }
        }
    }

    private setContentHandler(editor: IEditor) {
        const selection = editor.getDOMSelection();
        if (selection?.type == 'image') {
            this.cleanInfo();
            setImageState(selection.image, '');
            this.isEditing = false;
            this.isCropMode = false;
        }
    }

    private formatEventHandler(event: ContentChangedEvent) {
        if (this.isEditing && event.formatApiName !== IMAGE_EDIT_FORMAT_EVENT) {
            this.cleanInfo();
            this.isEditing = false;
            this.isCropMode = false;
        }
    }

    private contentChangedHandler(editor: IEditor, event: ContentChangedEvent) {
        switch (event.source) {
            case ChangeSource.SetContent:
                this.setContentHandler(editor);
                break;
            case ChangeSource.Format:
                this.formatEventHandler(event);
                break;
            case ChangeSource.Drop:
                this.onDropHandler(editor);
                break;
        }
    }

    /**
     * EXPOSED FOR TESTING PURPOSE ONLY
     */
    protected applyFormatWithContentModel(
        editor: IEditor,
        isCropMode: boolean,
        shouldSelectImage: boolean,
        isApiOperation?: boolean
    ) {
        let editingImageModel: ContentModelImage | undefined;
        const selection = editor.getDOMSelection();
        let isRTL: boolean = false;

        editor.formatContentModel(
            (model, context) => {
                const editingImage = getSelectedImage(model);
                const previousSelectedImage = isApiOperation
                    ? editingImage
                    : findEditingImage(model);
                let result = false;

                // Skip adding undo snapshot for now. If we detect any changes later, we will reset it
                context.skipUndoSnapshot = 'SkipAll';

                if (
                    shouldSelectImage ||
                    previousSelectedImage?.image != editingImage?.image ||
                    previousSelectedImage?.image.format.imageState == EDITING_MARKER ||
                    isApiOperation
                ) {
                    const { lastSrc, selectedImage, imageEditInfo, clonedImage } = this;
                    if (
                        (this.isEditing || isApiOperation) &&
                        previousSelectedImage &&
                        lastSrc &&
                        selectedImage &&
                        imageEditInfo &&
                        clonedImage
                    ) {
                        mutateSegment(
                            previousSelectedImage.paragraph,
                            previousSelectedImage.image,
                            image => {
                                const changeState = applyChange(
                                    editor,
                                    selectedImage,
                                    image,
                                    imageEditInfo,
                                    lastSrc,
                                    this.wasImageResized || this.isCropMode,
                                    clonedImage
                                );

                                if (this.wasImageResized || changeState == 'FullyChanged') {
                                    context.skipUndoSnapshot = false;
                                }

                                image.isSelected = shouldSelectImage;
                                image.isSelectedAsImageSelection = shouldSelectImage;
                                image.format.imageState = undefined;

                                if (selection?.type == 'range' && !selection.range.collapsed) {
                                    const selectedParagraphs = getSelectedParagraphs(model, true);
                                    const isImageInRange = selectedParagraphs.some(paragraph =>
                                        paragraph.segments.includes(image)
                                    );
                                    if (isImageInRange) {
                                        image.isSelected = true;
                                    }
                                }
                            }
                        );

                        if (shouldSelectImage) {
                            normalizeImageSelection(previousSelectedImage);
                        }

                        this.cleanInfo();
                        result = true;
                    }

                    this.isEditing = false;
                    this.isCropMode = false;

                    if (
                        editingImage &&
                        selection?.type == 'image' &&
                        !shouldSelectImage &&
                        !isApiOperation
                    ) {
                        this.isEditing = true;
                        this.isCropMode = isCropMode;
                        mutateSegment(editingImage.paragraph, editingImage.image, image => {
                            editingImageModel = image;
                            isRTL = editingImage.paragraph.format.direction == 'rtl';
                            this.imageEditInfo = updateImageEditInfo(image, selection.image);
                            image.format.imageState = 'isEditing';
                        });

                        result = true;
                    }
                }

                return result;
            },
            {
                onNodeCreated: (model, node) => {
                    if (
                        !isApiOperation &&
                        editingImageModel &&
                        editingImageModel == model &&
                        editingImageModel.format.imageState == EDITING_MARKER &&
                        isNodeOfType(node, 'ELEMENT_NODE') &&
                        isElementOfType(node, 'img')
                    ) {
                        if (isCropMode) {
                            this.startCropMode(editor, node, isRTL);
                        } else {
                            this.startRotateAndResize(editor, node, isRTL);
                        }
                    }
                },
                apiName: IMAGE_EDIT_FORMAT_EVENT,
            },
            {
                tryGetFromCache: true,
            }
        );
    }

    private startEditing(
        editor: IEditor,
        image: HTMLImageElement,
        apiOperation: ImageEditOperation[]
    ) {
        if (!this.imageEditInfo) {
            this.imageEditInfo = getSelectedImageMetadata(editor, image);
        }

        if (
            (this.imageEditInfo.widthPx == 0 || this.imageEditInfo.heightPx == 0) &&
            !image.complete
        ) {
            // Image dimensions are zero and loading is incomplete, wait for image to load.
            image.onload = () => {
                this.updateImageDimensionsIfZero(image);
                this.startEditingInternal(editor, image, apiOperation);
                image.onload = null;
                image.onerror = null;
            };
            image.onerror = () => {
                image.onload = null;
                image.onerror = null;
            };
        } else {
            this.updateImageDimensionsIfZero(image);
            this.startEditingInternal(editor, image, apiOperation);
        }
    }

    private updateImageDimensionsIfZero(image: HTMLImageElement) {
        if (this.imageEditInfo?.widthPx === 0 || this.imageEditInfo?.heightPx === 0) {
            this.imageEditInfo.widthPx = image.clientWidth;
            this.imageEditInfo.heightPx = image.clientHeight;
        }
    }

    private startEditingInternal(
        editor: IEditor,
        image: HTMLImageElement,
        apiOperation: ImageEditOperation[]
    ) {
        if (!this.imageEditInfo) {
            this.imageEditInfo = getSelectedImageMetadata(editor, image);
        }
<<<<<<< HEAD
=======

>>>>>>> 8e7a7107
        this.imageHTMLOptions = getHTMLImageOptions(editor, this.options, this.imageEditInfo);
        this.lastSrc = image.getAttribute('src');

        const {
            resizers,
            rotators,
            wrapper,
            shadowSpan,
            imageClone,
            croppers,
        } = createImageWrapper(
            editor,
            image,
            this.options,
            this.imageEditInfo,
            this.imageHTMLOptions,
            apiOperation
        );
        this.shadowSpan = shadowSpan;
        this.selectedImage = image;
        this.wrapper = wrapper;
        this.clonedImage = imageClone;
        this.wasImageResized = checkIfImageWasResized(image);
        this.resizers = resizers;
        this.rotators = rotators;
        this.croppers = croppers;
        this.zoomScale = editor.getDOMHelper().calculateZoomScale();

        editor.setEditorStyle(IMAGE_EDIT_CLASS, `outline-style:none!important;`, [
            `span:has(>img${getSafeIdSelector(this.selectedImage.id)})`,
        ]);

        editor.setEditorStyle(IMAGE_EDIT_CLASS_CARET, `caret-color: transparent;`);
    }

    public startRotateAndResize(editor: IEditor, image: HTMLImageElement, isRTL: boolean) {
        if (this.imageEditInfo) {
            this.startEditing(editor, image, ['resize', 'rotate']);
            if (this.selectedImage && this.imageEditInfo && this.wrapper && this.clonedImage) {
                const isMobileOrTable = !!editor.getEnvironment().isMobileOrTablet;
                this.dndHelpers = [
                    ...getDropAndDragHelpers(
                        this.wrapper,
                        this.imageEditInfo,
                        this.options,
                        ImageEditElementClass.ResizeHandle,
                        Resizer,
                        () => {
                            if (
                                this.imageEditInfo &&
                                this.selectedImage &&
                                this.wrapper &&
                                this.clonedImage
                            ) {
                                updateWrapper(
                                    this.imageEditInfo,
                                    this.options,
                                    this.selectedImage,
                                    this.clonedImage,
                                    this.wrapper,
                                    this.resizers,
                                    undefined /* croppers */,
                                    isRTL
                                );
                                this.wasImageResized = true;
                            }
                        },
                        this.zoomScale,
                        isMobileOrTable
                    ),
                    ...getDropAndDragHelpers(
                        this.wrapper,
                        this.imageEditInfo,
                        this.options,
                        ImageEditElementClass.RotateHandle,
                        Rotator,
                        () => {
                            if (
                                this.imageEditInfo &&
                                this.selectedImage &&
                                this.wrapper &&
                                this.clonedImage
                            ) {
                                updateWrapper(
                                    this.imageEditInfo,
                                    this.options,
                                    this.selectedImage,
                                    this.clonedImage,
                                    this.wrapper,
                                    undefined /* resizers */,
                                    undefined /* croppers */,
                                    isRTL
                                );
                                this.updateRotateHandleState(
                                    editor,
                                    this.selectedImage,
                                    this.wrapper,
                                    this.rotators,
                                    this.imageEditInfo?.angleRad,
                                    !!this.options?.disableSideResize
                                );
                                this.updateResizeHandleDirection(
                                    this.resizers,
                                    this.imageEditInfo.angleRad
                                );
                            }
                        },
                        this.zoomScale,
                        isMobileOrTable
                    ),
                ];

                updateWrapper(
                    this.imageEditInfo,
                    this.options,
                    this.selectedImage,
                    this.clonedImage,
                    this.wrapper,
                    this.resizers,
                    undefined /* croppers */,
                    isRTL
                );

                this.updateRotateHandleState(
                    editor,
                    this.selectedImage,
                    this.wrapper,
                    this.rotators,
                    this.imageEditInfo?.angleRad,
                    !!this.options?.disableSideResize
                );
            }
        }
    }

    private updateResizeHandleDirection(resizers: HTMLDivElement[], angleRad: number | undefined) {
        const resizeHandles = filterInnerResizerHandles(resizers);
        if (angleRad !== undefined) {
            updateHandleCursor(resizeHandles, angleRad);
        }
    }

    private updateRotateHandleState(
        editor: IEditor,
        image: HTMLImageElement,
        wrapper: HTMLSpanElement,
        rotators: HTMLDivElement[],
        angleRad: number | undefined,
        disableSideResize: boolean
    ) {
        const viewport = editor.getVisibleViewport();
        const smallImage = isASmallImage(image.width, image.height);
        if (viewport && rotators && rotators.length > 0) {
            const rotator = rotators[0];
            const rotatorHandle = rotator.firstElementChild;
            if (
                isNodeOfType(rotatorHandle, 'ELEMENT_NODE') &&
                isElementOfType(rotatorHandle, 'div')
            ) {
                updateRotateHandle(
                    viewport,
                    angleRad ?? 0,
                    wrapper,
                    rotator,
                    rotatorHandle,
                    smallImage,
                    disableSideResize
                );
            }
        }
    }

    public isOperationAllowed(operation: ImageEditOperation): boolean {
        return (
            operation === 'resize' ||
            operation === 'rotate' ||
            operation === 'flip' ||
            operation === 'crop'
        );
    }

    public canRegenerateImage(image: HTMLImageElement): boolean {
        return canRegenerateImage(image);
    }

    private startCropMode(editor: IEditor, image: HTMLImageElement, isRTL: boolean) {
        if (this.imageEditInfo) {
            this.startEditing(editor, image, ['crop']);
            if (this.imageEditInfo && this.selectedImage && this.wrapper && this.clonedImage) {
                this.dndHelpers = [
                    ...getDropAndDragHelpers(
                        this.wrapper,
                        this.imageEditInfo,
                        this.options,
                        ImageEditElementClass.CropHandle,
                        Cropper,
                        () => {
                            if (
                                this.imageEditInfo &&
                                this.selectedImage &&
                                this.wrapper &&
                                this.clonedImage
                            ) {
                                updateWrapper(
                                    this.imageEditInfo,
                                    this.options,
                                    this.selectedImage,
                                    this.clonedImage,
                                    this.wrapper,
                                    undefined /* resizers */,
                                    this.croppers,
                                    isRTL
                                );
                                this.isCropMode = true;
                            }
                        },
                        this.zoomScale,
                        !!editor.getEnvironment().isMobileOrTablet
                    ),
                ];
                updateWrapper(
                    this.imageEditInfo,
                    this.options,
                    this.selectedImage,
                    this.clonedImage,
                    this.wrapper,
                    undefined /* resizers */,
                    this.croppers,
                    isRTL
                );
            }
        }
    }

    public cropImage() {
        if (!this.editor) {
            return;
        }
        if (!this.editor.getEnvironment().isSafari) {
            this.editor.focus(); // Safari will keep the selection when click crop, then the focus() call should not be called
        }
        const selection = this.editor.getDOMSelection();
        if (selection?.type == 'image') {
            this.applyFormatWithContentModel(
                this.editor,
                true /* isCropMode */,
                false /* shouldSelectImage */
            );
        }
    }

    private editImage(
        editor: IEditor,
        image: HTMLImageElement,
        apiOperation: ImageEditOperation[],
        operation: (imageEditInfo: ImageMetadataFormat) => void
    ) {
        this.startEditing(editor, image, apiOperation);
        if (!this.selectedImage || !this.imageEditInfo || !this.wrapper || !this.clonedImage) {
            return;
        }

        operation(this.imageEditInfo);

        updateWrapper(
            this.imageEditInfo,
            this.options,
            this.selectedImage,
            this.clonedImage,
            this.wrapper
        );

        this.applyFormatWithContentModel(
            editor,
            false /* isCrop */,
            true /* shouldSelect*/,
            true /* isApiOperation */
        );
    }

    /**
     * Exported for testing purpose only
     */
    public cleanInfo() {
        this.editor?.setEditorStyle(IMAGE_EDIT_CLASS, null);
        this.editor?.setEditorStyle(IMAGE_EDIT_CLASS_CARET, null);
        this.selectedImage = null;
        this.shadowSpan = null;
        this.wrapper = null;
        this.imageEditInfo = null;
        this.imageHTMLOptions = null;
        this.dndHelpers.forEach(helper => helper.dispose());
        this.dndHelpers = [];
        this.clonedImage = null;
        this.lastSrc = null;
        this.wasImageResized = false;
        this.isCropMode = false;
        this.resizers = [];
        this.rotators = [];
        this.croppers = [];
    }

    private removeImageWrapper() {
        let image: HTMLImageElement | null = null;
        if (this.shadowSpan && this.shadowSpan.parentElement) {
            if (
                this.shadowSpan.firstElementChild &&
                isNodeOfType(this.shadowSpan.firstElementChild, 'ELEMENT_NODE') &&
                isElementOfType(this.shadowSpan.firstElementChild, 'img')
            ) {
                image = this.shadowSpan.firstElementChild;
            }
            unwrap(this.shadowSpan);
            this.shadowSpan = null;
            this.wrapper = null;
        }

        return image;
    }

    public flipImage(direction: 'horizontal' | 'vertical') {
        const selection = this.editor?.getDOMSelection();
        if (!this.editor || !selection || selection.type !== 'image') {
            return;
        }
        const image = selection.image;
        if (this.editor) {
            this.editImage(this.editor, image, ['flip'], imageEditInfo => {
                const angleRad = imageEditInfo.angleRad || 0;
                const isInVerticalPostion =
                    (angleRad >= Math.PI / 2 && angleRad < (3 * Math.PI) / 4) ||
                    (angleRad <= -Math.PI / 2 && angleRad > (-3 * Math.PI) / 4);
                if (isInVerticalPostion) {
                    if (direction === 'horizontal') {
                        imageEditInfo.flippedVertical = !imageEditInfo.flippedVertical;
                    } else {
                        imageEditInfo.flippedHorizontal = !imageEditInfo.flippedHorizontal;
                    }
                } else {
                    if (direction === 'vertical') {
                        imageEditInfo.flippedVertical = !imageEditInfo.flippedVertical;
                    } else {
                        imageEditInfo.flippedHorizontal = !imageEditInfo.flippedHorizontal;
                    }
                }
            });
        }
    }

    public rotateImage(angleRad: number) {
        const selection = this.editor?.getDOMSelection();
        if (!this.editor || !selection || selection.type !== 'image') {
            return;
        }
        const image = selection.image;
        if (this.editor) {
            this.editImage(this.editor, image, [], imageEditInfo => {
                imageEditInfo.angleRad = (imageEditInfo.angleRad || 0) + angleRad;
            });
        }
    }
}<|MERGE_RESOLUTION|>--- conflicted
+++ resolved
@@ -508,10 +508,6 @@
         if (!this.imageEditInfo) {
             this.imageEditInfo = getSelectedImageMetadata(editor, image);
         }
-<<<<<<< HEAD
-=======
-
->>>>>>> 8e7a7107
         this.imageHTMLOptions = getHTMLImageOptions(editor, this.options, this.imageEditInfo);
         this.lastSrc = image.getAttribute('src');
 

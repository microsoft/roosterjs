--- conflicted
+++ resolved
@@ -92,15 +92,11 @@
     return null;
 }
 
-<<<<<<< HEAD
-class TableInsertHandler implements Disposable {
-=======
 /**
  * @internal
  * Exported for test only
  */
 export class TableInsertHandler implements Disposable {
->>>>>>> a0f32c69
     private disposer: undefined | (() => void);
     constructor(
         private div: HTMLDivElement,

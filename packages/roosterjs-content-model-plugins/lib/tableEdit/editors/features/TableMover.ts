--- conflicted
+++ resolved
@@ -1,7 +1,7 @@
 import { createElement } from '../../../pluginUtils/CreateElement/createElement';
 import { DragAndDropHelper } from '../../../pluginUtils/DragAndDrop/DragAndDropHelper';
-<<<<<<< HEAD
 import { formatInsertPointWithContentModel } from 'roosterjs-content-model-api';
+import type { TableEditFeature } from './TableEditFeature';
 import type { OnTableEditorCreatedCallback } from '../../OnTableEditorCreatedCallback';
 import type { DragAndDropHandler } from '../../../pluginUtils/DragAndDrop/DragAndDropHandler';
 import {
@@ -21,24 +21,13 @@
     IEditor,
     Rect,
 } from 'roosterjs-content-model-types';
-import type { TableEditFeature } from './TableEditFeature';
 
 const TABLE_MOVER_LENGTH = 12;
-const TABLE_MOVER_ID = '_Table_Mover';
+/**
+ * @internal
+ */
+export const TABLE_MOVER_ID = '_Table_Mover';
 const TABLE_MOVER_STYLE_KEY = '_TableMoverCursorStyle';
-=======
-import { isNodeOfType, normalizeRect } from 'roosterjs-content-model-dom';
-import type { TableEditFeature } from './TableEditFeature';
-import type { OnTableEditorCreatedCallback } from '../../OnTableEditorCreatedCallback';
-import type { DragAndDropHandler } from '../../../pluginUtils/DragAndDrop/DragAndDropHandler';
-import type { IEditor, Rect } from 'roosterjs-content-model-types';
-
-const TABLE_MOVER_LENGTH = 12;
-/**
- * @internal
- */
-export const TABLE_MOVER_ID = '_Table_Mover';
->>>>>>> b1d4bab6
 
 /**
  * @internal

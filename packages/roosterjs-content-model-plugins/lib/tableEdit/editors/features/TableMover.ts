--- conflicted
+++ resolved
@@ -1,10 +1,6 @@
 import { createElement } from '../../../pluginUtils/CreateElement/createElement';
 import { DragAndDropHelper } from '../../../pluginUtils/DragAndDrop/DragAndDropHelper';
-<<<<<<< HEAD
-=======
-import { isNodeOfType, normalizeRect } from 'roosterjs-content-model-dom';
 import type { OnTableEditorCreatedCallback } from '../../OnTableEditorCreatedCallback';
->>>>>>> 657542f2
 import type { DragAndDropHandler } from '../../../pluginUtils/DragAndDrop/DragAndDropHandler';
 import {
     createContentModelDocument,
@@ -40,11 +36,8 @@
     editor: IEditor,
     isRTL: boolean,
     onFinishDragging: (table: HTMLTableElement) => void,
-<<<<<<< HEAD
     onStart: () => void,
     onEnd: () => false,
-=======
->>>>>>> 657542f2
     contentDiv?: EventTarget | null,
     anchorContainer?: HTMLElement,
     onTableEditorCreated?: OnTableEditorCreatedCallback
@@ -94,11 +87,8 @@
             onDragEnd,
         },
         context.zoomScale,
-<<<<<<< HEAD
+        onTableEditorCreated,
         editor.getEnvironment().isMobileOrTablet
-=======
-        onTableEditorCreated
->>>>>>> 657542f2
     );
 
     return { node: table, div, featureHandler };
@@ -123,11 +113,8 @@
 }
 
 class TableMoverFeature extends DragAndDropHelper<TableMoverContext, TableMoverInitValue> {
-<<<<<<< HEAD
-=======
     private disposer: undefined | (() => void);
 
->>>>>>> 657542f2
     constructor(
         div: HTMLElement,
         context: TableMoverContext,
@@ -138,17 +125,12 @@
         ) => void,
         handler: DragAndDropHandler<TableMoverContext, TableMoverInitValue>,
         zoomScale: number,
-<<<<<<< HEAD
+        onTableEditorCreated?: OnTableEditorCreatedCallback,
         forceMobile?: boolean | undefined,
         container?: HTMLElement
     ) {
-        super(div, context, onSubmit, handler, zoomScale, forceMobile);
-=======
-        onTableEditorCreated?: OnTableEditorCreatedCallback
-    ) {
         super(div, context, onSubmit, handler, zoomScale);
         this.disposer = onTableEditorCreated?.('TableMover', div);
->>>>>>> 657542f2
     }
 
     dispose(): void {

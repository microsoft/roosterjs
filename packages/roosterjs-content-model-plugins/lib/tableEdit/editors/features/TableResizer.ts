import { createElement } from '../../../pluginUtils/CreateElement/createElement';
import { DragAndDropHelper } from '../../../pluginUtils/DragAndDrop/DragAndDropHelper';
import { getCMTableFromTable } from '../utils/getTableFromContentModel';
<<<<<<< HEAD
import { isNodeOfType, normalizeRect, normalizeTable } from 'roosterjs-content-model-dom';
import type { TableEditFeature } from './TableEditFeature';
import type { OnTableEditorCreatedCallback } from '../../OnTableEditorCreatedCallback';
import type { ContentModelTable, IEditor, Rect } from 'roosterjs-content-model-types';
=======
import {
    MIN_ALLOWED_TABLE_CELL_HEIGHT,
    isNodeOfType,
    mutateBlock,
    normalizeRect,
} from 'roosterjs-content-model-dom';
import type { TableEditFeature } from './TableEditFeature';
import type { OnTableEditorCreatedCallback } from '../../OnTableEditorCreatedCallback';
import type { IEditor, ReadonlyContentModelTable, Rect } from 'roosterjs-content-model-types';
>>>>>>> a0f32c69
import type { DragAndDropHandler } from '../../../pluginUtils/DragAndDrop/DragAndDropHandler';

const TABLE_RESIZER_LENGTH = 12;
/**
 * @internal
 */
export const TABLE_RESIZER_ID = '_Table_Resizer';

/**
 * @internal
 */
export function createTableResizer(
    table: HTMLTableElement,
    editor: IEditor,
    isRTL: boolean,
    onStart: () => void,
    onEnd: () => false,
    contentDiv?: EventTarget | null,
    anchorContainer?: HTMLElement,
    onTableEditorCreated?: OnTableEditorCreatedCallback
): TableEditFeature | null {
    const rect = normalizeRect(table.getBoundingClientRect());

    if (!isTableBottomVisible(editor, rect, contentDiv as Node)) {
        return null;
    }

    const document = table.ownerDocument;
    const zoomScale = editor.getDOMHelper().calculateZoomScale();
    const createElementData = {
        tag: 'div',
        style: `position: fixed; cursor: ${
            isRTL ? 'ne' : 'nw'
        }-resize; user-select: none; border: 1px solid #808080`,
    };

    const div = createElement(createElementData, document) as HTMLDivElement;

    div.id = TABLE_RESIZER_ID;
    div.style.width = `${TABLE_RESIZER_LENGTH}px`;
    div.style.height = `${TABLE_RESIZER_LENGTH}px`;

    (anchorContainer || document.body).appendChild(div);

    const context: TableResizerContext = {
        isRTL,
        table,
        zoomScale,
        onStart,
        onEnd,
        div,
        editor,
        contentDiv,
    };

    setDivPosition(context, div);

    const featureHandler = new TableResizer(
        div,
        context,
        hideResizer, // Resizer is hidden while dragging only
        {
            onDragStart,
            onDragging,
            onDragEnd,
        },
        zoomScale,
        editor.getEnvironment().isMobileOrTablet,
        onTableEditorCreated
    );

    return { node: table, div, featureHandler };
}

<<<<<<< HEAD
class TableResizer extends DragAndDropHelper<DragAndDropContext, DragAndDropInitValue> {
=======
class TableResizer extends DragAndDropHelper<TableResizerContext, TableResizerInitValue> {
>>>>>>> a0f32c69
    private disposer: undefined | (() => void);

    constructor(
        trigger: HTMLElement,
<<<<<<< HEAD
        context: DragAndDropContext,
        onSubmit: (context: DragAndDropContext, trigger: HTMLElement) => void,
        handler: DragAndDropHandler<DragAndDropContext, DragAndDropInitValue>,
=======
        context: TableResizerContext,
        onSubmit: (context: TableResizerContext, trigger: HTMLElement) => void,
        handler: DragAndDropHandler<TableResizerContext, TableResizerInitValue>,
>>>>>>> a0f32c69
        zoomScale: number,
        forceMobile?: boolean,
        onTableEditorCreated?: OnTableEditorCreatedCallback
    ) {
        super(trigger, context, onSubmit, handler, zoomScale, forceMobile);
        this.disposer = onTableEditorCreated?.('TableResizer', trigger);
    }

    dispose(): void {
        this.disposer?.();
        this.disposer = undefined;
        super.dispose();
    }
}

<<<<<<< HEAD
interface DragAndDropContext {
=======
/**
 * @internal
 * Exported for testing
 */
export interface TableResizerContext {
>>>>>>> a0f32c69
    table: HTMLTableElement;
    isRTL: boolean;
    zoomScale: number;
    onStart: () => void;
    onEnd: () => false;
    div: HTMLDivElement;
    editor: IEditor;
    contentDiv?: EventTarget | null;
}

/**
 * @internal
 * Exported for testing
 */
export interface TableResizerInitValue {
    originalRect: DOMRect;
    originalHeights: number[];
    originalWidths: number[];
    cmTable: ReadonlyContentModelTable | undefined;
}

/**
 * @internal
 * Exported for testing
 */
export function onDragStart(
    context: TableResizerContext,
    event: MouseEvent
): TableResizerInitValue {
    context.onStart();

    const { editor, table } = context;

    // Get Table block in content model
    const cmTable = getCMTableFromTable(editor, table);

    // Save original widths and heights
    const heights: number[] = [];
    cmTable?.rows.forEach(row => {
        heights.push(row.height);
    });
    const widths: number[] = [];
    cmTable?.widths.forEach(width => {
        widths.push(width);
    });

    return {
        originalRect: table.getBoundingClientRect(),
        cmTable,
        originalHeights: heights ?? [],
        originalWidths: widths ?? [],
    };
}

/**
 * @internal
 * Exported for testing
 */
export function onDragging(
    context: TableResizerContext,
    event: MouseEvent,
    initValue: TableResizerInitValue,
    deltaX: number,
    deltaY: number
) {
    const { isRTL, zoomScale, table } = context;
    const { originalRect, originalHeights, originalWidths, cmTable } = initValue;

    const ratioX = 1.0 + (deltaX / originalRect.width) * zoomScale * (isRTL ? -1 : 1);
    const ratioY = 1.0 + (deltaY / originalRect.height) * zoomScale;
    const shouldResizeX = Math.abs(ratioX - 1.0) > 1e-3;
    const shouldResizeY = Math.abs(ratioY - 1.0) > 1e-3;

    // If the width of some external table is fixed, we need to make it resizable
    table.style.setProperty('width', null);
    // If the height of some external table is fixed, we need to make it resizable
    table.style.setProperty('height', null);

    // Assign new widths and heights to the CM table
    if (cmTable && cmTable.rows && (shouldResizeX || shouldResizeY)) {
        const mutableTable = mutateBlock(cmTable);

        // Modify the CM Table size
        for (let i = 0; i < cmTable.rows.length; i++) {
            for (let j = 0; j < cmTable.rows[i].cells.length; j++) {
                const cell = cmTable.rows[i].cells[j];
                if (cell) {
                    if (shouldResizeX && i == 0) {
                        mutableTable.widths[j] = (originalWidths[j] ?? 0) * ratioX;
                    }
                    if (shouldResizeY && j == 0) {
                        mutableTable.rows[i].height = (originalHeights[i] ?? 0) * ratioY;
                    }
                }
            }
        }

        // Writeback CM Table size changes to DOM Table
        for (let row = 0; row < table.rows.length; row++) {
            const tableRow = table.rows[row];

            if (tableRow.cells.length == 0) {
                // Skip empty row
                continue;
            }

            // Normalize the new height value
            const newHeight = Math.max(cmTable.rows[row].height, MIN_ALLOWED_TABLE_CELL_HEIGHT);

            for (let col = 0; col < tableRow.cells.length; col++) {
                const td = tableRow.cells[col];

                // Normalize the new width value
                const newWidth = Math.max(cmTable.widths[col], MIN_ALLOWED_TABLE_CELL_HEIGHT);

                td.style.width = newWidth + 'px';
                td.style.height = newHeight + 'px';
            }
        }
        return true;
    } else {
        return false;
    }
}

/**
 * @internal
 * Exported for testing
 */
export function onDragEnd(
    context: TableResizerContext,
    event: MouseEvent,
    initValue: TableResizerInitValue | undefined
) {
    if (context.editor.isDisposed()) {
        return false;
    }
    if (
        isTableBottomVisible(
            context.editor,
            normalizeRect(context.table.getBoundingClientRect()),
            context.contentDiv as Node
        )
    ) {
        context.div.style.visibility = 'visible';
        setDivPosition(context, context.div);
    }
    context.onEnd();
    return false;
}

function setDivPosition(context: TableResizerContext, trigger: HTMLElement) {
    const { table, isRTL } = context;
    const rect = normalizeRect(table.getBoundingClientRect());

    if (rect) {
        trigger.style.top = `${rect.bottom}px`;
        trigger.style.left = isRTL
            ? `${rect.left - TABLE_RESIZER_LENGTH - 2}px`
            : `${rect.right}px`;
    }
}

function hideResizer(context: TableResizerContext, trigger: HTMLElement) {
    trigger.style.visibility = 'hidden';
}

function isTableBottomVisible(
    editor: IEditor,
    rect: Rect | null,
    contentDiv?: Node | null
): boolean {
    const visibleViewport = editor.getVisibleViewport();
    if (isNodeOfType(contentDiv, 'ELEMENT_NODE') && visibleViewport && rect) {
        const containerRect = normalizeRect(contentDiv.getBoundingClientRect());

        return (
            !!containerRect &&
            containerRect.bottom >= rect.bottom &&
            visibleViewport.bottom >= rect.bottom
        );
    }

    return true;
}<|MERGE_RESOLUTION|>--- conflicted
+++ resolved
@@ -1,12 +1,6 @@
 import { createElement } from '../../../pluginUtils/CreateElement/createElement';
 import { DragAndDropHelper } from '../../../pluginUtils/DragAndDrop/DragAndDropHelper';
 import { getCMTableFromTable } from '../utils/getTableFromContentModel';
-<<<<<<< HEAD
-import { isNodeOfType, normalizeRect, normalizeTable } from 'roosterjs-content-model-dom';
-import type { TableEditFeature } from './TableEditFeature';
-import type { OnTableEditorCreatedCallback } from '../../OnTableEditorCreatedCallback';
-import type { ContentModelTable, IEditor, Rect } from 'roosterjs-content-model-types';
-=======
 import {
     MIN_ALLOWED_TABLE_CELL_HEIGHT,
     isNodeOfType,
@@ -16,7 +10,6 @@
 import type { TableEditFeature } from './TableEditFeature';
 import type { OnTableEditorCreatedCallback } from '../../OnTableEditorCreatedCallback';
 import type { IEditor, ReadonlyContentModelTable, Rect } from 'roosterjs-content-model-types';
->>>>>>> a0f32c69
 import type { DragAndDropHandler } from '../../../pluginUtils/DragAndDrop/DragAndDropHandler';
 
 const TABLE_RESIZER_LENGTH = 12;
@@ -91,24 +84,14 @@
     return { node: table, div, featureHandler };
 }
 
-<<<<<<< HEAD
-class TableResizer extends DragAndDropHelper<DragAndDropContext, DragAndDropInitValue> {
-=======
 class TableResizer extends DragAndDropHelper<TableResizerContext, TableResizerInitValue> {
->>>>>>> a0f32c69
     private disposer: undefined | (() => void);
 
     constructor(
         trigger: HTMLElement,
-<<<<<<< HEAD
-        context: DragAndDropContext,
-        onSubmit: (context: DragAndDropContext, trigger: HTMLElement) => void,
-        handler: DragAndDropHandler<DragAndDropContext, DragAndDropInitValue>,
-=======
         context: TableResizerContext,
         onSubmit: (context: TableResizerContext, trigger: HTMLElement) => void,
         handler: DragAndDropHandler<TableResizerContext, TableResizerInitValue>,
->>>>>>> a0f32c69
         zoomScale: number,
         forceMobile?: boolean,
         onTableEditorCreated?: OnTableEditorCreatedCallback
@@ -124,15 +107,11 @@
     }
 }
 
-<<<<<<< HEAD
-interface DragAndDropContext {
-=======
 /**
  * @internal
  * Exported for testing
  */
 export interface TableResizerContext {
->>>>>>> a0f32c69
     table: HTMLTableElement;
     isRTL: boolean;
     zoomScale: number;

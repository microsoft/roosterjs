import { createElement } from '../../../pluginUtils/CreateElement/createElement';
import { DragAndDropHelper } from '../../../pluginUtils/DragAndDrop/DragAndDropHelper';
import { getCMTableFromTable } from '../utils/getTableFromContentModel';
import type { TableEditFeature } from './TableEditFeature';
import {
    isElementOfType,
    normalizeRect,
    MIN_ALLOWED_TABLE_CELL_WIDTH,
    normalizeTable,
<<<<<<< HEAD
    MIN_ALLOWED_TABLE_CELL_HEIGHT,
=======
    mutateBlock,
>>>>>>> b98cd1f5
} from 'roosterjs-content-model-dom';
import type { DragAndDropHandler } from '../../../pluginUtils/DragAndDrop/DragAndDropHandler';
import type { IEditor, ReadonlyContentModelTable } from 'roosterjs-content-model-types';

const CELL_RESIZER_WIDTH = 4;
/**
 * @internal
 */
export const HORIZONTAL_RESIZER_ID = 'horizontalResizer';
/**
 * @internal
 */
export const VERTICAL_RESIZER_ID = 'verticalResizer';

/**
 * @internal
 */
export function createCellResizer(
    editor: IEditor,
    td: HTMLTableCellElement,
    table: HTMLTableElement,
    isRTL: boolean,
    isHorizontal: boolean,
    onStart: () => void,
    onEnd: () => false,
    anchorContainer?: HTMLElement
): TableEditFeature | null {
    const document = td.ownerDocument;
    const createElementData = {
        tag: 'div',
        style: `position: fixed; cursor: ${isHorizontal ? 'row' : 'col'}-resize; user-select: none`,
    };
    const zoomScale = editor.getDOMHelper().calculateZoomScale();

    const div = createElement(createElementData, document) as HTMLDivElement;

    (anchorContainer || document.body).appendChild(div);

    const context: CellResizerContext = { editor, td, table, isRTL, zoomScale, onStart };
    const setPosition = isHorizontal ? setHorizontalPosition : setVerticalPosition;
    setPosition(context, div);

    const handler: DragAndDropHandler<CellResizerContext, CellResizerInitValue> = {
        onDragStart,
        // Horizontal modifies row height, vertical modifies column width
        onDragging: isHorizontal ? onDraggingHorizontal : onDraggingVertical,
        onDragEnd: onEnd,
    };

    const featureHandler = new DragAndDropHelper<CellResizerContext, CellResizerInitValue>(
        div,
        context,
        setPosition,
        handler,
        zoomScale,
        editor.getEnvironment().isMobileOrTablet
    );

    return { node: td, div, featureHandler };
}

/**
 * @internal
 * Exported for testing
 */
export interface CellResizerContext {
    editor: IEditor;
    td: HTMLTableCellElement;
    table: HTMLTableElement;
    isRTL: boolean;
    zoomScale: number;
    onStart: () => void;
}

/**
 * @internal
 * Exported for testing
 */
export interface CellResizerInitValue {
    cmTable: ReadonlyContentModelTable | undefined;
    anchorColumn: number | undefined;
    anchorRow: number | undefined;
    anchorRowHeight: number;
    allWidths: number[];
}

/**
 * @internal
 * Exported for testing
 */
export function onDragStart(context: CellResizerContext, event: MouseEvent): CellResizerInitValue {
    const { td, onStart } = context;
    const rect = normalizeRect(td.getBoundingClientRect());

    // Get cell coordinates
    const columnIndex = td.cellIndex;
    const row =
        td.parentElement && isElementOfType(td.parentElement, 'tr') ? td.parentElement : undefined;
    const rowIndex = row?.rowIndex;

    if (rowIndex == undefined) {
        return {
            cmTable: undefined,
            anchorColumn: undefined,
            anchorRow: undefined,
            anchorRowHeight: -1,
            allWidths: [],
        }; // Just a fallback
    }

    const { editor, table } = context;

    // Get Table block in content model
    const cmTable = getCMTableFromTable(editor, table);

    if (rect && cmTable) {
        onStart();

        return {
            cmTable,
            anchorColumn: columnIndex,
            anchorRow: rowIndex,
            anchorRowHeight: cmTable.rows[rowIndex].height,
            allWidths: [...cmTable.widths],
        };
    } else {
        return {
            cmTable,
            anchorColumn: undefined,
            anchorRow: undefined,
            anchorRowHeight: -1,
            allWidths: [],
        }; // Just a fallback
    }
}

/**
 * @internal
 * Exported for testing
 */
export function onDraggingHorizontal(
    context: CellResizerContext,
    event: MouseEvent,
    initValue: CellResizerInitValue,
    deltaX: number,
    deltaY: number
) {
    const { table } = context;
    const { cmTable, anchorRow, anchorRowHeight } = initValue;

    // Assign new widths and heights to the CM table
    if (cmTable && anchorRow != undefined && cmTable.rows[anchorRow] != undefined) {
        // Modify the CM Table size
        mutateBlock(cmTable).rows[anchorRow].height = (anchorRowHeight ?? 0) + deltaY;

        // Normalize the new height value
        const newHeight =
            cmTable.rows[anchorRow].height > MIN_ALLOWED_TABLE_CELL_HEIGHT
                ? cmTable.rows[anchorRow].height
                : MIN_ALLOWED_TABLE_CELL_HEIGHT;

        // Writeback CM Table size changes to DOM Table
        const tableRow = table.rows[anchorRow];
        for (let col = 0; col < tableRow.cells.length; col++) {
            const td = tableRow.cells[col];
            td.style.height = newHeight + 'px';
        }

        return true;
    } else {
        return false;
    }
}

/**
 * @internal
 * Exported for testing
 */
export function onDraggingVertical(
    context: CellResizerContext,
    event: MouseEvent,
    initValue: CellResizerInitValue,
    deltaX: number
) {
    const { table, isRTL } = context;
    const { cmTable, anchorColumn, allWidths } = initValue;

    // Assign new widths and heights to the CM table
    if (cmTable && anchorColumn != undefined) {
        const mutableTable = mutateBlock(cmTable);

        // Modify the CM Table size
        const lastColumn = anchorColumn == cmTable.widths.length - 1;
        const change = deltaX * (isRTL ? -1 : 1);
        // This is the last column
        if (lastColumn) {
            // Only the last column changes
            mutableTable.widths[anchorColumn] = allWidths[anchorColumn] + change;
        } else {
            // Any other two columns
            const anchorChange = allWidths[anchorColumn] + change;
            const nextAnchorChange = allWidths[anchorColumn + 1] - change;
            if (
                anchorChange < MIN_ALLOWED_TABLE_CELL_WIDTH ||
                nextAnchorChange < MIN_ALLOWED_TABLE_CELL_WIDTH
            ) {
                return false;
            }
            mutableTable.widths[anchorColumn] = anchorChange;
            mutableTable.widths[anchorColumn + 1] = nextAnchorChange;
        }

        // Normalize the table
        normalizeTable(cmTable);

        // Writeback CM Table size changes to DOM Table
        for (let row = 0; row < table.rows.length; row++) {
            const tableRow = table.rows[row];
            for (let col = 0; col < tableRow.cells.length; col++) {
                tableRow.cells[col].style.width = cmTable.widths[col] + 'px';
            }
        }

        return true;
    } else {
        return false;
    }
}

function setHorizontalPosition(context: CellResizerContext, trigger: HTMLElement) {
    const { td } = context;
    const rect = normalizeRect(td.getBoundingClientRect());
    if (rect) {
        trigger.id = HORIZONTAL_RESIZER_ID;
        trigger.style.top = rect.bottom - CELL_RESIZER_WIDTH + 'px';
        trigger.style.left = rect.left + 'px';
        trigger.style.width = rect.right - rect.left + 'px';
        trigger.style.height = CELL_RESIZER_WIDTH + 'px';
    }
}

function setVerticalPosition(context: CellResizerContext, trigger: HTMLElement) {
    const { td, isRTL } = context;
    const rect = normalizeRect(td.getBoundingClientRect());
    if (rect) {
        trigger.id = VERTICAL_RESIZER_ID;
        trigger.style.top = rect.top + 'px';
        trigger.style.left = (isRTL ? rect.left : rect.right) - CELL_RESIZER_WIDTH + 1 + 'px';
        trigger.style.width = CELL_RESIZER_WIDTH + 'px';
        trigger.style.height = rect.bottom - rect.top + 'px';
    }
}<|MERGE_RESOLUTION|>--- conflicted
+++ resolved
@@ -7,11 +7,8 @@
     normalizeRect,
     MIN_ALLOWED_TABLE_CELL_WIDTH,
     normalizeTable,
-<<<<<<< HEAD
+    mutateBlock,
     MIN_ALLOWED_TABLE_CELL_HEIGHT,
-=======
-    mutateBlock,
->>>>>>> b98cd1f5
 } from 'roosterjs-content-model-dom';
 import type { DragAndDropHandler } from '../../../pluginUtils/DragAndDrop/DragAndDropHandler';
 import type { IEditor, ReadonlyContentModelTable } from 'roosterjs-content-model-types';

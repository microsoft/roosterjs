--- conflicted
+++ resolved
@@ -82,17 +82,12 @@
     onStart: () => void;
 }
 
-<<<<<<< HEAD
-interface DragAndDropInitValue {
+/**
+ * @internal
+ * Exported for testing
+ */
+export interface CellResizerInitValue {
     cmTable: ReadonlyContentModelTable | undefined;
-=======
-/**
- * @internal
- * Exported for testing
- */
-export interface CellResizerInitValue {
-    cmTable: ContentModelTable | undefined;
->>>>>>> e4aaf2f9
     anchorColumn: number | undefined;
     anchorRow: number | undefined;
     anchorRowHeight: number;

--- conflicted
+++ resolved
@@ -1,17 +1,10 @@
 import { matchLink } from 'roosterjs-content-model-api';
 import { splitTextSegment } from '../../pluginUtils/splitTextSegment';
 import type {
-<<<<<<< HEAD
-    ContentModelParagraph,
-    ContentModelText,
-    FormatContentModelContext,
-    LinkData,
-=======
     ContentModelText,
     FormatContentModelContext,
     LinkData,
     ShallowMutableContentModelParagraph,
->>>>>>> a0f32c69
 } from 'roosterjs-content-model-types';
 
 /**
@@ -19,11 +12,7 @@
  */
 export function createLinkAfterSpace(
     previousSegment: ContentModelText,
-<<<<<<< HEAD
-    paragraph: ContentModelParagraph,
-=======
     paragraph: ShallowMutableContentModelParagraph,
->>>>>>> a0f32c69
     context: FormatContentModelContext
 ) {
     const link = previousSegment.text.split(' ').pop();

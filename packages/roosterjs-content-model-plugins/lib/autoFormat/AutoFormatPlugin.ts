import { ChangeSource } from 'roosterjs-content-model-dom';
import { createLink } from './link/createLink';
import { createLinkAfterSpace } from './link/createLinkAfterSpace';
import { formatTextSegmentBeforeSelectionMarker } from 'roosterjs-content-model-api';
import { keyboardListTrigger } from './list/keyboardListTrigger';
<<<<<<< HEAD
import { transformHyphen } from './hyphen/transformHyphen';
=======
import { transformFraction } from './numbers/transformFraction';
import { transformHyphen } from './hyphen/transformHyphen';
import { transformOrdinals } from './numbers/transformOrdinals';
>>>>>>> b69795f0
import { unlink } from './link/unlink';
import type {
    ContentChangedEvent,
    EditorInputEvent,
    EditorPlugin,
    FormatContentModelOptions,
    IEditor,
    KeyDownEvent,
    PluginEvent,
} from 'roosterjs-content-model-types';

/**
 * Options to customize the Content Model Auto Format Plugin
 */
export type AutoFormatOptions = {
    /**
     * When true, after type *, ->, -, --, => , —, > and space key a type of bullet list will be triggered. @default true
     */
    autoBullet?: boolean;

    /**
     * When true, after type 1, A, a, i, I followed by ., ), - or between () and space key a type of numbering list will be triggered. @default true
     */
    autoNumbering?: boolean;

    /**
     * When press backspace before a link, remove the hyperlink
     */
    autoUnlink?: boolean;

    /**
     * When paste content, create hyperlink for the pasted link
     */
<<<<<<< HEAD
    autoLink: boolean;
=======
    autoLink?: boolean;
>>>>>>> b69795f0

    /**
     * Transform -- into hyphen, if typed between two words
     */
<<<<<<< HEAD
    autoHyphen: boolean;
=======
    autoHyphen?: boolean;

    /**
     * Transform 1/2, 1/4, 3/4 into fraction character
     */
    autoFraction?: boolean;

    /**
     * Transform ordinal numbers into superscript
     */
    autoOrdinals?: boolean;
>>>>>>> b69795f0
};

/**
 * @internal
 */
const DefaultOptions: Partial<AutoFormatOptions> = {
    autoBullet: false,
    autoNumbering: false,
    autoUnlink: false,
    autoLink: false,
    autoHyphen: false,
<<<<<<< HEAD
=======
    autoFraction: false,
    autoOrdinals: false,
>>>>>>> b69795f0
};

/**
 * Auto Format plugin handles auto formatting, such as transforming * characters into a bullet list.
 * It can be customized with options to enable or disable auto list features.
 */
export class AutoFormatPlugin implements EditorPlugin {
    private editor: IEditor | null = null;
    /**
     * @param options An optional parameter that takes in an object of type AutoFormatOptions, which includes the following properties:
     *  - autoBullet: A boolean that enables or disables automatic bullet list formatting. Defaults to false.
     *  - autoNumbering: A boolean that enables or disables automatic numbering formatting. Defaults to false.
     *  - autoLink: A boolean that enables or disables automatic hyperlink creation when pasting or typing content. Defaults to false.
     *  - autoUnlink: A boolean that enables or disables automatic hyperlink removal when pressing backspace. Defaults to false.
     *  - autoHyphen: A boolean that enables or disables automatic hyphen transformation. Defaults to false.
<<<<<<< HEAD
=======
     *  - autoFraction: A boolean that enables or disables automatic fraction transformation. Defaults to false.
     *  - autoOrdinals: A boolean that enables or disables automatic ordinal number transformation. Defaults to false.
>>>>>>> b69795f0
     */
    constructor(private options: AutoFormatOptions = DefaultOptions) {}

    /**
     * Get name of this plugin
     */
    getName() {
        return 'AutoFormat';
    }

    /**
     * The first method that editor will call to a plugin when editor is initializing.
     * It will pass in the editor instance, plugin should take this chance to save the
     * editor reference so that it can call to any editor method or format API later.
     * @param editor The editor object
     */
    initialize(editor: IEditor) {
        this.editor = editor;
    }

    /**
     * The last method that editor will call to a plugin before it is disposed.
     * Plugin can take this chance to clear the reference to editor. After this method is
     * called, plugin should not call to any editor method since it will result in error.
     */
    dispose() {
        this.editor = null;
    }

    /**
     * Core method for a plugin. Once an event happens in editor, editor will call this
     * method of each plugin to handle the event as long as the event is not handled
     * exclusively by another plugin.
     * @param event The event to handle:
     */
    onPluginEvent(event: PluginEvent) {
        if (this.editor) {
            switch (event.eventType) {
                case 'input':
                    this.handleEditorInputEvent(this.editor, event);
                    break;
                case 'keyDown':
                    this.handleKeyDownEvent(this.editor, event);
                    break;
                case 'contentChanged':
                    this.handleContentChangedEvent(this.editor, event);
                    break;
            }
        }
    }

    private handleEditorInputEvent(editor: IEditor, event: EditorInputEvent) {
        const rawEvent = event.rawEvent;
        const selection = editor.getDOMSelection();
        if (
            rawEvent.inputType === 'insertText' &&
            selection &&
            selection.type === 'range' &&
            selection.range.collapsed
        ) {
            switch (rawEvent.data) {
                case ' ':
<<<<<<< HEAD
=======
                    const formatOptions: FormatContentModelOptions = {
                        changeSource: '',
                        apiName: '',
                    };
>>>>>>> b69795f0
                    formatTextSegmentBeforeSelectionMarker(
                        editor,
                        (model, previousSegment, paragraph, _markerFormat, context) => {
                            const {
                                autoBullet,
                                autoNumbering,
                                autoLink,
                                autoHyphen,
<<<<<<< HEAD
                            } = this.options;
                            let shouldHyphen = false;
                            let shouldLink = false;
=======
                                autoFraction,
                                autoOrdinals,
                            } = this.options;
                            let shouldHyphen = false;
                            let shouldLink = false;
                            let shouldList = false;
                            let shouldFraction = false;
                            let shouldOrdinals = false;

                            if (autoBullet || autoNumbering) {
                                shouldList = keyboardListTrigger(
                                    model,
                                    paragraph,
                                    context,
                                    autoBullet,
                                    autoNumbering
                                );
                            }
>>>>>>> b69795f0

                            if (autoLink) {
                                shouldLink = createLinkAfterSpace(
                                    previousSegment,
                                    paragraph,
                                    context
                                );
                            }

                            if (autoHyphen) {
                                shouldHyphen = transformHyphen(previousSegment, paragraph, context);
                            }

<<<<<<< HEAD
                            return (
                                keyboardListTrigger(
                                    model,
                                    paragraph,
                                    context,
                                    autoBullet,
                                    autoNumbering
                                ) ||
                                shouldHyphen ||
                                shouldLink
                            );
                        }
                    );
=======
                            if (autoFraction) {
                                shouldFraction = transformFraction(
                                    previousSegment,
                                    paragraph,
                                    context
                                );
                            }

                            if (autoOrdinals) {
                                shouldOrdinals = transformOrdinals(
                                    previousSegment,
                                    paragraph,
                                    context
                                );
                            }

                            formatOptions.apiName = getApiName(shouldList, shouldHyphen);
                            formatOptions.changeSource = getChangeSource(
                                shouldList,
                                shouldHyphen,
                                shouldLink
                            );

                            return (
                                shouldList ||
                                shouldHyphen ||
                                shouldLink ||
                                shouldFraction ||
                                shouldOrdinals
                            );
                        },
                        formatOptions
                    );

>>>>>>> b69795f0
                    break;
            }
        }
    }

    private handleKeyDownEvent(editor: IEditor, event: KeyDownEvent) {
        const rawEvent = event.rawEvent;
        if (!rawEvent.defaultPrevented && !event.handledByEditFeature) {
            switch (rawEvent.key) {
                case 'Backspace':
                    if (this.options.autoUnlink) {
                        unlink(editor, rawEvent);
                    }
                    break;
            }
        }
    }

    private handleContentChangedEvent(editor: IEditor, event: ContentChangedEvent) {
        const { autoLink } = this.options;
        if (event.source == 'Paste' && autoLink) {
            createLink(editor);
        }
    }
}

const getApiName = (shouldList: boolean, shouldHyphen: boolean) => {
    return shouldList ? 'autoToggleList' : shouldHyphen ? 'autoHyphen' : '';
};

const getChangeSource = (shouldList: boolean, shouldHyphen: boolean, shouldLink: boolean) => {
    return shouldList || shouldHyphen
        ? ChangeSource.AutoFormat
        : shouldLink
        ? ChangeSource.AutoLink
        : '';
};<|MERGE_RESOLUTION|>--- conflicted
+++ resolved
@@ -3,13 +3,9 @@
 import { createLinkAfterSpace } from './link/createLinkAfterSpace';
 import { formatTextSegmentBeforeSelectionMarker } from 'roosterjs-content-model-api';
 import { keyboardListTrigger } from './list/keyboardListTrigger';
-<<<<<<< HEAD
-import { transformHyphen } from './hyphen/transformHyphen';
-=======
 import { transformFraction } from './numbers/transformFraction';
 import { transformHyphen } from './hyphen/transformHyphen';
 import { transformOrdinals } from './numbers/transformOrdinals';
->>>>>>> b69795f0
 import { unlink } from './link/unlink';
 import type {
     ContentChangedEvent,
@@ -43,18 +39,11 @@
     /**
      * When paste content, create hyperlink for the pasted link
      */
-<<<<<<< HEAD
-    autoLink: boolean;
-=======
     autoLink?: boolean;
->>>>>>> b69795f0
 
     /**
      * Transform -- into hyphen, if typed between two words
      */
-<<<<<<< HEAD
-    autoHyphen: boolean;
-=======
     autoHyphen?: boolean;
 
     /**
@@ -66,7 +55,6 @@
      * Transform ordinal numbers into superscript
      */
     autoOrdinals?: boolean;
->>>>>>> b69795f0
 };
 
 /**
@@ -78,11 +66,8 @@
     autoUnlink: false,
     autoLink: false,
     autoHyphen: false,
-<<<<<<< HEAD
-=======
     autoFraction: false,
     autoOrdinals: false,
->>>>>>> b69795f0
 };
 
 /**
@@ -98,11 +83,8 @@
      *  - autoLink: A boolean that enables or disables automatic hyperlink creation when pasting or typing content. Defaults to false.
      *  - autoUnlink: A boolean that enables or disables automatic hyperlink removal when pressing backspace. Defaults to false.
      *  - autoHyphen: A boolean that enables or disables automatic hyphen transformation. Defaults to false.
-<<<<<<< HEAD
-=======
      *  - autoFraction: A boolean that enables or disables automatic fraction transformation. Defaults to false.
      *  - autoOrdinals: A boolean that enables or disables automatic ordinal number transformation. Defaults to false.
->>>>>>> b69795f0
      */
     constructor(private options: AutoFormatOptions = DefaultOptions) {}
 
@@ -165,13 +147,10 @@
         ) {
             switch (rawEvent.data) {
                 case ' ':
-<<<<<<< HEAD
-=======
                     const formatOptions: FormatContentModelOptions = {
                         changeSource: '',
                         apiName: '',
                     };
->>>>>>> b69795f0
                     formatTextSegmentBeforeSelectionMarker(
                         editor,
                         (model, previousSegment, paragraph, _markerFormat, context) => {
@@ -180,11 +159,6 @@
                                 autoNumbering,
                                 autoLink,
                                 autoHyphen,
-<<<<<<< HEAD
-                            } = this.options;
-                            let shouldHyphen = false;
-                            let shouldLink = false;
-=======
                                 autoFraction,
                                 autoOrdinals,
                             } = this.options;
@@ -203,7 +177,6 @@
                                     autoNumbering
                                 );
                             }
->>>>>>> b69795f0
 
                             if (autoLink) {
                                 shouldLink = createLinkAfterSpace(
@@ -217,21 +190,6 @@
                                 shouldHyphen = transformHyphen(previousSegment, paragraph, context);
                             }
 
-<<<<<<< HEAD
-                            return (
-                                keyboardListTrigger(
-                                    model,
-                                    paragraph,
-                                    context,
-                                    autoBullet,
-                                    autoNumbering
-                                ) ||
-                                shouldHyphen ||
-                                shouldLink
-                            );
-                        }
-                    );
-=======
                             if (autoFraction) {
                                 shouldFraction = transformFraction(
                                     previousSegment,
@@ -266,7 +224,6 @@
                         formatOptions
                     );
 
->>>>>>> b69795f0
                     break;
             }
         }

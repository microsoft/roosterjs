import { findListItemsInSameThread } from 'roosterjs-content-model-api';
import { getNumberingListStyle } from './getNumberingListStyle';
import type {
    ContentModelListItem,
<<<<<<< HEAD
    ContentModelParagraph,
    ReadonlyContentModelDocument,
    ReadonlyContentModelListItem,
=======
    ReadonlyContentModelDocument,
    ReadonlyContentModelListItem,
    ReadonlyContentModelParagraph,
>>>>>>> b2a3f6ca
} from 'roosterjs-content-model-types';
import {
    BulletListType,
    isBlockGroupOfType,
    updateListMetadata,
    getOperationalBlocks,
    getSelectedSegmentsAndParagraphs,
} from 'roosterjs-content-model-dom';

/**
 * @internal
 */
interface ListTypeStyle {
    listType: 'UL' | 'OL';
    styleType: number;
    index?: number;
}

/**
 * @internal
 */
export function getListTypeStyle(
    model: ReadonlyContentModelDocument,
    shouldSearchForBullet: boolean = true,
    shouldSearchForNumbering: boolean = true
): ListTypeStyle | undefined {
    const selectedSegmentsAndParagraphs = getSelectedSegmentsAndParagraphs(model, true);
    if (!selectedSegmentsAndParagraphs[0]) {
        return undefined;
    }
    const marker = selectedSegmentsAndParagraphs[0][0];
    const paragraph = selectedSegmentsAndParagraphs[0][1];
    const listMarkerSegment = paragraph?.segments[0];

    if (
        marker &&
        marker.segmentType == 'SelectionMarker' &&
        listMarkerSegment &&
        listMarkerSegment.segmentType == 'Text'
    ) {
        const listMarker = listMarkerSegment.text.trim();
        const bulletType = bulletListType[listMarker];

        if (bulletType && shouldSearchForBullet) {
            return { listType: 'UL', styleType: bulletType };
        } else if (shouldSearchForNumbering) {
            const previousList = getPreviousListLevel(model, paragraph);
            const previousIndex = getPreviousListIndex(model, previousList);
            const previousListStyle = getPreviousListStyle(previousList);
            const numberingType = getNumberingListStyle(
                listMarker,
                previousIndex,
                previousListStyle
            );

            if (numberingType) {
                return {
                    listType: 'OL',
                    styleType: numberingType,
                    index:
                        !isNewList(listMarker) &&
                        previousListStyle === numberingType &&
                        previousIndex
                            ? previousIndex + 1
                            : undefined,
                };
            }
        }
    }
    return undefined;
}

const getPreviousListIndex = (
    model: ReadonlyContentModelDocument,
    previousListItem?: ReadonlyContentModelListItem
) => {
    return previousListItem ? findListItemsInSameThread(model, previousListItem).length : undefined;
};

const getPreviousListLevel = (
    model: ReadonlyContentModelDocument,
<<<<<<< HEAD
    paragraph: ContentModelParagraph
=======
    paragraph: ReadonlyContentModelParagraph
>>>>>>> b2a3f6ca
) => {
    const blocks = getOperationalBlocks<ContentModelListItem>(
        model,
        ['ListItem'],
        ['TableCell']
    )[0];
    let listItem: ContentModelListItem | undefined = undefined;
    if (blocks) {
        const listBlockIndex = blocks.parent.blocks.indexOf(paragraph);

        if (listBlockIndex > -1) {
            for (let i = listBlockIndex - 1; i > -1; i--) {
                const item = blocks.parent.blocks[i];
                if (isBlockGroupOfType<ContentModelListItem>(item, 'ListItem')) {
                    listItem = item;
                    break;
                }
            }
        }
    }

    return listItem;
};

const getPreviousListStyle = (list?: ContentModelListItem) => {
    if (list?.levels[0].dataset) {
        return updateListMetadata(list.levels[0])?.orderedStyleType;
    }
};

const bulletListType: Record<string, number> = {
    '*': BulletListType.Disc,
    '-': BulletListType.Dash,
    '--': BulletListType.Square,
    '->': BulletListType.LongArrow,
    '-->': BulletListType.DoubleLongArrow,
    '=>': BulletListType.UnfilledArrow,
    '>': BulletListType.ShortArrow,
    '—': BulletListType.Hyphen,
};

const isNewList = (listMarker: string) => {
    const marker = listMarker.replace(/[^\w\s]/g, '');
    const pattern = /^[1aAiI]$/;
    return pattern.test(marker);
};<|MERGE_RESOLUTION|>--- conflicted
+++ resolved
@@ -2,15 +2,9 @@
 import { getNumberingListStyle } from './getNumberingListStyle';
 import type {
     ContentModelListItem,
-<<<<<<< HEAD
-    ContentModelParagraph,
-    ReadonlyContentModelDocument,
-    ReadonlyContentModelListItem,
-=======
     ReadonlyContentModelDocument,
     ReadonlyContentModelListItem,
     ReadonlyContentModelParagraph,
->>>>>>> b2a3f6ca
 } from 'roosterjs-content-model-types';
 import {
     BulletListType,
@@ -92,11 +86,7 @@
 
 const getPreviousListLevel = (
     model: ReadonlyContentModelDocument,
-<<<<<<< HEAD
-    paragraph: ContentModelParagraph
-=======
     paragraph: ReadonlyContentModelParagraph
->>>>>>> b2a3f6ca
 ) => {
     const blocks = getOperationalBlocks<ContentModelListItem>(
         model,

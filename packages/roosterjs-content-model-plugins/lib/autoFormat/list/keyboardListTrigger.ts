import { getListTypeStyle } from './getListTypeStyle';
import {
    setListType,
    setModelListStartNumber,
    setModelListStyle,
} from 'roosterjs-content-model-api';
import type {
<<<<<<< HEAD
    ContentModelDocument,
    ContentModelParagraph,
    FormatContentModelContext,
=======
    FormatContentModelContext,
    ReadonlyContentModelDocument,
    ShallowMutableContentModelParagraph,
>>>>>>> a0f32c69
} from 'roosterjs-content-model-types';

/**
 * @internal
 */
export function keyboardListTrigger(
<<<<<<< HEAD
    model: ContentModelDocument,
    paragraph: ContentModelParagraph,
=======
    model: ReadonlyContentModelDocument,
    paragraph: ShallowMutableContentModelParagraph,
>>>>>>> a0f32c69
    context: FormatContentModelContext,
    shouldSearchForBullet: boolean = true,
    shouldSearchForNumbering: boolean = true
) {
    const listStyleType = getListTypeStyle(model, shouldSearchForBullet, shouldSearchForNumbering);
    if (listStyleType) {
        paragraph.segments.splice(0, 1);
        const { listType, styleType, index } = listStyleType;
        triggerList(model, listType, styleType, index);
        context.canUndoByBackspace = true;

        return true;
    }
    return false;
}

const triggerList = (
    model: ReadonlyContentModelDocument,
    listType: 'OL' | 'UL',
    styleType: number,
    index?: number
) => {
    setListType(model, listType);
    const isOrderedList = listType == 'OL';
    if (index && index > 1 && isOrderedList) {
        setModelListStartNumber(model, index);
    }
    setModelListStyle(
        model,
        isOrderedList
            ? {
                  orderedStyleType: styleType,
              }
            : {
                  unorderedStyleType: styleType,
              }
    );
};<|MERGE_RESOLUTION|>--- conflicted
+++ resolved
@@ -5,28 +5,17 @@
     setModelListStyle,
 } from 'roosterjs-content-model-api';
 import type {
-<<<<<<< HEAD
-    ContentModelDocument,
-    ContentModelParagraph,
-    FormatContentModelContext,
-=======
     FormatContentModelContext,
     ReadonlyContentModelDocument,
     ShallowMutableContentModelParagraph,
->>>>>>> a0f32c69
 } from 'roosterjs-content-model-types';
 
 /**
  * @internal
  */
 export function keyboardListTrigger(
-<<<<<<< HEAD
-    model: ContentModelDocument,
-    paragraph: ContentModelParagraph,
-=======
     model: ReadonlyContentModelDocument,
     paragraph: ShallowMutableContentModelParagraph,
->>>>>>> a0f32c69
     context: FormatContentModelContext,
     shouldSearchForBullet: boolean = true,
     shouldSearchForNumbering: boolean = true

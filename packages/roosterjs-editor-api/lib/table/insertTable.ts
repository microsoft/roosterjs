<<<<<<< HEAD
import { Position, VTable } from 'roosterjs-editor-dom';
=======
import { Position, saveTableInfo, VTable } from 'roosterjs-editor-dom';
>>>>>>> 6d5b1c14
import {
    ChangeSource,
    ContentPosition,
    IEditor,
    PositionType,
    TableFormat,
} from 'roosterjs-editor-types';
<<<<<<< HEAD
=======

const DEFAULT_FORMAT: Partial<TableFormat> = {
    bgColor: null,
    topBorderColor: '#ABABAB',
    bottomBorderColor: '#ABABAB',
    verticalBorderColor: '#ABABAB',
    headerRow: false,
    firstColumn: false,
    bandedRows: false,
    bandedColumns: false,
    bgColumnColorEven: null,
    bgColumnColorOdd: '#ABABAB20',
    bgColorEven: null,
    bgColorOdd: '#ABABAB20',
    headerRowColor: '#ABABAB',
    tableBorderFormat: null,
};
>>>>>>> 6d5b1c14

/**
 * Insert table into editor at current selection
 * @param editor The editor instance
 * @param columns Number of columns in table, it also controls the default table cell width:
 * if columns &lt;= 4, width = 120px; if columns &lt;= 6, width = 100px; else width = 70px
 * @param rows Number of rows in table
 * @param format (Optional) The table format. If not passed, the default format will be applied:
 * background color: #FFF; border color: #ABABAB
 */
export default function insertTable(
    editor: IEditor,
    columns: number,
    rows: number,
    format?: TableFormat
) {
    const isInsideTable = editor.getElementAtCursor('td,th');

    let document = editor.getDocument();
    let fragment = document.createDocumentFragment();
    let table = document.createElement('table') as HTMLTableElement;

    table.cellSpacing = '0';
    table.cellPadding = '1';
    for (let i = 0; i < rows; i++) {
        let tr = document.createElement('tr') as HTMLTableRowElement;
        table.appendChild(tr);
        for (let j = 0; j < columns; j++) {
            let td = document.createElement('td') as HTMLTableCellElement;
            tr.appendChild(td);
            td.appendChild(document.createElement('br'));
            td.style.width = getTableCellWidth(columns);
        }
    }
    if (!isInsideTable) {
        let divTableContainer = document.createElement('div');
        divTableContainer.appendChild(table);
        fragment.appendChild(divTableContainer);
        const div = document.createElement('div');
        div.append(document.createElement('br'));
        fragment.append(div);
    } else {
        fragment.appendChild(table);
    }

    editor.focus();
    editor.addUndoSnapshot(() => {
        let vtable = new VTable(table);
        saveTableInfo(table, format || DEFAULT_FORMAT);
        vtable.applyFormat(format || DEFAULT_FORMAT);
        vtable.writeBack();
        if (!isInsideTable) {
            editor.insertNode(fragment, {
                insertOnNewLine: true,
                replaceSelection: true,
                position: ContentPosition.SelectionStart,
                updateCursor: true,
            });
        } else {
            editor.insertNode(fragment);
        }
        editor.runAsync(editor =>
            editor.select(new Position(table, PositionType.Begin).normalize())
        );
    }, ChangeSource.Format);
}

function getTableCellWidth(columns: number): string {
    if (columns <= 4) {
        return '120px';
    } else if (columns <= 6) {
        return '100px';
    } else {
        return '70px';
    }
}
<|MERGE_RESOLUTION|>--- conflicted
+++ resolved
@@ -1,108 +1,101 @@
-<<<<<<< HEAD
-import { Position, VTable } from 'roosterjs-editor-dom';
-=======
-import { Position, saveTableInfo, VTable } from 'roosterjs-editor-dom';
->>>>>>> 6d5b1c14
-import {
-    ChangeSource,
-    ContentPosition,
-    IEditor,
-    PositionType,
-    TableFormat,
-} from 'roosterjs-editor-types';
-<<<<<<< HEAD
-=======
-
-const DEFAULT_FORMAT: Partial<TableFormat> = {
-    bgColor: null,
-    topBorderColor: '#ABABAB',
-    bottomBorderColor: '#ABABAB',
-    verticalBorderColor: '#ABABAB',
-    headerRow: false,
-    firstColumn: false,
-    bandedRows: false,
-    bandedColumns: false,
-    bgColumnColorEven: null,
-    bgColumnColorOdd: '#ABABAB20',
-    bgColorEven: null,
-    bgColorOdd: '#ABABAB20',
-    headerRowColor: '#ABABAB',
-    tableBorderFormat: null,
-};
->>>>>>> 6d5b1c14
-
-/**
- * Insert table into editor at current selection
- * @param editor The editor instance
- * @param columns Number of columns in table, it also controls the default table cell width:
- * if columns &lt;= 4, width = 120px; if columns &lt;= 6, width = 100px; else width = 70px
- * @param rows Number of rows in table
- * @param format (Optional) The table format. If not passed, the default format will be applied:
- * background color: #FFF; border color: #ABABAB
- */
-export default function insertTable(
-    editor: IEditor,
-    columns: number,
-    rows: number,
-    format?: TableFormat
-) {
-    const isInsideTable = editor.getElementAtCursor('td,th');
-
-    let document = editor.getDocument();
-    let fragment = document.createDocumentFragment();
-    let table = document.createElement('table') as HTMLTableElement;
-
-    table.cellSpacing = '0';
-    table.cellPadding = '1';
-    for (let i = 0; i < rows; i++) {
-        let tr = document.createElement('tr') as HTMLTableRowElement;
-        table.appendChild(tr);
-        for (let j = 0; j < columns; j++) {
-            let td = document.createElement('td') as HTMLTableCellElement;
-            tr.appendChild(td);
-            td.appendChild(document.createElement('br'));
-            td.style.width = getTableCellWidth(columns);
-        }
-    }
-    if (!isInsideTable) {
-        let divTableContainer = document.createElement('div');
-        divTableContainer.appendChild(table);
-        fragment.appendChild(divTableContainer);
-        const div = document.createElement('div');
-        div.append(document.createElement('br'));
-        fragment.append(div);
-    } else {
-        fragment.appendChild(table);
-    }
-
-    editor.focus();
-    editor.addUndoSnapshot(() => {
-        let vtable = new VTable(table);
-        saveTableInfo(table, format || DEFAULT_FORMAT);
-        vtable.applyFormat(format || DEFAULT_FORMAT);
-        vtable.writeBack();
-        if (!isInsideTable) {
-            editor.insertNode(fragment, {
-                insertOnNewLine: true,
-                replaceSelection: true,
-                position: ContentPosition.SelectionStart,
-                updateCursor: true,
-            });
-        } else {
-            editor.insertNode(fragment);
-        }
-        editor.runAsync(editor =>
-            editor.select(new Position(table, PositionType.Begin).normalize())
-        );
-    }, ChangeSource.Format);
-}
-
-function getTableCellWidth(columns: number): string {
-    if (columns <= 4) {
-        return '120px';
-    } else if (columns <= 6) {
-        return '100px';
-    } else {
-        return '70px';
-    }
-}
+import { Position, saveTableInfo, VTable } from 'roosterjs-editor-dom';
+import {
+    ChangeSource,
+    ContentPosition,
+    IEditor,
+    PositionType,
+    TableFormat,
+} from 'roosterjs-editor-types';
+
+const DEFAULT_FORMAT: Partial<TableFormat> = {
+    bgColor: null,
+    topBorderColor: '#ABABAB',
+    bottomBorderColor: '#ABABAB',
+    verticalBorderColor: '#ABABAB',
+    headerRow: false,
+    firstColumn: false,
+    bandedRows: false,
+    bandedColumns: false,
+    bgColumnColorEven: null,
+    bgColumnColorOdd: '#ABABAB20',
+    bgColorEven: null,
+    bgColorOdd: '#ABABAB20',
+    headerRowColor: '#ABABAB',
+    tableBorderFormat: null,
+};
+
+/**
+ * Insert table into editor at current selection
+ * @param editor The editor instance
+ * @param columns Number of columns in table, it also controls the default table cell width:
+ * if columns &lt;= 4, width = 120px; if columns &lt;= 6, width = 100px; else width = 70px
+ * @param rows Number of rows in table
+ * @param format (Optional) The table format. If not passed, the default format will be applied:
+ * background color: #FFF; border color: #ABABAB
+ */
+export default function insertTable(
+    editor: IEditor,
+    columns: number,
+    rows: number,
+    format?: TableFormat
+) {
+    const isInsideTable = editor.getElementAtCursor('td,th');
+
+    let document = editor.getDocument();
+    let fragment = document.createDocumentFragment();
+    let table = document.createElement('table') as HTMLTableElement;
+
+    table.cellSpacing = '0';
+    table.cellPadding = '1';
+    for (let i = 0; i < rows; i++) {
+        let tr = document.createElement('tr') as HTMLTableRowElement;
+        table.appendChild(tr);
+        for (let j = 0; j < columns; j++) {
+            let td = document.createElement('td') as HTMLTableCellElement;
+            tr.appendChild(td);
+            td.appendChild(document.createElement('br'));
+            td.style.width = getTableCellWidth(columns);
+        }
+    }
+    if (!isInsideTable) {
+        let divTableContainer = document.createElement('div');
+        divTableContainer.appendChild(table);
+        fragment.appendChild(divTableContainer);
+        const div = document.createElement('div');
+        div.append(document.createElement('br'));
+        fragment.append(div);
+    } else {
+        fragment.appendChild(table);
+    }
+
+    editor.focus();
+    editor.addUndoSnapshot(() => {
+        let vtable = new VTable(table);
+        saveTableInfo(table, format || DEFAULT_FORMAT);
+        vtable.applyFormat(format || DEFAULT_FORMAT);
+        vtable.writeBack();
+        if (!isInsideTable) {
+            editor.insertNode(fragment, {
+                insertOnNewLine: true,
+                replaceSelection: true,
+                position: ContentPosition.SelectionStart,
+                updateCursor: true,
+            });
+        } else {
+            editor.insertNode(fragment);
+        }
+        editor.runAsync(editor =>
+            editor.select(new Position(table, PositionType.Begin).normalize())
+        );
+    }, ChangeSource.Format);
+}
+
+function getTableCellWidth(columns: number): string {
+    if (columns <= 4) {
+        return '120px';
+    } else if (columns <= 6) {
+        return '100px';
+    } else {
+        return '70px';
+    }
+}
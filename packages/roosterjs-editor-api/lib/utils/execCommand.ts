import { PendableFormatCommandMap, PendableFormatNames } from 'roosterjs-editor-dom';
import {
    ChangeSource,
    DocumentCommand,
    IEditor,
    PluginEventType,
    SelectionRangeTypes,
} from 'roosterjs-editor-types';

/**
 * @internal
 * Execute a document command
 * @param editor The editor instance
 * @param command The command to execute
 * @param addUndoSnapshotWhenCollapsed Optional, set to true to always add undo snapshot even current selection is collapsed.
 * Default value is false.
 * @param doWorkaroundForList Optional, set to true to do workaround for list in order to keep current format.
 * Default value is false.
 */
export default function execCommand(editor: IEditor, command: DocumentCommand) {
    editor.focus();

    let formatter = () => editor.getDocument().execCommand(command, false, null);

    let selection = editor.getSelectionRangeEx();
    if (selection && selection.areAllCollapsed) {
        editor.addUndoSnapshot();
        const formatState = editor.getPendableFormatState(false /* forceGetStateFromDom */);
        formatter();
        const formatName = Object.keys(PendableFormatCommandMap).filter(
            (x: PendableFormatNames) => PendableFormatCommandMap[x] == command
        )[0] as PendableFormatNames;

        if (formatName) {
            formatState[formatName] = !formatState[formatName];
            editor.triggerPluginEvent(PluginEventType.PendingFormatStateChanged, {
                formatState: formatState,
            });
        }
    } else {
        editor.addUndoSnapshot(() => {
<<<<<<< HEAD
            if (selection.type == SelectionRangeTypes.TableSelection) {
                selection.ranges.forEach(range => {
                    editor.select(range);
                    formatter();
                    range.collapse();
                    editor.select(range);
                });
            } else {
                formatter();
=======
            let tempRange: Range;
            selection.ranges.forEach(range => {
                if (selection.type == SelectionRangeTypes.TableSelection) {
                    editor.select(range);
                }

                formatter();

                tempRange = range;
            });

            if (tempRange && selection.type == SelectionRangeTypes.TableSelection) {
                tempRange.collapse();
                editor.select(tempRange);
>>>>>>> df0eb587
            }
        }, ChangeSource.Format);
    }
}
<|MERGE_RESOLUTION|>--- conflicted
+++ resolved
@@ -1,71 +1,59 @@
-import { PendableFormatCommandMap, PendableFormatNames } from 'roosterjs-editor-dom';
-import {
-    ChangeSource,
-    DocumentCommand,
-    IEditor,
-    PluginEventType,
-    SelectionRangeTypes,
-} from 'roosterjs-editor-types';
-
-/**
- * @internal
- * Execute a document command
- * @param editor The editor instance
- * @param command The command to execute
- * @param addUndoSnapshotWhenCollapsed Optional, set to true to always add undo snapshot even current selection is collapsed.
- * Default value is false.
- * @param doWorkaroundForList Optional, set to true to do workaround for list in order to keep current format.
- * Default value is false.
- */
-export default function execCommand(editor: IEditor, command: DocumentCommand) {
-    editor.focus();
-
-    let formatter = () => editor.getDocument().execCommand(command, false, null);
-
-    let selection = editor.getSelectionRangeEx();
-    if (selection && selection.areAllCollapsed) {
-        editor.addUndoSnapshot();
-        const formatState = editor.getPendableFormatState(false /* forceGetStateFromDom */);
-        formatter();
-        const formatName = Object.keys(PendableFormatCommandMap).filter(
-            (x: PendableFormatNames) => PendableFormatCommandMap[x] == command
-        )[0] as PendableFormatNames;
-
-        if (formatName) {
-            formatState[formatName] = !formatState[formatName];
-            editor.triggerPluginEvent(PluginEventType.PendingFormatStateChanged, {
-                formatState: formatState,
-            });
-        }
-    } else {
-        editor.addUndoSnapshot(() => {
-<<<<<<< HEAD
-            if (selection.type == SelectionRangeTypes.TableSelection) {
-                selection.ranges.forEach(range => {
-                    editor.select(range);
-                    formatter();
-                    range.collapse();
-                    editor.select(range);
-                });
-            } else {
-                formatter();
-=======
-            let tempRange: Range;
-            selection.ranges.forEach(range => {
-                if (selection.type == SelectionRangeTypes.TableSelection) {
-                    editor.select(range);
-                }
-
-                formatter();
-
-                tempRange = range;
-            });
-
-            if (tempRange && selection.type == SelectionRangeTypes.TableSelection) {
-                tempRange.collapse();
-                editor.select(tempRange);
->>>>>>> df0eb587
-            }
-        }, ChangeSource.Format);
-    }
-}
+import { PendableFormatCommandMap, PendableFormatNames } from 'roosterjs-editor-dom';
+import {
+    ChangeSource,
+    DocumentCommand,
+    IEditor,
+    PluginEventType,
+    SelectionRangeTypes,
+} from 'roosterjs-editor-types';
+
+/**
+ * @internal
+ * Execute a document command
+ * @param editor The editor instance
+ * @param command The command to execute
+ * @param addUndoSnapshotWhenCollapsed Optional, set to true to always add undo snapshot even current selection is collapsed.
+ * Default value is false.
+ * @param doWorkaroundForList Optional, set to true to do workaround for list in order to keep current format.
+ * Default value is false.
+ */
+export default function execCommand(editor: IEditor, command: DocumentCommand) {
+    editor.focus();
+
+    let formatter = () => editor.getDocument().execCommand(command, false, null);
+
+    let selection = editor.getSelectionRangeEx();
+    if (selection && selection.areAllCollapsed) {
+        editor.addUndoSnapshot();
+        const formatState = editor.getPendableFormatState(false /* forceGetStateFromDom */);
+        formatter();
+        const formatName = Object.keys(PendableFormatCommandMap).filter(
+            (x: PendableFormatNames) => PendableFormatCommandMap[x] == command
+        )[0] as PendableFormatNames;
+
+        if (formatName) {
+            formatState[formatName] = !formatState[formatName];
+            editor.triggerPluginEvent(PluginEventType.PendingFormatStateChanged, {
+                formatState: formatState,
+            });
+        }
+    } else {
+        editor.addUndoSnapshot(() => {
+            let tempRange: Range;
+            selection.ranges.forEach(range => {
+                if (selection.type == SelectionRangeTypes.TableSelection) {
+                    editor.select(range);
+                }
+
+                formatter();
+
+                tempRange = range;
+            });
+
+            if (tempRange && selection.type == SelectionRangeTypes.TableSelection) {
+                tempRange.collapse();
+                editor.select(tempRange);
+            }
+        }, ChangeSource.Format);
+    }
+}
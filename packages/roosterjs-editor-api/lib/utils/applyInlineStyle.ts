--- conflicted
+++ resolved
@@ -1,97 +1,92 @@
-import formatUndoSnapshot from './formatUndoSnapshot';
-import { getTagOfNode } from 'roosterjs-editor-dom';
-import {
-    ChangeSource,
-    IEditor,
-    PluginEventType,
-    PositionType,
-    SelectionRangeTypes,
-} from 'roosterjs-editor-types';
-
-/**
- * @internal
- * Apply inline style to current selection
- * @param editor The editor instance
- * @param callback The callback function to apply style
- */
-export default function applyInlineStyle(
-    editor: IEditor,
-    callback: (element: HTMLElement, isInnerNode?: boolean) => any,
-    apiName: string
-) {
-    editor.focus();
-    let selection = editor.getSelectionRangeEx();
-
-    const safeCallback = (element: HTMLElement, isInnerNode?: boolean) =>
-        element.isContentEditable && callback(element, isInnerNode);
-
-    if (selection && selection.areAllCollapsed) {
-        const range = selection.ranges[0];
-        let node = range.startContainer;
-        let isEmptySpan =
-            getTagOfNode(node) == 'SPAN' &&
-            (!node.firstChild ||
-                (getTagOfNode(node.firstChild) == 'BR' && !node.firstChild.nextSibling));
-        if (isEmptySpan) {
-            editor.addUndoSnapshot();
-            safeCallback(node as HTMLElement);
-        } else {
-            editor.triggerPluginEvent(PluginEventType.PendingFormatStateChanged, {
-                formatState: {},
-                formatCallback: callback,
-            });
-            editor.triggerContentChangedEvent(ChangeSource.Format);
-
-            // let isZWSNode =
-            //     node &&
-            //     node.nodeType == NodeType.Text &&
-            //     node.nodeValue == ZERO_WIDTH_SPACE &&
-            //     getTagOfNode(node.parentNode) == 'SPAN';
-
-            // if (!isZWSNode) {
-            //     editor.addUndoSnapshot();
-            //     // Create a new text node to hold the selection.
-            //     // Some content is needed to position selection into the span
-            //     // for here, we inject ZWS - zero width space
-            //     node = editor.getDocument().createTextNode(ZERO_WIDTH_SPACE);
-            //     range.insertNode(node);
-            // }
-
-<<<<<<< HEAD
-            // applyTextStyle(node, callback);
-            // editor.select(node, PositionType.End);
-=======
-            applyTextStyle(node, safeCallback);
-            editor.select(node, PositionType.End);
->>>>>>> 2e598554
-        }
-    } else {
-        // This is start and end node that get the style. The start and end needs to be recorded so that selection
-        // can be re-applied post-applying style
-        formatUndoSnapshot(
-            editor,
-            () => {
-                let firstNode: Node;
-                let lastNode: Node;
-                selection.ranges.forEach(range => {
-                    let contentTraverser = editor.getSelectionTraverser(range);
-                    let inlineElement = contentTraverser && contentTraverser.currentInlineElement;
-                    while (inlineElement) {
-                        let nextInlineElement = contentTraverser.getNextInlineElement();
-                        inlineElement.applyStyle((element, isInnerNode) => {
-                            safeCallback(element, isInnerNode);
-                            firstNode = firstNode || element;
-                            lastNode = element;
-                        });
-                        inlineElement = nextInlineElement;
-                    }
-                });
-
-                if (firstNode && lastNode && selection.type == SelectionRangeTypes.Normal) {
-                    editor.select(firstNode, PositionType.Before, lastNode, PositionType.After);
-                }
-            },
-            apiName
-        );
-    }
-}
+import formatUndoSnapshot from './formatUndoSnapshot';
+import { getTagOfNode } from 'roosterjs-editor-dom';
+import {
+    ChangeSource,
+    IEditor,
+    PluginEventType,
+    PositionType,
+    SelectionRangeTypes,
+} from 'roosterjs-editor-types';
+
+/**
+ * @internal
+ * Apply inline style to current selection
+ * @param editor The editor instance
+ * @param callback The callback function to apply style
+ */
+export default function applyInlineStyle(
+    editor: IEditor,
+    callback: (element: HTMLElement, isInnerNode?: boolean) => any,
+    apiName: string
+) {
+    editor.focus();
+    let selection = editor.getSelectionRangeEx();
+
+    const safeCallback = (element: HTMLElement, isInnerNode?: boolean) =>
+        element.isContentEditable && callback(element, isInnerNode);
+
+    if (selection && selection.areAllCollapsed) {
+        const range = selection.ranges[0];
+        let node = range.startContainer;
+        let isEmptySpan =
+            getTagOfNode(node) == 'SPAN' &&
+            (!node.firstChild ||
+                (getTagOfNode(node.firstChild) == 'BR' && !node.firstChild.nextSibling));
+        if (isEmptySpan) {
+            editor.addUndoSnapshot();
+            safeCallback(node as HTMLElement);
+        } else {
+            editor.triggerPluginEvent(PluginEventType.PendingFormatStateChanged, {
+                formatState: {},
+                formatCallback: callback,
+            });
+            editor.triggerContentChangedEvent(ChangeSource.Format);
+
+            // let isZWSNode =
+            //     node &&
+            //     node.nodeType == NodeType.Text &&
+            //     node.nodeValue == ZERO_WIDTH_SPACE &&
+            //     getTagOfNode(node.parentNode) == 'SPAN';
+
+            // if (!isZWSNode) {
+            //     editor.addUndoSnapshot();
+            //     // Create a new text node to hold the selection.
+            //     // Some content is needed to position selection into the span
+            //     // for here, we inject ZWS - zero width space
+            //     node = editor.getDocument().createTextNode(ZERO_WIDTH_SPACE);
+            //     range.insertNode(node);
+            // }
+
+            // applyTextStyle(node, safeCallback);
+            // editor.select(node, PositionType.End);
+        }
+    } else {
+        // This is start and end node that get the style. The start and end needs to be recorded so that selection
+        // can be re-applied post-applying style
+        formatUndoSnapshot(
+            editor,
+            () => {
+                let firstNode: Node;
+                let lastNode: Node;
+                selection.ranges.forEach(range => {
+                    let contentTraverser = editor.getSelectionTraverser(range);
+                    let inlineElement = contentTraverser && contentTraverser.currentInlineElement;
+                    while (inlineElement) {
+                        let nextInlineElement = contentTraverser.getNextInlineElement();
+                        inlineElement.applyStyle((element, isInnerNode) => {
+                            safeCallback(element, isInnerNode);
+                            firstNode = firstNode || element;
+                            lastNode = element;
+                        });
+                        inlineElement = nextInlineElement;
+                    }
+                });
+
+                if (firstNode && lastNode && selection.type == SelectionRangeTypes.Normal) {
+                    editor.select(firstNode, PositionType.Before, lastNode, PositionType.After);
+                }
+            },
+            apiName
+        );
+    }
+}
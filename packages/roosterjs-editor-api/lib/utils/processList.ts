--- conflicted
+++ resolved
@@ -1,92 +1,91 @@
-import { DocumentCommand } from 'roosterjs-editor-types';
-import { Editor } from 'roosterjs-editor-core';
-import {
-    fromHtml,
-    isVoidHtmlElement,
-    isBlockElement,
-    Browser,
-    isNodeEmpty,
-    getTagOfNode,
-    getComputedStyles,
-    applyFormat,
-    getFirstLeafNode,
-} from 'roosterjs-editor-dom';
-
-const TEMP_NODE_CLASS = 'ROOSTERJS_TEMP_NODE_FOR_LIST';
-const TEMP_NODE_HTML = `<img class="${TEMP_NODE_CLASS}">`;
-
-/**
- * Browsers don't handle bullet/numbering list well, especially the formats when switching list statue
- * So we workaround it by always adding format to list element
- */
-export default function processList(editor: Editor, command: DocumentCommand): Node {
-    if (Browser.isChrome) {
-        workaroundForChrome(editor);
-    }
-
-    let currentNode = editor.getElementAtCursor();
-    let currentFormat = getComputedStyles(currentNode);
-    let existingList = editor.getElementAtCursor('OL,UL');
-    editor.getDocument().execCommand(command, false, null);
-    editor.queryElements('.' + TEMP_NODE_CLASS, node => editor.deleteNode(node));
-    let newList = editor.getElementAtCursor('OL,UL');
-    if (newList == existingList) {
-        newList = null;
-    }
-
-    // If this is in a new number list, need to adjust the format of numbers according to its content
-    if (newList && getTagOfNode(newList) == 'OL') {
-        let LIs = ([].slice.call(newList.childNodes) as Node[]).filter(
-            node => getTagOfNode(node) == 'LI'
-        );
-
-        if (LIs.length == 1 && isNodeEmpty(LIs[0], true /*trim*/)) {
-            // When there's only one LI child element which has empty content, it means this LI is just created.
-            // We just format it with current format
-            applyListFormat(LIs[0], currentFormat, editor.isDarkMode());
-        } else {
-            // Otherwise, apply the format of first child non-empty element (if any) to LI node
-            for (let li of LIs) {
-                let formatNode = getFirstLeafNode(li);
-                if (formatNode) {
-                    applyListFormat(li, getComputedStyles(formatNode), editor.isDarkMode());
-                }
-            }
-        }
-    }
-
-    return newList;
-}
-
-function applyListFormat(node: Node, formats: string[], isDarkMode: boolean) {
-    applyFormat(node as HTMLElement, {
-        fontFamily: formats[0],
-        fontSize: formats[1],
-        textColor: formats[2],
-<<<<<<< HEAD
-        backgroundColor: formats[3],
-    }, isDarkMode);
-=======
-    });
->>>>>>> e8135608
-}
-
-function workaroundForChrome(editor: Editor) {
-    let traverser = editor.getSelectionTraverser();
-    let block = traverser && traverser.currentBlockElement;
-    while (block) {
-        let container = block.getStartNode();
-
-        if (container && !isNodeEmpty(container)) {
-            // Add a temp <IMG> tag before all other nodes in the block to avoid Chrome remove existing format when toggle list
-            let tempNode = fromHtml(TEMP_NODE_HTML, editor.getDocument())[0];
-            if (isVoidHtmlElement(container) || !isBlockElement(container)) {
-                container.parentNode.insertBefore(tempNode, container);
-            } else {
-                container.insertBefore(tempNode, container.firstChild);
-            }
-        }
-
-        block = traverser.getNextBlockElement();
-    }
-}
+import { DocumentCommand } from 'roosterjs-editor-types';
+import { Editor } from 'roosterjs-editor-core';
+import {
+    fromHtml,
+    isVoidHtmlElement,
+    isBlockElement,
+    Browser,
+    isNodeEmpty,
+    getTagOfNode,
+    getComputedStyles,
+    applyFormat,
+    getFirstLeafNode,
+} from 'roosterjs-editor-dom';
+
+const TEMP_NODE_CLASS = 'ROOSTERJS_TEMP_NODE_FOR_LIST';
+const TEMP_NODE_HTML = `<img class="${TEMP_NODE_CLASS}">`;
+
+/**
+ * Browsers don't handle bullet/numbering list well, especially the formats when switching list statue
+ * So we workaround it by always adding format to list element
+ */
+export default function processList(editor: Editor, command: DocumentCommand): Node {
+    if (Browser.isChrome) {
+        workaroundForChrome(editor);
+    }
+
+    let currentNode = editor.getElementAtCursor();
+    let currentFormat = getComputedStyles(currentNode);
+    let existingList = editor.getElementAtCursor('OL,UL');
+    editor.getDocument().execCommand(command, false, null);
+    editor.queryElements('.' + TEMP_NODE_CLASS, node => editor.deleteNode(node));
+    let newList = editor.getElementAtCursor('OL,UL');
+    if (newList == existingList) {
+        newList = null;
+    }
+
+    // If this is in a new number list, need to adjust the format of numbers according to its content
+    if (newList && getTagOfNode(newList) == 'OL') {
+        let LIs = ([].slice.call(newList.childNodes) as Node[]).filter(
+            node => getTagOfNode(node) == 'LI'
+        );
+
+        if (LIs.length == 1 && isNodeEmpty(LIs[0], true /*trim*/)) {
+            // When there's only one LI child element which has empty content, it means this LI is just created.
+            // We just format it with current format
+            applyListFormat(LIs[0], currentFormat, editor.isDarkMode());
+        } else {
+            // Otherwise, apply the format of first child non-empty element (if any) to LI node
+            for (let li of LIs) {
+                let formatNode = getFirstLeafNode(li);
+                if (formatNode) {
+                    applyListFormat(li, getComputedStyles(formatNode), editor.isDarkMode());
+                }
+            }
+        }
+    }
+
+    return newList;
+}
+
+function applyListFormat(node: Node, formats: string[], isDarkMode: boolean) {
+    applyFormat(
+        node as HTMLElement,
+        {
+            fontFamily: formats[0],
+            fontSize: formats[1],
+            textColor: formats[2],
+        },
+        isDarkMode
+    );
+}
+
+function workaroundForChrome(editor: Editor) {
+    let traverser = editor.getSelectionTraverser();
+    let block = traverser && traverser.currentBlockElement;
+    while (block) {
+        let container = block.getStartNode();
+
+        if (container && !isNodeEmpty(container)) {
+            // Add a temp <IMG> tag before all other nodes in the block to avoid Chrome remove existing format when toggle list
+            let tempNode = fromHtml(TEMP_NODE_HTML, editor.getDocument())[0];
+            if (isVoidHtmlElement(container) || !isBlockElement(container)) {
+                container.parentNode.insertBefore(tempNode, container);
+            } else {
+                container.insertBefore(tempNode, container.firstChild);
+            }
+        }
+
+        block = traverser.getNextBlockElement();
+    }
+}
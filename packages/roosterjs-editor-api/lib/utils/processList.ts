import { DocumentCommand } from 'roosterjs-editor-types';
import { Editor } from 'roosterjs-editor-core';
import {
    fromHtml,
    isVoidHtmlElement,
    isBlockElement,
    Browser,
} from 'roosterjs-editor-dom';

const TEMP_NODE_CLASS = 'ROOSTERJS_TEMP_NODE_FOR_LIST';
const TEMP_NODE_HTML = "<img class=\"" + TEMP_NODE_CLASS + "\">";
const SELECTION_NODE_CLASS = 'ROOSTERJS_SELECTION_NODE';
const SELECTION_NODE_HTML = "<img class=\"" + SELECTION_NODE_CLASS + "\">";

type ValidProcessListDocumentCommands = DocumentCommand.Outdent | DocumentCommand.Indent | DocumentCommand.InsertOrderedList | DocumentCommand.InsertUnorderedList;

/**
 * Browsers don't handle bullet/numbering list well, especially the formats when switching list statue
 * So we workaround it by always adding format to list element
 */
export default function processList(editor: Editor, command: ValidProcessListDocumentCommands): Node {
    let currentNode = editor.getElementAtCursor();

    // track the current cursor position with a dummy element.
    const currentRange = editor.getSelectionRange();
    if (currentRange) {
        const selectionNode = fromHtml(SELECTION_NODE_HTML, editor.getDocument())[0];
        editor.getSelectionRange().insertNode(selectionNode);
    }

    let clonedNode;
    if (Browser.isChrome && command == DocumentCommand.Outdent) {
        // Chrome has some bad behavior when outdenting
        // in order to work around this, we need to take steps to deep clone the current node
        // after the outdent, we'll replace the new LI with the cloned content.
        clonedNode = currentNode.cloneNode(true);
        workaroundForChrome(editor);
    }

<<<<<<< HEAD
    let currentNode = editor.getElementAtCursor();
    let currentFormat = getComputedStyles(currentNode);
    let currentOgsc = currentNode.dataset.ogsc;
    currentFormat.push(currentOgsc);
=======
>>>>>>> b96a8ef2
    let existingList = editor.getElementAtCursor('OL,UL');
    editor.getDocument().execCommand(command, false, null);
    let newLIParent: HTMLElement;
    editor.queryElements('.' + TEMP_NODE_CLASS, node => {
        newLIParent = node.parentElement;
        editor.deleteNode(node);
    });
    let newList = editor.getElementAtCursor('OL,UL');
    if (newList == existingList) {
        newList = null;
    }

<<<<<<< HEAD
    // If this is in a new number list, need to adjust the format of numbers according to its content
    if (newList && getTagOfNode(newList) == 'OL') {
        let LIs = ([].slice.call(newList.childNodes) as Node[]).filter(
            node => getTagOfNode(node) == 'LI'
        );

        if (LIs.length == 1 && isNodeEmpty(LIs[0], true /*trim*/)) {
            // When there's only one LI child element which has empty content, it means this LI is just created.
            // We just format it with current format
            applyListFormat(LIs[0], currentFormat, editor.isDarkMode());
        } else {
            // Otherwise, apply the format of first child non-empty element (if any) to LI node
            for (let li of LIs) {
                let formatNode = getFirstLeafNode(li);
                if (formatNode) {
                    applyListFormat(li, getComputedStyles(formatNode), editor.isDarkMode());
                }
            }
=======
    if (newList && clonedNode && newLIParent) {
        // if the clonedNode and the newLIParent share the same tag name
        // we can 1:1 swap them
        if ((clonedNode instanceof HTMLElement) && clonedNode.tagName == newLIParent.tagName) {
            newList.replaceChild(clonedNode, newLIParent);
>>>>>>> b96a8ef2
        }
        // The alternative case is harder to solve, but we didn't specifically handle this before either.
    }

<<<<<<< HEAD
    return newList;
}

function applyListFormat(node: Node, formats: string[], isDarkMode: boolean) {
    applyFormat(
        node as HTMLElement,
        {
            fontFamily: formats[0],
            fontSize: formats[1],
            textColors: isDarkMode ? {
                lightModeColor: formats[4],
                darkModeColor: formats[2],
            } : null,
            textColor: formats[2],
        },
        isDarkMode
    );
=======
    editor.queryElements("." + SELECTION_NODE_CLASS, node => {
        editor.select(node);
        editor.deleteNode(node);
    });

    return newList;
>>>>>>> b96a8ef2
}

function workaroundForChrome(editor: Editor) {
    let traverser = editor.getSelectionTraverser();
    let block = traverser && traverser.currentBlockElement;
    while (block) {
        let container = block.getStartNode();

        if (container) {
            // Add a temp <IMG> tag before all other nodes in the block to avoid Chrome remove existing format when toggle list
            const tempNode = fromHtml(TEMP_NODE_HTML, editor.getDocument())[0];
            if (isVoidHtmlElement(container) || !isBlockElement(container)) {
                container.parentNode.insertBefore(tempNode, container);
            } else {
                container.insertBefore(tempNode, container.firstChild);
            }
        }

        block = traverser.getNextBlockElement();
    }
}
<|MERGE_RESOLUTION|>--- conflicted
+++ resolved
@@ -1,135 +1,87 @@
-import { DocumentCommand } from 'roosterjs-editor-types';
-import { Editor } from 'roosterjs-editor-core';
-import {
-    fromHtml,
-    isVoidHtmlElement,
-    isBlockElement,
-    Browser,
-} from 'roosterjs-editor-dom';
-
-const TEMP_NODE_CLASS = 'ROOSTERJS_TEMP_NODE_FOR_LIST';
-const TEMP_NODE_HTML = "<img class=\"" + TEMP_NODE_CLASS + "\">";
-const SELECTION_NODE_CLASS = 'ROOSTERJS_SELECTION_NODE';
-const SELECTION_NODE_HTML = "<img class=\"" + SELECTION_NODE_CLASS + "\">";
-
-type ValidProcessListDocumentCommands = DocumentCommand.Outdent | DocumentCommand.Indent | DocumentCommand.InsertOrderedList | DocumentCommand.InsertUnorderedList;
-
-/**
- * Browsers don't handle bullet/numbering list well, especially the formats when switching list statue
- * So we workaround it by always adding format to list element
- */
-export default function processList(editor: Editor, command: ValidProcessListDocumentCommands): Node {
-    let currentNode = editor.getElementAtCursor();
-
-    // track the current cursor position with a dummy element.
-    const currentRange = editor.getSelectionRange();
-    if (currentRange) {
-        const selectionNode = fromHtml(SELECTION_NODE_HTML, editor.getDocument())[0];
-        editor.getSelectionRange().insertNode(selectionNode);
-    }
-
-    let clonedNode;
-    if (Browser.isChrome && command == DocumentCommand.Outdent) {
-        // Chrome has some bad behavior when outdenting
-        // in order to work around this, we need to take steps to deep clone the current node
-        // after the outdent, we'll replace the new LI with the cloned content.
-        clonedNode = currentNode.cloneNode(true);
-        workaroundForChrome(editor);
-    }
-
-<<<<<<< HEAD
-    let currentNode = editor.getElementAtCursor();
-    let currentFormat = getComputedStyles(currentNode);
-    let currentOgsc = currentNode.dataset.ogsc;
-    currentFormat.push(currentOgsc);
-=======
->>>>>>> b96a8ef2
-    let existingList = editor.getElementAtCursor('OL,UL');
-    editor.getDocument().execCommand(command, false, null);
-    let newLIParent: HTMLElement;
-    editor.queryElements('.' + TEMP_NODE_CLASS, node => {
-        newLIParent = node.parentElement;
-        editor.deleteNode(node);
-    });
-    let newList = editor.getElementAtCursor('OL,UL');
-    if (newList == existingList) {
-        newList = null;
-    }
-
-<<<<<<< HEAD
-    // If this is in a new number list, need to adjust the format of numbers according to its content
-    if (newList && getTagOfNode(newList) == 'OL') {
-        let LIs = ([].slice.call(newList.childNodes) as Node[]).filter(
-            node => getTagOfNode(node) == 'LI'
-        );
-
-        if (LIs.length == 1 && isNodeEmpty(LIs[0], true /*trim*/)) {
-            // When there's only one LI child element which has empty content, it means this LI is just created.
-            // We just format it with current format
-            applyListFormat(LIs[0], currentFormat, editor.isDarkMode());
-        } else {
-            // Otherwise, apply the format of first child non-empty element (if any) to LI node
-            for (let li of LIs) {
-                let formatNode = getFirstLeafNode(li);
-                if (formatNode) {
-                    applyListFormat(li, getComputedStyles(formatNode), editor.isDarkMode());
-                }
-            }
-=======
-    if (newList && clonedNode && newLIParent) {
-        // if the clonedNode and the newLIParent share the same tag name
-        // we can 1:1 swap them
-        if ((clonedNode instanceof HTMLElement) && clonedNode.tagName == newLIParent.tagName) {
-            newList.replaceChild(clonedNode, newLIParent);
->>>>>>> b96a8ef2
-        }
-        // The alternative case is harder to solve, but we didn't specifically handle this before either.
-    }
-
-<<<<<<< HEAD
-    return newList;
-}
-
-function applyListFormat(node: Node, formats: string[], isDarkMode: boolean) {
-    applyFormat(
-        node as HTMLElement,
-        {
-            fontFamily: formats[0],
-            fontSize: formats[1],
-            textColors: isDarkMode ? {
-                lightModeColor: formats[4],
-                darkModeColor: formats[2],
-            } : null,
-            textColor: formats[2],
-        },
-        isDarkMode
-    );
-=======
-    editor.queryElements("." + SELECTION_NODE_CLASS, node => {
-        editor.select(node);
-        editor.deleteNode(node);
-    });
-
-    return newList;
->>>>>>> b96a8ef2
-}
-
-function workaroundForChrome(editor: Editor) {
-    let traverser = editor.getSelectionTraverser();
-    let block = traverser && traverser.currentBlockElement;
-    while (block) {
-        let container = block.getStartNode();
-
-        if (container) {
-            // Add a temp <IMG> tag before all other nodes in the block to avoid Chrome remove existing format when toggle list
-            const tempNode = fromHtml(TEMP_NODE_HTML, editor.getDocument())[0];
-            if (isVoidHtmlElement(container) || !isBlockElement(container)) {
-                container.parentNode.insertBefore(tempNode, container);
-            } else {
-                container.insertBefore(tempNode, container.firstChild);
-            }
-        }
-
-        block = traverser.getNextBlockElement();
-    }
-}
+import { DocumentCommand } from 'roosterjs-editor-types';
+import { Editor } from 'roosterjs-editor-core';
+import {
+    fromHtml,
+    isVoidHtmlElement,
+    isBlockElement,
+    Browser,
+} from 'roosterjs-editor-dom';
+
+const TEMP_NODE_CLASS = 'ROOSTERJS_TEMP_NODE_FOR_LIST';
+const TEMP_NODE_HTML = "<img class=\"" + TEMP_NODE_CLASS + "\">";
+const SELECTION_NODE_CLASS = 'ROOSTERJS_SELECTION_NODE';
+const SELECTION_NODE_HTML = "<img class=\"" + SELECTION_NODE_CLASS + "\">";
+
+type ValidProcessListDocumentCommands = DocumentCommand.Outdent | DocumentCommand.Indent | DocumentCommand.InsertOrderedList | DocumentCommand.InsertUnorderedList;
+
+/**
+ * Browsers don't handle bullet/numbering list well, especially the formats when switching list statue
+ * So we workaround it by always adding format to list element
+ */
+export default function processList(editor: Editor, command: ValidProcessListDocumentCommands): Node {
+    let currentNode = editor.getElementAtCursor();
+
+    // track the current cursor position with a dummy element.
+    const currentRange = editor.getSelectionRange();
+    if (currentRange) {
+        const selectionNode = fromHtml(SELECTION_NODE_HTML, editor.getDocument())[0];
+        editor.getSelectionRange().insertNode(selectionNode);
+    }
+
+    let clonedNode;
+    if (Browser.isChrome && command == DocumentCommand.Outdent) {
+        // Chrome has some bad behavior when outdenting
+        // in order to work around this, we need to take steps to deep clone the current node
+        // after the outdent, we'll replace the new LI with the cloned content.
+        clonedNode = currentNode.cloneNode(true);
+        workaroundForChrome(editor);
+    }
+
+    let existingList = editor.getElementAtCursor('OL,UL');
+    editor.getDocument().execCommand(command, false, null);
+    let newLIParent: HTMLElement;
+    editor.queryElements('.' + TEMP_NODE_CLASS, node => {
+        newLIParent = node.parentElement;
+        editor.deleteNode(node);
+    });
+    let newList = editor.getElementAtCursor('OL,UL');
+    if (newList == existingList) {
+        newList = null;
+    }
+
+    if (newList && clonedNode && newLIParent) {
+        // if the clonedNode and the newLIParent share the same tag name
+        // we can 1:1 swap them
+        if ((clonedNode instanceof HTMLElement) && clonedNode.tagName == newLIParent.tagName) {
+            newList.replaceChild(clonedNode, newLIParent);
+        }
+        // The alternative case is harder to solve, but we didn't specifically handle this before either.
+    }
+
+    editor.queryElements("." + SELECTION_NODE_CLASS, node => {
+        editor.select(node);
+        editor.deleteNode(node);
+    });
+
+    return newList;
+}
+
+function workaroundForChrome(editor: Editor) {
+    let traverser = editor.getSelectionTraverser();
+    let block = traverser && traverser.currentBlockElement;
+    while (block) {
+        let container = block.getStartNode();
+
+        if (container) {
+            // Add a temp <IMG> tag before all other nodes in the block to avoid Chrome remove existing format when toggle list
+            const tempNode = fromHtml(TEMP_NODE_HTML, editor.getDocument())[0];
+            if (isVoidHtmlElement(container) || !isBlockElement(container)) {
+                container.parentNode.insertBefore(tempNode, container);
+            } else {
+                container.insertBefore(tempNode, container.firstChild);
+            }
+        }
+
+        block = traverser.getNextBlockElement();
+    }
+}
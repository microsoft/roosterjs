--- conflicted
+++ resolved
@@ -11,25 +11,15 @@
 export default function formatUndoSnapshot(
     editor: IEditor,
     callback?: (start: NodePosition | null, end: NodePosition | null) => any,
-<<<<<<< HEAD
-    formatApiName?: string
-=======
     apiName?: string
->>>>>>> cd84c9b7
 ) {
     editor.addUndoSnapshot(
         callback,
         ChangeSource.Format,
         undefined /* canUndoByBackspace */,
-<<<<<<< HEAD
-        formatApiName && formatApiName != ''
-            ? {
-                  formatApiName,
-=======
         apiName && apiName != ''
             ? {
                   formatApiName: apiName,
->>>>>>> cd84c9b7
               }
             : undefined
     );

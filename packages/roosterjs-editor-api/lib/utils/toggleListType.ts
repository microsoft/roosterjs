import blockFormat from '../utils/blockFormat';
import { createVListFromRegion, getBlockElementAtNode } from 'roosterjs-editor-dom';
import {
    BulletListType,
    ExperimentalFeatures,
    IEditor,
    ListType,
    NumberingListType,
} from 'roosterjs-editor-types';
import type {
    CompatibleBulletListType,
    CompatibleListType,
    CompatibleNumberingListType,
} from 'roosterjs-editor-types/lib/compatibleTypes';

/**
 * Toggle List Type at selection
 * If ListType Provided is Ordered:
 *      If selection contains numbering in deep level, toggle numbering will decrease the numbering level by one
 *      If selection contains bullet list, toggle numbering will convert the bullet list into number list
 *      If selection contains both bullet/numbering and normal text, the behavior is decided by corresponding
 *       realization of browser execCommand API
 * If ListType Provided is Unordered:
 *      If selection contains bullet in deep level, toggle bullet will decrease the bullet level by one
 *      If selection contains number list, toggle bullet will convert the number list into bullet list
 *      If selection contains both bullet/numbering and normal text, the behavior is decided by corresponding
 *      browser execCommand API
 * @param editor The editor instance
 * @param listType The list type to toggle
 * @param startNumber (Optional) Start number of the list
 * @param includeSiblingLists Sets wether the operation should include Sibling Lists, by default true
 * @param orderedStyle (Optional) the style of an ordered. If not defined, the style will be set to decimal.
 * @param unorderedStyle (Optional) the style of an unordered list. If not defined, the style will be set to disc.
 * @param apiNameOverride (Optional) Set a new api name, if empty the api name will be 'toggleListType'.
 */
export default function toggleListType(
    editor: IEditor,
    listType: ListType | CompatibleListType,
    startNumber: number = 0,
    includeSiblingLists: boolean = true,
    orderedStyle?: NumberingListType | CompatibleNumberingListType,
    unorderedStyle?: BulletListType | CompatibleBulletListType,
    apiNameOverride?: string
) {
    blockFormat(
        editor,
        (region, start, end, chains) => {
            const chain =
                startNumber > 0 && chains.filter(chain => chain.canAppendAtCursor(startNumber))[0];
            const block = getBlockElementAtNode(
                region.rootNode,
<<<<<<< HEAD
                start.node
=======
                start?.node ?? null
>>>>>>> cd84c9b7
            )?.collapseToSingleElement();
            if (!block) {
                return;
            }
            const vList =
<<<<<<< HEAD
                chain && start.equalTo(end)
=======
                chain && end && start?.equalTo(end)
>>>>>>> cd84c9b7
                    ? chain.createVListAtBlock(block, startNumber)
                    : createVListFromRegion(
                          region,
                          startNumber === 1 ? false : includeSiblingLists
                      );

            if (vList && start && end) {
                vList.changeListType(start, end, listType);
                if (editor.isFeatureEnabled(ExperimentalFeatures.AutoFormatList)) {
                    vList.setListStyleType(orderedStyle, unorderedStyle);
                }
                vList.writeBack(
                    editor.isFeatureEnabled(ExperimentalFeatures.ReuseAllAncestorListElements)
                );
            }
        },
        undefined /* beforeRunCallback */,
        apiNameOverride || 'toggleListType'
    );
}<|MERGE_RESOLUTION|>--- conflicted
+++ resolved
@@ -49,21 +49,13 @@
                 startNumber > 0 && chains.filter(chain => chain.canAppendAtCursor(startNumber))[0];
             const block = getBlockElementAtNode(
                 region.rootNode,
-<<<<<<< HEAD
-                start.node
-=======
                 start?.node ?? null
->>>>>>> cd84c9b7
             )?.collapseToSingleElement();
             if (!block) {
                 return;
             }
             const vList =
-<<<<<<< HEAD
-                chain && start.equalTo(end)
-=======
                 chain && end && start?.equalTo(end)
->>>>>>> cd84c9b7
                     ? chain.createVListAtBlock(block, startNumber)
                     : createVListFromRegion(
                           region,

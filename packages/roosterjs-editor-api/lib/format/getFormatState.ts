import { getTableFormatInfo, getTagOfNode, toArray } from 'roosterjs-editor-dom';
import {
    ElementBasedFormatState,
    FormatState,
    IEditor,
    PluginEvent,
    QueryScope,
} from 'roosterjs-editor-types';

/**
 * Get element based Format State at cursor
 * @param editor The editor instance
 * @param event (Optional) The plugin event, it stores the event cached data for looking up.
 * In this function the event cache is used to get list state and header level. If not passed,
 * it will query the node within selection to get the info
 * @returns An ElementBasedFormatState object
 */
export function getElementBasedFormatState(
    editor: IEditor,
    event?: PluginEvent
): ElementBasedFormatState {
    const listTag = getTagOfNode(editor.getElementAtCursor('OL,UL', null /*startFrom*/, event));

    // Check if selection is multiline, spans more than one block
    const range = editor.getSelectionRange();
    let multiline = false;

    if (range && !range.collapsed) {
<<<<<<< HEAD
        const startingBlock = editor.getBlockElementAtNode(range.startContainer);
        const endingBlock = editor.getBlockElementAtNode(range.endContainer);
        multiline = endingBlock ? !endingBlock.equals(startingBlock) : false;
=======
        let startingBlock = editor.getBlockElementAtNode(range.startContainer);
        let endingBlock = editor.getBlockElementAtNode(range.endContainer);
        multiline = endingBlock && startingBlock ? !endingBlock.equals(startingBlock) : false;
>>>>>>> 6e1038a8
    }

    const headerTag = getTagOfNode(
        editor.getElementAtCursor('H1,H2,H3,H4,H5,H6', null /*startFrom*/, event)
    );
    const table = editor.queryElements('table', QueryScope.OnSelection)[0];
    const tableFormat = table ? getTableFormatInfo(table) : undefined;
    const hasHeader = table?.rows[0]
        ? toArray(table.rows[0].cells).every(cell => getTagOfNode(cell) == 'TH')
        : undefined;

    return {
        isBullet: listTag == 'UL',
        isNumbering: listTag == 'OL',
        isMultilineSelection: multiline,
        headerLevel: (headerTag && parseInt(headerTag[1])) || 0,
        canUnlink: !!editor.queryElements('a[href]', QueryScope.OnSelection)[0],
        canAddImageAltText: !!editor.queryElements('img', QueryScope.OnSelection)[0],
        isBlockQuote: !!editor.queryElements('blockquote', QueryScope.OnSelection)[0],
        isInTable: !!table,
        tableFormat: tableFormat,
        tableHasHeader: hasHeader,
    };
}

/**
 * Get format state at cursor
 * A format state is a collection of all format related states, e.g.,
 * bold, italic, underline, font name, font size, etc.
 * @param editor The editor instance
 * @param event (Optional) The plugin event, it stores the event cached data for looking up.
 * In this function the event cache is used to get list state and header level. If not passed,
 * it will query the node within selection to get the info
 * @returns The format state at cursor
 */
export default function getFormatState(editor: IEditor, event?: PluginEvent): FormatState {
    return {
        ...editor.getPendableFormatState(false /* forceGetStateFromDom */),
        ...getElementBasedFormatState(editor, event),
        ...editor.getStyleBasedFormatState(),
        ...editor.getUndoState(),
        isDarkMode: editor.isDarkMode(),
        zoomScale: editor.getZoomScale(),
    };
}
<|MERGE_RESOLUTION|>--- conflicted
+++ resolved
@@ -1,82 +1,76 @@
-import { getTableFormatInfo, getTagOfNode, toArray } from 'roosterjs-editor-dom';
-import {
-    ElementBasedFormatState,
-    FormatState,
-    IEditor,
-    PluginEvent,
-    QueryScope,
-} from 'roosterjs-editor-types';
-
-/**
- * Get element based Format State at cursor
- * @param editor The editor instance
- * @param event (Optional) The plugin event, it stores the event cached data for looking up.
- * In this function the event cache is used to get list state and header level. If not passed,
- * it will query the node within selection to get the info
- * @returns An ElementBasedFormatState object
- */
-export function getElementBasedFormatState(
-    editor: IEditor,
-    event?: PluginEvent
-): ElementBasedFormatState {
-    const listTag = getTagOfNode(editor.getElementAtCursor('OL,UL', null /*startFrom*/, event));
-
-    // Check if selection is multiline, spans more than one block
-    const range = editor.getSelectionRange();
-    let multiline = false;
-
-    if (range && !range.collapsed) {
-<<<<<<< HEAD
-        const startingBlock = editor.getBlockElementAtNode(range.startContainer);
-        const endingBlock = editor.getBlockElementAtNode(range.endContainer);
-        multiline = endingBlock ? !endingBlock.equals(startingBlock) : false;
-=======
-        let startingBlock = editor.getBlockElementAtNode(range.startContainer);
-        let endingBlock = editor.getBlockElementAtNode(range.endContainer);
-        multiline = endingBlock && startingBlock ? !endingBlock.equals(startingBlock) : false;
->>>>>>> 6e1038a8
-    }
-
-    const headerTag = getTagOfNode(
-        editor.getElementAtCursor('H1,H2,H3,H4,H5,H6', null /*startFrom*/, event)
-    );
-    const table = editor.queryElements('table', QueryScope.OnSelection)[0];
-    const tableFormat = table ? getTableFormatInfo(table) : undefined;
-    const hasHeader = table?.rows[0]
-        ? toArray(table.rows[0].cells).every(cell => getTagOfNode(cell) == 'TH')
-        : undefined;
-
-    return {
-        isBullet: listTag == 'UL',
-        isNumbering: listTag == 'OL',
-        isMultilineSelection: multiline,
-        headerLevel: (headerTag && parseInt(headerTag[1])) || 0,
-        canUnlink: !!editor.queryElements('a[href]', QueryScope.OnSelection)[0],
-        canAddImageAltText: !!editor.queryElements('img', QueryScope.OnSelection)[0],
-        isBlockQuote: !!editor.queryElements('blockquote', QueryScope.OnSelection)[0],
-        isInTable: !!table,
-        tableFormat: tableFormat,
-        tableHasHeader: hasHeader,
-    };
-}
-
-/**
- * Get format state at cursor
- * A format state is a collection of all format related states, e.g.,
- * bold, italic, underline, font name, font size, etc.
- * @param editor The editor instance
- * @param event (Optional) The plugin event, it stores the event cached data for looking up.
- * In this function the event cache is used to get list state and header level. If not passed,
- * it will query the node within selection to get the info
- * @returns The format state at cursor
- */
-export default function getFormatState(editor: IEditor, event?: PluginEvent): FormatState {
-    return {
-        ...editor.getPendableFormatState(false /* forceGetStateFromDom */),
-        ...getElementBasedFormatState(editor, event),
-        ...editor.getStyleBasedFormatState(),
-        ...editor.getUndoState(),
-        isDarkMode: editor.isDarkMode(),
-        zoomScale: editor.getZoomScale(),
-    };
-}
+import { getTableFormatInfo, getTagOfNode, toArray } from 'roosterjs-editor-dom';
+import {
+    ElementBasedFormatState,
+    FormatState,
+    IEditor,
+    PluginEvent,
+    QueryScope,
+} from 'roosterjs-editor-types';
+
+/**
+ * Get element based Format State at cursor
+ * @param editor The editor instance
+ * @param event (Optional) The plugin event, it stores the event cached data for looking up.
+ * In this function the event cache is used to get list state and header level. If not passed,
+ * it will query the node within selection to get the info
+ * @returns An ElementBasedFormatState object
+ */
+export function getElementBasedFormatState(
+    editor: IEditor,
+    event?: PluginEvent
+): ElementBasedFormatState {
+    const listTag = getTagOfNode(editor.getElementAtCursor('OL,UL', null /*startFrom*/, event));
+
+    // Check if selection is multiline, spans more than one block
+    const range = editor.getSelectionRange();
+    let multiline = false;
+
+    if (range && !range.collapsed) {
+        let startingBlock = editor.getBlockElementAtNode(range.startContainer);
+        let endingBlock = editor.getBlockElementAtNode(range.endContainer);
+        multiline = endingBlock && startingBlock ? !endingBlock.equals(startingBlock) : false;
+    }
+
+    const headerTag = getTagOfNode(
+        editor.getElementAtCursor('H1,H2,H3,H4,H5,H6', null /*startFrom*/, event)
+    );
+    const table = editor.queryElements('table', QueryScope.OnSelection)[0];
+    const tableFormat = table ? getTableFormatInfo(table) : undefined;
+    const hasHeader = table?.rows[0]
+        ? toArray(table.rows[0].cells).every(cell => getTagOfNode(cell) == 'TH')
+        : undefined;
+
+    return {
+        isBullet: listTag == 'UL',
+        isNumbering: listTag == 'OL',
+        isMultilineSelection: multiline,
+        headerLevel: (headerTag && parseInt(headerTag[1])) || 0,
+        canUnlink: !!editor.queryElements('a[href]', QueryScope.OnSelection)[0],
+        canAddImageAltText: !!editor.queryElements('img', QueryScope.OnSelection)[0],
+        isBlockQuote: !!editor.queryElements('blockquote', QueryScope.OnSelection)[0],
+        isInTable: !!table,
+        tableFormat: tableFormat,
+        tableHasHeader: hasHeader,
+    };
+}
+
+/**
+ * Get format state at cursor
+ * A format state is a collection of all format related states, e.g.,
+ * bold, italic, underline, font name, font size, etc.
+ * @param editor The editor instance
+ * @param event (Optional) The plugin event, it stores the event cached data for looking up.
+ * In this function the event cache is used to get list state and header level. If not passed,
+ * it will query the node within selection to get the info
+ * @returns The format state at cursor
+ */
+export default function getFormatState(editor: IEditor, event?: PluginEvent): FormatState {
+    return {
+        ...editor.getPendableFormatState(false /* forceGetStateFromDom */),
+        ...getElementBasedFormatState(editor, event),
+        ...editor.getStyleBasedFormatState(),
+        ...editor.getUndoState(),
+        isDarkMode: editor.isDarkMode(),
+        zoomScale: editor.getZoomScale(),
+    };
+}
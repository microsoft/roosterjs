--- conflicted
+++ resolved
@@ -23,24 +23,15 @@
             (<HTMLElement>node).removeAttribute('class');
         }
 
-<<<<<<< HEAD
+        nodes = queryNodesWithSelection(editor, '[style]', true /*nodeContainedByRangeOnly*/);
+        for (let node of nodes) {
+            STYLES_TO_REMOVE.forEach(style => (<HTMLElement>node).style.removeProperty(style));
+        }
+
         let defaultFormat = editor.getDefaultFormat();
         setFontName(editor, defaultFormat.fontFamily);
         setFontSize(editor, defaultFormat.fontSize);
         setTextColor(editor, defaultFormat.textColor);
         setBackgroundColor(editor, defaultFormat.backgroundColor);
-=======
-            nodes = queryNodesWithSelection(editor, '[style]', true /*nodeContainedByRangeOnly*/);
-            for (let node of nodes) {
-                STYLES_TO_REMOVE.forEach(style => (<HTMLElement>node).style.removeProperty(style));
-            }
-
-            let defaultFormat = editor.getDefaultFormat();
-            setFontName(editor, defaultFormat.fontFamily);
-            setFontSize(editor, defaultFormat.fontSize);
-            setTextColor(editor, defaultFormat.textColor);
-            setBackgroundColor(editor, defaultFormat.backgroundColor);
-        });
->>>>>>> 8b90f9f4
     });
 }
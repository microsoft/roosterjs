import { ContentPosition } from 'roosterjs-editor-types';
import { Editor } from 'roosterjs-editor-core';
import { PositionContentSearcher } from 'roosterjs-editor-dom';
<<<<<<< HEAD
import { ContentPosition } from 'roosterjs-editor-types';
=======
>>>>>>> 81f06919

/**
 * Replace text before current selection with a node, current selection will be kept if possible
 * @param editor The editor instance
 * @param text The text for matching. We will try to match the text with the text before cursor
 * @param node The node to replace the text with
 * @param exactMatch True if the text must appear exactly before selection,
 * otherwise there can be some text between the tearget text and selection
 * @param searcher Optional PositionContentSearcher of current selection to help search text
 */
export default function replaceWithNode(
    editor: Editor,
    text: string,
    node: Node,
    exactMatch: boolean,
    searcher?: PositionContentSearcher
): boolean;

/**
 * Replace a given range with a node, current selection will be kept if possible
 * @param editor The editor instance
 * @param range The range to replace from
 * @param node The node to replace the text with
 * @param exactMatch True if the text must appear exactly before selection,
 * otherwise there can be some text between the tearget text and selection
 */
export default function replaceWithNode(
    editor: Editor,
    range: Range,
    node: Node,
    exactMatch: boolean
): boolean;

export default function replaceWithNode(
    editor: Editor,
    textOrRange: string | Range,
    node: Node,
    exactMatch: boolean,
    searcher?: PositionContentSearcher
): boolean {
    // Make sure the text and node is valid
    if (!textOrRange || !node) {
        return false;
    }

    let range: Range;

    if (typeof textOrRange == 'string') {
        searcher = searcher || editor.getContentSearcherOfCursor();
        range = searcher && searcher.getRangeFromText(textOrRange, exactMatch);
    } else {
        range = textOrRange;
    }

    if (range) {
        const backupRange = editor.getSelectionRange();

        // If the range to replace is right before current cursor, it is actually an exact match
        if (
            backupRange.collapsed &&
            range.endContainer == backupRange.startContainer &&
            range.endOffset == backupRange.startOffset
        ) {
            exactMatch = true;
        }

        editor.insertNode(node, {
            position: ContentPosition.Range,
            updateCursor: exactMatch,
            replaceSelection: true,
            insertOnNewLine: false,
            range: range,
        });

        return true;
    }

    return false;
}
<|MERGE_RESOLUTION|>--- conflicted
+++ resolved
@@ -1,10 +1,6 @@
 import { ContentPosition } from 'roosterjs-editor-types';
 import { Editor } from 'roosterjs-editor-core';
 import { PositionContentSearcher } from 'roosterjs-editor-dom';
-<<<<<<< HEAD
-import { ContentPosition } from 'roosterjs-editor-types';
-=======
->>>>>>> 81f06919
 
 /**
  * Replace text before current selection with a node, current selection will be kept if possible
@@ -83,4 +79,4 @@
     }
 
     return false;
-}
+}
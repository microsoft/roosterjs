--- conflicted
+++ resolved
@@ -1,153 +1,146 @@
-import blockFormat from '../utils/blockFormat';
-import {
-    BlockElement,
-    ExperimentalFeatures,
-    IEditor,
-    Indentation,
-    KnownCreateElementDataIndex,
-    RegionBase,
-    SelectionRangeTypes,
-} from 'roosterjs-editor-types';
-import {
-    collapseNodesInRegion,
-    createVListFromRegion,
-    findClosestElementAncestor,
-    getSelectedBlockElementsInRegion,
-    getTagOfNode,
-    isNodeInRegion,
-    isWholeTableSelected,
-    splitBalancedNodeRange,
-    toArray,
-    unwrap,
-    VList,
-    VTable,
-    wrap,
-} from 'roosterjs-editor-dom';
-
-/**
- * Set indentation at selection
- * If selection contains bullet/numbering list, increase/decrease indentation will
- * increase/decrease the list level by one.
- * @param editor The editor instance
- * @param indentation The indentation option:
- * Indentation.Increase to increase indentation or Indentation.Decrease to decrease indentation
- */
-export default function setIndentation(editor: IEditor, indentation: Indentation) {
-    const handler = indentation == Indentation.Increase ? indent : outdent;
-
-    blockFormat(
-        editor,
-        (region, start, end) => {
-            const blocks = getSelectedBlockElementsInRegion(region, true /*createBlockIfEmpty*/);
-            const blockGroups: BlockElement[][] = [[]];
-
-            for (let i = 0; i < blocks.length; i++) {
-                const startNode = blocks[i].getStartNode();
-                const vList = createVListFromRegion(
-                    region,
-                    true /*includeSiblingLists*/,
-                    startNode
-                );
-
-                if (vList) {
-                    while (blocks[i + 1] && vList.contains(blocks[i + 1].getStartNode())) {
-                        i++;
-                    }
-
-                    const isTabKeyTextFeaturesEnabled = editor.isFeatureEnabled(
-                        ExperimentalFeatures.TabKeyTextFeatures
-                    );
-
-                    vList.rootList.style.listStylePosition = 'inside';
-
-                    if (
-<<<<<<< HEAD
-                        isTabKeyTextFeaturesEnabled &&
-                        isFirstItem(vList, startNode) &&
-                        shouldHandleWithBlockquotes(indentation, editor, startNode)
-=======
-                        vList.items[0]?.getNode() == startNode &&
-                        vList.getListItemIndex(startNode) == (vList.getStart() || 1) &&
-                        (indentation == Indentation.Increase ||
-                            editor.getElementAtCursor('blockquote', startNode))
->>>>>>> a1fa3e74
-                    ) {
-                        const block = editor.getBlockElementAtNode(vList.rootList);
-                        blockGroups.push([block]);
-                    } else {
-                        indentation == Indentation.Decrease
-                            ? vList.setIndentation(
-                                  start,
-                                  end,
-                                  indentation,
-                                  false /* softOutdent */,
-                                  isTabKeyTextFeaturesEnabled /* preventItemRemoval */
-                              )
-                            : vList.setIndentation(start, end, indentation);
-                        vList.writeBack();
-                        blockGroups.push([]);
-                    }
-                } else {
-                    blockGroups[blockGroups.length - 1].push(blocks[i]);
-                }
-            }
-
-            blockGroups.forEach(group => handler(region, group));
-        },
-        () => {
-            const selection = editor.getSelectionRangeEx();
-            if (
-                selection.type == SelectionRangeTypes.TableSelection &&
-                isWholeTableSelected(new VTable(selection.table), selection.coordinates)
-            ) {
-                if (indentation == Indentation.Decrease) {
-                    const quote = editor.getElementAtCursor('blockquote', selection.table);
-                    unwrap(quote);
-                } else if (indentation == Indentation.Increase) {
-                    wrap(selection.table, KnownCreateElementDataIndex.BlockquoteWrapper);
-                }
-                return false;
-            }
-
-            return true;
-        }
-    );
-}
-
-function indent(region: RegionBase, blocks: BlockElement[]) {
-    const nodes = collapseNodesInRegion(region, blocks);
-    wrap(nodes, KnownCreateElementDataIndex.BlockquoteWrapper);
-}
-
-function outdent(region: RegionBase, blocks: BlockElement[]) {
-    blocks.forEach(blockElement => {
-        let node = blockElement.collapseToSingleElement();
-        const quote = findClosestElementAncestor(node, region.rootNode, 'blockquote');
-        if (quote) {
-            if (node == quote) {
-                node = wrap(toArray(node.childNodes));
-            }
-
-            while (isNodeInRegion(region, node) && getTagOfNode(node) != 'BLOCKQUOTE') {
-                node = splitBalancedNodeRange(node);
-            }
-
-            if (isNodeInRegion(region, node)) {
-                unwrap(node);
-            }
-        }
-    });
-}
-
-function isFirstItem(vList: VList, startNode: Node) {
-    return (
-        vList.items[0]?.getNode() == startNode &&
-        vList.getListItemIndex(startNode) == vList.getStart()
-    );
-}
-
-function shouldHandleWithBlockquotes(indentation: Indentation, editor: IEditor, startNode: Node) {
-    return (
-        indentation == Indentation.Increase || editor.getElementAtCursor('blockquote', startNode)
-    );
-}
+import blockFormat from '../utils/blockFormat';
+import {
+    BlockElement,
+    ExperimentalFeatures,
+    IEditor,
+    Indentation,
+    KnownCreateElementDataIndex,
+    RegionBase,
+    SelectionRangeTypes,
+} from 'roosterjs-editor-types';
+import {
+    collapseNodesInRegion,
+    createVListFromRegion,
+    findClosestElementAncestor,
+    getSelectedBlockElementsInRegion,
+    getTagOfNode,
+    isNodeInRegion,
+    isWholeTableSelected,
+    splitBalancedNodeRange,
+    toArray,
+    unwrap,
+    VList,
+    VTable,
+    wrap,
+} from 'roosterjs-editor-dom';
+
+/**
+ * Set indentation at selection
+ * If selection contains bullet/numbering list, increase/decrease indentation will
+ * increase/decrease the list level by one.
+ * @param editor The editor instance
+ * @param indentation The indentation option:
+ * Indentation.Increase to increase indentation or Indentation.Decrease to decrease indentation
+ */
+export default function setIndentation(editor: IEditor, indentation: Indentation) {
+    const handler = indentation == Indentation.Increase ? indent : outdent;
+
+    blockFormat(
+        editor,
+        (region, start, end) => {
+            const blocks = getSelectedBlockElementsInRegion(region, true /*createBlockIfEmpty*/);
+            const blockGroups: BlockElement[][] = [[]];
+
+            for (let i = 0; i < blocks.length; i++) {
+                const startNode = blocks[i].getStartNode();
+                const vList = createVListFromRegion(
+                    region,
+                    true /*includeSiblingLists*/,
+                    startNode
+                );
+
+                if (vList) {
+                    while (blocks[i + 1] && vList.contains(blocks[i + 1].getStartNode())) {
+                        i++;
+                    }
+
+                    const isTabKeyTextFeaturesEnabled = editor.isFeatureEnabled(
+                        ExperimentalFeatures.TabKeyTextFeatures
+                    );
+
+                    vList.rootList.style.listStylePosition = 'inside';
+
+                    if (
+                        isTabKeyTextFeaturesEnabled &&
+                        isFirstItem(vList, startNode) &&
+                        shouldHandleWithBlockquotes(indentation, editor, startNode)
+                    ) {
+                        const block = editor.getBlockElementAtNode(vList.rootList);
+                        blockGroups.push([block]);
+                    } else {
+                        indentation == Indentation.Decrease
+                            ? vList.setIndentation(
+                                  start,
+                                  end,
+                                  indentation,
+                                  false /* softOutdent */,
+                                  isTabKeyTextFeaturesEnabled /* preventItemRemoval */
+                              )
+                            : vList.setIndentation(start, end, indentation);
+                        vList.writeBack();
+                        blockGroups.push([]);
+                    }
+                } else {
+                    blockGroups[blockGroups.length - 1].push(blocks[i]);
+                }
+            }
+
+            blockGroups.forEach(group => handler(region, group));
+        },
+        () => {
+            const selection = editor.getSelectionRangeEx();
+            if (
+                selection.type == SelectionRangeTypes.TableSelection &&
+                isWholeTableSelected(new VTable(selection.table), selection.coordinates)
+            ) {
+                if (indentation == Indentation.Decrease) {
+                    const quote = editor.getElementAtCursor('blockquote', selection.table);
+                    unwrap(quote);
+                } else if (indentation == Indentation.Increase) {
+                    wrap(selection.table, KnownCreateElementDataIndex.BlockquoteWrapper);
+                }
+                return false;
+            }
+
+            return true;
+        }
+    );
+}
+
+function indent(region: RegionBase, blocks: BlockElement[]) {
+    const nodes = collapseNodesInRegion(region, blocks);
+    wrap(nodes, KnownCreateElementDataIndex.BlockquoteWrapper);
+}
+
+function outdent(region: RegionBase, blocks: BlockElement[]) {
+    blocks.forEach(blockElement => {
+        let node = blockElement.collapseToSingleElement();
+        const quote = findClosestElementAncestor(node, region.rootNode, 'blockquote');
+        if (quote) {
+            if (node == quote) {
+                node = wrap(toArray(node.childNodes));
+            }
+
+            while (isNodeInRegion(region, node) && getTagOfNode(node) != 'BLOCKQUOTE') {
+                node = splitBalancedNodeRange(node);
+            }
+
+            if (isNodeInRegion(region, node)) {
+                unwrap(node);
+            }
+        }
+    });
+}
+
+function isFirstItem(vList: VList, startNode: Node) {
+    return (
+        vList.items[0]?.getNode() == startNode &&
+        vList.getListItemIndex(startNode) == (vList.getStart() || 1)
+    );
+}
+
+function shouldHandleWithBlockquotes(indentation: Indentation, editor: IEditor, startNode: Node) {
+    return (
+        indentation == Indentation.Increase || editor.getElementAtCursor('blockquote', startNode)
+    );
+}
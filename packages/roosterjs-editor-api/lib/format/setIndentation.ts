import blockFormat from '../utils/blockFormat';
import {
    BlockElement,
    IEditor,
    Indentation,
    KnownCreateElementDataIndex,
    RegionBase,
} from 'roosterjs-editor-types';
import {
    collapseNodesInRegion,
    createVListFromRegion,
    findClosestElementAncestor,
    getSelectedBlockElementsInRegion,
    getTagOfNode,
    isNodeInRegion,
    splitBalancedNodeRange,
    toArray,
    unwrap,
    wrap,
} from 'roosterjs-editor-dom';

/**
 * Set indentation at selection
 * If selection contains bullet/numbering list, increase/decrease indentation will
 * increase/decrease the list level by one.
 * @param editor The editor instance
 * @param indentation The indentation option:
 * Indentation.Increase to increase indentation or Indentation.Decrease to decrease indentation
 */
export default function setIndentation(editor: IEditor, indentation: Indentation) {
    const handler = indentation == Indentation.Increase ? indent : outdent;

    blockFormat(editor, (region, start, end) => {
        const blocks = getSelectedBlockElementsInRegion(region, true /*createBlockIfEmpty*/);
        const blockGroups: BlockElement[][] = [[]];

        for (let i = 0; i < blocks.length; i++) {
            const startNode = blocks[i].getStartNode();
            const vList = createVListFromRegion(region, true /*includeSiblingLists*/, startNode);

            if (vList) {
<<<<<<< HEAD
                blockGroups.push([]);

                if (vList.getListItemIndex(startNode) == 0) {
                    const list = editor.getElementAtCursor('OL,UL', startNode);
                    const block = editor.getBlockElementAtNode(list);

                    handler(region, [block]);
                    return;
                }

=======
>>>>>>> b205c36f
                while (blocks[i + 1] && vList.contains(blocks[i + 1].getStartNode())) {
                    i++;
                }

                if (
                    vList.items[0]?.getNode() == startNode &&
                    vList.getListItemIndex(startNode) == vList.getStart() &&
                    (indentation == Indentation.Increase ||
                        editor.getElementAtCursor('blockquote', startNode))
                ) {
                    const block = editor.getBlockElementAtNode(vList.rootList);
                    blockGroups.push([block]);
                } else {
                    vList.setIndentation(start, end, indentation);
                    vList.writeBack();
                    blockGroups.push([]);
                }
            } else {
                blockGroups[blockGroups.length - 1].push(blocks[i]);
            }
        }

        blockGroups.forEach(group => handler(region, group));
    });
}

function indent(region: RegionBase, blocks: BlockElement[]) {
    const nodes = collapseNodesInRegion(region, blocks);
    wrap(nodes, KnownCreateElementDataIndex.BlockquoteWrapper);
}

function outdent(region: RegionBase, blocks: BlockElement[]) {
    blocks.forEach(blockElement => {
        let node = blockElement.collapseToSingleElement();
        const quote = findClosestElementAncestor(node, region.rootNode, 'blockquote');
        if (quote) {
            if (node == quote) {
                node = wrap(toArray(node.childNodes));
            }

            while (isNodeInRegion(region, node) && getTagOfNode(node) != 'BLOCKQUOTE') {
                node = splitBalancedNodeRange(node);
            }

            if (isNodeInRegion(region, node)) {
                unwrap(node);
            }
        }
    });
}
<|MERGE_RESOLUTION|>--- conflicted
+++ resolved
@@ -1,104 +1,91 @@
-import blockFormat from '../utils/blockFormat';
-import {
-    BlockElement,
-    IEditor,
-    Indentation,
-    KnownCreateElementDataIndex,
-    RegionBase,
-} from 'roosterjs-editor-types';
-import {
-    collapseNodesInRegion,
-    createVListFromRegion,
-    findClosestElementAncestor,
-    getSelectedBlockElementsInRegion,
-    getTagOfNode,
-    isNodeInRegion,
-    splitBalancedNodeRange,
-    toArray,
-    unwrap,
-    wrap,
-} from 'roosterjs-editor-dom';
-
-/**
- * Set indentation at selection
- * If selection contains bullet/numbering list, increase/decrease indentation will
- * increase/decrease the list level by one.
- * @param editor The editor instance
- * @param indentation The indentation option:
- * Indentation.Increase to increase indentation or Indentation.Decrease to decrease indentation
- */
-export default function setIndentation(editor: IEditor, indentation: Indentation) {
-    const handler = indentation == Indentation.Increase ? indent : outdent;
-
-    blockFormat(editor, (region, start, end) => {
-        const blocks = getSelectedBlockElementsInRegion(region, true /*createBlockIfEmpty*/);
-        const blockGroups: BlockElement[][] = [[]];
-
-        for (let i = 0; i < blocks.length; i++) {
-            const startNode = blocks[i].getStartNode();
-            const vList = createVListFromRegion(region, true /*includeSiblingLists*/, startNode);
-
-            if (vList) {
-<<<<<<< HEAD
-                blockGroups.push([]);
-
-                if (vList.getListItemIndex(startNode) == 0) {
-                    const list = editor.getElementAtCursor('OL,UL', startNode);
-                    const block = editor.getBlockElementAtNode(list);
-
-                    handler(region, [block]);
-                    return;
-                }
-
-=======
->>>>>>> b205c36f
-                while (blocks[i + 1] && vList.contains(blocks[i + 1].getStartNode())) {
-                    i++;
-                }
-
-                if (
-                    vList.items[0]?.getNode() == startNode &&
-                    vList.getListItemIndex(startNode) == vList.getStart() &&
-                    (indentation == Indentation.Increase ||
-                        editor.getElementAtCursor('blockquote', startNode))
-                ) {
-                    const block = editor.getBlockElementAtNode(vList.rootList);
-                    blockGroups.push([block]);
-                } else {
-                    vList.setIndentation(start, end, indentation);
-                    vList.writeBack();
-                    blockGroups.push([]);
-                }
-            } else {
-                blockGroups[blockGroups.length - 1].push(blocks[i]);
-            }
-        }
-
-        blockGroups.forEach(group => handler(region, group));
-    });
-}
-
-function indent(region: RegionBase, blocks: BlockElement[]) {
-    const nodes = collapseNodesInRegion(region, blocks);
-    wrap(nodes, KnownCreateElementDataIndex.BlockquoteWrapper);
-}
-
-function outdent(region: RegionBase, blocks: BlockElement[]) {
-    blocks.forEach(blockElement => {
-        let node = blockElement.collapseToSingleElement();
-        const quote = findClosestElementAncestor(node, region.rootNode, 'blockquote');
-        if (quote) {
-            if (node == quote) {
-                node = wrap(toArray(node.childNodes));
-            }
-
-            while (isNodeInRegion(region, node) && getTagOfNode(node) != 'BLOCKQUOTE') {
-                node = splitBalancedNodeRange(node);
-            }
-
-            if (isNodeInRegion(region, node)) {
-                unwrap(node);
-            }
-        }
-    });
-}
+import blockFormat from '../utils/blockFormat';
+import {
+    BlockElement,
+    IEditor,
+    Indentation,
+    KnownCreateElementDataIndex,
+    RegionBase,
+} from 'roosterjs-editor-types';
+import {
+    collapseNodesInRegion,
+    createVListFromRegion,
+    findClosestElementAncestor,
+    getSelectedBlockElementsInRegion,
+    getTagOfNode,
+    isNodeInRegion,
+    splitBalancedNodeRange,
+    toArray,
+    unwrap,
+    wrap,
+} from 'roosterjs-editor-dom';
+
+/**
+ * Set indentation at selection
+ * If selection contains bullet/numbering list, increase/decrease indentation will
+ * increase/decrease the list level by one.
+ * @param editor The editor instance
+ * @param indentation The indentation option:
+ * Indentation.Increase to increase indentation or Indentation.Decrease to decrease indentation
+ */
+export default function setIndentation(editor: IEditor, indentation: Indentation) {
+    const handler = indentation == Indentation.Increase ? indent : outdent;
+
+    blockFormat(editor, (region, start, end) => {
+        const blocks = getSelectedBlockElementsInRegion(region, true /*createBlockIfEmpty*/);
+        const blockGroups: BlockElement[][] = [[]];
+
+        for (let i = 0; i < blocks.length; i++) {
+            const startNode = blocks[i].getStartNode();
+            const vList = createVListFromRegion(region, true /*includeSiblingLists*/, startNode);
+
+            if (vList) {
+                while (blocks[i + 1] && vList.contains(blocks[i + 1].getStartNode())) {
+                    i++;
+                }
+
+                if (
+                    vList.items[0]?.getNode() == startNode &&
+                    vList.getListItemIndex(startNode) == vList.getStart() &&
+                    (indentation == Indentation.Increase ||
+                        editor.getElementAtCursor('blockquote', startNode))
+                ) {
+                    const block = editor.getBlockElementAtNode(vList.rootList);
+                    blockGroups.push([block]);
+                } else {
+                    vList.setIndentation(start, end, indentation);
+                    vList.writeBack();
+                    blockGroups.push([]);
+                }
+            } else {
+                blockGroups[blockGroups.length - 1].push(blocks[i]);
+            }
+        }
+
+        blockGroups.forEach(group => handler(region, group));
+    });
+}
+
+function indent(region: RegionBase, blocks: BlockElement[]) {
+    const nodes = collapseNodesInRegion(region, blocks);
+    wrap(nodes, KnownCreateElementDataIndex.BlockquoteWrapper);
+}
+
+function outdent(region: RegionBase, blocks: BlockElement[]) {
+    blocks.forEach(blockElement => {
+        let node = blockElement.collapseToSingleElement();
+        const quote = findClosestElementAncestor(node, region.rootNode, 'blockquote');
+        if (quote) {
+            if (node == quote) {
+                node = wrap(toArray(node.childNodes));
+            }
+
+            while (isNodeInRegion(region, node) && getTagOfNode(node) != 'BLOCKQUOTE') {
+                node = splitBalancedNodeRange(node);
+            }
+
+            if (isNodeInRegion(region, node)) {
+                unwrap(node);
+            }
+        }
+    });
+}
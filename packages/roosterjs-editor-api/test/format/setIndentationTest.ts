import * as TestHelper from '../TestHelper';
import setIndentation from '../../lib/format/setIndentation';
<<<<<<< HEAD
import { ExperimentalFeatures, IEditor, Indentation } from 'roosterjs-editor-types';
=======
import { IEditor, Indentation, TableSelection } from 'roosterjs-editor-types';
>>>>>>> d2d779ad

describe('setIndentation()', () => {
    let testID = 'setImageAltText';
    let editor: IEditor;

    beforeEach(() => {
        editor = TestHelper.initEditor(testID, [], [ExperimentalFeatures.TabKeyTextFeatures]);
    });

    afterEach(() => {
        editor.dispose();
        TestHelper.removeElement(testID);
    });

    function runTest(
        ogContent: string,
        selectionCallback: () => void,
        operation: Indentation,
        expectedContent: string
    ) {
        // Arrange
        editor.setContent(ogContent);
        selectionCallback();

        // Act
        setIndentation(editor, operation);

        // Assert
        expect(editor.getContent()).toEqual(expectedContent);
    }

    it('Indent the first list item in a list', () => {
        runTest(
            '<div><ol><li><span id="test">Text</span></li></ol></div>',
            () => {
                const range = new Range();
                range.setStart(editor.getDocument().getElementById('test'), 0);
                editor.select(range);
            },
            Indentation.Increase,
            '<div><blockquote style="margin-top:0;margin-bottom:0"><ol style="list-style-position: inside;"><li><span id="test">Text</span></li></ol></blockquote></div>'
        );
    });

    it('Outdent the first list item in a list', () => {
        runTest(
            '<div><blockquote style="margin-top:0;margin-bottom:0"><ol style="list-style-position: inside;"><li><span id="test">Text</span></li></ol></blockquote></div>',
            () => {
                const range = new Range();
                range.setStart(editor.getDocument().getElementById('test'), 0);
                editor.select(range);
            },
            Indentation.Decrease,
            '<div><ol style="list-style-position: inside;"><li><span id="test">Text</span></li></ol></div>'
        );
    });

    it('Outdent whole table selected, when no Blockquote wraping table', () => {
        runTest(
            '<table id="test"><tbody><tr><td><br></td><td><br></td></tr><tr><td><br></td><td><br></td></tr></tbody></table>',
            () => {
                const table = editor.getDocument().getElementById('test') as HTMLTableElement;
                editor.select(table, <TableSelection>{
                    firstCell: { x: 0, y: 0 },
                    lastCell: { y: 1, x: 1 },
                });
            },
            Indentation.Decrease,
            '<table id="test"><tbody><tr><td><br></td><td><br></td></tr><tr><td><br></td><td><br></td></tr></tbody></table>'
        );
    });

    it('Indent whole table selected', () => {
        runTest(
            '<table id="test"><tbody><tr><td><br></td><td><br></td></tr><tr><td><br></td><td><br></td></tr></tbody></table>',
            () => {
                const table = editor.getDocument().getElementById('test') as HTMLTableElement;
                editor.select(table, <TableSelection>{
                    firstCell: { x: 0, y: 0 },
                    lastCell: { y: 1, x: 1 },
                });
            },
            Indentation.Increase,
            '<blockquote style="margin-top:0;margin-bottom:0"><table id="test"><tbody><tr><td><br></td><td><br></td></tr><tr><td><br></td><td><br></td></tr></tbody></table></blockquote>'
        );
    });

    it('Outdent whole table selected', () => {
        runTest(
            '<blockquote style="margin-top:0;margin-bottom:0"><table id="test"><tbody><tr><td><br></td><td><br></td></tr><tr><td><br></td><td><br></td></tr></tbody></table></blockquote>',
            () => {
                const table = editor.getDocument().getElementById('test') as HTMLTableElement;
                editor.select(table, <TableSelection>{
                    firstCell: { x: 0, y: 0 },
                    lastCell: { y: 1, x: 1 },
                });
            },
            Indentation.Decrease,
            '<table id="test"><tbody><tr><td><br></td><td><br></td></tr><tr><td><br></td><td><br></td></tr></tbody></table>'
        );
    });
});<|MERGE_RESOLUTION|>--- conflicted
+++ resolved
@@ -1,10 +1,6 @@
 import * as TestHelper from '../TestHelper';
 import setIndentation from '../../lib/format/setIndentation';
-<<<<<<< HEAD
-import { ExperimentalFeatures, IEditor, Indentation } from 'roosterjs-editor-types';
-=======
-import { IEditor, Indentation, TableSelection } from 'roosterjs-editor-types';
->>>>>>> d2d779ad
+import { ExperimentalFeatures, IEditor, Indentation, TableSelection } from 'roosterjs-editor-types';
 
 describe('setIndentation()', () => {
     let testID = 'setImageAltText';

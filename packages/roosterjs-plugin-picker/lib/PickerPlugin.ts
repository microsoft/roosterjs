--- conflicted
+++ resolved
@@ -1,314 +1,302 @@
-import { PickerDataProvider, PickerPluginOptions } from './PickerDataProvider';
-import { replaceWithNode } from 'roosterjs-editor-api';
-import { Editor, EditorPlugin, cacheGetContentSearcher } from 'roosterjs-editor-core';
-import { PartialInlineElement } from 'roosterjs-editor-dom';
-import { PluginKeyboardEvent, PluginEvent, PluginEventType } from 'roosterjs-editor-types';
-
-// Character codes
-export const BACKSPACE_CHARCODE = 8;
-export const TAB_CHARCODE = 9;
-export const ENTER_CHARCODE = 13;
-export const ESC_CHARCODE = 27;
-export const LEFT_ARROW_CHARCODE = 37;
-export const UP_ARROW_CHARCODE = 38;
-export const RIGHT_ARROW_CHARCODE = 39;
-export const DOWN_ARROW_CHARCODE = 40;
-export const DELETE_CHARCODE = 46;
-
-export interface EditorPickerPluginInterface extends EditorPlugin {
-    dataProvider: PickerDataProvider;
-}
-
-export default class EditorPickerPlugin implements EditorPickerPluginInterface {
-    private editor: Editor;
-    private eventHandledOnKeyDown: boolean;
-    private blockSuggestions: boolean;
-    private isSuggesting: boolean;
-
-    constructor(
-        public readonly dataProvider: PickerDataProvider,
-        private pickerOptions: PickerPluginOptions
-    ) {}
-
-    public initialize(editor: Editor) {
-        this.editor = editor;
-        this.dataProvider.onInitalize(
-            (htmlNode: Node) => {
-                let nodeInserted = false;
-                this.editor.focus();
-                this.editor.addUndoSnapshot();
-
-                let wordToReplace = this.getWord(null);
-                if (wordToReplace) {
-                    replaceWithNode(this.editor, wordToReplace, htmlNode, true);
-                    nodeInserted = true;
-                    this.setIsSuggesting(false);
-                }
-
-                if (nodeInserted) {
-                    this.editor.triggerContentChangedEvent(this.pickerOptions.changeSource);
-                    this.editor.addUndoSnapshot();
-                }
-            },
-            (isSuggesting: boolean) => {
-                this.setIsSuggesting(isSuggesting);
-            },
-            editor
-        );
-    }
-
-    public dispose() {
-        this.editor = null;
-        this.dataProvider.onDispose();
-    }
-
-    public willHandleEventExclusively(event: PluginEvent) {
-        return (
-            this.isSuggesting &&
-            (event.eventType == PluginEventType.KeyDown || event.eventType == PluginEventType.KeyUp)
-        );
-    }
-
-    public onPluginEvent(event: PluginEvent) {
-        if (event.eventType == PluginEventType.KeyDown) {
-            this.eventHandledOnKeyDown = false;
-            this.onKeyDownEvent(event);
-        }
-        if (event.eventType == PluginEventType.KeyUp && !this.eventHandledOnKeyDown) {
-            this.onKeyUpDomEvent(event);
-        } else if (event.eventType == PluginEventType.MouseUp) {
-            if (this.isSuggesting) {
-                this.setIsSuggesting(false);
-            }
-        }
-    }
-
-    private setIsSuggesting(isSuggesting: boolean) {
-        this.isSuggesting = isSuggesting;
-        this.dataProvider.onIsSuggestingChanged(isSuggesting);
-    }
-
-    private handleKeyDownEvent(event: PluginKeyboardEvent) {
-        this.eventHandledOnKeyDown = true;
-        event.rawEvent.preventDefault();
-        event.rawEvent.stopImmediatePropagation();
-    }
-
-    private getIdValue(node: Node): string {
-        let element = node as Element;
-        return element.attributes && element.attributes.getNamedItem('id')
-            ? (element.attributes.getNamedItem('id').value as string)
-            : null;
-    }
-
-    private getWordBeforeCursor(event: PluginKeyboardEvent): string {
-        let searcher = cacheGetContentSearcher(event, this.editor);
-        return searcher ? searcher.getWordBefore() : null;
-    }
-
-    private replaceNode(currentNode: Node, replacementNode: Node) {
-        if (currentNode) {
-            this.editor.deleteNode(currentNode);
-        }
-        if (replacementNode) {
-            this.editor.insertNode(replacementNode);
-        }
-    }
-
-    private getRangeUntilAt(event: PluginKeyboardEvent): Range {
-        let PositionContentSearcher = cacheGetContentSearcher(event, this.editor);
-        let range = this.editor.getDocument().createRange();
-        PositionContentSearcher.forEachTextInlineElement(textInline => {
-            let hasMatched = false;
-            let nodeContent = textInline.getTextContent();
-            let nodeIndex = nodeContent ? nodeContent.length : -1;
-            while (nodeIndex >= 0) {
-                if (nodeContent[nodeIndex] == this.pickerOptions.triggerCharacter) {
-                    range.setStart(
-                        textInline.getContainerNode(),
-                        textInline.getStartPoint().offset + nodeIndex
-                    );
-                    hasMatched = true;
-                    break;
-                }
-                nodeIndex--;
-            }
-
-            if (hasMatched) {
-                range.setEnd(textInline.getContainerNode(), textInline.getEndPoint().offset);
-            }
-
-            return hasMatched;
-        });
-        return range;
-    }
-
-    private onKeyUpDomEvent(event: PluginKeyboardEvent) {
-        if (this.isSuggesting) {
-            let wordBeforeCursor = this.getWord(event);
-            if (wordBeforeCursor && wordBeforeCursor.split(' ').length <= 4) {
-                let shortWord = wordBeforeCursor.substring(1).trim();
-                this.dataProvider.queryStringUpdated(shortWord);
-            } else {
-                this.setIsSuggesting(false);
-            }
-        } else {
-            let wordBeforeCursor = this.getWord(event);
-            if (!this.blockSuggestions) {
-                if (
-                    wordBeforeCursor != null &&
-                    wordBeforeCursor.split(' ').length <= 4 &&
-                    wordBeforeCursor[0] == this.pickerOptions.triggerCharacter
-                ) {
-                    this.setIsSuggesting(true);
-                    let shortWord = wordBeforeCursor.substring(1).trim();
-                    this.dataProvider.queryStringUpdated(shortWord);
-                    if (this.dataProvider.setCursorPoint) {
-                        // Determine the bounding rectangle for the @mention
-                        let searcher = cacheGetContentSearcher(event, this.editor);
-                        let rangeNode = this.editor.getDocument().createRange();
-                        let nodeBeforeCursor = searcher.getInlineElementBefore().getContainerNode();
-                        let rangeStartSuccessfullySet = this.setRangeStart(
-                            rangeNode,
-                            nodeBeforeCursor,
-                            wordBeforeCursor
-                        );
-                        if (!rangeStartSuccessfullySet) {
-                            // VSO 24891: Out of range error is occurring because nodeBeforeCursor
-                            // is not including the trigger character. In this case, the node before
-                            // the node before cursor is the trigger character, and this is where the range should start.
-                            let nodeBeforeNodeBeforeCursor = nodeBeforeCursor.previousSibling;
-                            this.setRangeStart(
-                                rangeNode,
-                                nodeBeforeNodeBeforeCursor,
-                                this.pickerOptions.triggerCharacter
-                            );
-                        }
-                        let rect = rangeNode.getBoundingClientRect();
-
-                        // Safari's support for range.getBoundingClientRect is incomplete.
-                        // We perform this check to fall back to getClientRects in case it's at the page origin.
-                        if (rect.left == 0 && rect.bottom == 0 && rect.top == 0) {
-                            rect = rangeNode.getClientRects()[0];
-                        }
-
-                        if (!rect) {
-                            return;
-                        }
-                        rangeNode.detach();
-
-                        // Display the @mention popup in the correct place
-                        let targetPoint = { x: rect.left, y: (rect.bottom + rect.top) / 2 };
-                        let bufferZone = (rect.bottom - rect.top) / 2;
-                        this.dataProvider.setCursorPoint(targetPoint, bufferZone);
-                    }
-                }
-            } else {
-                if (
-                    wordBeforeCursor != null &&
-                    wordBeforeCursor[0] != this.pickerOptions.triggerCharacter
-                ) {
-                    this.blockSuggestions = false;
-                }
-            }
-        }
-    }
-
-    private onKeyDownEvent(event: PluginKeyboardEvent) {
-        let keyboardEvent = event.rawEvent;
-        if (this.isSuggesting) {
-            if (keyboardEvent.which == ESC_CHARCODE) {
-                this.setIsSuggesting(false);
-                this.blockSuggestions = true;
-                this.handleKeyDownEvent(event);
-            } else if (
-                this.dataProvider.shiftHighlight &&
-                (this.pickerOptions.isHorizontal
-                    ? keyboardEvent.which == LEFT_ARROW_CHARCODE ||
-                      keyboardEvent.which == RIGHT_ARROW_CHARCODE
-                    : keyboardEvent.which == UP_ARROW_CHARCODE ||
-                      keyboardEvent.which == DOWN_ARROW_CHARCODE)
-            ) {
-                this.dataProvider.shiftHighlight(
-                    this.pickerOptions.isHorizontal
-                        ? keyboardEvent.which == RIGHT_ARROW_CHARCODE
-<<<<<<< HEAD
-                            ? true
-                            : false
-                        : keyboardEvent.which == DOWN_ARROW_CHARCODE
-                            ? true
-                            : false
-=======
-                        : keyboardEvent.which == DOWN_ARROW_CHARCODE
->>>>>>> 690faf28
-                );
-                this.handleKeyDownEvent(event);
-            } else if (
-                this.dataProvider.selectOption &&
-                (keyboardEvent.which == ENTER_CHARCODE || keyboardEvent.which == TAB_CHARCODE)
-            ) {
-                this.dataProvider.selectOption();
-                this.handleKeyDownEvent(event);
-            } else {
-                // Currently no op.
-            }
-        } else {
-            if (keyboardEvent.which == BACKSPACE_CHARCODE) {
-                let searcher = cacheGetContentSearcher(event, this.editor);
-                let nodeBeforeCursor = searcher.getInlineElementBefore()
-                    ? searcher.getInlineElementBefore().getContainerNode()
-                    : null;
-                let nodeId = nodeBeforeCursor ? this.getIdValue(nodeBeforeCursor) : null;
-                if (
-                    nodeId &&
-                    nodeId.indexOf(this.pickerOptions.elementIdPrefix) == 0 &&
-                    (searcher.getInlineElementAfter() == null ||
-                        !(searcher.getInlineElementAfter() instanceof PartialInlineElement))
-                ) {
-                    let replacementNode = this.dataProvider.onRemove(nodeBeforeCursor, true);
-                    this.replaceNode(nodeBeforeCursor, replacementNode);
-                    this.handleKeyDownEvent(event);
-                }
-            } else if (keyboardEvent.which == DELETE_CHARCODE) {
-                let searcher = cacheGetContentSearcher(event, this.editor);
-                let nodeAfterCursor = searcher.getInlineElementAfter()
-                    ? searcher.getInlineElementAfter().getContainerNode()
-                    : null;
-                let nodeId = nodeAfterCursor ? this.getIdValue(nodeAfterCursor) : null;
-                if (nodeId && nodeId.indexOf(this.pickerOptions.elementIdPrefix) == 0) {
-                    let replacementNode = this.dataProvider.onRemove(nodeAfterCursor, false);
-                    this.replaceNode(nodeAfterCursor, replacementNode);
-                    this.handleKeyDownEvent(event);
-                }
-            }
-        }
-    }
-
-    private getWord(event: PluginKeyboardEvent) {
-        let wordFromRange = this.getRangeUntilAt(event).toString();
-        let wordFromCache = this.getWordBeforeCursor(event);
-        // VSO 24891: In picker, trigger and mention are separated into two nodes.
-        // In this case, wordFromRange is the trigger character while wordFromCache is the whole string,
-        // so wordFromCache is what we want to return.
-        if (
-            wordFromRange == this.pickerOptions.triggerCharacter &&
-            wordFromRange != wordFromCache
-        ) {
-            return wordFromCache;
-        }
-        return wordFromRange;
-    }
-
-    private setRangeStart(rangeNode: Range, node: Node, target: string) {
-<<<<<<< HEAD
-        let nodeOffset = node.textContent.lastIndexOf(target);
-=======
-        let nodeOffset = node ? node.textContent.lastIndexOf(target) : -1;
->>>>>>> 690faf28
-        if (nodeOffset > -1) {
-            rangeNode.setStart(node, nodeOffset);
-            return true;
-        }
-        return false;
-    }
-}
+import { PickerDataProvider, PickerPluginOptions } from './PickerDataProvider';
+import { replaceWithNode } from 'roosterjs-editor-api';
+import { Editor, EditorPlugin, cacheGetContentSearcher } from 'roosterjs-editor-core';
+import { PartialInlineElement } from 'roosterjs-editor-dom';
+import { PluginKeyboardEvent, PluginEvent, PluginEventType } from 'roosterjs-editor-types';
+
+// Character codes
+export const BACKSPACE_CHARCODE = 8;
+export const TAB_CHARCODE = 9;
+export const ENTER_CHARCODE = 13;
+export const ESC_CHARCODE = 27;
+export const LEFT_ARROW_CHARCODE = 37;
+export const UP_ARROW_CHARCODE = 38;
+export const RIGHT_ARROW_CHARCODE = 39;
+export const DOWN_ARROW_CHARCODE = 40;
+export const DELETE_CHARCODE = 46;
+
+export interface EditorPickerPluginInterface extends EditorPlugin {
+    dataProvider: PickerDataProvider;
+}
+
+export default class EditorPickerPlugin implements EditorPickerPluginInterface {
+    private editor: Editor;
+    private eventHandledOnKeyDown: boolean;
+    private blockSuggestions: boolean;
+    private isSuggesting: boolean;
+
+    constructor(
+        public readonly dataProvider: PickerDataProvider,
+        private pickerOptions: PickerPluginOptions
+    ) {}
+
+    public initialize(editor: Editor) {
+        this.editor = editor;
+        this.dataProvider.onInitalize(
+            (htmlNode: Node) => {
+                let nodeInserted = false;
+                this.editor.focus();
+                this.editor.addUndoSnapshot();
+
+                let wordToReplace = this.getWord(null);
+                if (wordToReplace) {
+                    replaceWithNode(this.editor, wordToReplace, htmlNode, true);
+                    nodeInserted = true;
+                    this.setIsSuggesting(false);
+                }
+
+                if (nodeInserted) {
+                    this.editor.triggerContentChangedEvent(this.pickerOptions.changeSource);
+                    this.editor.addUndoSnapshot();
+                }
+            },
+            (isSuggesting: boolean) => {
+                this.setIsSuggesting(isSuggesting);
+            },
+            editor
+        );
+    }
+
+    public dispose() {
+        this.editor = null;
+        this.dataProvider.onDispose();
+    }
+
+    public willHandleEventExclusively(event: PluginEvent) {
+        return (
+            this.isSuggesting &&
+            (event.eventType == PluginEventType.KeyDown || event.eventType == PluginEventType.KeyUp)
+        );
+    }
+
+    public onPluginEvent(event: PluginEvent) {
+        if (event.eventType == PluginEventType.KeyDown) {
+            this.eventHandledOnKeyDown = false;
+            this.onKeyDownEvent(event);
+        }
+        if (event.eventType == PluginEventType.KeyUp && !this.eventHandledOnKeyDown) {
+            this.onKeyUpDomEvent(event);
+        } else if (event.eventType == PluginEventType.MouseUp) {
+            if (this.isSuggesting) {
+                this.setIsSuggesting(false);
+            }
+        }
+    }
+
+    private setIsSuggesting(isSuggesting: boolean) {
+        this.isSuggesting = isSuggesting;
+        this.dataProvider.onIsSuggestingChanged(isSuggesting);
+    }
+
+    private handleKeyDownEvent(event: PluginKeyboardEvent) {
+        this.eventHandledOnKeyDown = true;
+        event.rawEvent.preventDefault();
+        event.rawEvent.stopImmediatePropagation();
+    }
+
+    private getIdValue(node: Node): string {
+        let element = node as Element;
+        return element.attributes && element.attributes.getNamedItem('id')
+            ? (element.attributes.getNamedItem('id').value as string)
+            : null;
+    }
+
+    private getWordBeforeCursor(event: PluginKeyboardEvent): string {
+        let searcher = cacheGetContentSearcher(event, this.editor);
+        return searcher ? searcher.getWordBefore() : null;
+    }
+
+    private replaceNode(currentNode: Node, replacementNode: Node) {
+        if (currentNode) {
+            this.editor.deleteNode(currentNode);
+        }
+        if (replacementNode) {
+            this.editor.insertNode(replacementNode);
+        }
+    }
+
+    private getRangeUntilAt(event: PluginKeyboardEvent): Range {
+        let PositionContentSearcher = cacheGetContentSearcher(event, this.editor);
+        let range = this.editor.getDocument().createRange();
+        PositionContentSearcher.forEachTextInlineElement(textInline => {
+            let hasMatched = false;
+            let nodeContent = textInline.getTextContent();
+            let nodeIndex = nodeContent ? nodeContent.length : -1;
+            while (nodeIndex >= 0) {
+                if (nodeContent[nodeIndex] == this.pickerOptions.triggerCharacter) {
+                    range.setStart(
+                        textInline.getContainerNode(),
+                        textInline.getStartPoint().offset + nodeIndex
+                    );
+                    hasMatched = true;
+                    break;
+                }
+                nodeIndex--;
+            }
+
+            if (hasMatched) {
+                range.setEnd(textInline.getContainerNode(), textInline.getEndPoint().offset);
+            }
+
+            return hasMatched;
+        });
+        return range;
+    }
+
+    private onKeyUpDomEvent(event: PluginKeyboardEvent) {
+        if (this.isSuggesting) {
+            let wordBeforeCursor = this.getWord(event);
+            if (wordBeforeCursor && wordBeforeCursor.split(' ').length <= 4) {
+                let shortWord = wordBeforeCursor.substring(1).trim();
+                this.dataProvider.queryStringUpdated(shortWord);
+            } else {
+                this.setIsSuggesting(false);
+            }
+        } else {
+            let wordBeforeCursor = this.getWord(event);
+            if (!this.blockSuggestions) {
+                if (
+                    wordBeforeCursor != null &&
+                    wordBeforeCursor.split(' ').length <= 4 &&
+                    wordBeforeCursor[0] == this.pickerOptions.triggerCharacter
+                ) {
+                    this.setIsSuggesting(true);
+                    let shortWord = wordBeforeCursor.substring(1).trim();
+                    this.dataProvider.queryStringUpdated(shortWord);
+                    if (this.dataProvider.setCursorPoint) {
+                        // Determine the bounding rectangle for the @mention
+                        let searcher = cacheGetContentSearcher(event, this.editor);
+                        let rangeNode = this.editor.getDocument().createRange();
+                        let nodeBeforeCursor = searcher.getInlineElementBefore().getContainerNode();
+                        let rangeStartSuccessfullySet = this.setRangeStart(
+                            rangeNode,
+                            nodeBeforeCursor,
+                            wordBeforeCursor
+                        );
+                        if (!rangeStartSuccessfullySet) {
+                            // VSO 24891: Out of range error is occurring because nodeBeforeCursor
+                            // is not including the trigger character. In this case, the node before
+                            // the node before cursor is the trigger character, and this is where the range should start.
+                            let nodeBeforeNodeBeforeCursor = nodeBeforeCursor.previousSibling;
+                            this.setRangeStart(
+                                rangeNode,
+                                nodeBeforeNodeBeforeCursor,
+                                this.pickerOptions.triggerCharacter
+                            );
+                        }
+                        let rect = rangeNode.getBoundingClientRect();
+
+                        // Safari's support for range.getBoundingClientRect is incomplete.
+                        // We perform this check to fall back to getClientRects in case it's at the page origin.
+                        if (rect.left == 0 && rect.bottom == 0 && rect.top == 0) {
+                            rect = rangeNode.getClientRects()[0];
+                        }
+
+                        if (!rect) {
+                            return;
+                        }
+                        rangeNode.detach();
+
+                        // Display the @mention popup in the correct place
+                        let targetPoint = { x: rect.left, y: (rect.bottom + rect.top) / 2 };
+                        let bufferZone = (rect.bottom - rect.top) / 2;
+                        this.dataProvider.setCursorPoint(targetPoint, bufferZone);
+                    }
+                }
+            } else {
+                if (
+                    wordBeforeCursor != null &&
+                    wordBeforeCursor[0] != this.pickerOptions.triggerCharacter
+                ) {
+                    this.blockSuggestions = false;
+                }
+            }
+        }
+    }
+
+    private onKeyDownEvent(event: PluginKeyboardEvent) {
+        let keyboardEvent = event.rawEvent;
+        if (this.isSuggesting) {
+            if (keyboardEvent.which == ESC_CHARCODE) {
+                this.setIsSuggesting(false);
+                this.blockSuggestions = true;
+                this.handleKeyDownEvent(event);
+            } else if (
+                this.dataProvider.shiftHighlight &&
+                (this.pickerOptions.isHorizontal
+                    ? keyboardEvent.which == LEFT_ARROW_CHARCODE ||
+                      keyboardEvent.which == RIGHT_ARROW_CHARCODE
+                    : keyboardEvent.which == UP_ARROW_CHARCODE ||
+                      keyboardEvent.which == DOWN_ARROW_CHARCODE)
+            ) {
+                this.dataProvider.shiftHighlight(
+                    this.pickerOptions.isHorizontal
+                        ? keyboardEvent.which == RIGHT_ARROW_CHARCODE
+                        : keyboardEvent.which == DOWN_ARROW_CHARCODE
+                );
+                this.handleKeyDownEvent(event);
+            } else if (
+                this.dataProvider.selectOption &&
+                (keyboardEvent.which == ENTER_CHARCODE || keyboardEvent.which == TAB_CHARCODE)
+            ) {
+                this.dataProvider.selectOption();
+                this.handleKeyDownEvent(event);
+            } else {
+                // Currently no op.
+            }
+        } else {
+            if (keyboardEvent.which == BACKSPACE_CHARCODE) {
+                let searcher = cacheGetContentSearcher(event, this.editor);
+                let nodeBeforeCursor = searcher.getInlineElementBefore()
+                    ? searcher.getInlineElementBefore().getContainerNode()
+                    : null;
+                let nodeId = nodeBeforeCursor ? this.getIdValue(nodeBeforeCursor) : null;
+                if (
+                    nodeId &&
+                    nodeId.indexOf(this.pickerOptions.elementIdPrefix) == 0 &&
+                    (searcher.getInlineElementAfter() == null ||
+                        !(searcher.getInlineElementAfter() instanceof PartialInlineElement))
+                ) {
+                    let replacementNode = this.dataProvider.onRemove(nodeBeforeCursor, true);
+                    this.replaceNode(nodeBeforeCursor, replacementNode);
+                    this.handleKeyDownEvent(event);
+                }
+            } else if (keyboardEvent.which == DELETE_CHARCODE) {
+                let searcher = cacheGetContentSearcher(event, this.editor);
+                let nodeAfterCursor = searcher.getInlineElementAfter()
+                    ? searcher.getInlineElementAfter().getContainerNode()
+                    : null;
+                let nodeId = nodeAfterCursor ? this.getIdValue(nodeAfterCursor) : null;
+                if (nodeId && nodeId.indexOf(this.pickerOptions.elementIdPrefix) == 0) {
+                    let replacementNode = this.dataProvider.onRemove(nodeAfterCursor, false);
+                    this.replaceNode(nodeAfterCursor, replacementNode);
+                    this.handleKeyDownEvent(event);
+                }
+            }
+        }
+    }
+
+    private getWord(event: PluginKeyboardEvent) {
+        let wordFromRange = this.getRangeUntilAt(event).toString();
+        let wordFromCache = this.getWordBeforeCursor(event);
+        // VSO 24891: In picker, trigger and mention are separated into two nodes.
+        // In this case, wordFromRange is the trigger character while wordFromCache is the whole string,
+        // so wordFromCache is what we want to return.
+        if (
+            wordFromRange == this.pickerOptions.triggerCharacter &&
+            wordFromRange != wordFromCache
+        ) {
+            return wordFromCache;
+        }
+        return wordFromRange;
+    }
+
+    private setRangeStart(rangeNode: Range, node: Node, target: string) {
+        let nodeOffset = node ? node.textContent.lastIndexOf(target) : -1;
+        if (nodeOffset > -1) {
+            rangeNode.setStart(node, nodeOffset);
+            return true;
+        }
+        return false;
+    }
+}
--- conflicted
+++ resolved
@@ -1,464 +1,458 @@
-import { Browser, createRange, PartialInlineElement } from 'roosterjs-editor-dom';
-import { PickerDataProvider, PickerPluginOptions } from './PickerDataProvider';
-import { replaceWithNode } from 'roosterjs-editor-api';
-import {
-    cacheGetContentSearcher,
-    Editor,
-    EditorPlugin,
-    isCharacterValue,
-    isModifierKey,
-} from 'roosterjs-editor-core';
-import {
-    NodePosition,
-    PluginKeyboardEvent,
-    PluginEvent,
-    PluginEventType,
-    PositionType,
-    ChangeSource,
-} from 'roosterjs-editor-types';
-
-// Character codes.
-// IE11 uses different character codes. which are noted below.
-// If adding a new key, test in IE to figure out what the code is.
-const BACKSPACE_CHARCODE = 'Backspace';
-const TAB_CHARCODE = 'Tab';
-const ENTER_CHARCODE = 'Enter';
-const ESC_CHARCODE = !Browser.isIE ? 'Escape' : 'Esc';
-const LEFT_ARROW_CHARCODE = !Browser.isIE ? 'ArrowLeft' : 'Left';
-const UP_ARROW_CHARCODE = !Browser.isIE ? 'ArrowUp' : 'Up';
-const RIGHT_ARROW_CHARCODE = !Browser.isIE ? 'ArrowRight' : 'Right';
-const DOWN_ARROW_CHARCODE = !Browser.isIE ? 'ArrowDown' : 'Down';
-const DELETE_CHARCODE = !Browser.isIE ? 'Delete' : 'Del';
-
-<<<<<<< HEAD
-=======
-/**
- * Interface for PickerPlugin
- */
->>>>>>> 754dadbd
-export interface EditorPickerPluginInterface<T extends PickerDataProvider = PickerDataProvider>
-    extends EditorPlugin {
-    dataProvider: T;
-}
-
-<<<<<<< HEAD
-=======
-/**
- * PickerPlugin represents a plugin of editor which can handle picker related behaviors, including
- * - Show picker when special trigger key is pressed
- * - Hide picker
- * - Change selection in picker by Up/Down/Left/Right
- * - Apply selected item in picker
- *
- * PickerPlugin doesn't provide any UI, it just wraps related DOM events and invoke callback functions.
- * To show a picker UI, you need to build your own UI component. Please reference to
- * https://github.com/microsoft/roosterjs/tree/master/publish/samplesite/scripts/controls/samplepicker
- */
->>>>>>> 754dadbd
-export default class PickerPlugin<T extends PickerDataProvider = PickerDataProvider>
-    implements EditorPickerPluginInterface<T> {
-    private editor: Editor;
-    private eventHandledOnKeyDown: boolean;
-    private blockSuggestions: boolean;
-    private isSuggesting: boolean;
-    private lastKnownRange: Range;
-
-    constructor(public readonly dataProvider: T, private pickerOptions: PickerPluginOptions) {}
-
-    /**
-     * Get a friendly name
-     */
-    getName() {
-        return 'Picker';
-    }
-
-    /**
-     * Initialize this plugin. This should only be called from Editor
-     * @param editor Editor instance
-     */
-    public initialize(editor: Editor) {
-        this.editor = editor;
-        this.dataProvider.onInitalize(
-            (htmlNode: Node) => {
-                this.editor.focus();
-
-                let wordToReplace = this.getWord(null);
-
-                // Safari drops our focus out so we get an empty word to replace when we call getWord.
-                // We fall back to using the lastKnownRange to try to get around this.
-                if ((!wordToReplace || wordToReplace.length == 0) && this.lastKnownRange) {
-                    this.editor.select(this.lastKnownRange);
-                    wordToReplace = this.getWord(null);
-                }
-
-                let insertNode = () => {
-                    if (wordToReplace) {
-                        replaceWithNode(
-                            this.editor,
-                            wordToReplace,
-                            htmlNode,
-                            true /* exactMatch */
-                        );
-                    } else {
-                        this.editor.insertNode(htmlNode);
-                    }
-                    this.setIsSuggesting(false);
-                };
-
-                if (this.pickerOptions.handleAutoComplete) {
-                    this.editor.performAutoComplete(insertNode, this.pickerOptions.changeSource);
-                } else {
-                    this.editor.addUndoSnapshot(insertNode, this.pickerOptions.changeSource);
-                }
-            },
-            (isSuggesting: boolean) => {
-                this.setIsSuggesting(isSuggesting);
-            },
-            editor
-        );
-    }
-
-    /**
-     * Dispose this plugin
-     */
-    public dispose() {
-        this.editor = null;
-        this.dataProvider.onDispose();
-    }
-
-    /**
-     * Check if the plugin should handle the given event exclusively.
-     * Handle an event exclusively means other plugin will not receive this event in
-     * onPluginEvent method.
-     * If two plugins will return true in willHandleEventExclusively() for the same event,
-     * the final result depends on the order of the plugins are added into editor
-     * @param event The event to check
-     */
-    public willHandleEventExclusively(event: PluginEvent) {
-        return (
-            this.isSuggesting &&
-            (event.eventType == PluginEventType.KeyDown ||
-                event.eventType == PluginEventType.KeyUp ||
-                event.eventType == PluginEventType.Input)
-        );
-    }
-
-    /**
-     * Handle events triggered from editor
-     * @param event PluginEvent object
-     */
-    public onPluginEvent(event: PluginEvent) {
-        if (
-            event.eventType == PluginEventType.ContentChanged &&
-            event.source == ChangeSource.SetContent &&
-            this.dataProvider.onContentChanged
-        ) {
-            // Stop suggesting since content is fully changed
-            if (this.isSuggesting) {
-                this.setIsSuggesting(false);
-            }
-
-            // Undos and other major changes to document content fire this type of event.
-            // Inform the data provider of the current picker placed elements in the body.
-            let elementIds: string[] = [];
-            this.editor.queryElements(
-                "[id^='" + this.pickerOptions.elementIdPrefix + "']",
-                element => {
-                    if (element.id) {
-                        elementIds.push(element.id);
-                    }
-                }
-            );
-            this.dataProvider.onContentChanged(elementIds);
-        }
-        if (event.eventType == PluginEventType.KeyDown) {
-            this.eventHandledOnKeyDown = false;
-            this.onKeyDownEvent(event);
-        }
-        if (
-            event.eventType == PluginEventType.KeyUp &&
-            !this.eventHandledOnKeyDown &&
-            (isCharacterValue(event.rawEvent) ||
-                (!isModifierKey(event.rawEvent) && this.isSuggesting))
-        ) {
-            this.onKeyUpDomEvent(event);
-        } else if (event.eventType == PluginEventType.MouseUp) {
-            if (this.isSuggesting) {
-                this.setIsSuggesting(false);
-            }
-        }
-    }
-
-    private setLastKnownRange(range: Range) {
-        this.lastKnownRange = range;
-    }
-
-    private setIsSuggesting(isSuggesting: boolean) {
-        this.isSuggesting = isSuggesting;
-
-        if (!isSuggesting) {
-            this.setLastKnownRange(null);
-        }
-        this.dataProvider.onIsSuggestingChanged(isSuggesting);
-
-        this.setAriaOwns(isSuggesting);
-        this.setAriaActiveDescendant(isSuggesting ? 0 : null);
-    }
-
-    private handleKeyDownEvent(event: PluginKeyboardEvent) {
-        this.eventHandledOnKeyDown = true;
-        event.rawEvent.preventDefault();
-        event.rawEvent.stopImmediatePropagation();
-    }
-
-    private getIdValue(node: Node): string {
-        let element = node as Element;
-        return element.attributes && element.attributes.getNamedItem('id')
-            ? (element.attributes.getNamedItem('id').value as string)
-            : null;
-    }
-
-    private getWordBeforeCursor(event: PluginKeyboardEvent): string {
-        let searcher = cacheGetContentSearcher(event, this.editor);
-        return searcher ? searcher.getWordBefore() : null;
-    }
-
-    private replaceNode(currentNode: Node, replacementNode: Node) {
-        if (currentNode) {
-            this.editor.deleteNode(currentNode);
-        }
-        if (replacementNode) {
-            this.editor.insertNode(replacementNode);
-        }
-    }
-
-    private getRangeUntilAt(event: PluginKeyboardEvent): Range {
-        let PositionContentSearcher = cacheGetContentSearcher(event, this.editor);
-        let startPos: NodePosition;
-        let endPos: NodePosition;
-        PositionContentSearcher.forEachTextInlineElement(textInline => {
-            let hasMatched = false;
-            let nodeContent = textInline.getTextContent();
-            let nodeIndex = nodeContent ? nodeContent.length : -1;
-            while (nodeIndex >= 0) {
-                if (nodeContent[nodeIndex] == this.pickerOptions.triggerCharacter) {
-                    startPos = textInline.getStartPosition().move(nodeIndex);
-                    hasMatched = true;
-                    break;
-                }
-                nodeIndex--;
-            }
-
-            if (hasMatched) {
-                endPos = textInline.getEndPosition();
-            }
-
-            return hasMatched;
-        });
-        return createRange(startPos, endPos) || this.editor.getDocument().createRange();
-    }
-
-    private onKeyUpDomEvent(event: PluginKeyboardEvent) {
-        if (this.isSuggesting) {
-            // Word before cursor represents the text prior to the cursor, up to and including the trigger symbol.
-            const wordBeforeCursor = this.getWord(event);
-            const wordBeforeCursorWithoutTriggerChar = wordBeforeCursor.substring(1);
-            const trimmedWordBeforeCursor = wordBeforeCursorWithoutTriggerChar.trim();
-
-            // If we hit a case where wordBeforeCursor is just the trigger character,
-            // that means we've gotten a onKeyUp event right after it's been typed.
-            // Otherwise, update the query string when:
-            // 1. There's an actual value
-            // 2. That actual value isn't just pure whitespace
-            // 3. That actual value isn't more than 4 words long (at which point we assume the person kept typing)
-            // Otherwise, we want to dismiss the picker plugin's UX.
-            if (
-                wordBeforeCursor == this.pickerOptions.triggerCharacter ||
-                (trimmedWordBeforeCursor &&
-                    trimmedWordBeforeCursor.length > 0 &&
-                    trimmedWordBeforeCursor.split(' ').length <= 4)
-            ) {
-                this.dataProvider.queryStringUpdated(
-                    trimmedWordBeforeCursor,
-                    wordBeforeCursorWithoutTriggerChar == trimmedWordBeforeCursor
-                );
-                this.setLastKnownRange(this.editor.getSelectionRange());
-            } else {
-                this.setIsSuggesting(false);
-            }
-        } else {
-            let wordBeforeCursor = this.getWordBeforeCursor(event);
-            if (!this.blockSuggestions) {
-                if (
-                    wordBeforeCursor != null &&
-                    wordBeforeCursor.split(' ').length <= 4 &&
-                    wordBeforeCursor[0] == this.pickerOptions.triggerCharacter
-                ) {
-                    this.setIsSuggesting(true);
-                    const wordBeforeCursorWithoutTriggerChar = wordBeforeCursor.substring(1);
-                    let trimmedWordBeforeCursor = wordBeforeCursorWithoutTriggerChar.trim();
-                    this.dataProvider.queryStringUpdated(
-                        trimmedWordBeforeCursor,
-                        wordBeforeCursorWithoutTriggerChar == trimmedWordBeforeCursor
-                    );
-                    this.setLastKnownRange(this.editor.getSelectionRange());
-                    if (this.dataProvider.setCursorPoint) {
-                        // Determine the bounding rectangle for the @mention
-                        let searcher = cacheGetContentSearcher(event, this.editor);
-                        let rangeNode = this.editor.getDocument().createRange();
-                        let nodeBeforeCursor = searcher.getInlineElementBefore().getContainerNode();
-                        let rangeStartSuccessfullySet = this.setRangeStart(
-                            rangeNode,
-                            nodeBeforeCursor,
-                            wordBeforeCursor
-                        );
-                        if (!rangeStartSuccessfullySet) {
-                            // VSO 24891: Out of range error is occurring because nodeBeforeCursor
-                            // is not including the trigger character. In this case, the node before
-                            // the node before cursor is the trigger character, and this is where the range should start.
-                            let nodeBeforeNodeBeforeCursor = nodeBeforeCursor.previousSibling;
-                            this.setRangeStart(
-                                rangeNode,
-                                nodeBeforeNodeBeforeCursor,
-                                this.pickerOptions.triggerCharacter
-                            );
-                        }
-                        let rect = rangeNode.getBoundingClientRect();
-
-                        // Safari's support for range.getBoundingClientRect is incomplete.
-                        // We perform this check to fall back to getClientRects in case it's at the page origin.
-                        if (rect.left == 0 && rect.bottom == 0 && rect.top == 0) {
-                            rect = rangeNode.getClientRects()[0];
-                        }
-
-                        if (rect) {
-                            rangeNode.detach();
-
-                            // Display the @mention popup in the correct place
-                            let targetPoint = { x: rect.left, y: (rect.bottom + rect.top) / 2 };
-                            let bufferZone = (rect.bottom - rect.top) / 2;
-                            this.dataProvider.setCursorPoint(targetPoint, bufferZone);
-                        }
-                    }
-                }
-            } else {
-                if (
-                    wordBeforeCursor != null &&
-                    wordBeforeCursor[0] != this.pickerOptions.triggerCharacter
-                ) {
-                    this.blockSuggestions = false;
-                }
-            }
-        }
-    }
-
-    private onKeyDownEvent(event: PluginKeyboardEvent) {
-        let keyboardEvent = event.rawEvent;
-        if (this.isSuggesting) {
-            if (keyboardEvent.key == ESC_CHARCODE) {
-                this.setIsSuggesting(false);
-                this.blockSuggestions = true;
-                this.handleKeyDownEvent(event);
-            } else if (
-                this.dataProvider.shiftHighlight &&
-                (this.pickerOptions.isHorizontal
-                    ? keyboardEvent.key == LEFT_ARROW_CHARCODE ||
-                      keyboardEvent.key == RIGHT_ARROW_CHARCODE
-                    : keyboardEvent.key == UP_ARROW_CHARCODE ||
-                      keyboardEvent.key == DOWN_ARROW_CHARCODE)
-            ) {
-                this.dataProvider.shiftHighlight(
-                    this.pickerOptions.isHorizontal
-                        ? keyboardEvent.key == RIGHT_ARROW_CHARCODE
-                        : keyboardEvent.key == DOWN_ARROW_CHARCODE
-                );
-
-                if (this.dataProvider.getSelectedIndex) {
-                    this.setAriaActiveDescendant(this.dataProvider.getSelectedIndex());
-                }
-
-                this.handleKeyDownEvent(event);
-            } else if (
-                this.dataProvider.selectOption &&
-                (keyboardEvent.key == ENTER_CHARCODE || keyboardEvent.key == TAB_CHARCODE)
-            ) {
-                this.dataProvider.selectOption();
-                this.handleKeyDownEvent(event);
-            } else {
-                // Currently no op.
-            }
-        } else {
-            if (keyboardEvent.key == BACKSPACE_CHARCODE) {
-                let searcher = cacheGetContentSearcher(event, this.editor);
-                let nodeBeforeCursor = searcher.getInlineElementBefore()
-                    ? searcher.getInlineElementBefore().getContainerNode()
-                    : null;
-                let nodeId = nodeBeforeCursor ? this.getIdValue(nodeBeforeCursor) : null;
-                if (
-                    nodeId &&
-                    nodeId.indexOf(this.pickerOptions.elementIdPrefix) == 0 &&
-                    (searcher.getInlineElementAfter() == null ||
-                        !(searcher.getInlineElementAfter() instanceof PartialInlineElement))
-                ) {
-                    let replacementNode = this.dataProvider.onRemove(nodeBeforeCursor, true);
-                    this.replaceNode(nodeBeforeCursor, replacementNode);
-                    this.editor.select(replacementNode, PositionType.After);
-                    this.handleKeyDownEvent(event);
-                }
-            } else if (keyboardEvent.key == DELETE_CHARCODE) {
-                let searcher = cacheGetContentSearcher(event, this.editor);
-                let nodeAfterCursor = searcher.getInlineElementAfter()
-                    ? searcher.getInlineElementAfter().getContainerNode()
-                    : null;
-                let nodeId = nodeAfterCursor ? this.getIdValue(nodeAfterCursor) : null;
-                if (nodeId && nodeId.indexOf(this.pickerOptions.elementIdPrefix) == 0) {
-                    let replacementNode = this.dataProvider.onRemove(nodeAfterCursor, false);
-                    this.replaceNode(nodeAfterCursor, replacementNode);
-                    this.handleKeyDownEvent(event);
-                }
-            }
-        }
-    }
-
-    private getWord(event: PluginKeyboardEvent) {
-        let wordFromRange = this.getRangeUntilAt(event).toString();
-        let wordFromCache = this.getWordBeforeCursor(event);
-        // VSO 24891: In picker, trigger and mention are separated into two nodes.
-        // In this case, wordFromRange is the trigger character while wordFromCache is the whole string,
-        // so wordFromCache is what we want to return.
-        if (
-            wordFromRange == this.pickerOptions.triggerCharacter &&
-            wordFromRange != wordFromCache
-        ) {
-            return wordFromCache;
-        }
-        return wordFromRange;
-    }
-
-    private setRangeStart(rangeNode: Range, node: Node, target: string) {
-        let nodeOffset = node ? node.textContent.lastIndexOf(target) : -1;
-        if (nodeOffset > -1) {
-            rangeNode.setStart(node, nodeOffset);
-            return true;
-        }
-        return false;
-    }
-
-    private setAriaOwns(isSuggesting: boolean) {
-        this.editor.setEditorDomAttribute(
-            'aria-owns',
-            isSuggesting && this.pickerOptions.suggestionsLabel
-                ? this.pickerOptions.suggestionsLabel
-                : null
-        );
-    }
-
-    private setAriaActiveDescendant(selectedIndex: number) {
-        this.editor.setEditorDomAttribute(
-            'aria-activedescendant',
-            selectedIndex != null && this.pickerOptions.suggestionLabelPrefix
-                ? this.pickerOptions.suggestionLabelPrefix + selectedIndex.toString()
-                : null
-        );
-    }
-}
+import { Browser, createRange, PartialInlineElement } from 'roosterjs-editor-dom';
+import { PickerDataProvider, PickerPluginOptions } from './PickerDataProvider';
+import { replaceWithNode } from 'roosterjs-editor-api';
+import {
+    cacheGetContentSearcher,
+    Editor,
+    EditorPlugin,
+    isCharacterValue,
+    isModifierKey,
+} from 'roosterjs-editor-core';
+import {
+    NodePosition,
+    PluginKeyboardEvent,
+    PluginEvent,
+    PluginEventType,
+    PositionType,
+    ChangeSource,
+} from 'roosterjs-editor-types';
+
+// Character codes.
+// IE11 uses different character codes. which are noted below.
+// If adding a new key, test in IE to figure out what the code is.
+const BACKSPACE_CHARCODE = 'Backspace';
+const TAB_CHARCODE = 'Tab';
+const ENTER_CHARCODE = 'Enter';
+const ESC_CHARCODE = !Browser.isIE ? 'Escape' : 'Esc';
+const LEFT_ARROW_CHARCODE = !Browser.isIE ? 'ArrowLeft' : 'Left';
+const UP_ARROW_CHARCODE = !Browser.isIE ? 'ArrowUp' : 'Up';
+const RIGHT_ARROW_CHARCODE = !Browser.isIE ? 'ArrowRight' : 'Right';
+const DOWN_ARROW_CHARCODE = !Browser.isIE ? 'ArrowDown' : 'Down';
+const DELETE_CHARCODE = !Browser.isIE ? 'Delete' : 'Del';
+
+/**
+ * Interface for PickerPlugin
+ */
+export interface EditorPickerPluginInterface<T extends PickerDataProvider = PickerDataProvider>
+    extends EditorPlugin {
+    dataProvider: T;
+}
+
+/**
+ * PickerPlugin represents a plugin of editor which can handle picker related behaviors, including
+ * - Show picker when special trigger key is pressed
+ * - Hide picker
+ * - Change selection in picker by Up/Down/Left/Right
+ * - Apply selected item in picker
+ *
+ * PickerPlugin doesn't provide any UI, it just wraps related DOM events and invoke callback functions.
+ * To show a picker UI, you need to build your own UI component. Please reference to
+ * https://github.com/microsoft/roosterjs/tree/master/publish/samplesite/scripts/controls/samplepicker
+ */
+export default class PickerPlugin<T extends PickerDataProvider = PickerDataProvider>
+    implements EditorPickerPluginInterface<T> {
+    private editor: Editor;
+    private eventHandledOnKeyDown: boolean;
+    private blockSuggestions: boolean;
+    private isSuggesting: boolean;
+    private lastKnownRange: Range;
+
+    constructor(public readonly dataProvider: T, private pickerOptions: PickerPluginOptions) {}
+
+    /**
+     * Get a friendly name
+     */
+    getName() {
+        return 'Picker';
+    }
+
+    /**
+     * Initialize this plugin. This should only be called from Editor
+     * @param editor Editor instance
+     */
+    public initialize(editor: Editor) {
+        this.editor = editor;
+        this.dataProvider.onInitalize(
+            (htmlNode: Node) => {
+                this.editor.focus();
+
+                let wordToReplace = this.getWord(null);
+
+                // Safari drops our focus out so we get an empty word to replace when we call getWord.
+                // We fall back to using the lastKnownRange to try to get around this.
+                if ((!wordToReplace || wordToReplace.length == 0) && this.lastKnownRange) {
+                    this.editor.select(this.lastKnownRange);
+                    wordToReplace = this.getWord(null);
+                }
+
+                let insertNode = () => {
+                    if (wordToReplace) {
+                        replaceWithNode(
+                            this.editor,
+                            wordToReplace,
+                            htmlNode,
+                            true /* exactMatch */
+                        );
+                    } else {
+                        this.editor.insertNode(htmlNode);
+                    }
+                    this.setIsSuggesting(false);
+                };
+
+                if (this.pickerOptions.handleAutoComplete) {
+                    this.editor.performAutoComplete(insertNode, this.pickerOptions.changeSource);
+                } else {
+                    this.editor.addUndoSnapshot(insertNode, this.pickerOptions.changeSource);
+                }
+            },
+            (isSuggesting: boolean) => {
+                this.setIsSuggesting(isSuggesting);
+            },
+            editor
+        );
+    }
+
+    /**
+     * Dispose this plugin
+     */
+    public dispose() {
+        this.editor = null;
+        this.dataProvider.onDispose();
+    }
+
+    /**
+     * Check if the plugin should handle the given event exclusively.
+     * Handle an event exclusively means other plugin will not receive this event in
+     * onPluginEvent method.
+     * If two plugins will return true in willHandleEventExclusively() for the same event,
+     * the final result depends on the order of the plugins are added into editor
+     * @param event The event to check
+     */
+    public willHandleEventExclusively(event: PluginEvent) {
+        return (
+            this.isSuggesting &&
+            (event.eventType == PluginEventType.KeyDown ||
+                event.eventType == PluginEventType.KeyUp ||
+                event.eventType == PluginEventType.Input)
+        );
+    }
+
+    /**
+     * Handle events triggered from editor
+     * @param event PluginEvent object
+     */
+    public onPluginEvent(event: PluginEvent) {
+        if (
+            event.eventType == PluginEventType.ContentChanged &&
+            event.source == ChangeSource.SetContent &&
+            this.dataProvider.onContentChanged
+        ) {
+            // Stop suggesting since content is fully changed
+            if (this.isSuggesting) {
+                this.setIsSuggesting(false);
+            }
+
+            // Undos and other major changes to document content fire this type of event.
+            // Inform the data provider of the current picker placed elements in the body.
+            let elementIds: string[] = [];
+            this.editor.queryElements(
+                "[id^='" + this.pickerOptions.elementIdPrefix + "']",
+                element => {
+                    if (element.id) {
+                        elementIds.push(element.id);
+                    }
+                }
+            );
+            this.dataProvider.onContentChanged(elementIds);
+        }
+        if (event.eventType == PluginEventType.KeyDown) {
+            this.eventHandledOnKeyDown = false;
+            this.onKeyDownEvent(event);
+        }
+        if (
+            event.eventType == PluginEventType.KeyUp &&
+            !this.eventHandledOnKeyDown &&
+            (isCharacterValue(event.rawEvent) ||
+                (!isModifierKey(event.rawEvent) && this.isSuggesting))
+        ) {
+            this.onKeyUpDomEvent(event);
+        } else if (event.eventType == PluginEventType.MouseUp) {
+            if (this.isSuggesting) {
+                this.setIsSuggesting(false);
+            }
+        }
+    }
+
+    private setLastKnownRange(range: Range) {
+        this.lastKnownRange = range;
+    }
+
+    private setIsSuggesting(isSuggesting: boolean) {
+        this.isSuggesting = isSuggesting;
+
+        if (!isSuggesting) {
+            this.setLastKnownRange(null);
+        }
+        this.dataProvider.onIsSuggestingChanged(isSuggesting);
+
+        this.setAriaOwns(isSuggesting);
+        this.setAriaActiveDescendant(isSuggesting ? 0 : null);
+    }
+
+    private handleKeyDownEvent(event: PluginKeyboardEvent) {
+        this.eventHandledOnKeyDown = true;
+        event.rawEvent.preventDefault();
+        event.rawEvent.stopImmediatePropagation();
+    }
+
+    private getIdValue(node: Node): string {
+        let element = node as Element;
+        return element.attributes && element.attributes.getNamedItem('id')
+            ? (element.attributes.getNamedItem('id').value as string)
+            : null;
+    }
+
+    private getWordBeforeCursor(event: PluginKeyboardEvent): string {
+        let searcher = cacheGetContentSearcher(event, this.editor);
+        return searcher ? searcher.getWordBefore() : null;
+    }
+
+    private replaceNode(currentNode: Node, replacementNode: Node) {
+        if (currentNode) {
+            this.editor.deleteNode(currentNode);
+        }
+        if (replacementNode) {
+            this.editor.insertNode(replacementNode);
+        }
+    }
+
+    private getRangeUntilAt(event: PluginKeyboardEvent): Range {
+        let PositionContentSearcher = cacheGetContentSearcher(event, this.editor);
+        let startPos: NodePosition;
+        let endPos: NodePosition;
+        PositionContentSearcher.forEachTextInlineElement(textInline => {
+            let hasMatched = false;
+            let nodeContent = textInline.getTextContent();
+            let nodeIndex = nodeContent ? nodeContent.length : -1;
+            while (nodeIndex >= 0) {
+                if (nodeContent[nodeIndex] == this.pickerOptions.triggerCharacter) {
+                    startPos = textInline.getStartPosition().move(nodeIndex);
+                    hasMatched = true;
+                    break;
+                }
+                nodeIndex--;
+            }
+
+            if (hasMatched) {
+                endPos = textInline.getEndPosition();
+            }
+
+            return hasMatched;
+        });
+        return createRange(startPos, endPos) || this.editor.getDocument().createRange();
+    }
+
+    private onKeyUpDomEvent(event: PluginKeyboardEvent) {
+        if (this.isSuggesting) {
+            // Word before cursor represents the text prior to the cursor, up to and including the trigger symbol.
+            const wordBeforeCursor = this.getWord(event);
+            const wordBeforeCursorWithoutTriggerChar = wordBeforeCursor.substring(1);
+            const trimmedWordBeforeCursor = wordBeforeCursorWithoutTriggerChar.trim();
+
+            // If we hit a case where wordBeforeCursor is just the trigger character,
+            // that means we've gotten a onKeyUp event right after it's been typed.
+            // Otherwise, update the query string when:
+            // 1. There's an actual value
+            // 2. That actual value isn't just pure whitespace
+            // 3. That actual value isn't more than 4 words long (at which point we assume the person kept typing)
+            // Otherwise, we want to dismiss the picker plugin's UX.
+            if (
+                wordBeforeCursor == this.pickerOptions.triggerCharacter ||
+                (trimmedWordBeforeCursor &&
+                    trimmedWordBeforeCursor.length > 0 &&
+                    trimmedWordBeforeCursor.split(' ').length <= 4)
+            ) {
+                this.dataProvider.queryStringUpdated(
+                    trimmedWordBeforeCursor,
+                    wordBeforeCursorWithoutTriggerChar == trimmedWordBeforeCursor
+                );
+                this.setLastKnownRange(this.editor.getSelectionRange());
+            } else {
+                this.setIsSuggesting(false);
+            }
+        } else {
+            let wordBeforeCursor = this.getWordBeforeCursor(event);
+            if (!this.blockSuggestions) {
+                if (
+                    wordBeforeCursor != null &&
+                    wordBeforeCursor.split(' ').length <= 4 &&
+                    wordBeforeCursor[0] == this.pickerOptions.triggerCharacter
+                ) {
+                    this.setIsSuggesting(true);
+                    const wordBeforeCursorWithoutTriggerChar = wordBeforeCursor.substring(1);
+                    let trimmedWordBeforeCursor = wordBeforeCursorWithoutTriggerChar.trim();
+                    this.dataProvider.queryStringUpdated(
+                        trimmedWordBeforeCursor,
+                        wordBeforeCursorWithoutTriggerChar == trimmedWordBeforeCursor
+                    );
+                    this.setLastKnownRange(this.editor.getSelectionRange());
+                    if (this.dataProvider.setCursorPoint) {
+                        // Determine the bounding rectangle for the @mention
+                        let searcher = cacheGetContentSearcher(event, this.editor);
+                        let rangeNode = this.editor.getDocument().createRange();
+                        let nodeBeforeCursor = searcher.getInlineElementBefore().getContainerNode();
+                        let rangeStartSuccessfullySet = this.setRangeStart(
+                            rangeNode,
+                            nodeBeforeCursor,
+                            wordBeforeCursor
+                        );
+                        if (!rangeStartSuccessfullySet) {
+                            // VSO 24891: Out of range error is occurring because nodeBeforeCursor
+                            // is not including the trigger character. In this case, the node before
+                            // the node before cursor is the trigger character, and this is where the range should start.
+                            let nodeBeforeNodeBeforeCursor = nodeBeforeCursor.previousSibling;
+                            this.setRangeStart(
+                                rangeNode,
+                                nodeBeforeNodeBeforeCursor,
+                                this.pickerOptions.triggerCharacter
+                            );
+                        }
+                        let rect = rangeNode.getBoundingClientRect();
+
+                        // Safari's support for range.getBoundingClientRect is incomplete.
+                        // We perform this check to fall back to getClientRects in case it's at the page origin.
+                        if (rect.left == 0 && rect.bottom == 0 && rect.top == 0) {
+                            rect = rangeNode.getClientRects()[0];
+                        }
+
+                        if (rect) {
+                            rangeNode.detach();
+
+                            // Display the @mention popup in the correct place
+                            let targetPoint = { x: rect.left, y: (rect.bottom + rect.top) / 2 };
+                            let bufferZone = (rect.bottom - rect.top) / 2;
+                            this.dataProvider.setCursorPoint(targetPoint, bufferZone);
+                        }
+                    }
+                }
+            } else {
+                if (
+                    wordBeforeCursor != null &&
+                    wordBeforeCursor[0] != this.pickerOptions.triggerCharacter
+                ) {
+                    this.blockSuggestions = false;
+                }
+            }
+        }
+    }
+
+    private onKeyDownEvent(event: PluginKeyboardEvent) {
+        let keyboardEvent = event.rawEvent;
+        if (this.isSuggesting) {
+            if (keyboardEvent.key == ESC_CHARCODE) {
+                this.setIsSuggesting(false);
+                this.blockSuggestions = true;
+                this.handleKeyDownEvent(event);
+            } else if (
+                this.dataProvider.shiftHighlight &&
+                (this.pickerOptions.isHorizontal
+                    ? keyboardEvent.key == LEFT_ARROW_CHARCODE ||
+                      keyboardEvent.key == RIGHT_ARROW_CHARCODE
+                    : keyboardEvent.key == UP_ARROW_CHARCODE ||
+                      keyboardEvent.key == DOWN_ARROW_CHARCODE)
+            ) {
+                this.dataProvider.shiftHighlight(
+                    this.pickerOptions.isHorizontal
+                        ? keyboardEvent.key == RIGHT_ARROW_CHARCODE
+                        : keyboardEvent.key == DOWN_ARROW_CHARCODE
+                );
+
+                if (this.dataProvider.getSelectedIndex) {
+                    this.setAriaActiveDescendant(this.dataProvider.getSelectedIndex());
+                }
+
+                this.handleKeyDownEvent(event);
+            } else if (
+                this.dataProvider.selectOption &&
+                (keyboardEvent.key == ENTER_CHARCODE || keyboardEvent.key == TAB_CHARCODE)
+            ) {
+                this.dataProvider.selectOption();
+                this.handleKeyDownEvent(event);
+            } else {
+                // Currently no op.
+            }
+        } else {
+            if (keyboardEvent.key == BACKSPACE_CHARCODE) {
+                let searcher = cacheGetContentSearcher(event, this.editor);
+                let nodeBeforeCursor = searcher.getInlineElementBefore()
+                    ? searcher.getInlineElementBefore().getContainerNode()
+                    : null;
+                let nodeId = nodeBeforeCursor ? this.getIdValue(nodeBeforeCursor) : null;
+                if (
+                    nodeId &&
+                    nodeId.indexOf(this.pickerOptions.elementIdPrefix) == 0 &&
+                    (searcher.getInlineElementAfter() == null ||
+                        !(searcher.getInlineElementAfter() instanceof PartialInlineElement))
+                ) {
+                    let replacementNode = this.dataProvider.onRemove(nodeBeforeCursor, true);
+                    this.replaceNode(nodeBeforeCursor, replacementNode);
+                    this.editor.select(replacementNode, PositionType.After);
+                    this.handleKeyDownEvent(event);
+                }
+            } else if (keyboardEvent.key == DELETE_CHARCODE) {
+                let searcher = cacheGetContentSearcher(event, this.editor);
+                let nodeAfterCursor = searcher.getInlineElementAfter()
+                    ? searcher.getInlineElementAfter().getContainerNode()
+                    : null;
+                let nodeId = nodeAfterCursor ? this.getIdValue(nodeAfterCursor) : null;
+                if (nodeId && nodeId.indexOf(this.pickerOptions.elementIdPrefix) == 0) {
+                    let replacementNode = this.dataProvider.onRemove(nodeAfterCursor, false);
+                    this.replaceNode(nodeAfterCursor, replacementNode);
+                    this.handleKeyDownEvent(event);
+                }
+            }
+        }
+    }
+
+    private getWord(event: PluginKeyboardEvent) {
+        let wordFromRange = this.getRangeUntilAt(event).toString();
+        let wordFromCache = this.getWordBeforeCursor(event);
+        // VSO 24891: In picker, trigger and mention are separated into two nodes.
+        // In this case, wordFromRange is the trigger character while wordFromCache is the whole string,
+        // so wordFromCache is what we want to return.
+        if (
+            wordFromRange == this.pickerOptions.triggerCharacter &&
+            wordFromRange != wordFromCache
+        ) {
+            return wordFromCache;
+        }
+        return wordFromRange;
+    }
+
+    private setRangeStart(rangeNode: Range, node: Node, target: string) {
+        let nodeOffset = node ? node.textContent.lastIndexOf(target) : -1;
+        if (nodeOffset > -1) {
+            rangeNode.setStart(node, nodeOffset);
+            return true;
+        }
+        return false;
+    }
+
+    private setAriaOwns(isSuggesting: boolean) {
+        this.editor.setEditorDomAttribute(
+            'aria-owns',
+            isSuggesting && this.pickerOptions.suggestionsLabel
+                ? this.pickerOptions.suggestionsLabel
+                : null
+        );
+    }
+
+    private setAriaActiveDescendant(selectedIndex: number) {
+        this.editor.setEditorDomAttribute(
+            'aria-activedescendant',
+            selectedIndex != null && this.pickerOptions.suggestionLabelPrefix
+                ? this.pickerOptions.suggestionLabelPrefix + selectedIndex.toString()
+                : null
+        );
+    }
+}
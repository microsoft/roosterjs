import { createText } from 'roosterjs-content-model-dom';
import type {
    ContentModelLink,
    ContentModelSegmentFormat,
    ContentModelText,
} from 'roosterjs-content-model-types';

<<<<<<< HEAD
const SPLIT_PATTERN = /(\*\*\*.*?\*\*\*|\*\*.*?\*\*|\*.*?\*|\~\~.*?\~\~)/;
=======
interface FormattingState {
    bold: boolean;
    italic: boolean;
    strikethrough: boolean;
}

interface FormatMarker {
    type: 'bold' | 'italic' | 'strikethrough';
    length: number;
}
>>>>>>> 9f8abbfd

/**
 * @internal
 */
export function applyTextFormatting(textSegment: ContentModelText) {
    const text = textSegment.text;

    // Quick check: if the text contains only formatting markers, return original
    if (isOnlyFormattingMarkers(text)) {
        return [textSegment];
    }

    const textSegments: ContentModelText[] = [];
    const currentState: FormattingState = { bold: false, italic: false, strikethrough: false };

    let currentText = '';
    let i = 0;

    while (i < text.length) {
        const marker = parseMarkerAt(text, i);

        if (marker) {
            // Check if this marker should be treated as formatting or as literal text
            if (shouldToggleFormatting(text, i, marker, currentState)) {
                // If we have accumulated text, create a segment for it
                if (currentText.length > 0) {
                    textSegments.push(
                        createFormattedSegment(
                            currentText,
                            textSegment.format,
                            currentState,
                            textSegment.link
                        )
                    );
                    currentText = '';
                }

                // Toggle the formatting state
                toggleFormatting(currentState, marker.type);

                // Skip the marker characters
                i += marker.length;
            } else {
                // Treat as regular text if marker is not valid in this context
                currentText += text[i];
                i++;
            }
        } else {
            // Regular character, add to current text
            currentText += text[i];
            i++;
        }
    }

    // Add any remaining text as a final segment
    if (currentText.length > 0) {
        textSegments.push(
            createFormattedSegment(currentText, textSegment.format, currentState, textSegment.link)
        );
    }

    // If no meaningful formatting was applied, return the original segment
    if (
        textSegments.length === 0 ||
        (textSegments.length === 1 && textSegments[0].text === textSegment.text)
    ) {
        return [textSegment];
    }

    return textSegments;
}

function isOnlyFormattingMarkers(text: string): boolean {
    // Remove all potential formatting markers and see if anything remains
    let remaining = text;
    remaining = remaining.replace(/\*\*/g, ''); // Remove **
    remaining = remaining.replace(/~~/g, ''); // Remove ~~
    remaining = remaining.replace(/\*/g, ''); // Remove *

    // If nothing remains after removing all markers, it was only markers
    return remaining.length === 0;
}

function parseMarkerAt(text: string, index: number): FormatMarker | null {
    const remaining = text.substring(index);

    if (remaining.startsWith('~~')) {
        return { type: 'strikethrough', length: 2 };
    }

    if (remaining.startsWith('**')) {
        return { type: 'bold', length: 2 };
    }

    if (remaining.startsWith('*')) {
        return { type: 'italic', length: 1 };
    }

    return null;
}

function shouldToggleFormatting(
    text: string,
    index: number,
    marker: FormatMarker,
    currentState: FormattingState
): boolean {
    const nextChar = index + marker.length < text.length ? text.charAt(index + marker.length) : '';

    const isCurrentlyActive = getCurrentFormatState(currentState, marker.type);

    if (isCurrentlyActive) {
        // We're currently in this format, so any marker can close it
        return true;
    } else {
        // We're not in this format, so this marker would open it
        // Opening markers must be followed by non-whitespace
        return nextChar.length > 0 && !isWhitespace(nextChar);
    }
}

function isWhitespace(char: string): boolean {
    return /\s/.test(char);
}

function toggleFormatting(state: FormattingState, type: 'bold' | 'italic' | 'strikethrough'): void {
    switch (type) {
        case 'bold':
            state.bold = !state.bold;
            break;
        case 'italic':
            state.italic = !state.italic;
            break;
        case 'strikethrough':
            state.strikethrough = !state.strikethrough;
            break;
    }
}

function getCurrentFormatState(
    state: FormattingState,
    type: 'bold' | 'italic' | 'strikethrough'
): boolean {
    switch (type) {
        case 'bold':
            return state.bold;
        case 'italic':
            return state.italic;
        case 'strikethrough':
            return state.strikethrough;
    }
}

function createFormattedSegment(
    text: string,
    baseFormat: ContentModelSegmentFormat,
    state: FormattingState,
    link?: ContentModelLink
): ContentModelText {
<<<<<<< HEAD
    if (text.startsWith('***') && text.endsWith('***')) {
        format = { ...format, fontWeight: 'bold', italic: true };
        text = text.replace(/\*\*\*/g, '');
        text = text + ' ';
    } else if (text.startsWith('**') && text.endsWith('**')) {
        format = { ...format, fontWeight: 'bold' };
        text = text.replace(/\*\*/g, '');
        text = text + ' ';
    } else if (text.startsWith('*') && text.endsWith('*')) {
        format = { ...format, italic: true };
        text = text.replace(/\*/g, '');
        text = text + ' ';
    } else if (text.startsWith('~~') && text.endsWith('~~')) {
        format = { ...format, strikethrough: true };
        text = text.replace(/\~\~/g, '');
=======
    const format: ContentModelSegmentFormat = { ...baseFormat };

    if (state.bold) {
        format.fontWeight = 'bold';
    }

    if (state.italic) {
        format.italic = true;
    }

    if (state.strikethrough) {
        format.strikethrough = true;
>>>>>>> 9f8abbfd
    }

    return createText(text, format, link);
}<|MERGE_RESOLUTION|>--- conflicted
+++ resolved
@@ -5,9 +5,6 @@
     ContentModelText,
 } from 'roosterjs-content-model-types';
 
-<<<<<<< HEAD
-const SPLIT_PATTERN = /(\*\*\*.*?\*\*\*|\*\*.*?\*\*|\*.*?\*|\~\~.*?\~\~)/;
-=======
 interface FormattingState {
     bold: boolean;
     italic: boolean;
@@ -18,7 +15,6 @@
     type: 'bold' | 'italic' | 'strikethrough';
     length: number;
 }
->>>>>>> 9f8abbfd
 
 /**
  * @internal
@@ -178,23 +174,6 @@
     state: FormattingState,
     link?: ContentModelLink
 ): ContentModelText {
-<<<<<<< HEAD
-    if (text.startsWith('***') && text.endsWith('***')) {
-        format = { ...format, fontWeight: 'bold', italic: true };
-        text = text.replace(/\*\*\*/g, '');
-        text = text + ' ';
-    } else if (text.startsWith('**') && text.endsWith('**')) {
-        format = { ...format, fontWeight: 'bold' };
-        text = text.replace(/\*\*/g, '');
-        text = text + ' ';
-    } else if (text.startsWith('*') && text.endsWith('*')) {
-        format = { ...format, italic: true };
-        text = text.replace(/\*/g, '');
-        text = text + ' ';
-    } else if (text.startsWith('~~') && text.endsWith('~~')) {
-        format = { ...format, strikethrough: true };
-        text = text.replace(/\~\~/g, '');
-=======
     const format: ContentModelSegmentFormat = { ...baseFormat };
 
     if (state.bold) {
@@ -207,7 +186,6 @@
 
     if (state.strikethrough) {
         format.strikethrough = true;
->>>>>>> 9f8abbfd
     }
 
     return createText(text, format, link);

--- conflicted
+++ resolved
@@ -1,67 +1,64 @@
-import { MarkdownHeadings } from '../../constants/headings';
-import type { ContentModelParagraph, ContentModelText } from 'roosterjs-content-model-types';
-
-/**
- * @internal
- */
-export interface ParagraphContext {
-    ignoreLineBreaks: boolean;
-}
-
-/**
- * @internal
- */
-export function createMarkdownParagraph(
-    paragraph: ContentModelParagraph,
-    context?: ParagraphContext
-): string {
-    const { segments } = paragraph;
-    let markdownString = '';
-    for (const segment of segments) {
-        switch (segment.segmentType) {
-            case 'Text':
-                markdownString += textProcessor(segment);
-                break;
-            case 'Image':
-                markdownString += `![${segment.alt || 'image'}](${segment.src})`;
-                break;
-            case 'Br':
-                if (!context?.ignoreLineBreaks) {
-                    markdownString += '\n';
-                }
-                break;
-            default:
-                break;
-        }
-    }
-
-    if (paragraph.decorator) {
-        const { tagName } = paragraph.decorator;
-        const prefix = MarkdownHeadings[tagName];
-        if (prefix) {
-            markdownString = `${prefix}${markdownString}`;
-        }
-    }
-
-    return markdownString;
-}
-
-function textProcessor(text: ContentModelText): string {
-    let markdownString = text.text;
-    if (text.link) {
-        markdownString = `[${text.text}](${text.link.format.href})`;
-    }
-    if (text.format.fontWeight == 'bold') {
-        markdownString = `**${markdownString}**`;
-    }
-<<<<<<< HEAD
-=======
-    if (text.format.strikethrough) {
-        markdownString = `~~${markdownString}~~`;
-    }
->>>>>>> f7cf9312
-    if (text.format.italic) {
-        markdownString = `*${markdownString}*`;
-    }
-    return markdownString;
-}
+import { MarkdownHeadings } from '../../constants/headings';
+import type { ContentModelParagraph, ContentModelText } from 'roosterjs-content-model-types';
+
+/**
+ * @internal
+ */
+export interface ParagraphContext {
+    ignoreLineBreaks: boolean;
+}
+
+/**
+ * @internal
+ */
+export function createMarkdownParagraph(
+    paragraph: ContentModelParagraph,
+    context?: ParagraphContext
+): string {
+    const { segments } = paragraph;
+    let markdownString = '';
+    for (const segment of segments) {
+        switch (segment.segmentType) {
+            case 'Text':
+                markdownString += textProcessor(segment);
+                break;
+            case 'Image':
+                markdownString += `![${segment.alt || 'image'}](${segment.src})`;
+                break;
+            case 'Br':
+                if (!context?.ignoreLineBreaks) {
+                    markdownString += '\n';
+                }
+                break;
+            default:
+                break;
+        }
+    }
+
+    if (paragraph.decorator) {
+        const { tagName } = paragraph.decorator;
+        const prefix = MarkdownHeadings[tagName];
+        if (prefix) {
+            markdownString = `${prefix}${markdownString}`;
+        }
+    }
+
+    return markdownString;
+}
+
+function textProcessor(text: ContentModelText): string {
+    let markdownString = text.text;
+    if (text.link) {
+        markdownString = `[${text.text}](${text.link.format.href})`;
+    }
+    if (text.format.fontWeight == 'bold') {
+        markdownString = `**${markdownString}**`;
+    }
+    if (text.format.strikethrough) {
+        markdownString = `~~${markdownString}~~`;
+    }
+    if (text.format.italic) {
+        markdownString = `*${markdownString}*`;
+    }
+    return markdownString;
+}
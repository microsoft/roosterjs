--- conflicted
+++ resolved
@@ -9,23 +9,14 @@
     mutateBlock,
 } from 'roosterjs-content-model-dom';
 import type {
-<<<<<<< HEAD
-    ContentModelDocument,
-=======
->>>>>>> a0f32c69
     ContentModelEntity,
     FormatContentModelContext,
     InsertEntityPosition,
     InsertPoint,
     ReadonlyContentModelBlock,
-<<<<<<< HEAD
-    ShallowMutableContentModelBlock,
-    ShallowMutableContentModelBlockGroup,
-=======
     ReadonlyContentModelBlockGroup,
     ReadonlyContentModelDocument,
     ShallowMutableContentModelBlock,
->>>>>>> a0f32c69
     ShallowMutableContentModelParagraph,
 } from 'roosterjs-content-model-types';
 
@@ -41,11 +32,7 @@
     context?: FormatContentModelContext,
     insertPointOverride?: InsertPoint
 ) {
-<<<<<<< HEAD
-    let blockParent: ShallowMutableContentModelBlockGroup | undefined;
-=======
     let blockParent: ReadonlyContentModelBlockGroup | undefined;
->>>>>>> a0f32c69
     let blockIndex = -1;
     let insertPoint: InsertPoint | null;
 

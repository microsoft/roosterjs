import {
    createBr,
    createParagraph,
    createSelectionMarker,
    normalizeContentModel,
    deleteSelection,
    getClosestAncestorBlockGroupIndex,
    setSelection,
    mutateBlock,
} from 'roosterjs-content-model-dom';
import type {
<<<<<<< HEAD
=======
    ContentModelBlock,
    ContentModelDocument,
>>>>>>> 719c9170
    ContentModelEntity,
    ContentModelParagraph,
    FormatContentModelContext,
    InsertEntityPosition,
    InsertPoint,
    ReadonlyContentModelBlock,
<<<<<<< HEAD
    ReadonlyContentModelBlockGroup,
    ReadonlyContentModelDocument,
=======
    ShallowMutableContentModelBlockGroup,
>>>>>>> 719c9170
} from 'roosterjs-content-model-types';

/**
 * @internal
 */
export function insertEntityModel(
    model: ReadonlyContentModelDocument,
    entityModel: ContentModelEntity,
    position: InsertEntityPosition,
    isBlock: boolean,
    focusAfterEntity?: boolean,
    context?: FormatContentModelContext,
    insertPointOverride?: InsertPoint
) {
<<<<<<< HEAD
    let blockParent: ReadonlyContentModelBlockGroup | undefined;
=======
    let blockParent: ShallowMutableContentModelBlockGroup | undefined;
>>>>>>> 719c9170
    let blockIndex = -1;
    let insertPoint: InsertPoint | null;

    if (position == 'begin' || position == 'end') {
        blockParent = model;
        blockIndex = position == 'begin' ? 0 : model.blocks.length;

        if (!isBlock) {
            Object.assign(entityModel.format, model.format);
        }
    } else if ((insertPoint = getInsertPoint(model, insertPointOverride, context))) {
        const { marker, paragraph, path } = insertPoint;

        if (!isBlock) {
            const index = paragraph.segments.indexOf(marker);

            Object.assign(entityModel.format, marker.format);

            if (index >= 0) {
                mutateBlock(paragraph).segments.splice(
                    focusAfterEntity ? index : index + 1,
                    0,
                    entityModel
                );
            }
        } else {
            const pathIndex =
                position == 'root'
                    ? getClosestAncestorBlockGroupIndex(path, ['TableCell', 'Document'])
                    : 0;
            blockParent = mutateBlock(path[pathIndex]);

            const child = path[pathIndex - 1];
            const directChild: ReadonlyContentModelBlock =
                child?.blockGroupType == 'FormatContainer' ||
                child?.blockGroupType == 'General' ||
                child?.blockGroupType == 'ListItem'
                    ? child
                    : paragraph;
            const childIndex = blockParent.blocks.indexOf(directChild);
            blockIndex = childIndex >= 0 ? childIndex + 1 : -1;
        }
    }

    if (blockIndex >= 0 && blockParent) {
        const blocksToInsert: ReadonlyContentModelBlock[] = [];
        let nextParagraph: ContentModelParagraph | undefined;

        if (isBlock) {
            const nextBlock = blockParent.blocks[blockIndex];

            blocksToInsert.push(entityModel);

            if (nextBlock?.blockType == 'Paragraph') {
                nextParagraph = mutateBlock(nextBlock);
            } else if (!nextBlock || nextBlock.blockType == 'Entity' || focusAfterEntity) {
                nextParagraph = createParagraph(false /*isImplicit*/, {}, model.format);
                nextParagraph.segments.push(createBr(model.format));
                blocksToInsert.push(nextParagraph);
            }
        } else {
            nextParagraph = createParagraph(
                false /*isImplicit*/,
                undefined /*format*/,
                model.format
            );

            nextParagraph.segments.push(entityModel);
            blocksToInsert.push(nextParagraph);
        }

        mutateBlock(blockParent).blocks.splice(blockIndex, 0, ...blocksToInsert);

        if (focusAfterEntity && nextParagraph) {
            const marker = createSelectionMarker(nextParagraph.segments[0]?.format || model.format);
            const segments = nextParagraph.segments;

            isBlock ? segments.unshift(marker) : segments.push(marker);
            setSelection(model, marker, marker);
        }
    }
}

function getInsertPoint(
    model: ReadonlyContentModelDocument,
    insertPointOverride?: InsertPoint,
    context?: FormatContentModelContext
): InsertPoint | null {
    if (insertPointOverride) {
        return insertPointOverride;
    } else {
        const deleteResult = deleteSelection(model, [], context);
        const insertPoint = deleteResult.insertPoint;

        if (deleteResult.deleteResult == 'range') {
            normalizeContentModel(model);
        }

        return insertPoint;
    }
}<|MERGE_RESOLUTION|>--- conflicted
+++ resolved
@@ -9,23 +9,15 @@
     mutateBlock,
 } from 'roosterjs-content-model-dom';
 import type {
-<<<<<<< HEAD
-=======
     ContentModelBlock,
-    ContentModelDocument,
->>>>>>> 719c9170
     ContentModelEntity,
     ContentModelParagraph,
     FormatContentModelContext,
     InsertEntityPosition,
     InsertPoint,
     ReadonlyContentModelBlock,
-<<<<<<< HEAD
     ReadonlyContentModelBlockGroup,
     ReadonlyContentModelDocument,
-=======
-    ShallowMutableContentModelBlockGroup,
->>>>>>> 719c9170
 } from 'roosterjs-content-model-types';
 
 /**
@@ -40,11 +32,7 @@
     context?: FormatContentModelContext,
     insertPointOverride?: InsertPoint
 ) {
-<<<<<<< HEAD
     let blockParent: ReadonlyContentModelBlockGroup | undefined;
-=======
-    let blockParent: ShallowMutableContentModelBlockGroup | undefined;
->>>>>>> 719c9170
     let blockIndex = -1;
     let insertPoint: InsertPoint | null;
 
@@ -64,11 +52,7 @@
             Object.assign(entityModel.format, marker.format);
 
             if (index >= 0) {
-                mutateBlock(paragraph).segments.splice(
-                    focusAfterEntity ? index : index + 1,
-                    0,
-                    entityModel
-                );
+                paragraph.segments.splice(focusAfterEntity ? index : index + 1, 0, entityModel);
             }
         } else {
             const pathIndex =
@@ -90,7 +74,7 @@
     }
 
     if (blockIndex >= 0 && blockParent) {
-        const blocksToInsert: ReadonlyContentModelBlock[] = [];
+        const blocksToInsert: ContentModelBlock[] = [];
         let nextParagraph: ContentModelParagraph | undefined;
 
         if (isBlock) {

import { adjustTableIndentation } from '../../modelApi/common/adjustIndentation';
import { createTableStructure } from '../../modelApi/table/createTableStructure';
import {
    createContentModelDocument,
    createSelectionMarker,
    applyTableFormat,
    deleteSelection,
    mergeModel,
    normalizeTable,
    setSelection,
} from 'roosterjs-content-model-dom';
import type {
    ContentModelTableFormat,
    IEditor,
    TableMetadataFormat,
} from 'roosterjs-content-model-types';

/**
 * Insert table into editor at current selection
 * @param editor The editor instance
 * @param columns Number of columns in table, it also controls the default table cell width:
 * if columns &lt;= 4, width = 120px; if columns &lt;= 6, width = 100px; else width = 70px
 * @param rows Number of rows in table
 * @param tableMetadataFormat (Optional) The table format that are stored as metadata. If not passed, the default format will be applied: background color: #FFF; border color: #ABABAB
 * @param format (Optional) The table format used for style attributes
 */
export function insertTable(
    editor: IEditor,
    columns: number,
    rows: number,
    tableMetadataFormat?: Partial<TableMetadataFormat>,
    format?: ContentModelTableFormat
) {
    editor.focus();

    editor.formatContentModel(
        (model, context) => {
            const insertPosition = deleteSelection(model, [], context).insertPoint;

            if (insertPosition) {
                const doc = createContentModelDocument();
                const table = createTableStructure(doc, columns, rows);
                if (format) {
<<<<<<< HEAD
                    table.format = format;
=======
                    table.format = { ...format };
>>>>>>> 52b74660
                }

                normalizeTable(table, editor.getPendingFormat() || insertPosition.marker.format);

                adjustTableIndentation(insertPosition, table);

                // Assign default vertical align
                tableMetadataFormat = tableMetadataFormat || { verticalAlign: 'top' };
                applyTableFormat(table, tableMetadataFormat);
                mergeModel(model, doc, context, {
                    insertPosition,
                    mergeFormat: 'mergeAll',
                });

                const firstBlock = table.rows[0]?.cells[0]?.blocks[0];

                if (firstBlock?.blockType == 'Paragraph') {
                    const marker = createSelectionMarker(firstBlock.segments[0]?.format);
                    firstBlock.segments.unshift(marker);
                    setSelection(model, marker);
                }

                return true;
            } else {
                return false;
            }
        },
        {
            apiName: 'insertTable',
        }
    );
}<|MERGE_RESOLUTION|>--- conflicted
+++ resolved
@@ -41,11 +41,7 @@
                 const doc = createContentModelDocument();
                 const table = createTableStructure(doc, columns, rows);
                 if (format) {
-<<<<<<< HEAD
-                    table.format = format;
-=======
                     table.format = { ...format };
->>>>>>> 52b74660
                 }
 
                 normalizeTable(table, editor.getPendingFormat() || insertPosition.marker.format);

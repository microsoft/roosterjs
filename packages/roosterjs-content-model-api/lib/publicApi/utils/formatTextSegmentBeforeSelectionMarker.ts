--- conflicted
+++ resolved
@@ -5,11 +5,7 @@
     FormatContentModelContext,
     FormatContentModelOptions,
     IEditor,
-<<<<<<< HEAD
-    ReadonlyContentModelDocument,
-=======
     ShallowMutableContentModelDocument,
->>>>>>> 5062a70d
     ShallowMutableContentModelParagraph,
 } from 'roosterjs-content-model-types';
 
@@ -22,11 +18,7 @@
 export function formatTextSegmentBeforeSelectionMarker(
     editor: IEditor,
     callback: (
-<<<<<<< HEAD
-        model: ReadonlyContentModelDocument,
-=======
         model: ShallowMutableContentModelDocument,
->>>>>>> 5062a70d
         previousSegment: ContentModelText,
         paragraph: ShallowMutableContentModelParagraph,
         markerFormat: ContentModelSegmentFormat,

--- conflicted
+++ resolved
@@ -1,13 +1,5 @@
 import { getSelectedParagraphs } from 'roosterjs-content-model-dom';
-<<<<<<< HEAD
-import type {
-    IEditor,
-    ReadonlyContentModelDocument,
-    ShallowMutableContentModelParagraph,
-} from 'roosterjs-content-model-types';
-=======
 import type { IEditor, ShallowMutableContentModelParagraph } from 'roosterjs-content-model-types';
->>>>>>> b98cd1f5
 
 /**
  * Invoke a callback to format the selected paragraph using Content Model
@@ -21,11 +13,7 @@
     setStyleCallback: (paragraph: ShallowMutableContentModelParagraph) => void
 ) {
     editor.formatContentModel(
-<<<<<<< HEAD
-        (model: ReadonlyContentModelDocument, context) => {
-=======
         (model, context) => {
->>>>>>> b98cd1f5
             const paragraphs = getSelectedParagraphs(model, true /*mutate*/);
 
             paragraphs.forEach(setStyleCallback);

import { createContentModelDocument } from '../modelApi/creators/createContentModelDocument';
import { normalizeContentModel } from '../modelApi/common/normalizeContentModel';
import type { ContentModelDocumentWithPersistedCache } from '../modelApi/selection/iterateSelections';
import type { ContentModelDocument, DomToModelContext } from 'roosterjs-content-model-types';

/**
 * Create Content Model from DOM tree in this editor
 * @param root Root element of DOM tree to create Content Model from
 * @param context Context object for DOM to Content Model conversion
 * @returns A ContentModelDocument object that contains all the models created from the give root element
 */
export function domToContentModel(
    root: HTMLElement | DocumentFragment,
    context: DomToModelContext
): ContentModelDocument {
    const model = createContentModelDocument(context.defaultFormat);

    if (context.selection?.type == 'range' && context.selection.isReverted) {
        model.hasRevertedRangeSelection = true;
    }

<<<<<<< HEAD
=======
    // When allowed, persist cached element and do not clear it if not changed
    if (context.domIndexer && context.allowCacheElement) {
        (model as ContentModelDocumentWithPersistedCache).persistCache = true;
    }

>>>>>>> a0f32c69
    context.elementProcessors.child(model, root, context);

    normalizeContentModel(model);

    return model;
}<|MERGE_RESOLUTION|>--- conflicted
+++ resolved
@@ -19,14 +19,11 @@
         model.hasRevertedRangeSelection = true;
     }
 
-<<<<<<< HEAD
-=======
     // When allowed, persist cached element and do not clear it if not changed
     if (context.domIndexer && context.allowCacheElement) {
         (model as ContentModelDocumentWithPersistedCache).persistCache = true;
     }
 
->>>>>>> a0f32c69
     context.elementProcessors.child(model, root, context);
 
     normalizeContentModel(model);

import { BorderKeys } from '../../formatHandlers/common/borderFormatHandler';
import { combineBorderValue, extractBorderValues } from '../../domUtils/style/borderValues';
import { mutateBlock } from '../common/mutate';
import { setTableCellBackgroundColor } from './setTableCellBackgroundColor';
import { TableBorderFormat } from '../../constants/TableBorderFormat';
import { updateTableCellMetadata } from '../metadata/updateTableCellMetadata';
import { updateTableMetadata } from '../metadata/updateTableMetadata';
import type {
    BorderFormat,
    ReadonlyContentModelTable,
    ShallowMutableContentModelTableRow,
    TableMetadataFormat,
} from 'roosterjs-content-model-types';

const DEFAULT_FORMAT: Required<TableMetadataFormat> = {
    topBorderColor: '#ABABAB',
    bottomBorderColor: '#ABABAB',
    verticalBorderColor: '#ABABAB',
    hasHeaderRow: false,
    hasFirstColumn: false,
    hasBandedRows: false,
    hasBandedColumns: false,
    bgColorEven: null,
    bgColorOdd: '#ABABAB20',
    headerRowColor: '#ABABAB',
    tableBorderFormat: TableBorderFormat.Default,
    verticalAlign: null,
};

type MetaOverrides = {
    bgColorOverrides: boolean[][];
    vAlignOverrides: boolean[][];
    borderOverrides: boolean[][];
};

/**
 * Apply table format from table metadata and the passed in new format
 * @param table The table to apply format to
 * @param newFormat @optional New format to apply. When passed, this value will be merged into existing metadata format and default format
 * @param keepCellShade @optional When pass true, table cells with customized shade color will not be overwritten. @default false
 */
export function applyTableFormat(
    table: ReadonlyContentModelTable,
    newFormat?: TableMetadataFormat,
    keepCellShade?: boolean
) {
    const mutableTable = mutateBlock(table);
    const { rows } = mutableTable;

    updateTableMetadata(mutableTable, format => {
        const effectiveMetadata = {
            ...DEFAULT_FORMAT,
            ...format,
            ...newFormat,
        };

        const metaOverrides: MetaOverrides = updateOverrides(rows, !keepCellShade);

        formatCells(rows, effectiveMetadata, metaOverrides);
        setFirstColumnFormatBorders(rows, effectiveMetadata);
        setHeaderRowFormat(rows, effectiveMetadata, metaOverrides);

        return effectiveMetadata;
    });
}

function updateOverrides(
    rows: ShallowMutableContentModelTableRow[],
    removeCellShade: boolean
): MetaOverrides {
    const overrides: MetaOverrides = {
        bgColorOverrides: [],
        vAlignOverrides: [],
        borderOverrides: [],
    };

    rows.forEach(row => {
        const bgColorOverrides: boolean[] = [];
        const vAlignOverrides: boolean[] = [];
        const borderOverrides: boolean[] = [];

        overrides.bgColorOverrides.push(bgColorOverrides);
        overrides.vAlignOverrides.push(vAlignOverrides);
        overrides.borderOverrides.push(borderOverrides);

        row.cells.forEach(cell => {
            updateTableCellMetadata(mutateBlock(cell), metadata => {
                if (metadata && removeCellShade) {
                    bgColorOverrides.push(false);
                    delete metadata.bgColorOverride;
                } else {
                    bgColorOverrides.push(!!metadata?.bgColorOverride);
                }
                vAlignOverrides.push(!!metadata?.vAlignOverride);
                borderOverrides.push(!!metadata?.borderOverride);

                return metadata;
            });
        });
    });

    return overrides;
}

type ShouldUseTransparentBorder = (indexProp: {
    firstRow: boolean;
    lastRow: boolean;
    firstColumn: boolean;
    lastColumn: boolean;
}) => [boolean, boolean, boolean, boolean];

const BorderFormatters: Record<number, ShouldUseTransparentBorder | undefined> = {
    [TableBorderFormat.Default]: _ => [false, false, false, false],
    [TableBorderFormat.ListWithSideBorders]: ({ lastColumn, firstColumn }) => [
        false,
        !lastColumn,
        false,
        !firstColumn,
    ],
    [TableBorderFormat.FirstColumnHeaderExternal]: ({
        firstColumn,
        firstRow,
        lastColumn,
        lastRow,
    }) => [
        !firstRow,
        (!lastColumn && !firstColumn) || (firstColumn && firstRow),
        !lastRow && !firstRow,
        !firstColumn,
    ],
    [TableBorderFormat.NoHeaderBorders]: ({ firstRow, firstColumn, lastColumn }) => [
        firstRow,
        firstRow || lastColumn,
        false,
        firstRow || firstColumn,
    ],
    [TableBorderFormat.NoSideBorders]: ({ firstColumn, lastColumn }) => [
        false,
        lastColumn,
        false,
        firstColumn,
    ],
    [TableBorderFormat.EspecialType1]: ({ firstRow, firstColumn }) => [
        firstColumn && !firstRow,
        firstRow,
        firstColumn && !firstRow,
        firstRow && !firstColumn,
    ],
    [TableBorderFormat.EspecialType2]: ({ firstRow, firstColumn }) => [
        !firstRow,
        firstRow || !firstColumn,
        !firstRow,
        !firstColumn,
    ],
    [TableBorderFormat.EspecialType3]: ({ firstColumn, firstRow }) => [
        true,
        firstRow || !firstColumn,
        !firstRow,
        true,
    ],
    [TableBorderFormat.Clear]: () => [true, true, true, true],
};

/*
 * Apply vertical align, borders, and background color to all cells in the table
 */
function formatCells(
    rows: ShallowMutableContentModelTableRow[],
    format: TableMetadataFormat,
    metaOverrides: MetaOverrides
) {
    const { hasBandedRows, hasBandedColumns, bgColorOdd, bgColorEven, hasFirstColumn } = format;

    rows.forEach((row, rowIndex) => {
        row.cells.forEach((readonlyCell, colIndex) => {
            const cell = mutateBlock(readonlyCell);

            // Format Borders
            if (
                !metaOverrides.borderOverrides[rowIndex][colIndex] &&
                typeof format.tableBorderFormat == 'number'
            ) {
                const transparentBorderMatrix = BorderFormatters[format.tableBorderFormat]?.({
                    firstRow: rowIndex === 0,
                    lastRow: rowIndex === rows.length - 1,
                    firstColumn: colIndex === 0,
                    lastColumn: colIndex === row.cells.length - 1,
                });

                const formatColor = [
                    format.topBorderColor,
                    format.verticalBorderColor,
                    format.bottomBorderColor,
                    format.verticalBorderColor,
                ];

                transparentBorderMatrix?.forEach((alwaysUseTransparent, i) => {
                    const borderColor = (!alwaysUseTransparent && formatColor[i]) || '';

                    cell.format[BorderKeys[i]] = combineBorderValue({
                        style: getBorderStyleFromColor(borderColor),
                        width: '1px',
                        color: borderColor,
                    });
                });
            }

            // Format Background Color
            if (!metaOverrides.bgColorOverrides[rowIndex][colIndex]) {
                let color: string | null | undefined;
                if (hasFirstColumn && colIndex == 0) {
                    color = null;
                } else {
                    color =
                        hasBandedRows || hasBandedColumns
                            ? (hasBandedColumns && colIndex % 2 != 0) ||
                              (hasBandedRows && rowIndex % 2 != 0)
                                ? bgColorOdd
                                : bgColorEven
                            : bgColorEven; /* bgColorEven is the default color */
                }
                setTableCellBackgroundColor(
                    cell,
                    color,
                    false /*isColorOverride*/,
                    true /*applyToSegments*/
                );
            }

            // Format Vertical Align
            if (format.verticalAlign && !metaOverrides.vAlignOverrides[rowIndex][colIndex]) {
                cell.format.verticalAlign = format.verticalAlign;
            }

            // Format Header
            cell.isHeader = false;
        });
    });
}

<<<<<<< HEAD
function setFirstColumnFormat(
    rows: ShallowMutableContentModelTableRow[],
    format: Partial<TableMetadataFormat>,
    metaOverrides: MetaOverrides
=======
/**
 * Set the first column format borders for the table
 * @param rows The rows of the table
 * @param format The table metadata format
 */
export function setFirstColumnFormatBorders(
    rows: ContentModelTableRow[],
    format: Partial<TableMetadataFormat>
>>>>>>> 2aa32f40
) {
    // Exit early hasFirstColumn is not set
    if (!format.hasFirstColumn) {
        return;
    }

    rows.forEach((row, rowIndex) => {
<<<<<<< HEAD
        row.cells.forEach((readonlyCell, cellIndex) => {
            const cell = mutateBlock(readonlyCell);

            if (format.hasFirstColumn && cellIndex === 0) {
=======
        row.cells.forEach((cell, cellIndex) => {
            if (cellIndex == 0) {
>>>>>>> 2aa32f40
                cell.isHeader = true;

                switch (rowIndex) {
                    case 0:
                        break;
                    case 1:
                        setBorderColor(cell.format, 'borderBottom');
                        break;
                    case rows.length - 1:
                        setBorderColor(cell.format, 'borderTop');
                        break;
                    default:
                        setBorderColor(cell.format, 'borderTop');
                        setBorderColor(cell.format, 'borderBottom');
                        break;
                }
            }
        });
    });
}

function setHeaderRowFormat(
    rows: ShallowMutableContentModelTableRow[],
    format: TableMetadataFormat,
    metaOverrides: MetaOverrides
) {
    // Exit early if hasHeaderRow is not set
    if (!format.hasHeaderRow) {
        return;
    }

    const rowIndex = 0;

<<<<<<< HEAD
    rows[rowIndex]?.cells.forEach((readonlyCell, cellIndex) => {
        const cell = mutateBlock(readonlyCell);

        cell.isHeader = format.hasHeaderRow;
=======
    rows[rowIndex]?.cells.forEach((cell, cellIndex) => {
        cell.isHeader = true;
>>>>>>> 2aa32f40

        if (format.headerRowColor) {
            if (!metaOverrides.bgColorOverrides[rowIndex][cellIndex]) {
                setTableCellBackgroundColor(
                    cell,
                    format.headerRowColor,
                    false /*isColorOverride*/,
                    true /*applyToSegments*/
                );
            }

            setBorderColor(cell.format, 'borderTop', format.headerRowColor);
            setBorderColor(cell.format, 'borderRight', format.headerRowColor);
            setBorderColor(cell.format, 'borderLeft', format.headerRowColor);
        }
    });
}

/**
 * @param format The cell format to set the border color
 * @param key The border key to set the color
 * @param value The color to set. If not given, it removes the color and sets the style to transparent
 */
function setBorderColor(format: BorderFormat, key: keyof BorderFormat, value?: string) {
    const border = extractBorderValues(format[key]);
    border.color = value || '';
    border.style = getBorderStyleFromColor(border.color);
    format[key] = combineBorderValue(border);
}

function getBorderStyleFromColor(color?: string): string {
    return !color || color == 'transparent' ? 'none' : 'solid';
}<|MERGE_RESOLUTION|>--- conflicted
+++ resolved
@@ -238,21 +238,14 @@
     });
 }
 
-<<<<<<< HEAD
-function setFirstColumnFormat(
-    rows: ShallowMutableContentModelTableRow[],
-    format: Partial<TableMetadataFormat>,
-    metaOverrides: MetaOverrides
-=======
 /**
  * Set the first column format borders for the table
  * @param rows The rows of the table
  * @param format The table metadata format
  */
 export function setFirstColumnFormatBorders(
-    rows: ContentModelTableRow[],
+    rows: ShallowMutableContentModelTableRow[],
     format: Partial<TableMetadataFormat>
->>>>>>> 2aa32f40
 ) {
     // Exit early hasFirstColumn is not set
     if (!format.hasFirstColumn) {
@@ -260,15 +253,10 @@
     }
 
     rows.forEach((row, rowIndex) => {
-<<<<<<< HEAD
         row.cells.forEach((readonlyCell, cellIndex) => {
             const cell = mutateBlock(readonlyCell);
 
-            if (format.hasFirstColumn && cellIndex === 0) {
-=======
-        row.cells.forEach((cell, cellIndex) => {
-            if (cellIndex == 0) {
->>>>>>> 2aa32f40
+            if (cellIndex === 0) {
                 cell.isHeader = true;
 
                 switch (rowIndex) {
@@ -302,15 +290,10 @@
 
     const rowIndex = 0;
 
-<<<<<<< HEAD
     rows[rowIndex]?.cells.forEach((readonlyCell, cellIndex) => {
         const cell = mutateBlock(readonlyCell);
 
-        cell.isHeader = format.hasHeaderRow;
-=======
-    rows[rowIndex]?.cells.forEach((cell, cellIndex) => {
         cell.isHeader = true;
->>>>>>> 2aa32f40
 
         if (format.headerRowColor) {
             if (!metaOverrides.bgColorOverrides[rowIndex][cellIndex]) {

import { mutateBlock } from '../common/mutate';
import type {
    EntityRemovalOperation,
    FormatContentModelContext,
    ReadonlyContentModelBlock,
<<<<<<< HEAD
    ReadonlyContentModelBlockGroup,
=======
>>>>>>> 719c9170
} from 'roosterjs-content-model-types';

/**
 * Delete a content model block from current selection
 * @param parent Array of the block to delete
 * @param blockToDelete The block to delete
 * @param replacement @optional If specified, use this block to replace the deleted block
 * @param context @optional Context object provided by formatContentModel API
 * @param direction @optional Whether this is deleting forward or backward. This is only used for deleting entity.
 * If not specified, only selected entity will be deleted
 */
export function deleteBlock(
<<<<<<< HEAD
    parent: ReadonlyContentModelBlockGroup,
=======
    blocks: ReadonlyContentModelBlock[],
>>>>>>> 719c9170
    blockToDelete: ReadonlyContentModelBlock,
    replacement?: ReadonlyContentModelBlock,
    context?: FormatContentModelContext,
    direction?: 'forward' | 'backward'
): boolean {
    const index = parent.blocks.indexOf(blockToDelete);
    const blocks = mutateBlock(parent).blocks;

    switch (blockToDelete.blockType) {
        case 'Table':
        case 'Divider':
            replacement
                ? blocks.splice(index, 1, mutateBlock(replacement))
                : blocks.splice(index, 1);
            return true;

        case 'Entity':
            const operation: EntityRemovalOperation | undefined = blockToDelete.isSelected
                ? 'overwrite'
                : direction == 'forward'
                ? 'removeFromStart'
                : direction == 'backward'
                ? 'removeFromEnd'
                : undefined;

            if (operation !== undefined) {
                replacement
                    ? blocks.splice(index, 1, mutateBlock(replacement))
                    : blocks.splice(index, 1);
                context?.deletedEntities.push({
                    entity: blockToDelete,
                    operation,
                });
            }

            return true;

        case 'BlockGroup':
            switch (blockToDelete.blockGroupType) {
                case 'General':
                    if (replacement) {
                        blocks.splice(index, 1, mutateBlock(replacement));
                        return true;
                    } else {
                        // no op, let browser handle it
                        return false;
                    }

                case 'ListItem':
                case 'FormatContainer':
                    blocks.splice(index, 1);
                    return true;
            }
    }

    return false;
}<|MERGE_RESOLUTION|>--- conflicted
+++ resolved
@@ -3,10 +3,6 @@
     EntityRemovalOperation,
     FormatContentModelContext,
     ReadonlyContentModelBlock,
-<<<<<<< HEAD
-    ReadonlyContentModelBlockGroup,
-=======
->>>>>>> 719c9170
 } from 'roosterjs-content-model-types';
 
 /**
@@ -19,18 +15,13 @@
  * If not specified, only selected entity will be deleted
  */
 export function deleteBlock(
-<<<<<<< HEAD
-    parent: ReadonlyContentModelBlockGroup,
-=======
     blocks: ReadonlyContentModelBlock[],
->>>>>>> 719c9170
     blockToDelete: ReadonlyContentModelBlock,
     replacement?: ReadonlyContentModelBlock,
     context?: FormatContentModelContext,
     direction?: 'forward' | 'backward'
 ): boolean {
-    const index = parent.blocks.indexOf(blockToDelete);
-    const blocks = mutateBlock(parent).blocks;
+    const index = blocks.indexOf(blockToDelete);
 
     switch (blockToDelete.blockType) {
         case 'Table':

--- conflicted
+++ resolved
@@ -174,22 +174,17 @@
     const { tableContext, marker } = markerPosition;
 
     if (tableContext && source.blocks.length == 1 && source.blocks[0] == newTable) {
-<<<<<<< HEAD
-        const { table, colIndex, rowIndex } = tableContext;
-        const mutableTable = mutateBlock(table);
-=======
         const { table: readonlyTable, colIndex, rowIndex } = tableContext;
         const table = mutateBlock(readonlyTable);
->>>>>>> 719c9170
 
         for (let i = 0; i < newTable.rows.length; i++) {
             for (let j = 0; j < newTable.rows[i].cells.length; j++) {
                 const newCell = newTable.rows[i].cells[j];
 
-                if (i == 0 && colIndex + j >= mutableTable.rows[0].cells.length) {
-                    for (let k = 0; k < mutableTable.rows.length; k++) {
-                        const leftCell = mutableTable.rows[k]?.cells[colIndex + j - 1];
-                        mutableTable.rows[k].cells[colIndex + j] = createTableCell(
+                if (i == 0 && colIndex + j >= table.rows[0].cells.length) {
+                    for (let k = 0; k < table.rows.length; k++) {
+                        const leftCell = table.rows[k]?.cells[colIndex + j - 1];
+                        table.rows[k].cells[colIndex + j] = createTableCell(
                             false /*spanLeft*/,
                             false /*spanAbove*/,
                             leftCell?.isHeader,
@@ -198,18 +193,18 @@
                     }
                 }
 
-                if (j == 0 && rowIndex + i >= mutableTable.rows.length) {
-                    if (!mutableTable.rows[rowIndex + i]) {
-                        mutableTable.rows[rowIndex + i] = {
+                if (j == 0 && rowIndex + i >= table.rows.length) {
+                    if (!table.rows[rowIndex + i]) {
+                        table.rows[rowIndex + i] = {
                             cells: [],
                             format: {},
                             height: 0,
                         };
                     }
 
-                    for (let k = 0; k < mutableTable.rows[rowIndex].cells.length; k++) {
-                        const aboveCell = mutableTable.rows[rowIndex + i - 1]?.cells[k];
-                        mutableTable.rows[rowIndex + i].cells[k] = createTableCell(
+                    for (let k = 0; k < table.rows[rowIndex].cells.length; k++) {
+                        const aboveCell = table.rows[rowIndex + i - 1]?.cells[k];
+                        table.rows[rowIndex + i].cells[k] = createTableCell(
                             false /*spanLeft*/,
                             false /*spanAbove*/,
                             false /*isHeader*/,
@@ -218,8 +213,8 @@
                     }
                 }
 
-                const oldCell = mutableTable.rows[rowIndex + i].cells[colIndex + j];
-                mutableTable.rows[rowIndex + i].cells[colIndex + j] = newCell;
+                const oldCell = table.rows[rowIndex + i].cells[colIndex + j];
+                table.rows[rowIndex + i].cells[colIndex + j] = newCell;
 
                 if (i == 0 && j == 0) {
                     const newMarker = createSelectionMarker(marker.format);
@@ -235,8 +230,8 @@
             }
         }
 
-        normalizeTable(mutableTable, markerPosition.marker.format);
-        applyTableFormat(mutableTable, undefined /*newFormat*/, true /*keepCellShade*/);
+        normalizeTable(table, markerPosition.marker.format);
+        applyTableFormat(table, undefined /*newFormat*/, true /*keepCellShade*/);
     } else {
         insertBlock(markerPosition, newTable);
     }

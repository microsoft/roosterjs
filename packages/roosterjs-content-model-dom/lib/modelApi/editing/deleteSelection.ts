--- conflicted
+++ resolved
@@ -1,19 +1,12 @@
 import { deleteExpandedSelection } from './deleteExpandedSelection';
 import { mutateBlock } from '../common/mutate';
-<<<<<<< HEAD
-=======
 import { runEditSteps } from './runEditSteps';
->>>>>>> a0f32c69
 import type {
     DeleteSelectionContext,
     DeleteSelectionResult,
     DeleteSelectionStep,
     FormatContentModelContext,
     ReadonlyContentModelDocument,
-<<<<<<< HEAD
-    ValidDeleteSelectionContext,
-=======
->>>>>>> a0f32c69
 } from 'roosterjs-content-model-types';
 
 /**

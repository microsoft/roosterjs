import { createBr } from '../creators/createBr';
import { createParagraph } from '../creators/createParagraph';
import { createSelectionMarker } from '../creators/createSelectionMarker';
import { deleteBlock } from './deleteBlock';
import { deleteSegment } from './deleteSegment';
import { getSegmentTextFormat } from './getSegmentTextFormat';
import { iterateSelections } from '../selection/iterateSelections';
<<<<<<< HEAD
import { mutateBlock } from '../common/mutate';
import { setParagraphNotImplicit } from '../block/setParagraphNotImplicit';
import type {
=======
import { mutateBlock, mutateSegments } from '../common/mutate';
import { setParagraphNotImplicit } from '../block/setParagraphNotImplicit';
import type {
    ContentModelParagraph,
    ContentModelSelectionMarker,
>>>>>>> 719c9170
    DeleteSelectionContext,
    FormatContentModelContext,
    InsertPoint,
    IterateSelectionsOption,
    ReadonlyContentModelBlockGroup,
    ReadonlyContentModelDocument,
<<<<<<< HEAD
    ReadonlyContentModelParagraph,
    ReadonlyContentModelSelectionMarker,
=======
>>>>>>> 719c9170
    ReadonlyTableSelectionContext,
} from 'roosterjs-content-model-types';

const DeleteSelectionIteratingOptions: IterateSelectionsOption = {
    contentUnderSelectedTableCell: 'ignoreForTableOrCell', // When a table cell is selected, we replace all content for this cell, so no need to go into its content
    contentUnderSelectedGeneralElement: 'generalElementOnly', // When a general element is selected, we replace the whole element so no need to go into its content
    includeListFormatHolder: 'never',
};

/**
 * @internal
 * Iterate the model and find all selected content if any, delete them, and keep/create an insert point
 * at the first deleted position so that we know where to put cursor to after delete
 */
export function deleteExpandedSelection(
    model: ReadonlyContentModelDocument,
    formatContext?: FormatContentModelContext
): DeleteSelectionContext {
    const context: DeleteSelectionContext = {
        deleteResult: 'notDeleted',
        insertPoint: null,
        formatContext,
    };

    iterateSelections(
        model,
        (path, tableContext, readonlyBlock, readonlySegments) => {
            // Set paragraph, format and index for default position where we will put cursor to.
            // Later we can overwrite these info when process the selections
            let paragraph: ReadonlyContentModelParagraph = createParagraph(
                true /*implicit*/,
                undefined /*blockFormat*/,
                model.format
            );
            let markerFormat = model.format;
            let insertMarkerIndex = 0;

            if (readonlySegments && readonlyBlock?.blockType == 'Paragraph') {
                const [block, segments, indexes] = mutateSegments(readonlyBlock, readonlySegments);

                // Delete segments inside a paragraph
                if (segments[0]) {
                    // Now that we have found a paragraph with selections, we can overwrite the default paragraph with this one
                    // so we can put cursor here after delete
                    paragraph = block;
                    insertMarkerIndex = indexes[0];
                    markerFormat = getSegmentTextFormat(segments[0]);

                    context.lastParagraph = paragraph;
                    context.lastTableContext = tableContext;

                    segments.forEach((segment, i) => {
                        if (
                            i == 0 &&
                            !context.insertPoint &&
                            segment.segmentType == 'SelectionMarker'
                        ) {
                            // First time we hit a selection and it is a selection marker, just mark it and not need to delete
                            // because this is possible a collapsed selection, then it will be handled later
                            context.insertPoint = createInsertPoint(
                                segment,
                                block,
                                path,
                                tableContext
                            );
                        } else if (deleteSegment(block, segment, context.formatContext)) {
                            context.deleteResult = 'range';
                        }
                    });

                    // Since we are operating on this paragraph and it possible we delete everything from this paragraph,
                    // Need to make it "not implicit" so that it will always have a container element, so that when we do normalization
                    // of this paragraph, a BR can be added if need
                    if (context.deleteResult == 'range') {
                        setParagraphNotImplicit(block);
                    }
                }
            } else if (readonlyBlock) {
                // Delete a whole block (divider, table, ...)
<<<<<<< HEAD
                if (deleteBlock(path[0], block, paragraph, context.formatContext)) {
=======
                const blocks = mutateBlock(path[0]).blocks;

                if (deleteBlock(blocks, readonlyBlock, paragraph, context.formatContext)) {
>>>>>>> 719c9170
                    context.deleteResult = 'range';
                }
            } else if (tableContext) {
                // Delete a whole table cell
                const { table, colIndex, rowIndex } = tableContext;
                const mutableTable = mutateBlock(table);
                const row = mutableTable.rows[rowIndex];
                const cell = mutateBlock(row.cells[colIndex]);
<<<<<<< HEAD
                const mutableParagraph = mutateBlock(paragraph);
=======
>>>>>>> 719c9170

                path = [cell, ...path];
                mutableParagraph.segments.push(createBr(model.format));
                cell.blocks = [mutableParagraph];

                context.deleteResult = 'range';
            }

            if (!context.insertPoint) {
                // If we have not got a insert point after delete and we have a paragraph to put an insert point in, create insert point now
                const marker = createSelectionMarker(markerFormat);
                const mutableParagraph = mutateBlock(paragraph);

                setParagraphNotImplicit(mutableParagraph);
                mutableParagraph.segments.splice(insertMarkerIndex, 0, marker);
                context.insertPoint = createInsertPoint(marker, paragraph, path, tableContext);
            }
        },
        DeleteSelectionIteratingOptions
    );

    return context;
}

function createInsertPoint(
<<<<<<< HEAD
    marker: ReadonlyContentModelSelectionMarker,
    paragraph: ReadonlyContentModelParagraph,
=======
    marker: ContentModelSelectionMarker,
    paragraph: ContentModelParagraph,
>>>>>>> 719c9170
    path: ReadonlyContentModelBlockGroup[],
    tableContext: ReadonlyTableSelectionContext | undefined
): InsertPoint {
    return {
        marker,
        paragraph,
        path,
        tableContext,
    };
}<|MERGE_RESOLUTION|>--- conflicted
+++ resolved
@@ -5,28 +5,17 @@
 import { deleteSegment } from './deleteSegment';
 import { getSegmentTextFormat } from './getSegmentTextFormat';
 import { iterateSelections } from '../selection/iterateSelections';
-<<<<<<< HEAD
-import { mutateBlock } from '../common/mutate';
-import { setParagraphNotImplicit } from '../block/setParagraphNotImplicit';
-import type {
-=======
 import { mutateBlock, mutateSegments } from '../common/mutate';
 import { setParagraphNotImplicit } from '../block/setParagraphNotImplicit';
 import type {
     ContentModelParagraph,
     ContentModelSelectionMarker,
->>>>>>> 719c9170
     DeleteSelectionContext,
     FormatContentModelContext,
     InsertPoint,
     IterateSelectionsOption,
     ReadonlyContentModelBlockGroup,
     ReadonlyContentModelDocument,
-<<<<<<< HEAD
-    ReadonlyContentModelParagraph,
-    ReadonlyContentModelSelectionMarker,
-=======
->>>>>>> 719c9170
     ReadonlyTableSelectionContext,
 } from 'roosterjs-content-model-types';
 
@@ -56,7 +45,7 @@
         (path, tableContext, readonlyBlock, readonlySegments) => {
             // Set paragraph, format and index for default position where we will put cursor to.
             // Later we can overwrite these info when process the selections
-            let paragraph: ReadonlyContentModelParagraph = createParagraph(
+            let paragraph: ContentModelParagraph = createParagraph(
                 true /*implicit*/,
                 undefined /*blockFormat*/,
                 model.format
@@ -106,13 +95,9 @@
                 }
             } else if (readonlyBlock) {
                 // Delete a whole block (divider, table, ...)
-<<<<<<< HEAD
-                if (deleteBlock(path[0], block, paragraph, context.formatContext)) {
-=======
                 const blocks = mutateBlock(path[0]).blocks;
 
                 if (deleteBlock(blocks, readonlyBlock, paragraph, context.formatContext)) {
->>>>>>> 719c9170
                     context.deleteResult = 'range';
                 }
             } else if (tableContext) {
@@ -121,14 +106,10 @@
                 const mutableTable = mutateBlock(table);
                 const row = mutableTable.rows[rowIndex];
                 const cell = mutateBlock(row.cells[colIndex]);
-<<<<<<< HEAD
-                const mutableParagraph = mutateBlock(paragraph);
-=======
->>>>>>> 719c9170
 
                 path = [cell, ...path];
-                mutableParagraph.segments.push(createBr(model.format));
-                cell.blocks = [mutableParagraph];
+                paragraph.segments.push(createBr(model.format));
+                cell.blocks = [paragraph];
 
                 context.deleteResult = 'range';
             }
@@ -150,13 +131,8 @@
 }
 
 function createInsertPoint(
-<<<<<<< HEAD
-    marker: ReadonlyContentModelSelectionMarker,
-    paragraph: ReadonlyContentModelParagraph,
-=======
     marker: ContentModelSelectionMarker,
     paragraph: ContentModelParagraph,
->>>>>>> 719c9170
     path: ReadonlyContentModelBlockGroup[],
     tableContext: ReadonlyTableSelectionContext | undefined
 ): InsertPoint {

--- conflicted
+++ resolved
@@ -7,11 +7,7 @@
     ContentModelSegmentFormat,
     ReadonlyContentModelSegment,
     ReadonlyContentModelTable,
-<<<<<<< HEAD
-    ShallowMutableContentModelTableCell,
-=======
     ReadonlyContentModelTableCell,
->>>>>>> 719c9170
 } from 'roosterjs-content-model-types';
 
 /**
@@ -147,13 +143,8 @@
 }
 
 function tryMoveBlocks(
-<<<<<<< HEAD
-    targetCell: ShallowMutableContentModelTableCell,
-    sourceCell: ShallowMutableContentModelTableCell
-=======
     targetCell: ReadonlyContentModelTableCell,
     sourceCell: ReadonlyContentModelTableCell
->>>>>>> 719c9170
 ) {
     const onlyHasEmptyOrBr = sourceCell.blocks.every(
         block => block.blockType == 'Paragraph' && hasOnlyBrSegment(block.segments)

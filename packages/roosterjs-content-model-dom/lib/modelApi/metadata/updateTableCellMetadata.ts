import { createBooleanDefinition, createObjectDefinition } from './definitionCreators';
<<<<<<< HEAD
import { updateMetadata } from './updateMetadata';
import type {
=======
import { getMetadata, updateMetadata } from './updateMetadata';
import type {
    ReadonlyContentModelTableCell,
>>>>>>> b2a3f6ca
    ShallowMutableContentModelTableCell,
    TableCellMetadataFormat,
} from 'roosterjs-content-model-types';

const TableCellMetadataFormatDefinition = createObjectDefinition<Required<TableCellMetadataFormat>>(
    {
        bgColorOverride: createBooleanDefinition(true /** isOptional */),
        vAlignOverride: createBooleanDefinition(true /** isOptional */),
        borderOverride: createBooleanDefinition(true /** isOptional */),
    },
    false /* isOptional */,
    true /** allowNull */
);

/**
 * Get table cell metadata
 * @param cell The table cell Content Model
 */
export function getTableCellMetadata(
    cell: ReadonlyContentModelTableCell
): TableCellMetadataFormat | null {
    return getMetadata(cell, TableCellMetadataFormatDefinition);
}

/**
 * Update table cell metadata with a callback
 * @param cell The table cell Content Model
 * @param callback The callback function used for updating metadata
 */
export function updateTableCellMetadata(
    cell: ShallowMutableContentModelTableCell,
    callback?: (format: TableCellMetadataFormat | null) => TableCellMetadataFormat | null
): TableCellMetadataFormat | null {
    return updateMetadata(cell, callback, TableCellMetadataFormatDefinition);
}<|MERGE_RESOLUTION|>--- conflicted
+++ resolved
@@ -1,12 +1,7 @@
 import { createBooleanDefinition, createObjectDefinition } from './definitionCreators';
-<<<<<<< HEAD
-import { updateMetadata } from './updateMetadata';
-import type {
-=======
 import { getMetadata, updateMetadata } from './updateMetadata';
 import type {
     ReadonlyContentModelTableCell,
->>>>>>> b2a3f6ca
     ShallowMutableContentModelTableCell,
     TableCellMetadataFormat,
 } from 'roosterjs-content-model-types';

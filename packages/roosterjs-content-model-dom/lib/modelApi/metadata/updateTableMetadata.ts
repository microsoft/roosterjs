import { getMetadata, updateMetadata } from './updateMetadata';
import { TableBorderFormat } from '../../constants/TableBorderFormat';
import {
    createBooleanDefinition,
    createNumberDefinition,
    createObjectDefinition,
    createStringDefinition,
} from './definitionCreators';
import type {
<<<<<<< HEAD
=======
    ReadonlyContentModelTable,
>>>>>>> b2a3f6ca
    ShallowMutableContentModelTable,
    TableMetadataFormat,
} from 'roosterjs-content-model-types';

const NullStringDefinition = createStringDefinition(
    false /** isOptional */,
    undefined /** value */,
    true /** allowNull */
);

const BooleanDefinition = createBooleanDefinition(false /** isOptional */);

const TableFormatDefinition = createObjectDefinition<Required<TableMetadataFormat>>(
    {
        topBorderColor: NullStringDefinition,
        bottomBorderColor: NullStringDefinition,
        verticalBorderColor: NullStringDefinition,
        hasHeaderRow: BooleanDefinition,
        headerRowColor: NullStringDefinition,
        hasFirstColumn: BooleanDefinition,
        hasBandedColumns: BooleanDefinition,
        hasBandedRows: BooleanDefinition,
        bgColorEven: NullStringDefinition,
        bgColorOdd: NullStringDefinition,
        tableBorderFormat: createNumberDefinition(
            false /** isOptional */,
            undefined /* value */,
            TableBorderFormat.Min /* first table border format */,
            TableBorderFormat.Max /* last table border format */
        ),
        verticalAlign: NullStringDefinition,
    },
    false /* isOptional */,
    true /** allowNull */
);

/**
 * Get table metadata
 * @param table The table Content Model
 */
export function getTableMetadata(table: ReadonlyContentModelTable): TableMetadataFormat | null {
    return getMetadata(table, TableFormatDefinition);
}

/**
 * Update table metadata with a callback
 * @param table The table Content Model
 * @param callback The callback function used for updating metadata
 */
export function updateTableMetadata(
    table: ShallowMutableContentModelTable,
    callback?: (format: TableMetadataFormat | null) => TableMetadataFormat | null
): TableMetadataFormat | null {
    return updateMetadata(table, callback, TableFormatDefinition);
}<|MERGE_RESOLUTION|>--- conflicted
+++ resolved
@@ -7,10 +7,7 @@
     createStringDefinition,
 } from './definitionCreators';
 import type {
-<<<<<<< HEAD
-=======
     ReadonlyContentModelTable,
->>>>>>> b2a3f6ca
     ShallowMutableContentModelTable,
     TableMetadataFormat,
 } from 'roosterjs-content-model-types';

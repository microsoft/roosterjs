--- conflicted
+++ resolved
@@ -6,10 +6,7 @@
     ContentModelParagraph,
     ContentModelSegmentFormat,
     ShallowMutableContentModelBlockGroup,
-<<<<<<< HEAD
-=======
     ShallowMutableContentModelParagraph,
->>>>>>> 1de55bb7
 } from 'roosterjs-content-model-types';
 
 /**

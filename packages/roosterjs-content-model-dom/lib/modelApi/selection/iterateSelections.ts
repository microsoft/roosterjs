--- conflicted
+++ resolved
@@ -1,10 +1,7 @@
 import type {
     ContentModelBlockGroup,
     ContentModelBlockWithCache,
-<<<<<<< HEAD
-=======
     ContentModelDocument,
->>>>>>> a0f32c69
     IterateSelectionsCallback,
     IterateSelectionsOption,
     ReadonlyContentModelBlockGroup,
@@ -53,20 +50,6 @@
     callback: ReadonlyIterateSelectionsCallback | IterateSelectionsCallback,
     option?: IterateSelectionsOption
 ): void {
-<<<<<<< HEAD
-    const internalCallback: ReadonlyIterateSelectionsCallback = (
-        path,
-        tableContext,
-        block,
-        segments
-    ) => {
-        if (!!(block as ContentModelBlockWithCache)?.cachedElement) {
-            delete (block as ContentModelBlockWithCache).cachedElement;
-        }
-
-        return (callback as ReadonlyIterateSelectionsCallback)(path, tableContext, block, segments);
-    };
-=======
     const persistCache =
         group.blockGroupType == 'Document'
             ? (group as ContentModelDocumentWithPersistedCache).persistCache
@@ -85,7 +68,6 @@
                   segments
               );
           };
->>>>>>> a0f32c69
 
     internalIterateSelections([group], internalCallback, option);
 }

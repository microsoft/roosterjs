--- conflicted
+++ resolved
@@ -32,13 +32,10 @@
         range.isReverted = true;
     }
 
-<<<<<<< HEAD
-=======
     if (context.domIndexer && context.allowCacheElement) {
         (model as ContentModelDocumentWithPersistedCache).persistCache = true;
     }
 
->>>>>>> a0f32c69
     root.normalize();
 
     return range;

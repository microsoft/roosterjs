--- conflicted
+++ resolved
@@ -112,17 +112,15 @@
 export { extractClipboardItems } from './domUtils/event/extractClipboardItems';
 export { cacheGetEventData } from './domUtils/event/cacheGetEventData';
 export {
-<<<<<<< HEAD
     hasHintTextClass,
     getHintTextElement,
     getHintText,
     setupHintTextNode,
 } from './domUtils/hintText';
-=======
+export {
     setParagraphMarker,
     getParagraphMarker,
 } from './domUtils/hiddenProperties/paragraphMarker';
->>>>>>> 1aae9eaa
 
 export { isBlockGroupOfType } from './modelApi/typeCheck/isBlockGroupOfType';
 

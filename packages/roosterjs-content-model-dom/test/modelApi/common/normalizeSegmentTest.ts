--- conflicted
+++ resolved
@@ -16,11 +16,7 @@
 
         para.segments.push(image);
 
-<<<<<<< HEAD
-        normalizeSegment(para, image, context);
-=======
         normalizeSegment(para as ReadonlyContentModelParagraph, image, context);
->>>>>>> 719c9170
 
         expect(image).toEqual({
             segmentType: 'Image',
@@ -45,11 +41,7 @@
 
         para.segments.push(text);
 
-<<<<<<< HEAD
-        normalizeSegment(para, text, context);
-=======
-        normalizeSegment(para as ReadonlyContentModelParagraph, text, context);
->>>>>>> 719c9170
+        normalizeSegment(para as ReadonlyContentModelParagraph, text, context);
 
         expect(text).toEqual({
             segmentType: 'Text',
@@ -73,11 +65,7 @@
 
         para.segments.push(br);
 
-<<<<<<< HEAD
-        normalizeSegment(para, br, context);
-=======
         normalizeSegment(para as ReadonlyContentModelParagraph, br, context);
->>>>>>> 719c9170
 
         expect(br).toEqual({
             segmentType: 'Br',
@@ -100,11 +88,7 @@
 
         para.segments.push(text);
 
-<<<<<<< HEAD
-        normalizeSegment(para, text, context);
-=======
-        normalizeSegment(para as ReadonlyContentModelParagraph, text, context);
->>>>>>> 719c9170
+        normalizeSegment(para as ReadonlyContentModelParagraph, text, context);
 
         expect(text).toEqual({
             segmentType: 'Text',
@@ -128,11 +112,7 @@
 
         para.segments.push(text);
 
-<<<<<<< HEAD
-        normalizeSegment(para, text, context);
-=======
-        normalizeSegment(para as ReadonlyContentModelParagraph, text, context);
->>>>>>> 719c9170
+        normalizeSegment(para as ReadonlyContentModelParagraph, text, context);
 
         expect(text).toEqual({
             segmentType: 'Text',
@@ -156,11 +136,7 @@
 
         para.segments.push(text);
 
-<<<<<<< HEAD
-        normalizeSegment(para, text, context);
-=======
-        normalizeSegment(para as ReadonlyContentModelParagraph, text, context);
->>>>>>> 719c9170
+        normalizeSegment(para as ReadonlyContentModelParagraph, text, context);
 
         expect(text).toEqual({
             segmentType: 'Text',
@@ -186,11 +162,7 @@
 
         context.ignoreLeadingSpaces = false;
 
-<<<<<<< HEAD
-        normalizeSegment(para, text, context);
-=======
-        normalizeSegment(para as ReadonlyContentModelParagraph, text, context);
->>>>>>> 719c9170
+        normalizeSegment(para as ReadonlyContentModelParagraph, text, context);
 
         expect(text).toEqual({
             segmentType: 'Text',
@@ -216,11 +188,7 @@
 
         context.ignoreTrailingSpaces = false;
 
-<<<<<<< HEAD
-        normalizeSegment(para, text, context);
-=======
-        normalizeSegment(para as ReadonlyContentModelParagraph, text, context);
->>>>>>> 719c9170
+        normalizeSegment(para as ReadonlyContentModelParagraph, text, context);
 
         expect(text).toEqual({
             segmentType: 'Text',

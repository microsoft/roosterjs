import { iterateSelections } from '../../../lib/modelApi/selection/iterateSelections';
import { IterateSelectionsCallback } from 'roosterjs-content-model-types';
import {
    createContentModelDocument,
    createDivider,
    createEntity,
    createFormatContainer,
    createGeneralBlock,
    createGeneralSegment,
    createListItem,
    createListLevel,
    createParagraph,
    createSelectionMarker,
    createTable,
    createTableCell,
    createText,
} from 'roosterjs-content-model-dom';

describe('iterateSelections', () => {
    let callback: jasmine.Spy<IterateSelectionsCallback>;

    beforeEach(() => {
        callback = jasmine.createSpy<IterateSelectionsCallback>();
    });

    it('empty group', () => {
        const group = createContentModelDocument();
        iterateSelections(group, callback);

        expect(callback).not.toHaveBeenCalled();
    });

    it('Group without selection', () => {
        const group = createContentModelDocument();
        const para1 = createParagraph();
        const para2 = createParagraph();
        const text1 = createText('text1');
        const text2 = createText('text2');

        para1.segments.push(text1);
        para2.segments.push(text2);
        group.blocks.push(para1);
        group.blocks.push(para2);

        iterateSelections(group, callback);

        expect(callback).not.toHaveBeenCalled();
    });

    it('Group with single selection', () => {
        const group = createContentModelDocument();
        const para1 = createParagraph();
        const para2 = createParagraph();
        const text1 = createText('text1');
        const text2 = createText('text2');

        text1.isSelected = true;

        para1.segments.push(text1);
        para2.segments.push(text2);
        group.blocks.push(para1);
        group.blocks.push(para2);

        iterateSelections(group, callback);

        expect(callback).toHaveBeenCalledTimes(1);
        expect(callback).toHaveBeenCalledWith([group], undefined, para1, [text1]);
    });

    it('Group with multiple selection', () => {
        const group = createContentModelDocument();
        const para1 = createParagraph();
        const para2 = createParagraph();
        const text1 = createText('text1');
        const text2 = createText('text2');

        text1.isSelected = true;
        text2.isSelected = true;

        para1.segments.push(text1);
        para2.segments.push(text2);
        group.blocks.push(para1);
        group.blocks.push(para2);

        iterateSelections(group, callback);

        expect(callback).toHaveBeenCalledTimes(2);
        expect(callback).toHaveBeenCalledWith([group], undefined, para1, [text1]);
        expect(callback).toHaveBeenCalledWith([group], undefined, para2, [text2]);
    });

    it('Group with selection inside list', () => {
        const group = createContentModelDocument();
        const listItem = createListItem([]);
        const para1 = createParagraph();
        const para2 = createParagraph();
        const text1 = createText('text1');
        const text2 = createText('text2');

        text1.isSelected = true;

        para1.segments.push(text1);
        para2.segments.push(text2);

        listItem.blocks.push(para1);

        group.blocks.push(listItem);
        group.blocks.push(para2);

        iterateSelections(group, callback);

        expect(callback).toHaveBeenCalledTimes(2);
        expect(callback).toHaveBeenCalledWith([listItem, group], undefined, para1, [text1]);
        expect(callback).toHaveBeenCalledWith([listItem, group], undefined, undefined, [
            listItem.formatHolder,
        ]);
    });

    it('Group with selection inside quote', () => {
        const group = createContentModelDocument();
        const quote = createFormatContainer('blockquote');
        const para1 = createParagraph();
        const para2 = createParagraph();
        const text1 = createText('text1');
        const text2 = createText('text2');

        text1.isSelected = true;

        para1.segments.push(text1);
        para2.segments.push(text2);

        quote.blocks.push(para1);

        group.blocks.push(quote);
        group.blocks.push(para2);

        iterateSelections(group, callback);

        expect(callback).toHaveBeenCalledTimes(1);
        expect(callback).toHaveBeenCalledWith([quote, group], undefined, para1, [text1]);
    });

    it('Group with selection inside table', () => {
        const group = createContentModelDocument();
        const table = createTable(1);
        const cell = createTableCell();
        const para1 = createParagraph();
        const para2 = createParagraph();
        const text1 = createText('text1');
        const text2 = createText('text2');

        text1.isSelected = true;

        para1.segments.push(text1);
        para2.segments.push(text2);

        cell.blocks.push(para1);
        table.rows = [{ format: {}, height: 0, cells: [cell] }];

        group.blocks.push(table);
        group.blocks.push(para2);

        iterateSelections(group, callback);

        expect(callback).toHaveBeenCalledTimes(1);
        expect(callback).toHaveBeenCalledWith(
            [cell, group],
            {
                table: table,
                rowIndex: 0,
                colIndex: 0,
                isWholeTableSelected: false,
            },
            para1,
            [text1]
        );
    });

    it('Group with selection inside table, list and quote', () => {
        const group = createContentModelDocument();
        const table = createTable(1);
        const cell = createTableCell();
        const quote = createFormatContainer('blockquote');
        const listItem = createListItem([]);
        const para1 = createParagraph();
        const para2 = createParagraph();
        const text1 = createText('text1');
        const text2 = createText('text2');

        text1.isSelected = true;

        para1.segments.push(text1);
        para2.segments.push(text2);
        listItem.blocks.push(para1);
        quote.blocks.push(listItem);
        cell.blocks.push(quote);
        table.rows = [{ format: {}, height: 0, cells: [cell] }];

        group.blocks.push(table);
        group.blocks.push(para2);

        iterateSelections(group, callback);

        expect(callback).toHaveBeenCalledTimes(2);
        expect(callback).toHaveBeenCalledWith(
            [listItem, quote, cell, group],
            {
                table: table,
                colIndex: 0,
                rowIndex: 0,
                isWholeTableSelected: false,
            },
            para1,
            [text1]
        );
        expect(callback).toHaveBeenCalledWith(
            [listItem, quote, cell, group],
            {
                table: table,
                colIndex: 0,
                rowIndex: 0,
                isWholeTableSelected: false,
            },
            undefined,
            [listItem.formatHolder]
        );
    });

    it('Group with table selection', () => {
        const group = createContentModelDocument();
        const table = createTable(1);
        const cell1 = createTableCell();
        const cell2 = createTableCell();
        const para1 = createParagraph();
        const para2 = createParagraph();
        const text1 = createText('text1');
        const text2 = createText('text2');

        cell1.isSelected = true;

        para1.segments.push(text1);
        para2.segments.push(text2);

        cell1.blocks.push(para1);
        cell1.blocks.push(para2);
        table.rows = [{ format: {}, height: 0, cells: [cell1, cell2] }];

        group.blocks.push(table);

        iterateSelections(group, callback);

        expect(callback).toHaveBeenCalledTimes(3);
        expect(callback).toHaveBeenCalledWith(
            [group],
            {
                table: table,
                colIndex: 0,
                rowIndex: 0,
                isWholeTableSelected: false,
            },
            undefined,
            undefined
        );
        expect(callback).toHaveBeenCalledWith(
            [cell1, group],
            {
                table: table,
                colIndex: 0,
                rowIndex: 0,
                isWholeTableSelected: false,
            },
            para1,
            [text1]
        );
        expect(callback).toHaveBeenCalledWith(
            [cell1, group],
            {
                table: table,
                colIndex: 0,
                rowIndex: 0,
                isWholeTableSelected: false,
            },
            para2,
            [text2]
        );
    });

    it('Group with table selection and ignore selected table cell content', () => {
        const group = createContentModelDocument();
        const table = createTable(1);
        const cell1 = createTableCell();
        const cell2 = createTableCell();
        const para1 = createParagraph();
        const para2 = createParagraph();
        const text1 = createText('text1');
        const text2 = createText('text2');

        cell1.isSelected = true;

        para1.segments.push(text1);
        para2.segments.push(text2);

        cell1.blocks.push(para1);
        cell1.blocks.push(para2);
        table.rows = [{ format: {}, height: 0, cells: [cell1, cell2] }];

        group.blocks.push(table);

        iterateSelections(group, callback, {
            contentUnderSelectedTableCell: 'ignoreForTableOrCell',
        });

        expect(callback).toHaveBeenCalledTimes(1);
        expect(callback).toHaveBeenCalledWith(
            [group],
            {
                table: table,
                colIndex: 0,
                rowIndex: 0,
                isWholeTableSelected: false,
            },
            undefined,
            undefined
        );
    });

    it('Group with table selection and ignore selected table content', () => {
        const group = createContentModelDocument();
        const table = createTable(1);
        const cell1 = createTableCell();
        const cell2 = createTableCell();
        const para1 = createParagraph();
        const para2 = createParagraph();
        const text1 = createText('text1');
        const text2 = createText('text2');

        cell1.isSelected = true;

        para1.segments.push(text1);
        para2.segments.push(text2);

        cell1.blocks.push(para1);
        cell1.blocks.push(para2);
        table.rows = [{ format: {}, height: 0, cells: [cell1, cell2] }];

        group.blocks.push(table);

        iterateSelections(group, callback, {
            contentUnderSelectedTableCell: 'ignoreForTable',
        });

        expect(callback).toHaveBeenCalledTimes(3);
        expect(callback).toHaveBeenCalledWith(
            [group],
            {
                table: table,
                colIndex: 0,
                rowIndex: 0,
                isWholeTableSelected: false,
            },
            undefined,
            undefined
        );
        expect(callback).toHaveBeenCalledWith(
            [cell1, group],
            {
                table: table,
                colIndex: 0,
                rowIndex: 0,
                isWholeTableSelected: false,
            },
            para1,
            [text1]
        );
        expect(callback).toHaveBeenCalledWith(
            [cell1, group],
            {
                table: table,
                colIndex: 0,
                rowIndex: 0,
                isWholeTableSelected: false,
            },
            para2,
            [text2]
        );
    });

    it('Group with whole table selection and ignore selected table cell content', () => {
        const group = createContentModelDocument();
        const table = createTable(1);
        const cell1 = createTableCell();
        const cell2 = createTableCell();
        const para1 = createParagraph();
        const para2 = createParagraph();
        const text1 = createText('text1');
        const text2 = createText('text2');

        cell1.isSelected = true;
        cell2.isSelected = true;

        para1.segments.push(text1);
        para2.segments.push(text2);

        cell1.blocks.push(para1);
        cell2.blocks.push(para2);
        table.rows = [{ format: {}, height: 0, cells: [cell1, cell2] }];

        group.blocks.push(table);

        iterateSelections(group, callback, { contentUnderSelectedTableCell: 'ignoreForTable' });

        expect(callback).toHaveBeenCalledTimes(1);
        expect(callback).toHaveBeenCalledWith([group], undefined, table, undefined);
    });

    it('Select from the end of paragraph', () => {
        const group = createContentModelDocument();
        const para1 = createParagraph(false, { lineHeight: '20px' });
        const para2 = createParagraph(false, { lineHeight: '30px' });
        const marker = createSelectionMarker();
        const text = createText('test');

        text.isSelected = true;
        para1.segments.push(marker);
        para2.segments.push(text);
        group.blocks.push(para1);
        group.blocks.push(para2);

        iterateSelections(group, callback);

        expect(callback).toHaveBeenCalledTimes(2);
        expect(callback).toHaveBeenCalledWith([group], undefined, para1, [marker]);
        expect(callback).toHaveBeenCalledWith([group], undefined, para2, [text]);
    });

    it('Select to the start of paragraph', () => {
        const group = createContentModelDocument();
        const para1 = createParagraph(false, { lineHeight: '20px' });
        const para2 = createParagraph(false, { lineHeight: '30px' });
        const marker = createSelectionMarker();
        const text = createText('test');

        text.isSelected = true;
        para1.segments.push(text);
        para2.segments.push(marker);
        group.blocks.push(para1);
        group.blocks.push(para2);

        iterateSelections(group, callback);

        expect(callback).toHaveBeenCalledTimes(2);
        expect(callback).toHaveBeenCalledWith([group], undefined, para1, [text]);
        expect(callback).toHaveBeenCalledWith([group], undefined, para2, [marker]);
    });

    it('Select from the end of paragraph and allow unmeaningful paragraph', () => {
        const group = createContentModelDocument();
        const para1 = createParagraph();
        const para2 = createParagraph();
        const marker = createSelectionMarker();
        const text = createText('test');

        text.isSelected = true;
        para1.segments.push(marker);
        para2.segments.push(text);
        group.blocks.push(para1);
        group.blocks.push(para2);

        iterateSelections(group, callback);

        expect(callback).toHaveBeenCalledTimes(2);
        expect(callback).toHaveBeenCalledWith([group], undefined, para1, [marker]);
        expect(callback).toHaveBeenCalledWith([group], undefined, para2, [text]);
    });

    it('Select from the end to the start of paragraph', () => {
        const group = createContentModelDocument();
        const para1 = createParagraph(false, { lineHeight: '20px' });
        const para2 = createParagraph(false, { lineHeight: '30px' });
        const para3 = createParagraph(false, { lineHeight: '40px' });
        const marker1 = createSelectionMarker();
        const marker2 = createSelectionMarker();
        const text = createText('test');

        text.isSelected = true;
        para1.segments.push(marker1);
        para2.segments.push(text);
        para3.segments.push(marker2);
        group.blocks.push(para1);
        group.blocks.push(para2);
        group.blocks.push(para3);

        iterateSelections(group, callback);

        expect(callback).toHaveBeenCalledTimes(3);
        expect(callback).toHaveBeenCalledWith([group], undefined, para1, [marker1]);
        expect(callback).toHaveBeenCalledWith([group], undefined, para2, [text]);
        expect(callback).toHaveBeenCalledWith([group], undefined, para3, [marker2]);
    });

    it('Select not from the end, and not to the start of paragraph', () => {
        const group = createContentModelDocument();
        const para1 = createParagraph();
        const para2 = createParagraph();
        const para3 = createParagraph();
        const marker1 = createSelectionMarker();
        const marker2 = createSelectionMarker();
        const text1 = createText('test1');
        const text2 = createText('test2');
        const text3 = createText('test3');

        text1.isSelected = true;
        text2.isSelected = true;
        text3.isSelected = true;
        para1.segments.push(marker1);
        para1.segments.push(text1);
        para2.segments.push(text2);
        para3.segments.push(text3);
        para3.segments.push(marker2);
        group.blocks.push(para1);
        group.blocks.push(para2);
        group.blocks.push(para3);

        iterateSelections(group, callback);

        expect(callback).toHaveBeenCalledTimes(3);
        expect(callback).toHaveBeenCalledWith([group], undefined, para1, [marker1, text1]);
        expect(callback).toHaveBeenCalledWith([group], undefined, para2, [text2]);
        expect(callback).toHaveBeenCalledWith([group], undefined, para3, [text3, marker2]);
    });

    it('Selection includes format holder from a list item', () => {
        const group = createContentModelDocument();
        const listItem = createListItem([]);
        const para = createParagraph();
        const text = createText('test1');

        text.isSelected = true;
        para.segments.push(text);
        listItem.blocks.push(para);
        group.blocks.push(listItem);

        iterateSelections(group, callback);

        expect(callback).toHaveBeenCalledTimes(2);
        expect(callback).toHaveBeenCalledWith([listItem, group], undefined, para, [text]);
        expect(callback).toHaveBeenCalledWith([listItem, group], undefined, undefined, [
            listItem.formatHolder,
        ]);
    });

    it('Selection does not include format holder from a list item since not all segments are selected', () => {
        const group = createContentModelDocument();
        const listItem = createListItem([]);
        const para = createParagraph();
        const text1 = createText('test1');
        const text2 = createText('test1');

        text1.isSelected = true;
        para.segments.push(text1);
        para.segments.push(text2);
        listItem.blocks.push(para);
        group.blocks.push(listItem);

        iterateSelections(group, callback);

        expect(callback).toHaveBeenCalledTimes(1);
        expect(callback).toHaveBeenCalledWith([listItem, group], undefined, para, [text1]);
    });

    it('Get Selection from model that contains general node', () => {
        const group = createContentModelDocument();
        const generalSpan = createGeneralSegment(document.createElement('span'));
        const para = createParagraph(true /*implicit*/);
        const text1 = createText('test1');
        const text2 = createText('test1');

        text1.isSelected = true;
        para.segments.push(text1);
        para.segments.push(text2);
        generalSpan.blocks.push(para);
        group.blocks.push(generalSpan);

        iterateSelections(group, callback);

        expect(callback).toHaveBeenCalledTimes(1);
        expect(callback).toHaveBeenCalledWith([generalSpan, group], undefined, para, [text1]);
    });

    it('Get Selection from model that contains general segment', () => {
        const group = createContentModelDocument();
        const generalSpan = createGeneralSegment(document.createElement('span'));
        const para1 = createParagraph(true /*implicit*/);
        const para2 = createParagraph(true /*implicit*/);
        const text1 = createText('test1');
        const text2 = createText('test1');

        text1.isSelected = true;
        para1.segments.push(generalSpan);
        generalSpan.blocks.push(para2);
        para2.segments.push(text1, text2);
        group.blocks.push(para1);

        iterateSelections(group, callback);

        expect(callback).toHaveBeenCalledTimes(1);
        expect(callback).toHaveBeenCalledWith([generalSpan, group], undefined, para2, [text1]);
    });

    it('Get Selection from model that contains empty general segment with different options', () => {
        const group = createContentModelDocument();
        const generalSpan = createGeneralSegment(document.createElement('span'));
        const para1 = createParagraph(true /*implicit*/);

        para1.segments.push(generalSpan);
        group.blocks.push(para1);

        const callback1 = jasmine.createSpy('callback1');
        const callback2 = jasmine.createSpy('callback2');
        const callback3 = jasmine.createSpy('callback3');

        iterateSelections(group, callback);
        iterateSelections(group, callback1, {
            contentUnderSelectedGeneralElement: 'contentOnly',
        });
        iterateSelections(group, callback2, {
            contentUnderSelectedGeneralElement: 'generalElementOnly',
        });
        iterateSelections(group, callback3, { contentUnderSelectedGeneralElement: 'both' });

        expect(callback).toHaveBeenCalledTimes(0);
        expect(callback1).toHaveBeenCalledTimes(0);
        expect(callback2).toHaveBeenCalledTimes(0);
        expect(callback3).toHaveBeenCalledTimes(0);
    });

    it('Get Selection from model that contains general segment with content for different options', () => {
        const group = createContentModelDocument();
        const generalSpan = createGeneralSegment(document.createElement('span'));
        const para1 = createParagraph(true /*implicit*/);
        const para2 = createParagraph(true /*implicit*/);
        const text1 = createText('test1');
        const text2 = createText('test1');

        para2.segments.push(text1, text2);
        generalSpan.blocks.push(para2);
        para1.segments.push(generalSpan);
        group.blocks.push(para1);

        text2.isSelected = true;

        const callback1 = jasmine.createSpy('callback1');
        const callback2 = jasmine.createSpy('callback2');
        const callback3 = jasmine.createSpy('callback3');

        iterateSelections(group, callback);
        iterateSelections(group, callback1, {
            contentUnderSelectedGeneralElement: 'contentOnly',
        });
        iterateSelections(group, callback2, {
            contentUnderSelectedGeneralElement: 'generalElementOnly',
        });
        iterateSelections(group, callback3, { contentUnderSelectedGeneralElement: 'both' });

        expect(callback).toHaveBeenCalledTimes(1);
        expect(callback).toHaveBeenCalledWith([generalSpan, group], undefined, para2, [text2]);
        expect(callback1).toHaveBeenCalledTimes(1);
        expect(callback1).toHaveBeenCalledWith([generalSpan, group], undefined, para2, [text2]);
        expect(callback2).toHaveBeenCalledTimes(1);
        expect(callback2).toHaveBeenCalledWith([generalSpan, group], undefined, para2, [text2]);
        expect(callback3).toHaveBeenCalledTimes(1);
        expect(callback3).toHaveBeenCalledWith([generalSpan, group], undefined, para2, [text2]);
    });

    it('Get Selection from model that contains empty selected general', () => {
        const group = createContentModelDocument();
        const generalSpan = createGeneralSegment(document.createElement('span'));
        const para1 = createParagraph(true /*implicit*/);

        generalSpan.isSelected = true;
        para1.segments.push(generalSpan);
        group.blocks.push(para1);

        const callback1 = jasmine.createSpy('callback1');
        const callback2 = jasmine.createSpy('callback2');
        const callback3 = jasmine.createSpy('callback3');

        iterateSelections(group, callback);
        iterateSelections(group, callback1, {
            contentUnderSelectedGeneralElement: 'contentOnly',
        });
        iterateSelections(group, callback2, {
            contentUnderSelectedGeneralElement: 'generalElementOnly',
        });
        iterateSelections(group, callback3, { contentUnderSelectedGeneralElement: 'both' });

        expect(callback).toHaveBeenCalledTimes(1);
        expect(callback).toHaveBeenCalledWith([group], undefined, para1, [generalSpan]);

        expect(callback1).toHaveBeenCalledTimes(1);
        expect(callback1).toHaveBeenCalledWith([group], undefined, para1, [generalSpan]);

        expect(callback2).toHaveBeenCalledTimes(1);
        expect(callback2).toHaveBeenCalledWith([group], undefined, para1, [generalSpan]);

        expect(callback3).toHaveBeenCalledTimes(1);
        expect(callback3).toHaveBeenCalledWith([group], undefined, para1, [generalSpan]);
    });

    it('Get Selection from model that contains selected general segment', () => {
        const group = createContentModelDocument();
        const generalSpan = createGeneralSegment(document.createElement('span'));
        const para1 = createParagraph(true /*implicit*/);
        const para2 = createParagraph(true /*implicit*/);
        const text1 = createText('test1');
        const text2 = createText('test1');

        generalSpan.isSelected = true;
        para1.segments.push(generalSpan);
        generalSpan.blocks.push(para2);
        para2.segments.push(text1, text2);
        group.blocks.push(para1);

        const callback1 = jasmine.createSpy('callback1');
        const callback2 = jasmine.createSpy('callback2');
        const callback3 = jasmine.createSpy('callback3');

        iterateSelections(group, callback);
        iterateSelections(group, callback1, {
            contentUnderSelectedGeneralElement: 'contentOnly',
        });
        iterateSelections(group, callback2, {
            contentUnderSelectedGeneralElement: 'generalElementOnly',
        });
        iterateSelections(group, callback3, { contentUnderSelectedGeneralElement: 'both' });

        expect(callback).toHaveBeenCalledTimes(1);
        expect(callback).toHaveBeenCalledWith([generalSpan, group], undefined, para2, [
            text1,
            text2,
        ]);

        expect(callback1).toHaveBeenCalledTimes(1);
        expect(callback1).toHaveBeenCalledWith([generalSpan, group], undefined, para2, [
            text1,
            text2,
        ]);

        expect(callback2).toHaveBeenCalledTimes(1);
        expect(callback2).toHaveBeenCalledWith([group], undefined, para1, [generalSpan]);

        expect(callback3).toHaveBeenCalledTimes(2);
        expect(callback3).toHaveBeenCalledWith([generalSpan, group], undefined, para2, [
            text1,
            text2,
        ]);
        expect(callback3).toHaveBeenCalledWith([group], undefined, para1, [generalSpan]);
    });

    it('Get Selection from model that contains general block', () => {
        const group = createContentModelDocument();
        const generalDiv = createGeneralBlock(document.createElement('div'));
        const para2 = createParagraph(true /*implicit*/);
        const text1 = createText('test1');
        const text2 = createText('test1');

        text1.isSelected = true;
        generalDiv.blocks.push(para2);
        para2.segments.push(text1, text2);
        group.blocks.push(generalDiv);

        iterateSelections(group, callback);

        expect(callback).toHaveBeenCalledTimes(1);
        expect(callback).toHaveBeenCalledWith([generalDiv, group], undefined, para2, [text1]);
    });

    it('Get Selection from model that contains empty general block with different options', () => {
        const group = createContentModelDocument();
        const generalDiv = createGeneralBlock(document.createElement('div'));

        group.blocks.push(generalDiv);

        const callback1 = jasmine.createSpy('callback1');
        const callback2 = jasmine.createSpy('callback2');
        const callback3 = jasmine.createSpy('callback3');

        iterateSelections(group, callback);
        iterateSelections(group, callback1, {
            contentUnderSelectedGeneralElement: 'contentOnly',
        });
        iterateSelections(group, callback2, {
            contentUnderSelectedGeneralElement: 'generalElementOnly',
        });
        iterateSelections(group, callback3, { contentUnderSelectedGeneralElement: 'both' });

        expect(callback).toHaveBeenCalledTimes(0);
        expect(callback1).toHaveBeenCalledTimes(0);
        expect(callback2).toHaveBeenCalledTimes(0);
        expect(callback3).toHaveBeenCalledTimes(0);
    });

    it('Get Selection from model that contains general block with content for different options', () => {
        const group = createContentModelDocument();
        const generalDiv = createGeneralBlock(document.createElement('div'));
        const para2 = createParagraph(true /*implicit*/);
        const text1 = createText('test1');
        const text2 = createText('test1');

        para2.segments.push(text1, text2);
        generalDiv.blocks.push(para2);
        group.blocks.push(generalDiv);

        text2.isSelected = true;

        const callback1 = jasmine.createSpy('callback1');
        const callback2 = jasmine.createSpy('callback2');
        const callback3 = jasmine.createSpy('callback3');

        iterateSelections(group, callback);
        iterateSelections(group, callback1, {
            contentUnderSelectedGeneralElement: 'contentOnly',
        });
        iterateSelections(group, callback2, {
            contentUnderSelectedGeneralElement: 'generalElementOnly',
        });
        iterateSelections(group, callback3, { contentUnderSelectedGeneralElement: 'both' });

        expect(callback).toHaveBeenCalledTimes(1);
        expect(callback).toHaveBeenCalledWith([generalDiv, group], undefined, para2, [text2]);
        expect(callback1).toHaveBeenCalledTimes(1);
        expect(callback1).toHaveBeenCalledWith([generalDiv, group], undefined, para2, [text2]);
        expect(callback2).toHaveBeenCalledTimes(1);
        expect(callback2).toHaveBeenCalledWith([generalDiv, group], undefined, para2, [text2]);
        expect(callback3).toHaveBeenCalledTimes(1);
        expect(callback3).toHaveBeenCalledWith([generalDiv, group], undefined, para2, [text2]);
    });

    it('Get Selection from model that contains empty selected general block', () => {
        const group = createContentModelDocument();
        const generalDiv = createGeneralBlock(document.createElement('div'));

        generalDiv.isSelected = true;
        group.blocks.push(generalDiv);

        const callback1 = jasmine.createSpy('callback1');
        const callback2 = jasmine.createSpy('callback2');
        const callback3 = jasmine.createSpy('callback3');

        iterateSelections(group, callback);
        iterateSelections(group, callback1, {
            contentUnderSelectedGeneralElement: 'contentOnly',
        });
        iterateSelections(group, callback2, {
            contentUnderSelectedGeneralElement: 'generalElementOnly',
        });
        iterateSelections(group, callback3, { contentUnderSelectedGeneralElement: 'both' });

        expect(callback).toHaveBeenCalledTimes(1);
        expect(callback).toHaveBeenCalledWith([group], undefined, generalDiv, undefined);

        expect(callback1).toHaveBeenCalledTimes(1);
        expect(callback1).toHaveBeenCalledWith([group], undefined, generalDiv, undefined);

        expect(callback2).toHaveBeenCalledTimes(1);
        expect(callback2).toHaveBeenCalledWith([group], undefined, generalDiv, undefined);

        expect(callback3).toHaveBeenCalledTimes(1);
        expect(callback3).toHaveBeenCalledWith([group], undefined, generalDiv, undefined);
    });

    it('Get Selection from model that contains selected general block', () => {
        const group = createContentModelDocument();
        const generalDiv = createGeneralBlock(document.createElement('div'));
        const para2 = createParagraph(true /*implicit*/);
        const text1 = createText('test1');
        const text2 = createText('test1');

        generalDiv.isSelected = true;
        generalDiv.blocks.push(para2);
        para2.segments.push(text1, text2);
        group.blocks.push(generalDiv);

        const callback1 = jasmine.createSpy('callback1');
        const callback2 = jasmine.createSpy('callback2');
        const callback3 = jasmine.createSpy('callback3');

        iterateSelections(group, callback);
        iterateSelections(group, callback1, {
            contentUnderSelectedGeneralElement: 'contentOnly',
        });
        iterateSelections(group, callback2, {
            contentUnderSelectedGeneralElement: 'generalElementOnly',
        });
        iterateSelections(group, callback3, { contentUnderSelectedGeneralElement: 'both' });

        expect(callback).toHaveBeenCalledTimes(1);
        expect(callback).toHaveBeenCalledWith([generalDiv, group], undefined, para2, [
            text1,
            text2,
        ]);

        expect(callback1).toHaveBeenCalledTimes(1);
        expect(callback1).toHaveBeenCalledWith([generalDiv, group], undefined, para2, [
            text1,
            text2,
        ]);

        expect(callback2).toHaveBeenCalledTimes(1);
        expect(callback2).toHaveBeenCalledWith([group], undefined, generalDiv, undefined);

        expect(callback3).toHaveBeenCalledTimes(2);
        expect(callback3).toHaveBeenCalledWith([generalDiv, group], undefined, para2, [
            text1,
            text2,
        ]);
        expect(callback3).toHaveBeenCalledWith([group], undefined, generalDiv, undefined);
    });

    it('Divider selection', () => {
        const group = createContentModelDocument();
        const divider = createDivider('div');

        divider.isSelected = true;
        group.blocks.push(divider);

        iterateSelections(group, callback);

        expect(callback).toHaveBeenCalledTimes(1);
        expect(callback).toHaveBeenCalledWith([group], undefined, divider, undefined);
    });

    it('Return true from first selection', () => {
        const group = createContentModelDocument();
        const para1 = createParagraph();
        const para2 = createParagraph();
        const text1 = createText('text1');
        const text2 = createText('text2');

        text1.isSelected = true;
        text2.isSelected = true;

        para1.segments.push(text1);
        para2.segments.push(text2);
        group.blocks.push(para1);
        group.blocks.push(para2);

        const newCallback = jasmine
            .createSpy()
            .and.callFake((path, tableContext, block, segments) => {
                return block == para1;
            });

        iterateSelections(group, newCallback);

        expect(newCallback).toHaveBeenCalledTimes(1);
        expect(newCallback).toHaveBeenCalledWith([group], undefined, para1, [text1]);
    });

    it('Return true from divider', () => {
        const group = createContentModelDocument();
        const para1 = createParagraph();
        const divider = createDivider('hr');
        const para2 = createParagraph();
        const text1 = createText('text1');
        const text2 = createText('text2');

        text1.isSelected = true;
        divider.isSelected = true;
        text2.isSelected = true;

        para1.segments.push(text1);
        para2.segments.push(text2);
        group.blocks.push(para1, divider, para2);

        const newCallback = jasmine
            .createSpy()
            .and.callFake((path, tableContext, block, segments) => {
                return block == divider;
            });

        iterateSelections(group, newCallback);

        expect(newCallback).toHaveBeenCalledTimes(2);
        expect(newCallback).toHaveBeenCalledWith([group], undefined, para1, [text1]);
        expect(newCallback).toHaveBeenCalledWith([group], undefined, divider, undefined);
    });

    it('Return true from first selection in nested block group', () => {
        const group = createContentModelDocument();
        const quote1 = createFormatContainer('blockquote');
        const quote2 = createFormatContainer('blockquote');
        const para1 = createParagraph();
        const para2 = createParagraph();
        const text1 = createText('text1');
        const text2 = createText('text2');

        text1.isSelected = true;
        text2.isSelected = true;

        para1.segments.push(text1);
        para2.segments.push(text2);
        quote1.blocks.push(para1);
        quote2.blocks.push(para2);
        group.blocks.push(quote1);
        group.blocks.push(quote2);

        const newCallback = jasmine
            .createSpy()
            .and.callFake((path, tableContext, block, segments) => {
                return block == para1;
            });

        iterateSelections(group, newCallback);

        expect(newCallback).toHaveBeenCalledTimes(1);
        expect(newCallback).toHaveBeenCalledWith([quote1, group], undefined, para1, [text1]);
    });

    it('Return true from whole table selection', () => {
        const group = createContentModelDocument();
        const table = createTable(1);
        const cell = createTableCell();
        const para = createParagraph();
        const text = createText('text');

        cell.isSelected = true;
        text.isSelected = true;

        para.segments.push(text);
        table.rows[0].cells.push(cell);
        group.blocks.push(table);
        group.blocks.push(para);

        const newCallback = jasmine
            .createSpy()
            .and.callFake((path, tableContext, block, segments) => {
                return block == table;
            });

        iterateSelections(group, newCallback, {
            contentUnderSelectedTableCell: 'ignoreForTable',
        });

        expect(newCallback).toHaveBeenCalledTimes(1);
        expect(newCallback).toHaveBeenCalledWith([group], undefined, table, undefined);
    });

    it('Return true from table cell selection', () => {
        const group = createContentModelDocument();
        const table = createTable(1);
        const cell1 = createTableCell(false, false, false, { textAlign: 'start' });
        const cell2 = createTableCell(false, false, false, { textAlign: 'center' });
        const cell3 = createTableCell(false, false, false, { textAlign: 'end' });

        cell1.isSelected = true;
        cell2.isSelected = true;
        cell3.isSelected = true;

        table.rows[0].cells.push(cell1, cell2, cell3);
        group.blocks.push(table);

        const newCallback = jasmine
            .createSpy()
            .and.callFake((path, tableContext, block, segments) => {
                if (tableContext) {
                    const { table, colIndex, rowIndex } = tableContext;

                    if (table.rows[rowIndex].cells[colIndex] == cell2) {
                        return true;
                    }
                }
            });

        iterateSelections(group, newCallback);

        expect(newCallback).toHaveBeenCalledTimes(2);
        expect(newCallback).toHaveBeenCalledWith(
            [group],
            {
                table: table,
                rowIndex: 0,
                colIndex: 0,
                isWholeTableSelected: true,
            },
            undefined,
            undefined
        );
        expect(newCallback).toHaveBeenCalledWith(
            [group],
            {
                table: table,
                rowIndex: 0,
                colIndex: 1,
                isWholeTableSelected: true,
            },
            undefined,
            undefined
        );
    });

    it('includeListFormatHolder=anySegment', () => {
        const doc = createContentModelDocument();
        const list = createListItem([createListLevel('OL')]);
        const para = createParagraph();
        const text1 = createText('test1');
        const text2 = createText('test2');

        text2.isSelected = true;

        para.segments.push(text1, text2);
        list.blocks.push(para);
        doc.blocks.push(list);

        iterateSelections(doc, callback, { includeListFormatHolder: 'anySegment' });

        expect(callback).toHaveBeenCalledTimes(2);
        expect(callback).toHaveBeenCalledWith([list, doc], undefined, para, [text2]);
        expect(callback).toHaveBeenCalledWith([list, doc], undefined, undefined, [
            {
                segmentType: 'SelectionMarker',
                format: {},
                isSelected: false,
            },
        ]);
    });

    it('includeListFormatHolder=allSegment', () => {
        const doc = createContentModelDocument();
        const list = createListItem([createListLevel('OL')]);
        const para = createParagraph();
        const text1 = createText('test1');
        const text2 = createText('test2');

        text2.isSelected = true;

        para.segments.push(text1, text2);
        list.blocks.push(para);
        doc.blocks.push(list);

        iterateSelections(doc, callback, { includeListFormatHolder: 'allSegments' });

        expect(callback).toHaveBeenCalledTimes(1);
        expect(callback).toHaveBeenCalledWith([list, doc], undefined, para, [text2]);
    });

    it('includeListFormatHolder=allSegment 2', () => {
        const doc = createContentModelDocument();
        const list = createListItem([createListLevel('OL')]);
        const para = createParagraph();
        const text1 = createText('test1');
        const text2 = createText('test2');

        text1.isSelected = true;
        text2.isSelected = true;

        para.segments.push(text1, text2);
        list.blocks.push(para);
        doc.blocks.push(list);

        iterateSelections(doc, callback, { includeListFormatHolder: 'allSegments' });

        expect(callback).toHaveBeenCalledTimes(2);
        expect(callback).toHaveBeenCalledWith([list, doc], undefined, para, [text1, text2]);
        expect(callback).toHaveBeenCalledWith([list, doc], undefined, undefined, [
            {
                segmentType: 'SelectionMarker',
                format: {},
                isSelected: false,
            },
        ]);
    });

    it('includeListFormatHolder=never', () => {
        const doc = createContentModelDocument();
        const list = createListItem([createListLevel('OL')]);
        const para = createParagraph();
        const text1 = createText('test1');
        const text2 = createText('test2');

        text1.isSelected = true;
        text2.isSelected = true;

        para.segments.push(text1, text2);
        list.blocks.push(para);
        doc.blocks.push(list);

        iterateSelections(doc, callback, { includeListFormatHolder: 'never' });

        expect(callback).toHaveBeenCalledTimes(1);
        expect(callback).toHaveBeenCalledWith([list, doc], undefined, para, [text1, text2]);
    });

    it('With selected entity', () => {
        const doc = createContentModelDocument();
        const para = createParagraph();
        const entity = createEntity(null!);

        entity.isSelected = true;

        para.segments.push(entity);
        doc.blocks.push(para);

        iterateSelections(doc, callback, { includeListFormatHolder: 'never' });

        expect(callback).toHaveBeenCalledTimes(1);
        expect(callback).toHaveBeenCalledWith([doc], undefined, para, [entity]);
    });
<<<<<<< HEAD

    it('Check cachedElement is cleared', () => {
        const quote1 = createFormatContainer('blockquote');
        const para1 = createParagraph();
        const divider1 = createDivider('hr');
        const quote2 = createFormatContainer('blockquote');
        const para2 = createParagraph();
        const divider2 = createDivider('hr');
        const marker1 = createSelectionMarker();
        const marker2 = createSelectionMarker();
        const cache = 'CACHE' as any;

        addSegment(quote1, marker1);
        para1.segments.push(marker2);
        divider1.isSelected = true;

        quote1.cachedElement = cache;
        para1.cachedElement = cache;
        divider1.cachedElement = cache;
        quote2.cachedElement = cache;
        para2.cachedElement = cache;
        divider2.cachedElement = cache;

        const doc = createContentModelDocument();

        doc.blocks.push(quote1, quote2, para1, para2, divider1, divider2);

        iterateSelections(doc, callback);

        expect(doc).toEqual({
            blockGroupType: 'Document',
            blocks: [
                {
                    blockType: 'BlockGroup',
                    blockGroupType: 'FormatContainer',
                    tagName: 'blockquote',
                    blocks: [
                        {
                            blockType: 'Paragraph',
                            segments: [marker1],
                            format: {},
                            isImplicit: true,
                        },
                    ],
                    format: {},
                    cachedElement: cache,
                },
                {
                    blockType: 'BlockGroup',
                    blockGroupType: 'FormatContainer',
                    tagName: 'blockquote',
                    blocks: [],
                    format: {},
                    cachedElement: cache,
                },
                {
                    blockType: 'Paragraph',
                    segments: [marker2],
                    format: {},
                },
                { blockType: 'Paragraph', segments: [], format: {}, cachedElement: cache },
                { blockType: 'Divider', tagName: 'hr', format: {}, isSelected: true },
                { blockType: 'Divider', tagName: 'hr', format: {}, cachedElement: cache },
            ],
        });
    });
=======
>>>>>>> a0f32c69
});<|MERGE_RESOLUTION|>--- conflicted
+++ resolved
@@ -1206,73 +1206,4 @@
         expect(callback).toHaveBeenCalledTimes(1);
         expect(callback).toHaveBeenCalledWith([doc], undefined, para, [entity]);
     });
-<<<<<<< HEAD
-
-    it('Check cachedElement is cleared', () => {
-        const quote1 = createFormatContainer('blockquote');
-        const para1 = createParagraph();
-        const divider1 = createDivider('hr');
-        const quote2 = createFormatContainer('blockquote');
-        const para2 = createParagraph();
-        const divider2 = createDivider('hr');
-        const marker1 = createSelectionMarker();
-        const marker2 = createSelectionMarker();
-        const cache = 'CACHE' as any;
-
-        addSegment(quote1, marker1);
-        para1.segments.push(marker2);
-        divider1.isSelected = true;
-
-        quote1.cachedElement = cache;
-        para1.cachedElement = cache;
-        divider1.cachedElement = cache;
-        quote2.cachedElement = cache;
-        para2.cachedElement = cache;
-        divider2.cachedElement = cache;
-
-        const doc = createContentModelDocument();
-
-        doc.blocks.push(quote1, quote2, para1, para2, divider1, divider2);
-
-        iterateSelections(doc, callback);
-
-        expect(doc).toEqual({
-            blockGroupType: 'Document',
-            blocks: [
-                {
-                    blockType: 'BlockGroup',
-                    blockGroupType: 'FormatContainer',
-                    tagName: 'blockquote',
-                    blocks: [
-                        {
-                            blockType: 'Paragraph',
-                            segments: [marker1],
-                            format: {},
-                            isImplicit: true,
-                        },
-                    ],
-                    format: {},
-                    cachedElement: cache,
-                },
-                {
-                    blockType: 'BlockGroup',
-                    blockGroupType: 'FormatContainer',
-                    tagName: 'blockquote',
-                    blocks: [],
-                    format: {},
-                    cachedElement: cache,
-                },
-                {
-                    blockType: 'Paragraph',
-                    segments: [marker2],
-                    format: {},
-                },
-                { blockType: 'Paragraph', segments: [], format: {}, cachedElement: cache },
-                { blockType: 'Divider', tagName: 'hr', format: {}, isSelected: true },
-                { blockType: 'Divider', tagName: 'hr', format: {}, cachedElement: cache },
-            ],
-        });
-    });
-=======
->>>>>>> a0f32c69
 });
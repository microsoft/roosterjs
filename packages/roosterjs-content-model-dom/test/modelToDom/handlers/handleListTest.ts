--- conflicted
+++ resolved
@@ -599,27 +599,19 @@
             nodeStack: [
                 {
                     node: parent,
-<<<<<<< HEAD
-=======
-                    refNode: null,
->>>>>>> 857f65e1
+                    refNode: null,
                 },
                 {
                     node: parent.firstChild as HTMLElement,
                     listType: 'UL',
                     dataset: { editingInfo: '{"applyListStyleFromLevel":true}' },
                     format: {},
-<<<<<<< HEAD
-=======
-                    refNode: null,
->>>>>>> 857f65e1
+                    refNode: null,
                 },
             ],
         });
         expect(listItem.levels[0].format.listStyleType).toBe('disc');
     });
-<<<<<<< HEAD
-=======
 });
 
 describe('handleList with cache', () => {
@@ -1013,5 +1005,4 @@
         });
         expect(newRefNode).toBeNull();
     });
->>>>>>> 857f65e1
 });
--- conflicted
+++ resolved
@@ -4,15 +4,11 @@
 export { default as ContentTraverser } from './contentTraverser/ContentTraverser';
 export { default as PositionContentSearcher } from './contentTraverser/PositionContentSearcher';
 
-<<<<<<< HEAD
-export { default as addDelimiters } from './delimiter/addDelimiters';
-=======
 export {
     default as addDelimiters,
     addDelimiterAfter,
     addDelimiterBefore,
 } from './delimiter/addDelimiters';
->>>>>>> 227331d8
 export { default as getDelimiterFromElement } from './delimiter/getDelimiterFromElement';
 
 export { default as getInlineElementAtNode } from './inlineElements/getInlineElementAtNode';

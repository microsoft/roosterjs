--- conflicted
+++ resolved
@@ -34,12 +34,7 @@
 export { default as applyFormat } from './utils/applyFormat';
 export { default as changeElementTag } from './utils/changeElementTag';
 export { default as contains } from './utils/contains';
-<<<<<<< HEAD
-export { default as convertInlineCss } from './utils/convertInlineCss';
 export { default as sanitizeHtml, SanitizeHtmlPropertyCallback } from './utils/sanitizeHtml';
-=======
-export { default as sanitizeHtml } from './utils/sanitizeHtml';
->>>>>>> 65472967
 export { default as fromHtml } from './utils/fromHtml';
 export { default as getComputedStyle } from './utils/getComputedStyle';
 export { default as getTagOfNode } from './utils/getTagOfNode';

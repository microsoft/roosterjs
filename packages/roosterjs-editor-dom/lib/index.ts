--- conflicted
+++ resolved
@@ -121,8 +121,4 @@
     createArrayDefinition,
     createObjectDefinition,
 } from './metadata/definitionCreators';
-<<<<<<< HEAD
-export { getMetadata, setMetadata } from './metadata/metadata';
-=======
-export { getMetadata, setMetadata, removeMetadata } from './metadata/metadata';
->>>>>>> 18b361ee
+export { getMetadata, setMetadata, removeMetadata } from './metadata/metadata';
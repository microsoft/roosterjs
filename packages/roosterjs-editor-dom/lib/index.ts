--- conflicted
+++ resolved
@@ -1,4 +1,3 @@
-<<<<<<< HEAD
 export { default as getBlockElementAtNode } from './blockElements/getBlockElementAtNode';
 export { default as getFirstLastBlockElement } from './blockElements/getFirstLastBlockElement';
 
@@ -105,115 +104,4 @@
 export { default as isCtrlOrMetaPressed } from './event/isCtrlOrMetaPressed';
 
 export { default as getStyles } from './style/getStyles';
-export { default as setStyles } from './style/setStyles';
-=======
-export { default as getBlockElementAtNode } from './blockElements/getBlockElementAtNode';
-export { default as getFirstLastBlockElement } from './blockElements/getFirstLastBlockElement';
-
-export { default as ContentTraverser } from './contentTraverser/ContentTraverser';
-export { default as PositionContentSearcher } from './contentTraverser/PositionContentSearcher';
-
-export { default as getInlineElementAtNode } from './inlineElements/getInlineElementAtNode';
-export { default as ImageInlineElement } from './inlineElements/ImageInlineElement';
-export { default as LinkInlineElement } from './inlineElements/LinkInlineElement';
-export { default as NodeInlineElement } from './inlineElements/NodeInlineElement';
-export { default as PartialInlineElement } from './inlineElements/PartialInlineElement';
-
-export { default as extractClipboardEvent } from './clipboard/extractClipboardEvent';
-export { default as extractClipboardItems } from './clipboard/extractClipboardItems';
-export { default as extractClipboardItemsForIE } from './clipboard/extractClipboardItemsForIE';
-
-export { default as arrayPush } from './utils/arrayPush';
-export { default as applyTextStyle } from './utils/applyTextStyle';
-export { Browser, getBrowserInfo } from './utils/Browser';
-export { default as applyFormat } from './utils/applyFormat';
-export { default as changeElementTag } from './utils/changeElementTag';
-export { default as collapseNodes } from './utils/collapseNodes';
-export { default as contains } from './utils/contains';
-export { default as findClosestElementAncestor } from './utils/findClosestElementAncestor';
-export { default as fromHtml } from './utils/fromHtml';
-export { default as getComputedStyles, getComputedStyle } from './utils/getComputedStyles';
-export {
-    default as getPendableFormatState,
-    PendableFormatCommandMap,
-    PendableFormatNames,
-} from './utils/getPendableFormatState';
-export { default as getTagOfNode } from './utils/getTagOfNode';
-export { default as isBlockElement } from './utils/isBlockElement';
-export { default as isNodeEmpty } from './utils/isNodeEmpty';
-export { default as isVoidHtmlElement } from './utils/isVoidHtmlElement';
-export { default as matchLink } from './utils/matchLink';
-export { default as queryElements } from './utils/queryElements';
-export { default as splitParentNode, splitBalancedNodeRange } from './utils/splitParentNode';
-export { default as unwrap } from './utils/unwrap';
-export { default as wrap } from './utils/wrap';
-export { getNextLeafSibling, getPreviousLeafSibling } from './utils/getLeafSibling';
-export { getFirstLeafNode, getLastLeafNode } from './utils/getLeafNode';
-export { default as getTextContent } from './utils/getTextContent';
-export { default as splitTextNode } from './utils/splitTextNode';
-export { default as normalizeRect } from './utils/normalizeRect';
-export { default as toArray } from './utils/toArray';
-export { default as safeInstanceOf } from './utils/safeInstanceOf';
-export { default as readFile } from './utils/readFile';
-export { default as getInnerHTML } from './utils/getInnerHTML';
-export { default as setColor } from './utils/setColor';
-export { default as matchesSelector } from './utils/matchesSelector';
-export { default as adjustInsertPosition } from './utils/adjustInsertPosition';
-export { default as createElement, KnownCreateElementData } from './utils/createElement';
-export { default as moveChildNodes } from './utils/moveChildNodes';
-export { default as setListItemStyle } from './utils/setListItemStyle';
-export { default as clearSelectedTableCells } from './utils/clearSelectedTableCells';
-export { default as isNodeAfter } from './utils/isNodeAfter';
-
-export { default as VTable } from './table/VTable';
-export { TableMetadata } from './table/tableMetadata';
-export { default as VList } from './list/VList';
-export { default as VListItem } from './list/VListItem';
-export { default as createVListFromRegion } from './list/createVListFromRegion';
-export { default as VListChain } from './list/VListChain';
-
-export { default as getRegionsFromRange } from './region/getRegionsFromRange';
-export { default as getSelectedBlockElementsInRegion } from './region/getSelectedBlockElementsInRegion';
-export { default as collapseNodesInRegion } from './region/collapseNodesInRegion';
-export { default as isNodeInRegion } from './region/isNodeInRegion';
-export { default as getSelectionRangeInRegion } from './region/getSelectionRangeInRegion';
-export { default as mergeBlocksInRegion } from './region/mergeBlocksInRegion';
-
-export { default as Position } from './selection/Position';
-export { default as createRange } from './selection/createRange';
-export { default as getPositionRect } from './selection/getPositionRect';
-export { default as isPositionAtBeginningOf } from './selection/isPositionAtBeginningOf';
-export { default as getSelectionPath } from './selection/getSelectionPath';
-export { default as getHtmlWithSelectionPath } from './selection/getHtmlWithSelectionPath';
-export { default as setHtmlWithSelectionPath } from './selection/setHtmlWithSelectionPath';
-export { default as addRangeToSelection } from './selection/addRangeToSelection';
-export { default as deleteSelectedContent } from './selection/deleteSelectedContent';
-
-export { default as addSnapshot } from './snapshots/addSnapshot';
-export { default as canMoveCurrentSnapshot } from './snapshots/canMoveCurrentSnapshot';
-export { default as clearProceedingSnapshots } from './snapshots/clearProceedingSnapshots';
-export {
-    default as moveCurrentSnapshot,
-    moveCurrentSnapsnot,
-} from './snapshots/moveCurrentSnapshot';
-export { default as createSnapshots } from './snapshots/createSnapshots';
-export { default as canUndoAutoComplete } from './snapshots/canUndoAutoComplete';
-
-export { default as HtmlSanitizer } from './htmlSanitizer/HtmlSanitizer';
-export { default as getInheritableStyles } from './htmlSanitizer/getInheritableStyles';
-export { default as createDefaultHtmlSanitizerOptions } from './htmlSanitizer/createDefaultHtmlSanitizerOptions';
-export { default as chainSanitizerCallback } from './htmlSanitizer/chainSanitizerCallback';
-
-export { default as commitEntity } from './entity/commitEntity';
-export { default as getEntityFromElement } from './entity/getEntityFromElement';
-export { default as getEntitySelector } from './entity/getEntitySelector';
-
-export { default as cacheGetEventData } from './event/cacheGetEventData';
-export { default as clearEventDataCache } from './event/clearEventDataCache';
-export { default as isModifierKey } from './event/isModifierKey';
-export { default as isCharacterValue } from './event/isCharacterValue';
-export { default as isCtrlOrMetaPressed } from './event/isCtrlOrMetaPressed';
-
-export { default as getStyles } from './style/getStyles';
-export { default as setStyles } from './style/setStyles';
->>>>>>> 5169522e
+export { default as setStyles } from './style/setStyles';
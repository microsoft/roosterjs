--- conflicted
+++ resolved
@@ -49,12 +49,9 @@
 export { default as getInnerHTML } from './utils/getInnerHTML';
 export { default as setColor } from './utils/setColor';
 export { default as matchesSelector } from './utils/matchesSelector';
-<<<<<<< HEAD
 export { default as adjustInsertPosition } from './utils/adjustInsertPosition';
-=======
 export { default as createElement, KnownCreateElementData } from './utils/createElement';
 export { default as moveChildNodes } from './utils/moveChildNodes';
->>>>>>> 074a5bbf
 
 export { default as VTable } from './table/VTable';
 export { default as VList } from './list/VList';
@@ -105,4 +102,4 @@
 export { default as isCtrlOrMetaPressed } from './event/isCtrlOrMetaPressed';
 
 export { default as getStyles } from './style/getStyles';
-export { default as setStyles } from './style/setStyles';
+export { default as setStyles } from './style/setStyles';
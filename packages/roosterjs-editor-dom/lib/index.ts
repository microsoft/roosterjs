--- conflicted
+++ resolved
@@ -54,11 +54,7 @@
 export { default as moveChildNodes } from './utils/moveChildNodes';
 export { default as setListItemStyle } from './utils/setListItemStyle';
 export { default as clearSelectedTableCells } from './utils/clearSelectedTableCells';
-<<<<<<< HEAD
-=======
-export { default as isNodeAfter } from './utils/isNodeAfter';
 export { getTableFormatInfo, saveTableInfo, deleteTableInfo } from './utils/tableInfo';
->>>>>>> 6d5b1c14
 
 export { default as VTable } from './table/VTable';
 export { TableMetadata } from './table/tableMetadata';

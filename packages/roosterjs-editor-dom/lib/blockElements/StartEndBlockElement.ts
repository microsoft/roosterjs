--- conflicted
+++ resolved
@@ -1,174 +1,97 @@
-import collapseNodes from '../utils/collapseNodes';
-import contains from '../utils/contains';
-import getTagOfNode from '../utils/getTagOfNode';
-import isBlockElement from '../utils/isBlockElement';
-import isNodeAfter from '../utils/isNodeAfter';
-import wrap from '../utils/wrap';
-import { BlockElement } from 'roosterjs-editor-types';
-import { splitBalancedNodeRange } from '../utils/splitParentNode';
-
-const STRUCTURE_NODE_TAGS = ['TD', 'TH', 'LI', 'BLOCKQUOTE'];
-
-/**
- * This reprents a block that is identified by a start and end node
- * This is for cases like <root>Hello<BR>World</root>
- * in that case, Hello<BR> is a block, World is another block
- * Such block cannot be represented by a NodeBlockElement since they don't chained up
- * to a single parent node, instead they have a start and end
- * This start and end must be in same sibling level and have same parent in DOM tree
- */
-export default class StartEndBlockElement implements BlockElement {
-    constructor(private rootNode: Node, private startNode: Node, private endNode: Node) {}
-
-    static getBlockContext(node: Node): HTMLElement {
-        while (node && !isBlockElement(node)) {
-            node = node.parentNode;
-        }
-        return node as HTMLElement;
-    }
-
-    /**
-     * Collapse this element to a single DOM element.
-     * If the content nodes are separated in different root nodes, wrap them to a single node
-     * If the content nodes are included in root node with other nodes, split root node
-     */
-    public collapseToSingleElement(): HTMLElement {
-        let nodes = collapseNodes(
-            StartEndBlockElement.getBlockContext(this.startNode),
-            this.startNode,
-            this.endNode,
-            true /*canSplitParent*/
-        );
-        let blockContext = StartEndBlockElement.getBlockContext(this.startNode);
-        while (
-            nodes[0] &&
-            nodes[0] != blockContext &&
-            nodes[0].parentNode != this.rootNode &&
-            STRUCTURE_NODE_TAGS.indexOf(getTagOfNode(nodes[0].parentNode)) < 0
-        ) {
-            nodes = [splitBalancedNodeRange(nodes)];
-        }
-        return nodes.length == 1 && isBlockElement(nodes[0])
-            ? (nodes[0] as HTMLElement)
-            : wrap(nodes);
-    }
-
-    /**
-     * Gets the start node
-     */
-    public getStartNode(): Node {
-        return this.startNode;
-    }
-
-    /**
-     * Gets the end node
-     */
-    public getEndNode(): Node {
-        return this.endNode;
-    }
-
-    /**
-     * Checks equals of two blocks
-     */
-    public equals(blockElement: BlockElement): boolean {
-        return (
-            this.startNode == blockElement.getStartNode() &&
-            this.endNode == blockElement.getEndNode()
-        );
-    }
-
-    /**
-     * Checks if another block is after this current
-     */
-    public isAfter(blockElement: BlockElement): boolean {
-        return isNodeAfter(this.getStartNode(), blockElement.getEndNode());
-    }
-
-    /**
-     * Checks if an Html node is contained within the block
-     */
-    public contains(node: Node): boolean {
-        return (
-            contains(this.startNode, node, true /*treatSameNodeAsContain*/) ||
-            contains(this.endNode, node, true /*treatSameNodeAsContain*/) ||
-            (isNodeAfter(node, this.startNode) && isNodeAfter(this.endNode, node))
-        );
-    }
-<<<<<<< HEAD
-}
-
-function isStructureNode(node: Node) {
-    return STRUCTURE_NODE_TAGS.indexOf(getTagOfNode(node)) >= 0;
-=======
-
-    /**
-     * @deprecated
-     * Gets the text content
-     */
-    public getTextContent(): string {
-        let range = createRange(this.startNode, this.endNode);
-        return range.toString();
-    }
-
-    /**
-     * @deprecated
-     * Get all nodes represented in a Node array
-     * This only works for balanced node -- start and end is at same level
-     */
-    public getContentNodes(): Node[] {
-        return collapseNodes(
-            StartEndBlockElement.getBlockContext(this.startNode),
-            this.startNode,
-            this.endNode,
-            true /*canSplitParent*/
-        );
-    }
-
-    /**
-     * @deprecated
-     * Gets first inline
-     */
-    public getFirstInlineElement(): InlineElement {
-        if (!this.firstInline) {
-            this.firstInline = getInlineElementAtNode(this.rootNode, this.startNode);
-        }
-
-        return this.firstInline;
-    }
-
-    /**
-     * @deprecated
-     * Gets last inline
-     */
-    public getLastInlineElement(): InlineElement {
-        if (!this.lastInline) {
-            this.lastInline = getInlineElementAtNode(this.rootNode, this.endNode);
-        }
-
-        return this.lastInline;
-    }
-
-    /**
-     * @deprecated
-     * Gets all inline in the block
-     */
-    public getInlineElements(): InlineElement[] {
-        let allInlines: InlineElement[] = [];
-        let startInline = this.getFirstInlineElement();
-        while (startInline) {
-            allInlines.push(startInline);
-            startInline = getNextPreviousInlineElement(this.rootNode, startInline, true /*isNext*/);
-        }
-
-        return allInlines;
-    }
-
-    /**
-     * @deprecated
-     * Checks if an inline falls inside me
-     */
-    public isInBlock(inlineElement: InlineElement): boolean {
-        return this.contains(inlineElement.getContainerNode());
-    }
->>>>>>> 40a95040
-}
+import collapseNodes from '../utils/collapseNodes';
+import contains from '../utils/contains';
+import getTagOfNode from '../utils/getTagOfNode';
+import isBlockElement from '../utils/isBlockElement';
+import isNodeAfter from '../utils/isNodeAfter';
+import wrap from '../utils/wrap';
+import { BlockElement } from 'roosterjs-editor-types';
+import { splitBalancedNodeRange } from '../utils/splitParentNode';
+
+const STRUCTURE_NODE_TAGS = ['TD', 'TH', 'LI', 'BLOCKQUOTE'];
+
+/**
+ * This reprents a block that is identified by a start and end node
+ * This is for cases like <root>Hello<BR>World</root>
+ * in that case, Hello<BR> is a block, World is another block
+ * Such block cannot be represented by a NodeBlockElement since they don't chained up
+ * to a single parent node, instead they have a start and end
+ * This start and end must be in same sibling level and have same parent in DOM tree
+ */
+export default class StartEndBlockElement implements BlockElement {
+    constructor(private rootNode: Node, private startNode: Node, private endNode: Node) {}
+
+    static getBlockContext(node: Node): HTMLElement {
+        while (node && !isBlockElement(node)) {
+            node = node.parentNode;
+        }
+        return node as HTMLElement;
+    }
+
+    /**
+     * Collapse this element to a single DOM element.
+     * If the content nodes are separated in different root nodes, wrap them to a single node
+     * If the content nodes are included in root node with other nodes, split root node
+     */
+    public collapseToSingleElement(): HTMLElement {
+        let nodes = collapseNodes(
+            StartEndBlockElement.getBlockContext(this.startNode),
+            this.startNode,
+            this.endNode,
+            true /*canSplitParent*/
+        );
+        let blockContext = StartEndBlockElement.getBlockContext(this.startNode);
+        while (
+            nodes[0] &&
+            nodes[0] != blockContext &&
+            nodes[0].parentNode != this.rootNode &&
+            STRUCTURE_NODE_TAGS.indexOf(getTagOfNode(nodes[0].parentNode)) < 0
+        ) {
+            nodes = [splitBalancedNodeRange(nodes)];
+        }
+        return nodes.length == 1 && isBlockElement(nodes[0])
+            ? (nodes[0] as HTMLElement)
+            : wrap(nodes);
+    }
+
+    /**
+     * Gets the start node
+     */
+    public getStartNode(): Node {
+        return this.startNode;
+    }
+
+    /**
+     * Gets the end node
+     */
+    public getEndNode(): Node {
+        return this.endNode;
+    }
+
+    /**
+     * Checks equals of two blocks
+     */
+    public equals(blockElement: BlockElement): boolean {
+        return (
+            this.startNode == blockElement.getStartNode() &&
+            this.endNode == blockElement.getEndNode()
+        );
+    }
+
+    /**
+     * Checks if another block is after this current
+     */
+    public isAfter(blockElement: BlockElement): boolean {
+        return isNodeAfter(this.getStartNode(), blockElement.getEndNode());
+    }
+
+    /**
+     * Checks if an Html node is contained within the block
+     */
+    public contains(node: Node): boolean {
+        return (
+            contains(this.startNode, node, true /*treatSameNodeAsContain*/) ||
+            contains(this.endNode, node, true /*treatSameNodeAsContain*/) ||
+            (isNodeAfter(node, this.startNode) && isNodeAfter(this.endNode, node))
+        );
+    }
+}
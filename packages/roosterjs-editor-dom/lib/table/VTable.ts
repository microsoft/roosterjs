--- conflicted
+++ resolved
@@ -1,612 +1,608 @@
-import moveChildNodes from '../utils/moveChildNodes';
-import normalizeRect from '../utils/normalizeRect';
-import safeInstanceOf from '../utils/safeInstanceOf';
-import toArray from '../utils/toArray';
-<<<<<<< HEAD
-import { TableFormat, TableOperation, TableSelection, VCell } from 'roosterjs-editor-types';
-=======
-import {
-    SizeTransformer,
-    TableFormat,
-    TableOperation,
-    TableSelection,
-    VCell,
-} from 'roosterjs-editor-types';
->>>>>>> beca9ed4
-
-/**
- * A virtual table class, represent an HTML table, by expand all merged cells to each separated cells
- */
-export default class VTable {
-    /**
-     * The HTML table object
-     */
-    table: HTMLTableElement;
-
-    /**
-     * Virtual cells
-     */
-    cells: VCell[][];
-
-    /**
-     * Current row index
-     */
-    row: number;
-
-    /**
-     * Current column index
-     */
-    col: number;
-
-    private trs: HTMLTableRowElement[] = [];
-
-    /**
-     * Selected range of cells with the coordinates of the first and last cell selected.
-     */
-    selection: TableSelection;
-
-    /**
-     * Create a new instance of VTable object using HTML TABLE or TD node
-     * @param node The HTML Table or TD node
-     * @param normalizeSize Whether table size needs to be normalized
-     * @param sizeTransformer A size transformer function used for normalize table size
-     */
-    constructor(
-        node: HTMLTableElement | HTMLTableCellElement,
-        normalizeSize?: boolean,
-        sizeTransformer?: SizeTransformer
-    ) {
-        this.table = safeInstanceOf(node, 'HTMLTableElement') ? node : getTableFromTd(node);
-        if (this.table) {
-            let currentTd = safeInstanceOf(node, 'HTMLTableElement') ? null : node;
-            let trs = toArray(this.table.rows);
-            this.cells = trs.map(row => []);
-            trs.forEach((tr, rowIndex) => {
-                this.trs[rowIndex % 2] = tr;
-                for (let sourceCol = 0, targetCol = 0; sourceCol < tr.cells.length; sourceCol++) {
-                    // Skip the cells which already initialized
-                    for (; this.cells[rowIndex][targetCol]; targetCol++) {}
-                    let td = tr.cells[sourceCol];
-
-                    if (td == currentTd) {
-                        this.col = targetCol;
-                        this.row = rowIndex;
-                    }
-
-                    for (let colSpan = 0; colSpan < td.colSpan; colSpan++, targetCol++) {
-                        for (let rowSpan = 0; rowSpan < td.rowSpan; rowSpan++) {
-                            const hasTd: boolean = colSpan + rowSpan == 0;
-                            const rect = td.getBoundingClientRect();
-                            this.cells[rowIndex + rowSpan][targetCol] = {
-                                td: hasTd ? td : null,
-                                spanLeft: colSpan > 0,
-                                spanAbove: rowSpan > 0,
-                                width: hasTd ? rect.width : undefined,
-                                height: hasTd ? rect.height : undefined,
-                            };
-                        }
-                    }
-                }
-            });
-
-            if (normalizeSize) {
-                this.normalizeSize(sizeTransformer);
-            }
-        }
-    }
-
-    /**
-     * Write the virtual table back to DOM tree to represent the change of VTable
-     */
-    writeBack() {
-        if (this.cells) {
-            moveChildNodes(this.table);
-            this.cells.forEach((row, r) => {
-                let tr = cloneNode(this.trs[r % 2] || this.trs[0]);
-                this.table.appendChild(tr);
-                row.forEach((cell, c) => {
-                    if (cell.td) {
-                        this.recalculateSpans(r, c);
-                        tr.appendChild(cell.td);
-                    }
-                });
-            });
-        } else if (this.table) {
-            this.table.parentNode.removeChild(this.table);
-        }
-    }
-
-    /**
-     * Apply the given table format to this virtual table
-     * @param format Table format to apply
-     */
-    applyFormat(format: Partial<TableFormat>) {
-        if (!format || !this.table) {
-            return;
-        }
-        this.table.style.borderCollapse = 'collapse';
-        this.trs[0].style.backgroundColor = format.bgColorOdd || 'transparent';
-        if (this.trs[1]) {
-            this.trs[1].style.backgroundColor = format.bgColorEven || 'transparent';
-        }
-
-        this.cells.forEach(row =>
-            row
-                .filter(cell => cell.td)
-                .forEach(cell => {
-                    cell.td.style.borderTop = getBorderStyle(format.topBorderColor);
-                    cell.td.style.borderBottom = getBorderStyle(format.bottomBorderColor);
-                    cell.td.style.borderLeft = getBorderStyle(format.verticalBorderColor);
-                    cell.td.style.borderRight = getBorderStyle(format.verticalBorderColor);
-                })
-        );
-    }
-
-    /**
-     * Edit table with given operation.
-     * @param operation Table operation
-     */
-    edit(operation: TableOperation) {
-        if (!this.table) {
-            return;
-        }
-
-        let currentRow = this.cells[this.row];
-        let currentCell = currentRow[this.col];
-        let { style } = currentCell.td;
-        switch (operation) {
-            case TableOperation.InsertAbove:
-                this.cells.splice(this.row, 0, currentRow.map(cloneCell));
-                break;
-            case TableOperation.InsertBelow:
-                let newRow = this.row + this.countSpanAbove(this.row, this.col);
-                this.cells.splice(
-                    newRow,
-                    0,
-                    this.cells[newRow - 1].map((cell, colIndex) => {
-                        let nextCell = this.getCell(newRow, colIndex);
-                        if (nextCell.spanAbove) {
-                            return cloneCell(nextCell);
-                        } else if (cell.spanLeft) {
-                            let newCell = cloneCell(cell);
-                            newCell.spanAbove = false;
-                            return newCell;
-                        } else {
-                            return {
-                                td: cloneNode(this.getTd(this.row, colIndex)),
-                            };
-                        }
-                    })
-                );
-                break;
-
-            case TableOperation.InsertLeft:
-                this.forEachCellOfCurrentColumn((cell, row) => {
-                    row.splice(this.col, 0, cloneCell(cell));
-                });
-                break;
-            case TableOperation.InsertRight:
-                let newCol = this.col + this.countSpanLeft(this.row, this.col);
-                this.forEachCellOfColumn(newCol - 1, (cell, row, i) => {
-                    let nextCell = this.getCell(i, newCol);
-                    let newCell: VCell;
-                    if (nextCell.spanLeft) {
-                        newCell = cloneCell(nextCell);
-                    } else if (cell.spanAbove) {
-                        newCell = cloneCell(cell);
-                        newCell.spanLeft = false;
-                    } else {
-                        newCell = {
-                            td: cloneNode(this.getTd(i, this.col)),
-                        };
-                    }
-
-                    row.splice(newCol, 0, newCell);
-                });
-                break;
-
-            case TableOperation.DeleteRow:
-                this.forEachCellOfCurrentRow((cell, i) => {
-                    let nextCell = this.getCell(this.row + 1, i);
-                    if (cell.td && cell.td.rowSpan > 1 && nextCell.spanAbove) {
-                        nextCell.td = cell.td;
-                    }
-                });
-                this.cells.splice(this.row, 1);
-                break;
-
-            case TableOperation.DeleteColumn:
-                this.forEachCellOfCurrentColumn((cell, row, i) => {
-                    let nextCell = this.getCell(i, this.col + 1);
-                    if (cell.td && cell.td.colSpan > 1 && nextCell.spanLeft) {
-                        nextCell.td = cell.td;
-                    }
-                    row.splice(this.col, 1);
-                });
-                break;
-
-            case TableOperation.MergeAbove:
-            case TableOperation.MergeBelow:
-                let rowStep = operation == TableOperation.MergeAbove ? -1 : 1;
-                for (
-                    let rowIndex = this.row + rowStep;
-                    rowIndex >= 0 && rowIndex < this.cells.length;
-                    rowIndex += rowStep
-                ) {
-                    let cell = this.getCell(rowIndex, this.col);
-                    if (cell.td && !cell.spanAbove) {
-                        let aboveCell = rowIndex < this.row ? cell : currentCell;
-                        let belowCell = rowIndex < this.row ? currentCell : cell;
-                        if (aboveCell.td.colSpan == belowCell.td.colSpan) {
-                            moveChildNodes(
-                                aboveCell.td,
-                                belowCell.td,
-                                true /*keepExistingChildren*/
-                            );
-                            belowCell.td = null;
-                            belowCell.spanAbove = true;
-                        }
-                        break;
-                    }
-                }
-                break;
-
-            case TableOperation.MergeLeft:
-            case TableOperation.MergeRight:
-                let colStep = operation == TableOperation.MergeLeft ? -1 : 1;
-                for (
-                    let colIndex = this.col + colStep;
-                    colIndex >= 0 && colIndex < this.cells[this.row].length;
-                    colIndex += colStep
-                ) {
-                    let cell = this.getCell(this.row, colIndex);
-                    if (cell.td && !cell.spanLeft) {
-                        let leftCell = colIndex < this.col ? cell : currentCell;
-                        let rightCell = colIndex < this.col ? currentCell : cell;
-                        if (leftCell.td.rowSpan == rightCell.td.rowSpan) {
-                            moveChildNodes(
-                                leftCell.td,
-                                rightCell.td,
-                                true /*keepExistingChildren*/
-                            );
-                            rightCell.td = null;
-                            rightCell.spanLeft = true;
-                        }
-                        break;
-                    }
-                }
-                break;
-
-            case TableOperation.DeleteTable:
-                this.cells = null;
-                break;
-
-            case TableOperation.SplitVertically:
-                if (currentCell.td.rowSpan > 1) {
-                    this.getCell(this.row + 1, this.col).td = cloneNode(currentCell.td);
-                } else {
-                    let splitRow = currentRow.map(cell => {
-                        return {
-                            td: cell == currentCell ? cloneNode(cell.td) : null,
-                            spanAbove: cell != currentCell,
-                            spanLeft: cell.spanLeft,
-                        };
-                    });
-                    this.cells.splice(this.row + 1, 0, splitRow);
-                }
-                break;
-
-            case TableOperation.SplitHorizontally:
-                if (currentCell.td.colSpan > 1) {
-                    this.getCell(this.row, this.col + 1).td = cloneNode(currentCell.td);
-                } else {
-                    this.forEachCellOfCurrentColumn((cell, row) => {
-                        row.splice(this.col + 1, 0, {
-                            td: row == currentRow ? cloneNode(cell.td) : null,
-                            spanAbove: cell.spanAbove,
-                            spanLeft: row != currentRow,
-                        });
-                    });
-                }
-                break;
-
-            case TableOperation.AlignCenter:
-                this.table.style.marginLeft = 'auto';
-                this.table.style.marginRight = 'auto';
-                break;
-            case TableOperation.AlignLeft:
-                this.table.style.marginLeft = '';
-                this.table.style.marginRight = 'auto';
-                break;
-            case TableOperation.AlignRight:
-                this.table.style.marginLeft = 'auto';
-                this.table.style.marginRight = '';
-                break;
-            case TableOperation.AlignCellCenter:
-                style.textAlign = 'center';
-                break;
-            case TableOperation.AlignCellLeft:
-                style.textAlign = 'left';
-                break;
-            case TableOperation.AlignCellRight:
-                style.textAlign = 'right';
-                break;
-            case TableOperation.AlignCellTop:
-                style.verticalAlign = 'top';
-                break;
-            case TableOperation.AlignCellMiddle:
-                style.verticalAlign = 'middle';
-                break;
-            case TableOperation.AlignCellBottom:
-                style.verticalAlign = 'bottom';
-                break;
-        }
-    }
-
-    /**
-     * Loop each cell of current column and invoke a callback function
-     * @param callback The callback function to invoke
-     */
-    forEachCellOfCurrentColumn(callback: (cell: VCell, row: VCell[], i: number) => any) {
-        this.forEachCellOfColumn(this.col, callback);
-    }
-
-    /**
-     * Loop each table cell and get all the cells that share the same border from one side
-     * The result is an array of table cell elements
-     * @param borderPos The position of the border
-     * @param getLeftCells Get left-hand-side or right-hand-side cells of the border
-     *
-     * Example, consider having a 3 by 4 table as below with merged and split cells
-     *
-     *     | 1 | 4 | 7 | 8 |
-     *     |   5   |   9   |
-     *     |   3   |   10  |
-     *
-     *  input => borderPos: the 3rd border, getLeftCells: true
-     *  output => [4, 5, 3]
-     *
-     *  input => borderPos: the 3rd border, getLeftCells: false
-     *  output => [7, 9, 10]
-     *
-     *  input => borderPos: the 2nd border, getLeftCells: true
-     *  output => [1]
-     *
-     *  input => borderPos: the 2nd border, getLeftCells: false
-     *  output => [4]
-     */
-    getCellsWithBorder(borderPos: number, getLeftCells: boolean): HTMLTableCellElement[] {
-        const cells: HTMLTableCellElement[] = [];
-        for (let i = 0; i < this.cells.length; i++) {
-            for (let j = 0; j < this.cells[i].length; j++) {
-                const cell = this.getCell(i, j);
-                if (cell.td) {
-                    const cellRect = normalizeRect(cell.td.getBoundingClientRect());
-
-                    if (cellRect) {
-                        let found: boolean = false;
-                        if (getLeftCells) {
-                            if (cellRect.right == borderPos) {
-                                found = true;
-                                cells.push(cell.td);
-                            } else if (found) {
-                                break;
-                            }
-                        } else {
-                            if (cellRect.left == borderPos) {
-                                found = true;
-                                cells.push(cell.td);
-                            } else if (found) {
-                                break;
-                            }
-                        }
-                    }
-                }
-            }
-        }
-        return cells;
-    }
-
-    /**
-     * Loop each cell of current row and invoke a callback function
-     * @param callback The callback function to invoke
-     */
-    forEachCellOfCurrentRow(callback: (cell: VCell, i: number) => any) {
-        this.forEachCellOfRow(this.row, callback);
-    }
-
-    /**
-     * Get a table cell using its row and column index. This function will always return an object
-     * even if the given indexes don't exist in table.
-     * @param row The row index
-     * @param col The column index
-     */
-    getCell(row: number, col: number): VCell {
-        return (this.cells && this.cells[row] && this.cells[row][col]) || {};
-    }
-
-    /**
-     * Get current HTML table cell object. If the current table cell is a virtual expanded cell, return its root cell
-     */
-    getCurrentTd(): HTMLTableCellElement {
-        return this.getTd(this.row, this.col);
-    }
-
-    /**
-     * Get the Table Cell in a provided coordinate
-     * @param row row of the cell
-     * @param col column of the cell
-     */
-    getTd(row: number, col: number) {
-        if (this.cells) {
-            row = Math.min(this.cells.length - 1, row);
-            col = this.cells[row] ? Math.min(this.cells[row].length - 1, col) : col;
-            if (!isNaN(row) && !isNaN(col)) {
-                while (row >= 0 && col >= 0) {
-                    let cell = this.getCell(row, col);
-                    if (cell.td) {
-                        return cell.td;
-                    } else if (cell.spanLeft) {
-                        col--;
-                    } else if (cell.spanAbove) {
-                        row--;
-                    } else {
-                        break;
-                    }
-                }
-            }
-        }
-        return null;
-    }
-
-    private forEachCellOfColumn(
-        col: number,
-        callback: (cell: VCell, row: VCell[], i: number) => any
-    ) {
-        for (let i = 0; i < this.cells.length; i++) {
-            callback(this.getCell(i, col), this.cells[i], i);
-        }
-    }
-
-    private forEachCellOfRow(row: number, callback: (cell: VCell, i: number) => any) {
-        for (let i = 0; i < this.cells[row].length; i++) {
-            callback(this.getCell(row, i), i);
-        }
-    }
-
-    private recalculateSpans(row: number, col: number) {
-        let td = this.getCell(row, col).td;
-        if (td) {
-            td.colSpan = this.countSpanLeft(row, col);
-            td.rowSpan = this.countSpanAbove(row, col);
-            if (td.colSpan == 1) {
-                td.removeAttribute('colSpan');
-            }
-            if (td.rowSpan == 1) {
-                td.removeAttribute('rowSpan');
-            }
-        }
-    }
-
-    private countSpanLeft(row: number, col: number) {
-        let result = 1;
-        for (let i = col + 1; i < this.cells[row].length; i++) {
-            let cell = this.getCell(row, i);
-            if (cell.td || !cell.spanLeft) {
-                break;
-            }
-            result++;
-        }
-        return result;
-    }
-
-    private countSpanAbove(row: number, col: number) {
-        let result = 1;
-        for (let i = row + 1; i < this.cells.length; i++) {
-            let cell = this.getCell(i, col);
-            if (cell.td || !cell.spanAbove) {
-                break;
-            }
-            result++;
-        }
-        return result;
-    }
-
-    private normalizeEmptyTableCells() {
-        for (let i = 0, row; (row = this.table.rows[i]); i++) {
-            for (let j = 0, cell; (cell = row.cells[j]); j++) {
-                if (cell) {
-                    if (!cell.innerHTML || !cell.innerHTML.trim()) {
-                        cell.appendChild(document.createElement('br'));
-                    }
-                }
-            }
-        }
-    }
-
-    /* normalize width/height for each cell in the table */
-    public normalizeTableCellSize(sizeTransformer?: SizeTransformer) {
-        // remove width/height for each row
-        for (let i = 0, row; (row = this.table.rows[i]); i++) {
-            row.removeAttribute('width');
-            row.style.width = null;
-            row.removeAttribute('height');
-            row.style.height = null;
-        }
-
-        // set width/height for each cell
-        for (let i = 0; i < this.cells.length; i++) {
-            for (let j = 0; j < this.cells[i].length; j++) {
-                const cell = this.cells[i][j];
-                if (cell) {
-                    setHTMLElementSizeInPx(
-                        cell.td,
-                        sizeTransformer?.(cell.width) || cell.width,
-                        sizeTransformer?.(cell.height) || cell.height
-                    );
-                }
-            }
-        }
-    }
-
-    private normalizeSize(sizeTransformer: SizeTransformer) {
-        this.normalizeEmptyTableCells();
-        this.normalizeTableCellSize(sizeTransformer);
-
-        const rect = this.table.getBoundingClientRect();
-
-        // Make sure table width/height is fixed to avoid shifting effect
-        setHTMLElementSizeInPx(
-            this.table,
-            sizeTransformer(rect.width),
-            sizeTransformer(rect.height)
-        );
-    }
-}
-
-function setHTMLElementSizeInPx(element: HTMLElement, newWidth: number, newHeight: number) {
-    if (!!element) {
-        element.removeAttribute('width');
-        element.removeAttribute('height');
-        element.style.boxSizing = 'border-box';
-        element.style.width = `${newWidth}px`;
-        element.style.height = `${newHeight}px`;
-    }
-}
-
-function getTableFromTd(td: HTMLTableCellElement) {
-    let result = <HTMLElement>td;
-    for (; result && result.tagName != 'TABLE'; result = result.parentElement) {}
-    return <HTMLTableElement>result;
-}
-
-function getBorderStyle(style: string): string {
-    return 'solid 1px ' + (style || 'transparent');
-}
-
-/**
- * Clone a table cell
- * @param cell The cell to clone
- */
-function cloneCell(cell: VCell): VCell {
-    return {
-        td: cloneNode(cell.td),
-        spanAbove: cell.spanAbove,
-        spanLeft: cell.spanLeft,
-    };
-}
-
-/**
- * Clone a node without its children.
- * @param node The node to clone
- */
-function cloneNode<T extends Node>(node: T): T {
-    let newNode = node ? <T>node.cloneNode(false /*deep*/) : null;
-    if (safeInstanceOf(newNode, 'HTMLTableCellElement')) {
-        newNode.removeAttribute('id');
-        if (!newNode.firstChild) {
-            newNode.appendChild(node.ownerDocument.createElement('br'));
-        }
-    }
-    return newNode;
-}
+import moveChildNodes from '../utils/moveChildNodes';
+import normalizeRect from '../utils/normalizeRect';
+import safeInstanceOf from '../utils/safeInstanceOf';
+import toArray from '../utils/toArray';
+import {
+    SizeTransformer,
+    TableFormat,
+    TableOperation,
+    TableSelection,
+    VCell,
+} from 'roosterjs-editor-types';
+
+/**
+ * A virtual table class, represent an HTML table, by expand all merged cells to each separated cells
+ */
+export default class VTable {
+    /**
+     * The HTML table object
+     */
+    table: HTMLTableElement;
+
+    /**
+     * Virtual cells
+     */
+    cells: VCell[][];
+
+    /**
+     * Current row index
+     */
+    row: number;
+
+    /**
+     * Current column index
+     */
+    col: number;
+
+    private trs: HTMLTableRowElement[] = [];
+
+    /**
+     * Selected range of cells with the coordinates of the first and last cell selected.
+     */
+    selection: TableSelection;
+
+    /**
+     * Create a new instance of VTable object using HTML TABLE or TD node
+     * @param node The HTML Table or TD node
+     * @param normalizeSize Whether table size needs to be normalized
+     * @param sizeTransformer A size transformer function used for normalize table size
+     */
+    constructor(
+        node: HTMLTableElement | HTMLTableCellElement,
+        normalizeSize?: boolean,
+        sizeTransformer?: SizeTransformer
+    ) {
+        this.table = safeInstanceOf(node, 'HTMLTableElement') ? node : getTableFromTd(node);
+        if (this.table) {
+            let currentTd = safeInstanceOf(node, 'HTMLTableElement') ? null : node;
+            let trs = toArray(this.table.rows);
+            this.cells = trs.map(row => []);
+            trs.forEach((tr, rowIndex) => {
+                this.trs[rowIndex % 2] = tr;
+                for (let sourceCol = 0, targetCol = 0; sourceCol < tr.cells.length; sourceCol++) {
+                    // Skip the cells which already initialized
+                    for (; this.cells[rowIndex][targetCol]; targetCol++) {}
+                    let td = tr.cells[sourceCol];
+
+                    if (td == currentTd) {
+                        this.col = targetCol;
+                        this.row = rowIndex;
+                    }
+
+                    for (let colSpan = 0; colSpan < td.colSpan; colSpan++, targetCol++) {
+                        for (let rowSpan = 0; rowSpan < td.rowSpan; rowSpan++) {
+                            const hasTd: boolean = colSpan + rowSpan == 0;
+                            const rect = td.getBoundingClientRect();
+                            this.cells[rowIndex + rowSpan][targetCol] = {
+                                td: hasTd ? td : null,
+                                spanLeft: colSpan > 0,
+                                spanAbove: rowSpan > 0,
+                                width: hasTd ? rect.width : undefined,
+                                height: hasTd ? rect.height : undefined,
+                            };
+                        }
+                    }
+                }
+            });
+
+            if (normalizeSize) {
+                this.normalizeSize(sizeTransformer);
+            }
+        }
+    }
+
+    /**
+     * Write the virtual table back to DOM tree to represent the change of VTable
+     */
+    writeBack() {
+        if (this.cells) {
+            moveChildNodes(this.table);
+            this.cells.forEach((row, r) => {
+                let tr = cloneNode(this.trs[r % 2] || this.trs[0]);
+                this.table.appendChild(tr);
+                row.forEach((cell, c) => {
+                    if (cell.td) {
+                        this.recalculateSpans(r, c);
+                        tr.appendChild(cell.td);
+                    }
+                });
+            });
+        } else if (this.table) {
+            this.table.parentNode.removeChild(this.table);
+        }
+    }
+
+    /**
+     * Apply the given table format to this virtual table
+     * @param format Table format to apply
+     */
+    applyFormat(format: Partial<TableFormat>) {
+        if (!format || !this.table) {
+            return;
+        }
+        this.table.style.borderCollapse = 'collapse';
+        this.trs[0].style.backgroundColor = format.bgColorOdd || 'transparent';
+        if (this.trs[1]) {
+            this.trs[1].style.backgroundColor = format.bgColorEven || 'transparent';
+        }
+
+        this.cells.forEach(row =>
+            row
+                .filter(cell => cell.td)
+                .forEach(cell => {
+                    cell.td.style.borderTop = getBorderStyle(format.topBorderColor);
+                    cell.td.style.borderBottom = getBorderStyle(format.bottomBorderColor);
+                    cell.td.style.borderLeft = getBorderStyle(format.verticalBorderColor);
+                    cell.td.style.borderRight = getBorderStyle(format.verticalBorderColor);
+                })
+        );
+    }
+
+    /**
+     * Edit table with given operation.
+     * @param operation Table operation
+     */
+    edit(operation: TableOperation) {
+        if (!this.table) {
+            return;
+        }
+
+        let currentRow = this.cells[this.row];
+        let currentCell = currentRow[this.col];
+        let { style } = currentCell.td;
+        switch (operation) {
+            case TableOperation.InsertAbove:
+                this.cells.splice(this.row, 0, currentRow.map(cloneCell));
+                break;
+            case TableOperation.InsertBelow:
+                let newRow = this.row + this.countSpanAbove(this.row, this.col);
+                this.cells.splice(
+                    newRow,
+                    0,
+                    this.cells[newRow - 1].map((cell, colIndex) => {
+                        let nextCell = this.getCell(newRow, colIndex);
+                        if (nextCell.spanAbove) {
+                            return cloneCell(nextCell);
+                        } else if (cell.spanLeft) {
+                            let newCell = cloneCell(cell);
+                            newCell.spanAbove = false;
+                            return newCell;
+                        } else {
+                            return {
+                                td: cloneNode(this.getTd(this.row, colIndex)),
+                            };
+                        }
+                    })
+                );
+                break;
+
+            case TableOperation.InsertLeft:
+                this.forEachCellOfCurrentColumn((cell, row) => {
+                    row.splice(this.col, 0, cloneCell(cell));
+                });
+                break;
+            case TableOperation.InsertRight:
+                let newCol = this.col + this.countSpanLeft(this.row, this.col);
+                this.forEachCellOfColumn(newCol - 1, (cell, row, i) => {
+                    let nextCell = this.getCell(i, newCol);
+                    let newCell: VCell;
+                    if (nextCell.spanLeft) {
+                        newCell = cloneCell(nextCell);
+                    } else if (cell.spanAbove) {
+                        newCell = cloneCell(cell);
+                        newCell.spanLeft = false;
+                    } else {
+                        newCell = {
+                            td: cloneNode(this.getTd(i, this.col)),
+                        };
+                    }
+
+                    row.splice(newCol, 0, newCell);
+                });
+                break;
+
+            case TableOperation.DeleteRow:
+                this.forEachCellOfCurrentRow((cell, i) => {
+                    let nextCell = this.getCell(this.row + 1, i);
+                    if (cell.td && cell.td.rowSpan > 1 && nextCell.spanAbove) {
+                        nextCell.td = cell.td;
+                    }
+                });
+                this.cells.splice(this.row, 1);
+                break;
+
+            case TableOperation.DeleteColumn:
+                this.forEachCellOfCurrentColumn((cell, row, i) => {
+                    let nextCell = this.getCell(i, this.col + 1);
+                    if (cell.td && cell.td.colSpan > 1 && nextCell.spanLeft) {
+                        nextCell.td = cell.td;
+                    }
+                    row.splice(this.col, 1);
+                });
+                break;
+
+            case TableOperation.MergeAbove:
+            case TableOperation.MergeBelow:
+                let rowStep = operation == TableOperation.MergeAbove ? -1 : 1;
+                for (
+                    let rowIndex = this.row + rowStep;
+                    rowIndex >= 0 && rowIndex < this.cells.length;
+                    rowIndex += rowStep
+                ) {
+                    let cell = this.getCell(rowIndex, this.col);
+                    if (cell.td && !cell.spanAbove) {
+                        let aboveCell = rowIndex < this.row ? cell : currentCell;
+                        let belowCell = rowIndex < this.row ? currentCell : cell;
+                        if (aboveCell.td.colSpan == belowCell.td.colSpan) {
+                            moveChildNodes(
+                                aboveCell.td,
+                                belowCell.td,
+                                true /*keepExistingChildren*/
+                            );
+                            belowCell.td = null;
+                            belowCell.spanAbove = true;
+                        }
+                        break;
+                    }
+                }
+                break;
+
+            case TableOperation.MergeLeft:
+            case TableOperation.MergeRight:
+                let colStep = operation == TableOperation.MergeLeft ? -1 : 1;
+                for (
+                    let colIndex = this.col + colStep;
+                    colIndex >= 0 && colIndex < this.cells[this.row].length;
+                    colIndex += colStep
+                ) {
+                    let cell = this.getCell(this.row, colIndex);
+                    if (cell.td && !cell.spanLeft) {
+                        let leftCell = colIndex < this.col ? cell : currentCell;
+                        let rightCell = colIndex < this.col ? currentCell : cell;
+                        if (leftCell.td.rowSpan == rightCell.td.rowSpan) {
+                            moveChildNodes(
+                                leftCell.td,
+                                rightCell.td,
+                                true /*keepExistingChildren*/
+                            );
+                            rightCell.td = null;
+                            rightCell.spanLeft = true;
+                        }
+                        break;
+                    }
+                }
+                break;
+
+            case TableOperation.DeleteTable:
+                this.cells = null;
+                break;
+
+            case TableOperation.SplitVertically:
+                if (currentCell.td.rowSpan > 1) {
+                    this.getCell(this.row + 1, this.col).td = cloneNode(currentCell.td);
+                } else {
+                    let splitRow = currentRow.map(cell => {
+                        return {
+                            td: cell == currentCell ? cloneNode(cell.td) : null,
+                            spanAbove: cell != currentCell,
+                            spanLeft: cell.spanLeft,
+                        };
+                    });
+                    this.cells.splice(this.row + 1, 0, splitRow);
+                }
+                break;
+
+            case TableOperation.SplitHorizontally:
+                if (currentCell.td.colSpan > 1) {
+                    this.getCell(this.row, this.col + 1).td = cloneNode(currentCell.td);
+                } else {
+                    this.forEachCellOfCurrentColumn((cell, row) => {
+                        row.splice(this.col + 1, 0, {
+                            td: row == currentRow ? cloneNode(cell.td) : null,
+                            spanAbove: cell.spanAbove,
+                            spanLeft: row != currentRow,
+                        });
+                    });
+                }
+                break;
+
+            case TableOperation.AlignCenter:
+                this.table.style.marginLeft = 'auto';
+                this.table.style.marginRight = 'auto';
+                break;
+            case TableOperation.AlignLeft:
+                this.table.style.marginLeft = '';
+                this.table.style.marginRight = 'auto';
+                break;
+            case TableOperation.AlignRight:
+                this.table.style.marginLeft = 'auto';
+                this.table.style.marginRight = '';
+                break;
+            case TableOperation.AlignCellCenter:
+                style.textAlign = 'center';
+                break;
+            case TableOperation.AlignCellLeft:
+                style.textAlign = 'left';
+                break;
+            case TableOperation.AlignCellRight:
+                style.textAlign = 'right';
+                break;
+            case TableOperation.AlignCellTop:
+                style.verticalAlign = 'top';
+                break;
+            case TableOperation.AlignCellMiddle:
+                style.verticalAlign = 'middle';
+                break;
+            case TableOperation.AlignCellBottom:
+                style.verticalAlign = 'bottom';
+                break;
+        }
+    }
+
+    /**
+     * Loop each cell of current column and invoke a callback function
+     * @param callback The callback function to invoke
+     */
+    forEachCellOfCurrentColumn(callback: (cell: VCell, row: VCell[], i: number) => any) {
+        this.forEachCellOfColumn(this.col, callback);
+    }
+
+    /**
+     * Loop each table cell and get all the cells that share the same border from one side
+     * The result is an array of table cell elements
+     * @param borderPos The position of the border
+     * @param getLeftCells Get left-hand-side or right-hand-side cells of the border
+     *
+     * Example, consider having a 3 by 4 table as below with merged and split cells
+     *
+     *     | 1 | 4 | 7 | 8 |
+     *     |   5   |   9   |
+     *     |   3   |   10  |
+     *
+     *  input => borderPos: the 3rd border, getLeftCells: true
+     *  output => [4, 5, 3]
+     *
+     *  input => borderPos: the 3rd border, getLeftCells: false
+     *  output => [7, 9, 10]
+     *
+     *  input => borderPos: the 2nd border, getLeftCells: true
+     *  output => [1]
+     *
+     *  input => borderPos: the 2nd border, getLeftCells: false
+     *  output => [4]
+     */
+    getCellsWithBorder(borderPos: number, getLeftCells: boolean): HTMLTableCellElement[] {
+        const cells: HTMLTableCellElement[] = [];
+        for (let i = 0; i < this.cells.length; i++) {
+            for (let j = 0; j < this.cells[i].length; j++) {
+                const cell = this.getCell(i, j);
+                if (cell.td) {
+                    const cellRect = normalizeRect(cell.td.getBoundingClientRect());
+
+                    if (cellRect) {
+                        let found: boolean = false;
+                        if (getLeftCells) {
+                            if (cellRect.right == borderPos) {
+                                found = true;
+                                cells.push(cell.td);
+                            } else if (found) {
+                                break;
+                            }
+                        } else {
+                            if (cellRect.left == borderPos) {
+                                found = true;
+                                cells.push(cell.td);
+                            } else if (found) {
+                                break;
+                            }
+                        }
+                    }
+                }
+            }
+        }
+        return cells;
+    }
+
+    /**
+     * Loop each cell of current row and invoke a callback function
+     * @param callback The callback function to invoke
+     */
+    forEachCellOfCurrentRow(callback: (cell: VCell, i: number) => any) {
+        this.forEachCellOfRow(this.row, callback);
+    }
+
+    /**
+     * Get a table cell using its row and column index. This function will always return an object
+     * even if the given indexes don't exist in table.
+     * @param row The row index
+     * @param col The column index
+     */
+    getCell(row: number, col: number): VCell {
+        return (this.cells && this.cells[row] && this.cells[row][col]) || {};
+    }
+
+    /**
+     * Get current HTML table cell object. If the current table cell is a virtual expanded cell, return its root cell
+     */
+    getCurrentTd(): HTMLTableCellElement {
+        return this.getTd(this.row, this.col);
+    }
+
+    /**
+     * Get the Table Cell in a provided coordinate
+     * @param row row of the cell
+     * @param col column of the cell
+     */
+    getTd(row: number, col: number) {
+        if (this.cells) {
+            row = Math.min(this.cells.length - 1, row);
+            col = this.cells[row] ? Math.min(this.cells[row].length - 1, col) : col;
+            if (!isNaN(row) && !isNaN(col)) {
+                while (row >= 0 && col >= 0) {
+                    let cell = this.getCell(row, col);
+                    if (cell.td) {
+                        return cell.td;
+                    } else if (cell.spanLeft) {
+                        col--;
+                    } else if (cell.spanAbove) {
+                        row--;
+                    } else {
+                        break;
+                    }
+                }
+            }
+        }
+        return null;
+    }
+
+    private forEachCellOfColumn(
+        col: number,
+        callback: (cell: VCell, row: VCell[], i: number) => any
+    ) {
+        for (let i = 0; i < this.cells.length; i++) {
+            callback(this.getCell(i, col), this.cells[i], i);
+        }
+    }
+
+    private forEachCellOfRow(row: number, callback: (cell: VCell, i: number) => any) {
+        for (let i = 0; i < this.cells[row].length; i++) {
+            callback(this.getCell(row, i), i);
+        }
+    }
+
+    private recalculateSpans(row: number, col: number) {
+        let td = this.getCell(row, col).td;
+        if (td) {
+            td.colSpan = this.countSpanLeft(row, col);
+            td.rowSpan = this.countSpanAbove(row, col);
+            if (td.colSpan == 1) {
+                td.removeAttribute('colSpan');
+            }
+            if (td.rowSpan == 1) {
+                td.removeAttribute('rowSpan');
+            }
+        }
+    }
+
+    private countSpanLeft(row: number, col: number) {
+        let result = 1;
+        for (let i = col + 1; i < this.cells[row].length; i++) {
+            let cell = this.getCell(row, i);
+            if (cell.td || !cell.spanLeft) {
+                break;
+            }
+            result++;
+        }
+        return result;
+    }
+
+    private countSpanAbove(row: number, col: number) {
+        let result = 1;
+        for (let i = row + 1; i < this.cells.length; i++) {
+            let cell = this.getCell(i, col);
+            if (cell.td || !cell.spanAbove) {
+                break;
+            }
+            result++;
+        }
+        return result;
+    }
+
+    private normalizeEmptyTableCells() {
+        for (let i = 0, row; (row = this.table.rows[i]); i++) {
+            for (let j = 0, cell; (cell = row.cells[j]); j++) {
+                if (cell) {
+                    if (!cell.innerHTML || !cell.innerHTML.trim()) {
+                        cell.appendChild(document.createElement('br'));
+                    }
+                }
+            }
+        }
+    }
+
+    /* normalize width/height for each cell in the table */
+    public normalizeTableCellSize(sizeTransformer?: SizeTransformer) {
+        // remove width/height for each row
+        for (let i = 0, row; (row = this.table.rows[i]); i++) {
+            row.removeAttribute('width');
+            row.style.width = null;
+            row.removeAttribute('height');
+            row.style.height = null;
+        }
+
+        // set width/height for each cell
+        for (let i = 0; i < this.cells.length; i++) {
+            for (let j = 0; j < this.cells[i].length; j++) {
+                const cell = this.cells[i][j];
+                if (cell) {
+                    setHTMLElementSizeInPx(
+                        cell.td,
+                        sizeTransformer?.(cell.width) || cell.width,
+                        sizeTransformer?.(cell.height) || cell.height
+                    );
+                }
+            }
+        }
+    }
+
+    private normalizeSize(sizeTransformer: SizeTransformer) {
+        this.normalizeEmptyTableCells();
+        this.normalizeTableCellSize(sizeTransformer);
+
+        const rect = this.table.getBoundingClientRect();
+
+        // Make sure table width/height is fixed to avoid shifting effect
+        setHTMLElementSizeInPx(
+            this.table,
+            sizeTransformer(rect.width),
+            sizeTransformer(rect.height)
+        );
+    }
+}
+
+function setHTMLElementSizeInPx(element: HTMLElement, newWidth: number, newHeight: number) {
+    if (!!element) {
+        element.removeAttribute('width');
+        element.removeAttribute('height');
+        element.style.boxSizing = 'border-box';
+        element.style.width = `${newWidth}px`;
+        element.style.height = `${newHeight}px`;
+    }
+}
+
+function getTableFromTd(td: HTMLTableCellElement) {
+    let result = <HTMLElement>td;
+    for (; result && result.tagName != 'TABLE'; result = result.parentElement) {}
+    return <HTMLTableElement>result;
+}
+
+function getBorderStyle(style: string): string {
+    return 'solid 1px ' + (style || 'transparent');
+}
+
+/**
+ * Clone a table cell
+ * @param cell The cell to clone
+ */
+function cloneCell(cell: VCell): VCell {
+    return {
+        td: cloneNode(cell.td),
+        spanAbove: cell.spanAbove,
+        spanLeft: cell.spanLeft,
+    };
+}
+
+/**
+ * Clone a node without its children.
+ * @param node The node to clone
+ */
+function cloneNode<T extends Node>(node: T): T {
+    let newNode = node ? <T>node.cloneNode(false /*deep*/) : null;
+    if (safeInstanceOf(newNode, 'HTMLTableCellElement')) {
+        newNode.removeAttribute('id');
+        if (!newNode.firstChild) {
+            newNode.appendChild(node.ownerDocument.createElement('br'));
+        }
+    }
+    return newNode;
+}
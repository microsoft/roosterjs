import applyTableFormat from './applyTableFormat';
import moveChildNodes from '../utils/moveChildNodes';
import normalizeRect from '../utils/normalizeRect';
import safeInstanceOf from '../utils/safeInstanceOf';
import toArray from '../utils/toArray';
import { getTableFormatInfo, saveTableInfo } from './tableFormatInfo';

import {
    SizeTransformer,
    TableBorderFormat,
    TableFormat,
    TableOperation,
    TableSelection,
    VCell,
} from 'roosterjs-editor-types';

const CELL_SHADE = 'cellShade';
const DEFAULT_FORMAT: Required<TableFormat> = {
    topBorderColor: '#ABABAB',
    bottomBorderColor: '#ABABAB',
    verticalBorderColor: '#ABABAB',
    hasHeaderRow: false,
    hasFirstColumn: false,
    hasBandedRows: false,
    hasBandedColumns: false,
    bgColorEven: null,
    bgColorOdd: '#ABABAB20',
    headerRowColor: '#ABABAB',
    tableBorderFormat: TableBorderFormat.DEFAULT,
    keepCellShade: false,
};

/**
 * A virtual table class, represent an HTML table, by expand all merged cells to each separated cells
 */
export default class VTable {
    /**
     * The HTML table object
     */
    table: HTMLTableElement;

    /**
     * Virtual cells
     */
    cells: VCell[][] | null = null;

    /**
     * Current row index
     */
    row: number | undefined;

    /**
     * Current column index
     */
    col: number | undefined;

    /**
     * Selected range of cells with the coordinates of the first and last cell selected.
     */
    selection: TableSelection | null = null;

    /**
     * Current format of the table
     */
    formatInfo: Required<TableFormat> | null = null;

    private trs: HTMLTableRowElement[] = [];

    /**
     * Create a new instance of VTable object using HTML TABLE or TD node
     * @param node The HTML Table or TD node
     * @param normalizeSize Whether table size needs to be normalized
     * @param zoomScale When the table is under a zoomed container, pass in the zoom scale here
     */
    constructor(
        node: HTMLTableElement | HTMLTableCellElement,
        normalizeSize?: boolean,
        zoomScale?: number | SizeTransformer
    ) {
        this.table = safeInstanceOf(node, 'HTMLTableElement') ? node : getTableFromTd(node);
        if (this.table) {
            let currentTd = safeInstanceOf(node, 'HTMLTableElement') ? null : node;
            let trs = toArray(this.table.rows);
            this.cells = trs.map(row => []);
            trs.forEach((tr, rowIndex) => {
                this.trs[rowIndex % 2] = tr;
                for (let sourceCol = 0, targetCol = 0; sourceCol < tr.cells.length; sourceCol++) {
                    // Skip the cells which already initialized
                    for (; this.cells![rowIndex][targetCol]; targetCol++) {}
                    let td = tr.cells[sourceCol];

                    if (td == currentTd) {
                        this.col = targetCol;
                        this.row = rowIndex;
                    }

                    for (let colSpan = 0; colSpan < td.colSpan; colSpan++, targetCol++) {
                        for (let rowSpan = 0; rowSpan < td.rowSpan; rowSpan++) {
                            const hasTd: boolean = colSpan + rowSpan == 0;
                            const rect = td.getBoundingClientRect();
                            this.cells![rowIndex + rowSpan][targetCol] = {
                                td: hasTd ? td : null,
                                spanLeft: colSpan > 0,
                                spanAbove: rowSpan > 0,
                                width: hasTd ? rect.width : undefined,
                                height: hasTd ? rect.height : undefined,
                            };
                        }
                    }
                }
            });
            this.formatInfo = getTableFormatInfo(this.table);
            if (normalizeSize) {
                this.normalizeSize(typeof zoomScale == 'number' ? n => n / zoomScale : zoomScale);
            }
        }
    }

    /**
     * Write the virtual table back to DOM tree to represent the change of VTable
     * @param skipApplyFormat Do not reapply table format when write back.
     * Only use this parameter when you are pretty sure there is no format or table structure change during the process.
     */
    writeBack(skipApplyFormat?: boolean) {
        if (this.cells) {
            moveChildNodes(this.table);
            this.cells.forEach((row, r) => {
                let tr = cloneNode(this.trs[r % 2] || this.trs[0]);

                if (tr) {
                    this.table.appendChild(tr);
                    row.forEach((cell, c) => {
                        if (cell.td) {
                            this.recalculateSpans(r, c);
                            tr!.appendChild(cell.td);
                        }
                    });
                }
            });
            if (this.formatInfo && !skipApplyFormat) {
                saveTableInfo(this.table, this.formatInfo);
                applyTableFormat(this.table, this.cells, this.formatInfo);
            }
        } else if (this.table) {
            this.table.parentNode?.removeChild(this.table);
        }
    }

    /**
     * Apply the given table format to this virtual table
     * @param format Table format to apply
     */
    applyFormat(format: Partial<TableFormat>) {
        if (!this.table) {
            return;
        }
        this.formatInfo = {
            ...DEFAULT_FORMAT,
            ...(this.formatInfo || {}),
            ...(format || {}),
        };
        if (!this.formatInfo.keepCellShade) {
            this.deleteCellShadeDataset(this.cells);
        }
    }

    /**
     * Remove the cellShade dataset to apply a new style format at the cell.
     * @param cells
     */
    private deleteCellShadeDataset(cells: VCell[][] | null) {
        cells?.forEach(row => {
            row.forEach(cell => {
                if (cell.td && cell.td.dataset[CELL_SHADE]) {
                    delete cell.td.dataset[CELL_SHADE];
                }
            });
        });
    }

    /**
     * Edit table with given operation.
     * @param operation Table operation
     */
    edit(operation: TableOperation) {
        if (!this.table || !this.cells || this.row === undefined || this.col == undefined) {
            return;
        }

        let currentRow = this.cells[this.row];
        let currentCell = currentRow[this.col];
<<<<<<< HEAD
=======
        let style = currentCell.td?.style;
>>>>>>> a1fa3e74
        const firstRow = this.selection ? this.selection.firstCell.y : this.row;
        const lastRow = this.selection ? this.selection.lastCell.y : this.row;
        const firstColumn = this.selection ? this.selection.firstCell.x : this.col;
        const lastColumn = this.selection ? this.selection.lastCell.x : this.col;
        switch (operation) {
            case TableOperation.InsertAbove:
                for (let i = firstRow; i <= lastRow; i++) {
                    this.cells.splice(firstRow, 0, currentRow.map(cloneCell));
                }
                break;
            case TableOperation.InsertBelow:
                for (let i = firstRow; i <= lastRow; i++) {
                    let newRow = lastRow + this.countSpanAbove(lastRow, this.col);
                    this.cells.splice(
                        newRow,
                        0,
                        this.cells[newRow - 1].map((cell, colIndex) => {
                            let nextCell = this.getCell(newRow, colIndex);

                            if (nextCell.spanAbove) {
                                return cloneCell(nextCell);
                            } else if (cell.spanLeft) {
                                let newCell = cloneCell(cell);
                                newCell.spanAbove = false;
                                return newCell;
                            } else {
                                return {
                                    td: cloneNode(this.getTd(this.row!, colIndex)),
                                };
                            }
                        })
                    );
                }

                break;

            case TableOperation.InsertLeft:
                for (let i = firstColumn; i <= lastColumn; i++) {
                    this.forEachCellOfCurrentColumn((cell, row) => {
                        row.splice(i, 0, cloneCell(cell));
                    });
                }

                break;
            case TableOperation.InsertRight:
                for (let i = firstColumn; i <= lastColumn; i++) {
                    let newCol = lastColumn + this.countSpanLeft(this.row, lastColumn);
                    this.forEachCellOfColumn(newCol - 1, (cell, row, i) => {
                        let nextCell = this.getCell(i, newCol);
                        let newCell: VCell;
                        if (nextCell.spanLeft) {
                            newCell = cloneCell(nextCell);
                        } else if (cell.spanAbove) {
                            newCell = cloneCell(cell);
                            newCell.spanLeft = false;
                        } else {
                            newCell = {
                                td: cloneNode(this.getTd(i, this.col!)),
                            };
                        }

                        row.splice(newCol, 0, newCell);
                    });
                }

                break;

            case TableOperation.DeleteRow:
                for (let rowIndex = firstRow; rowIndex <= lastRow; rowIndex++) {
                    this.forEachCellOfRow(rowIndex, (cell: VCell, i: number) => {
                        let nextCell = this.getCell(rowIndex + 1, i);
                        if (cell.td && cell.td.rowSpan > 1 && nextCell.spanAbove) {
                            nextCell.td = cell.td;
                        }
                    });
                }
                const removedRows = this.selection
                    ? this.selection.lastCell.y - this.selection.firstCell.y
                    : 0;
                this.cells.splice(firstRow, removedRows + 1);

                break;
            case TableOperation.DeleteColumn:
                let deletedColumns = 0;
                for (let colIndex = firstColumn; colIndex <= lastColumn; colIndex++) {
                    this.forEachCellOfColumn(colIndex, (cell, row, i) => {
                        let nextCell = this.getCell(i, colIndex + 1);
                        if (cell.td && cell.td.colSpan > 1 && nextCell.spanLeft) {
                            nextCell.td = cell.td;
                        }
                        const removedColumns = this.selection
                            ? colIndex - deletedColumns
                            : this.col!;
                        row.splice(removedColumns, 1);
                    });
                    deletedColumns++;
                }
                break;

            case TableOperation.MergeAbove:
            case TableOperation.MergeBelow:
                let rowStep = operation == TableOperation.MergeAbove ? -1 : 1;
                for (
                    let rowIndex = this.row + rowStep;
                    rowIndex >= 0 && rowIndex < this.cells.length;
                    rowIndex += rowStep
                ) {
                    let cell = this.getCell(rowIndex, this.col);
                    if (cell.td && !cell.spanAbove) {
                        let aboveCell = rowIndex < this.row ? cell : currentCell;
                        let belowCell = rowIndex < this.row ? currentCell : cell;
                        if (
                            aboveCell.td &&
                            belowCell.td &&
                            aboveCell.td.colSpan == belowCell.td.colSpan
                        ) {
                            moveChildNodes(
                                aboveCell.td,
                                belowCell.td,
                                true /*keepExistingChildren*/
                            );
                            belowCell.td = null;
                            belowCell.spanAbove = true;
                        }
                        break;
                    }
                }
                break;

            case TableOperation.MergeLeft:
            case TableOperation.MergeRight:
                let colStep = operation == TableOperation.MergeLeft ? -1 : 1;
                for (
                    let colIndex = this.col + colStep;
                    colIndex >= 0 && colIndex < this.cells[this.row].length;
                    colIndex += colStep
                ) {
                    let cell = this.getCell(this.row, colIndex);
                    if (cell.td && !cell.spanLeft) {
                        let leftCell = colIndex < this.col ? cell : currentCell;
                        let rightCell = colIndex < this.col ? currentCell : cell;
                        if (
                            leftCell.td &&
                            rightCell.td &&
                            leftCell.td.rowSpan == rightCell.td.rowSpan
                        ) {
                            moveChildNodes(
                                leftCell.td,
                                rightCell.td,
                                true /*keepExistingChildren*/
                            );
                            rightCell.td = null;
                            rightCell.spanLeft = true;
                        }
                        break;
                    }
                }
                break;

            case TableOperation.DeleteTable:
                this.cells = null;
                break;

            case TableOperation.SplitVertically:
                if (currentCell.td && currentCell.td.rowSpan > 1) {
                    this.getCell(this.row + 1, this.col).td = cloneNode(currentCell.td);
                } else {
                    let splitRow = currentRow.map(cell => {
                        return {
                            td: cell == currentCell ? cloneNode(cell.td) : null,
                            spanAbove: cell != currentCell,
                            spanLeft: cell.spanLeft,
                        };
                    });
                    this.cells.splice(this.row + 1, 0, splitRow);
                }
                break;

            case TableOperation.SplitHorizontally:
                if (currentCell.td && currentCell.td.colSpan > 1) {
                    this.getCell(this.row, this.col + 1).td = cloneNode(currentCell.td);
                } else {
                    this.forEachCellOfCurrentColumn((cell, row) => {
                        row.splice(this.col! + 1, 0, {
                            td: row == currentRow ? cloneNode(cell.td) : null,
                            spanAbove: cell.spanAbove,
                            spanLeft: row != currentRow,
                        });
                    });
                }
                break;
            case TableOperation.AlignCenter:
                this.table.style.marginLeft = 'auto';
                this.table.style.marginRight = 'auto';
                break;
            case TableOperation.AlignLeft:
                this.table.style.marginLeft = '';
                this.table.style.marginRight = 'auto';
                break;
            case TableOperation.AlignRight:
                this.table.style.marginLeft = 'auto';
                this.table.style.marginRight = '';
                break;
            case TableOperation.AlignCellCenter:
<<<<<<< HEAD
                this.setAlignmentToSelectedCells(
                    firstRow,
                    lastRow,
                    firstColumn,
                    lastColumn,
                    'center'
                );
                break;
            case TableOperation.AlignCellLeft:
                this.setAlignmentToSelectedCells(
                    firstRow,
                    lastRow,
                    firstColumn,
                    lastColumn,
                    'left'
                );
                break;
            case TableOperation.AlignCellRight:
                this.setAlignmentToSelectedCells(
                    firstRow,
                    lastRow,
                    firstColumn,
                    lastColumn,
                    'right'
                );
                break;
            case TableOperation.AlignCellTop:
                this.setAlignmentToSelectedCells(
                    firstRow,
                    lastRow,
                    firstColumn,
                    lastColumn,
                    'top',
                    true /** isVertical */
                );
                break;
            case TableOperation.AlignCellMiddle:
                this.setAlignmentToSelectedCells(
                    firstRow,
                    lastRow,
                    firstColumn,
                    lastColumn,
                    'middle',
                    true /** isVertical */
                );
                break;
            case TableOperation.AlignCellBottom:
                this.setAlignmentToSelectedCells(
                    firstRow,
                    lastRow,
                    firstColumn,
                    lastColumn,
                    'bottom',
                    true /** isVertical */
                );
=======
                style?.setProperty('text-align', 'center');
                break;
            case TableOperation.AlignCellLeft:
                style?.setProperty('text-align', 'left');
                break;
            case TableOperation.AlignCellRight:
                style?.setProperty('text-align', 'right');
                break;
            case TableOperation.AlignCellTop:
                style?.setProperty('vertical-align', 'top');
                break;
            case TableOperation.AlignCellMiddle:
                style?.setProperty('vertical-align', 'middle');
                break;
            case TableOperation.AlignCellBottom:
                style?.setProperty('vertical-align', 'bottom');
>>>>>>> a1fa3e74
                break;
        }
    }

    setAlignmentToSelectedCells(
        firstRow: number,
        lastRow: number,
        firstColumn: number,
        lastColumn: number,
        alignmentType: string,
        isVertical?: boolean
    ) {
        for (let i = firstRow; i <= lastRow; i++) {
            for (let j = firstColumn; j <= lastColumn; j++) {
                const cell = this.cells[i][j].td;
                if (cell) {
                    if (isVertical && cell) {
                        cell.style.verticalAlign = alignmentType;
                    } else {
                        cell.style.textAlign = alignmentType;
                    }
                }
            }
        }
    }

    /**
     * Loop each cell of current column and invoke a callback function
     * @param callback The callback function to invoke
     */
    forEachCellOfCurrentColumn(callback: (cell: VCell, row: VCell[], i: number) => any) {
        this.forEachCellOfColumn(this.col, callback);
    }

    /**
     * Loop each table cell and get all the cells that share the same border from one side
     * The result is an array of table cell elements
     * @param borderPos The position of the border
     * @param getLeftCells Get left-hand-side or right-hand-side cells of the border
     *
     * Example, consider having a 3 by 4 table as below with merged and split cells
     *
     *     | 1 | 4 | 7 | 8 |
     *     |   5   |   9   |
     *     |   3   |   10  |
     *
     *  input => borderPos: the 3rd border, getLeftCells: true
     *  output => [4, 5, 3]
     *
     *  input => borderPos: the 3rd border, getLeftCells: false
     *  output => [7, 9, 10]
     *
     *  input => borderPos: the 2nd border, getLeftCells: true
     *  output => [1]
     *
     *  input => borderPos: the 2nd border, getLeftCells: false
     *  output => [4]
     */
    getCellsWithBorder(borderPos: number, getLeftCells: boolean): HTMLTableCellElement[] {
        const cells: HTMLTableCellElement[] = [];
        for (let i = 0; this.cells && i < this.cells.length; i++) {
            for (let j = 0; j < this.cells[i].length; j++) {
                const cell = this.getCell(i, j);
                if (cell.td) {
                    const cellRect = normalizeRect(cell.td.getBoundingClientRect());

                    if (cellRect) {
                        let found: boolean = false;
                        if (getLeftCells) {
                            if (cellRect.right == borderPos) {
                                found = true;
                                cells.push(cell.td);
                            } else if (found) {
                                break;
                            }
                        } else {
                            if (cellRect.left == borderPos) {
                                found = true;
                                cells.push(cell.td);
                            } else if (found) {
                                break;
                            }
                        }
                    }
                }
            }
        }
        return cells;
    }

    /**
     * Loop each cell of current row and invoke a callback function
     * @param callback The callback function to invoke
     */
    forEachCellOfCurrentRow(callback: (cell: VCell, i: number) => any) {
        this.forEachCellOfRow(this.row, callback);
    }

    /**
     * Get a table cell using its row and column index. This function will always return an object
     * even if the given indexes don't exist in table.
     * @param row The row index
     * @param col The column index
     */
    getCell(row: number, col: number): VCell {
        return (this.cells && this.cells[row] && this.cells[row][col]) || {};
    }

    /**
     * Get current HTML table cell object. If the current table cell is a virtual expanded cell, return its root cell
     */
    getCurrentTd(): HTMLTableCellElement | null {
        return this.getTd(this.row, this.col);
    }

    /**
     * Get the Table Cell in a provided coordinate
     * @param row row of the cell
     * @param col column of the cell
     */
    getTd(row: number | undefined, col: number | undefined) {
        if (this.cells && row !== undefined && col !== undefined) {
            row = Math.min(this.cells.length - 1, row);
            col = this.cells[row] ? Math.min(this.cells[row].length - 1, col) : col;
            if (!isNaN(row) && !isNaN(col)) {
                while (row >= 0 && col >= 0) {
                    let cell = this.getCell(row, col);
                    if (cell.td) {
                        return cell.td;
                    } else if (cell.spanLeft) {
                        col--;
                    } else if (cell.spanAbove) {
                        row--;
                    } else {
                        break;
                    }
                }
            }
        }
        return null;
    }

    private forEachCellOfColumn(
        col: number | undefined,
        callback: (cell: VCell, row: VCell[], i: number) => any
    ) {
        if (col !== undefined) {
            for (let i = 0; this.cells && i < this.cells.length; i++) {
                callback(this.getCell(i, col), this.cells[i], i);
            }
        }
    }

    private forEachCellOfRow(row: number | undefined, callback: (cell: VCell, i: number) => any) {
        if (row !== undefined) {
            for (let i = 0; this.cells && i < this.cells[row].length; i++) {
                callback(this.getCell(row, i), i);
            }
        }
    }

    private recalculateSpans(row: number, col: number) {
        let td = this.getCell(row, col).td;
        if (td) {
            td.colSpan = this.countSpanLeft(row, col);
            td.rowSpan = this.countSpanAbove(row, col);
            if (td.colSpan == 1) {
                td.removeAttribute('colSpan');
            }
            if (td.rowSpan == 1) {
                td.removeAttribute('rowSpan');
            }
        }
    }

    private countSpanLeft(row: number, col: number) {
        let result = 1;
        for (let i = col + 1; this.cells && i < this.cells[row].length; i++) {
            let cell = this.getCell(row, i);
            if (cell.td || !cell.spanLeft) {
                break;
            }
            result++;
        }
        return result;
    }

    private countSpanAbove(row: number, col: number) {
        let result = 1;
        for (let i = row + 1; this.cells && i < this.cells.length; i++) {
            let cell = this.getCell(i, col);
            if (cell.td || !cell.spanAbove) {
                break;
            }
            result++;
        }
        return result;
    }

    private normalizeEmptyTableCells() {
        for (let i = 0, row; (row = this.table.rows[i]); i++) {
            for (let j = 0, cell; (cell = row.cells[j]); j++) {
                if (cell) {
                    if (!cell.innerHTML || !cell.innerHTML.trim()) {
                        cell.appendChild(document.createElement('br'));
                    }
                }
            }
        }
    }

    /* normalize width/height for each cell in the table */
    public normalizeTableCellSize(zoomScale?: number | SizeTransformer) {
        // remove width/height for each row
        for (let i = 0, row; (row = this.table.rows[i]); i++) {
            row.removeAttribute('width');
            row.style.setProperty('width', null);
            row.removeAttribute('height');
            row.style.setProperty('height', null);
        }

        // set width/height for each cell
        for (let i = 0; this.cells && i < this.cells.length; i++) {
            for (let j = 0; j < this.cells[i].length; j++) {
                const cell = this.cells[i][j];
                if (cell) {
                    const func =
                        typeof zoomScale == 'number' ? (n: number) => n / zoomScale : zoomScale;
                    const width = cell.width || 0;
                    const height = cell.height || 0;

                    setHTMLElementSizeInPx(
                        cell.td,
                        func?.(width) || width,
                        func?.(height) || height
                    );
                }
            }
        }
    }

    private normalizeSize(sizeTransformer: SizeTransformer | undefined) {
        this.normalizeEmptyTableCells();
        this.normalizeTableCellSize(sizeTransformer);

        const rect = this.table.getBoundingClientRect();

        // Make sure table width/height is fixed to avoid shifting effect
        setHTMLElementSizeInPx(
            this.table,
            sizeTransformer?.(rect.width) || rect.width,
            sizeTransformer?.(rect.height) || rect.height
        );
    }
}

function setHTMLElementSizeInPx(
    element: HTMLElement | null | undefined,
    newWidth: number,
    newHeight: number
) {
    if (!!element) {
        element.removeAttribute('width');
        element.removeAttribute('height');
        element.style.boxSizing = 'border-box';
        element.style.width = `${newWidth}px`;
        element.style.height = `${newHeight}px`;
    }
}

function getTableFromTd(td: HTMLTableCellElement) {
    let result: Element | null = <HTMLElement>td;
    for (; result && result.tagName != 'TABLE'; result = result.parentElement) {}
    return <HTMLTableElement>result;
}

/**
 * Clone a table cell
 * @param cell The cell to clone
 */
function cloneCell(cell: VCell): VCell {
    return {
        td: cloneNode(cell.td),
        spanAbove: cell.spanAbove,
        spanLeft: cell.spanLeft,
    };
}

/**
 * Clone a node without its children.
 * @param node The node to clone
 */
function cloneNode<T extends Node>(node: T | null | undefined): T | null {
    let newNode = node ? <T>node.cloneNode(false /*deep*/) : null;
    if (safeInstanceOf(newNode, 'HTMLTableCellElement')) {
        newNode.removeAttribute('id');
        if (!newNode.firstChild) {
            newNode.appendChild(node!.ownerDocument!.createElement('br'));
        }
    }
    return newNode;
}
<|MERGE_RESOLUTION|>--- conflicted
+++ resolved
@@ -1,775 +1,752 @@
-import applyTableFormat from './applyTableFormat';
-import moveChildNodes from '../utils/moveChildNodes';
-import normalizeRect from '../utils/normalizeRect';
-import safeInstanceOf from '../utils/safeInstanceOf';
-import toArray from '../utils/toArray';
-import { getTableFormatInfo, saveTableInfo } from './tableFormatInfo';
-
-import {
-    SizeTransformer,
-    TableBorderFormat,
-    TableFormat,
-    TableOperation,
-    TableSelection,
-    VCell,
-} from 'roosterjs-editor-types';
-
-const CELL_SHADE = 'cellShade';
-const DEFAULT_FORMAT: Required<TableFormat> = {
-    topBorderColor: '#ABABAB',
-    bottomBorderColor: '#ABABAB',
-    verticalBorderColor: '#ABABAB',
-    hasHeaderRow: false,
-    hasFirstColumn: false,
-    hasBandedRows: false,
-    hasBandedColumns: false,
-    bgColorEven: null,
-    bgColorOdd: '#ABABAB20',
-    headerRowColor: '#ABABAB',
-    tableBorderFormat: TableBorderFormat.DEFAULT,
-    keepCellShade: false,
-};
-
-/**
- * A virtual table class, represent an HTML table, by expand all merged cells to each separated cells
- */
-export default class VTable {
-    /**
-     * The HTML table object
-     */
-    table: HTMLTableElement;
-
-    /**
-     * Virtual cells
-     */
-    cells: VCell[][] | null = null;
-
-    /**
-     * Current row index
-     */
-    row: number | undefined;
-
-    /**
-     * Current column index
-     */
-    col: number | undefined;
-
-    /**
-     * Selected range of cells with the coordinates of the first and last cell selected.
-     */
-    selection: TableSelection | null = null;
-
-    /**
-     * Current format of the table
-     */
-    formatInfo: Required<TableFormat> | null = null;
-
-    private trs: HTMLTableRowElement[] = [];
-
-    /**
-     * Create a new instance of VTable object using HTML TABLE or TD node
-     * @param node The HTML Table or TD node
-     * @param normalizeSize Whether table size needs to be normalized
-     * @param zoomScale When the table is under a zoomed container, pass in the zoom scale here
-     */
-    constructor(
-        node: HTMLTableElement | HTMLTableCellElement,
-        normalizeSize?: boolean,
-        zoomScale?: number | SizeTransformer
-    ) {
-        this.table = safeInstanceOf(node, 'HTMLTableElement') ? node : getTableFromTd(node);
-        if (this.table) {
-            let currentTd = safeInstanceOf(node, 'HTMLTableElement') ? null : node;
-            let trs = toArray(this.table.rows);
-            this.cells = trs.map(row => []);
-            trs.forEach((tr, rowIndex) => {
-                this.trs[rowIndex % 2] = tr;
-                for (let sourceCol = 0, targetCol = 0; sourceCol < tr.cells.length; sourceCol++) {
-                    // Skip the cells which already initialized
-                    for (; this.cells![rowIndex][targetCol]; targetCol++) {}
-                    let td = tr.cells[sourceCol];
-
-                    if (td == currentTd) {
-                        this.col = targetCol;
-                        this.row = rowIndex;
-                    }
-
-                    for (let colSpan = 0; colSpan < td.colSpan; colSpan++, targetCol++) {
-                        for (let rowSpan = 0; rowSpan < td.rowSpan; rowSpan++) {
-                            const hasTd: boolean = colSpan + rowSpan == 0;
-                            const rect = td.getBoundingClientRect();
-                            this.cells![rowIndex + rowSpan][targetCol] = {
-                                td: hasTd ? td : null,
-                                spanLeft: colSpan > 0,
-                                spanAbove: rowSpan > 0,
-                                width: hasTd ? rect.width : undefined,
-                                height: hasTd ? rect.height : undefined,
-                            };
-                        }
-                    }
-                }
-            });
-            this.formatInfo = getTableFormatInfo(this.table);
-            if (normalizeSize) {
-                this.normalizeSize(typeof zoomScale == 'number' ? n => n / zoomScale : zoomScale);
-            }
-        }
-    }
-
-    /**
-     * Write the virtual table back to DOM tree to represent the change of VTable
-     * @param skipApplyFormat Do not reapply table format when write back.
-     * Only use this parameter when you are pretty sure there is no format or table structure change during the process.
-     */
-    writeBack(skipApplyFormat?: boolean) {
-        if (this.cells) {
-            moveChildNodes(this.table);
-            this.cells.forEach((row, r) => {
-                let tr = cloneNode(this.trs[r % 2] || this.trs[0]);
-
-                if (tr) {
-                    this.table.appendChild(tr);
-                    row.forEach((cell, c) => {
-                        if (cell.td) {
-                            this.recalculateSpans(r, c);
-                            tr!.appendChild(cell.td);
-                        }
-                    });
-                }
-            });
-            if (this.formatInfo && !skipApplyFormat) {
-                saveTableInfo(this.table, this.formatInfo);
-                applyTableFormat(this.table, this.cells, this.formatInfo);
-            }
-        } else if (this.table) {
-            this.table.parentNode?.removeChild(this.table);
-        }
-    }
-
-    /**
-     * Apply the given table format to this virtual table
-     * @param format Table format to apply
-     */
-    applyFormat(format: Partial<TableFormat>) {
-        if (!this.table) {
-            return;
-        }
-        this.formatInfo = {
-            ...DEFAULT_FORMAT,
-            ...(this.formatInfo || {}),
-            ...(format || {}),
-        };
-        if (!this.formatInfo.keepCellShade) {
-            this.deleteCellShadeDataset(this.cells);
-        }
-    }
-
-    /**
-     * Remove the cellShade dataset to apply a new style format at the cell.
-     * @param cells
-     */
-    private deleteCellShadeDataset(cells: VCell[][] | null) {
-        cells?.forEach(row => {
-            row.forEach(cell => {
-                if (cell.td && cell.td.dataset[CELL_SHADE]) {
-                    delete cell.td.dataset[CELL_SHADE];
-                }
-            });
-        });
-    }
-
-    /**
-     * Edit table with given operation.
-     * @param operation Table operation
-     */
-    edit(operation: TableOperation) {
-        if (!this.table || !this.cells || this.row === undefined || this.col == undefined) {
-            return;
-        }
-
-        let currentRow = this.cells[this.row];
-        let currentCell = currentRow[this.col];
-<<<<<<< HEAD
-=======
-        let style = currentCell.td?.style;
->>>>>>> a1fa3e74
-        const firstRow = this.selection ? this.selection.firstCell.y : this.row;
-        const lastRow = this.selection ? this.selection.lastCell.y : this.row;
-        const firstColumn = this.selection ? this.selection.firstCell.x : this.col;
-        const lastColumn = this.selection ? this.selection.lastCell.x : this.col;
-        switch (operation) {
-            case TableOperation.InsertAbove:
-                for (let i = firstRow; i <= lastRow; i++) {
-                    this.cells.splice(firstRow, 0, currentRow.map(cloneCell));
-                }
-                break;
-            case TableOperation.InsertBelow:
-                for (let i = firstRow; i <= lastRow; i++) {
-                    let newRow = lastRow + this.countSpanAbove(lastRow, this.col);
-                    this.cells.splice(
-                        newRow,
-                        0,
-                        this.cells[newRow - 1].map((cell, colIndex) => {
-                            let nextCell = this.getCell(newRow, colIndex);
-
-                            if (nextCell.spanAbove) {
-                                return cloneCell(nextCell);
-                            } else if (cell.spanLeft) {
-                                let newCell = cloneCell(cell);
-                                newCell.spanAbove = false;
-                                return newCell;
-                            } else {
-                                return {
-                                    td: cloneNode(this.getTd(this.row!, colIndex)),
-                                };
-                            }
-                        })
-                    );
-                }
-
-                break;
-
-            case TableOperation.InsertLeft:
-                for (let i = firstColumn; i <= lastColumn; i++) {
-                    this.forEachCellOfCurrentColumn((cell, row) => {
-                        row.splice(i, 0, cloneCell(cell));
-                    });
-                }
-
-                break;
-            case TableOperation.InsertRight:
-                for (let i = firstColumn; i <= lastColumn; i++) {
-                    let newCol = lastColumn + this.countSpanLeft(this.row, lastColumn);
-                    this.forEachCellOfColumn(newCol - 1, (cell, row, i) => {
-                        let nextCell = this.getCell(i, newCol);
-                        let newCell: VCell;
-                        if (nextCell.spanLeft) {
-                            newCell = cloneCell(nextCell);
-                        } else if (cell.spanAbove) {
-                            newCell = cloneCell(cell);
-                            newCell.spanLeft = false;
-                        } else {
-                            newCell = {
-                                td: cloneNode(this.getTd(i, this.col!)),
-                            };
-                        }
-
-                        row.splice(newCol, 0, newCell);
-                    });
-                }
-
-                break;
-
-            case TableOperation.DeleteRow:
-                for (let rowIndex = firstRow; rowIndex <= lastRow; rowIndex++) {
-                    this.forEachCellOfRow(rowIndex, (cell: VCell, i: number) => {
-                        let nextCell = this.getCell(rowIndex + 1, i);
-                        if (cell.td && cell.td.rowSpan > 1 && nextCell.spanAbove) {
-                            nextCell.td = cell.td;
-                        }
-                    });
-                }
-                const removedRows = this.selection
-                    ? this.selection.lastCell.y - this.selection.firstCell.y
-                    : 0;
-                this.cells.splice(firstRow, removedRows + 1);
-
-                break;
-            case TableOperation.DeleteColumn:
-                let deletedColumns = 0;
-                for (let colIndex = firstColumn; colIndex <= lastColumn; colIndex++) {
-                    this.forEachCellOfColumn(colIndex, (cell, row, i) => {
-                        let nextCell = this.getCell(i, colIndex + 1);
-                        if (cell.td && cell.td.colSpan > 1 && nextCell.spanLeft) {
-                            nextCell.td = cell.td;
-                        }
-                        const removedColumns = this.selection
-                            ? colIndex - deletedColumns
-                            : this.col!;
-                        row.splice(removedColumns, 1);
-                    });
-                    deletedColumns++;
-                }
-                break;
-
-            case TableOperation.MergeAbove:
-            case TableOperation.MergeBelow:
-                let rowStep = operation == TableOperation.MergeAbove ? -1 : 1;
-                for (
-                    let rowIndex = this.row + rowStep;
-                    rowIndex >= 0 && rowIndex < this.cells.length;
-                    rowIndex += rowStep
-                ) {
-                    let cell = this.getCell(rowIndex, this.col);
-                    if (cell.td && !cell.spanAbove) {
-                        let aboveCell = rowIndex < this.row ? cell : currentCell;
-                        let belowCell = rowIndex < this.row ? currentCell : cell;
-                        if (
-                            aboveCell.td &&
-                            belowCell.td &&
-                            aboveCell.td.colSpan == belowCell.td.colSpan
-                        ) {
-                            moveChildNodes(
-                                aboveCell.td,
-                                belowCell.td,
-                                true /*keepExistingChildren*/
-                            );
-                            belowCell.td = null;
-                            belowCell.spanAbove = true;
-                        }
-                        break;
-                    }
-                }
-                break;
-
-            case TableOperation.MergeLeft:
-            case TableOperation.MergeRight:
-                let colStep = operation == TableOperation.MergeLeft ? -1 : 1;
-                for (
-                    let colIndex = this.col + colStep;
-                    colIndex >= 0 && colIndex < this.cells[this.row].length;
-                    colIndex += colStep
-                ) {
-                    let cell = this.getCell(this.row, colIndex);
-                    if (cell.td && !cell.spanLeft) {
-                        let leftCell = colIndex < this.col ? cell : currentCell;
-                        let rightCell = colIndex < this.col ? currentCell : cell;
-                        if (
-                            leftCell.td &&
-                            rightCell.td &&
-                            leftCell.td.rowSpan == rightCell.td.rowSpan
-                        ) {
-                            moveChildNodes(
-                                leftCell.td,
-                                rightCell.td,
-                                true /*keepExistingChildren*/
-                            );
-                            rightCell.td = null;
-                            rightCell.spanLeft = true;
-                        }
-                        break;
-                    }
-                }
-                break;
-
-            case TableOperation.DeleteTable:
-                this.cells = null;
-                break;
-
-            case TableOperation.SplitVertically:
-                if (currentCell.td && currentCell.td.rowSpan > 1) {
-                    this.getCell(this.row + 1, this.col).td = cloneNode(currentCell.td);
-                } else {
-                    let splitRow = currentRow.map(cell => {
-                        return {
-                            td: cell == currentCell ? cloneNode(cell.td) : null,
-                            spanAbove: cell != currentCell,
-                            spanLeft: cell.spanLeft,
-                        };
-                    });
-                    this.cells.splice(this.row + 1, 0, splitRow);
-                }
-                break;
-
-            case TableOperation.SplitHorizontally:
-                if (currentCell.td && currentCell.td.colSpan > 1) {
-                    this.getCell(this.row, this.col + 1).td = cloneNode(currentCell.td);
-                } else {
-                    this.forEachCellOfCurrentColumn((cell, row) => {
-                        row.splice(this.col! + 1, 0, {
-                            td: row == currentRow ? cloneNode(cell.td) : null,
-                            spanAbove: cell.spanAbove,
-                            spanLeft: row != currentRow,
-                        });
-                    });
-                }
-                break;
-            case TableOperation.AlignCenter:
-                this.table.style.marginLeft = 'auto';
-                this.table.style.marginRight = 'auto';
-                break;
-            case TableOperation.AlignLeft:
-                this.table.style.marginLeft = '';
-                this.table.style.marginRight = 'auto';
-                break;
-            case TableOperation.AlignRight:
-                this.table.style.marginLeft = 'auto';
-                this.table.style.marginRight = '';
-                break;
-            case TableOperation.AlignCellCenter:
-<<<<<<< HEAD
-                this.setAlignmentToSelectedCells(
-                    firstRow,
-                    lastRow,
-                    firstColumn,
-                    lastColumn,
-                    'center'
-                );
-                break;
-            case TableOperation.AlignCellLeft:
-                this.setAlignmentToSelectedCells(
-                    firstRow,
-                    lastRow,
-                    firstColumn,
-                    lastColumn,
-                    'left'
-                );
-                break;
-            case TableOperation.AlignCellRight:
-                this.setAlignmentToSelectedCells(
-                    firstRow,
-                    lastRow,
-                    firstColumn,
-                    lastColumn,
-                    'right'
-                );
-                break;
-            case TableOperation.AlignCellTop:
-                this.setAlignmentToSelectedCells(
-                    firstRow,
-                    lastRow,
-                    firstColumn,
-                    lastColumn,
-                    'top',
-                    true /** isVertical */
-                );
-                break;
-            case TableOperation.AlignCellMiddle:
-                this.setAlignmentToSelectedCells(
-                    firstRow,
-                    lastRow,
-                    firstColumn,
-                    lastColumn,
-                    'middle',
-                    true /** isVertical */
-                );
-                break;
-            case TableOperation.AlignCellBottom:
-                this.setAlignmentToSelectedCells(
-                    firstRow,
-                    lastRow,
-                    firstColumn,
-                    lastColumn,
-                    'bottom',
-                    true /** isVertical */
-                );
-=======
-                style?.setProperty('text-align', 'center');
-                break;
-            case TableOperation.AlignCellLeft:
-                style?.setProperty('text-align', 'left');
-                break;
-            case TableOperation.AlignCellRight:
-                style?.setProperty('text-align', 'right');
-                break;
-            case TableOperation.AlignCellTop:
-                style?.setProperty('vertical-align', 'top');
-                break;
-            case TableOperation.AlignCellMiddle:
-                style?.setProperty('vertical-align', 'middle');
-                break;
-            case TableOperation.AlignCellBottom:
-                style?.setProperty('vertical-align', 'bottom');
->>>>>>> a1fa3e74
-                break;
-        }
-    }
-
-    setAlignmentToSelectedCells(
-        firstRow: number,
-        lastRow: number,
-        firstColumn: number,
-        lastColumn: number,
-        alignmentType: string,
-        isVertical?: boolean
-    ) {
-        for (let i = firstRow; i <= lastRow; i++) {
-            for (let j = firstColumn; j <= lastColumn; j++) {
-                const cell = this.cells[i][j].td;
-                if (cell) {
-                    if (isVertical && cell) {
-                        cell.style.verticalAlign = alignmentType;
-                    } else {
-                        cell.style.textAlign = alignmentType;
-                    }
-                }
-            }
-        }
-    }
-
-    /**
-     * Loop each cell of current column and invoke a callback function
-     * @param callback The callback function to invoke
-     */
-    forEachCellOfCurrentColumn(callback: (cell: VCell, row: VCell[], i: number) => any) {
-        this.forEachCellOfColumn(this.col, callback);
-    }
-
-    /**
-     * Loop each table cell and get all the cells that share the same border from one side
-     * The result is an array of table cell elements
-     * @param borderPos The position of the border
-     * @param getLeftCells Get left-hand-side or right-hand-side cells of the border
-     *
-     * Example, consider having a 3 by 4 table as below with merged and split cells
-     *
-     *     | 1 | 4 | 7 | 8 |
-     *     |   5   |   9   |
-     *     |   3   |   10  |
-     *
-     *  input => borderPos: the 3rd border, getLeftCells: true
-     *  output => [4, 5, 3]
-     *
-     *  input => borderPos: the 3rd border, getLeftCells: false
-     *  output => [7, 9, 10]
-     *
-     *  input => borderPos: the 2nd border, getLeftCells: true
-     *  output => [1]
-     *
-     *  input => borderPos: the 2nd border, getLeftCells: false
-     *  output => [4]
-     */
-    getCellsWithBorder(borderPos: number, getLeftCells: boolean): HTMLTableCellElement[] {
-        const cells: HTMLTableCellElement[] = [];
-        for (let i = 0; this.cells && i < this.cells.length; i++) {
-            for (let j = 0; j < this.cells[i].length; j++) {
-                const cell = this.getCell(i, j);
-                if (cell.td) {
-                    const cellRect = normalizeRect(cell.td.getBoundingClientRect());
-
-                    if (cellRect) {
-                        let found: boolean = false;
-                        if (getLeftCells) {
-                            if (cellRect.right == borderPos) {
-                                found = true;
-                                cells.push(cell.td);
-                            } else if (found) {
-                                break;
-                            }
-                        } else {
-                            if (cellRect.left == borderPos) {
-                                found = true;
-                                cells.push(cell.td);
-                            } else if (found) {
-                                break;
-                            }
-                        }
-                    }
-                }
-            }
-        }
-        return cells;
-    }
-
-    /**
-     * Loop each cell of current row and invoke a callback function
-     * @param callback The callback function to invoke
-     */
-    forEachCellOfCurrentRow(callback: (cell: VCell, i: number) => any) {
-        this.forEachCellOfRow(this.row, callback);
-    }
-
-    /**
-     * Get a table cell using its row and column index. This function will always return an object
-     * even if the given indexes don't exist in table.
-     * @param row The row index
-     * @param col The column index
-     */
-    getCell(row: number, col: number): VCell {
-        return (this.cells && this.cells[row] && this.cells[row][col]) || {};
-    }
-
-    /**
-     * Get current HTML table cell object. If the current table cell is a virtual expanded cell, return its root cell
-     */
-    getCurrentTd(): HTMLTableCellElement | null {
-        return this.getTd(this.row, this.col);
-    }
-
-    /**
-     * Get the Table Cell in a provided coordinate
-     * @param row row of the cell
-     * @param col column of the cell
-     */
-    getTd(row: number | undefined, col: number | undefined) {
-        if (this.cells && row !== undefined && col !== undefined) {
-            row = Math.min(this.cells.length - 1, row);
-            col = this.cells[row] ? Math.min(this.cells[row].length - 1, col) : col;
-            if (!isNaN(row) && !isNaN(col)) {
-                while (row >= 0 && col >= 0) {
-                    let cell = this.getCell(row, col);
-                    if (cell.td) {
-                        return cell.td;
-                    } else if (cell.spanLeft) {
-                        col--;
-                    } else if (cell.spanAbove) {
-                        row--;
-                    } else {
-                        break;
-                    }
-                }
-            }
-        }
-        return null;
-    }
-
-    private forEachCellOfColumn(
-        col: number | undefined,
-        callback: (cell: VCell, row: VCell[], i: number) => any
-    ) {
-        if (col !== undefined) {
-            for (let i = 0; this.cells && i < this.cells.length; i++) {
-                callback(this.getCell(i, col), this.cells[i], i);
-            }
-        }
-    }
-
-    private forEachCellOfRow(row: number | undefined, callback: (cell: VCell, i: number) => any) {
-        if (row !== undefined) {
-            for (let i = 0; this.cells && i < this.cells[row].length; i++) {
-                callback(this.getCell(row, i), i);
-            }
-        }
-    }
-
-    private recalculateSpans(row: number, col: number) {
-        let td = this.getCell(row, col).td;
-        if (td) {
-            td.colSpan = this.countSpanLeft(row, col);
-            td.rowSpan = this.countSpanAbove(row, col);
-            if (td.colSpan == 1) {
-                td.removeAttribute('colSpan');
-            }
-            if (td.rowSpan == 1) {
-                td.removeAttribute('rowSpan');
-            }
-        }
-    }
-
-    private countSpanLeft(row: number, col: number) {
-        let result = 1;
-        for (let i = col + 1; this.cells && i < this.cells[row].length; i++) {
-            let cell = this.getCell(row, i);
-            if (cell.td || !cell.spanLeft) {
-                break;
-            }
-            result++;
-        }
-        return result;
-    }
-
-    private countSpanAbove(row: number, col: number) {
-        let result = 1;
-        for (let i = row + 1; this.cells && i < this.cells.length; i++) {
-            let cell = this.getCell(i, col);
-            if (cell.td || !cell.spanAbove) {
-                break;
-            }
-            result++;
-        }
-        return result;
-    }
-
-    private normalizeEmptyTableCells() {
-        for (let i = 0, row; (row = this.table.rows[i]); i++) {
-            for (let j = 0, cell; (cell = row.cells[j]); j++) {
-                if (cell) {
-                    if (!cell.innerHTML || !cell.innerHTML.trim()) {
-                        cell.appendChild(document.createElement('br'));
-                    }
-                }
-            }
-        }
-    }
-
-    /* normalize width/height for each cell in the table */
-    public normalizeTableCellSize(zoomScale?: number | SizeTransformer) {
-        // remove width/height for each row
-        for (let i = 0, row; (row = this.table.rows[i]); i++) {
-            row.removeAttribute('width');
-            row.style.setProperty('width', null);
-            row.removeAttribute('height');
-            row.style.setProperty('height', null);
-        }
-
-        // set width/height for each cell
-        for (let i = 0; this.cells && i < this.cells.length; i++) {
-            for (let j = 0; j < this.cells[i].length; j++) {
-                const cell = this.cells[i][j];
-                if (cell) {
-                    const func =
-                        typeof zoomScale == 'number' ? (n: number) => n / zoomScale : zoomScale;
-                    const width = cell.width || 0;
-                    const height = cell.height || 0;
-
-                    setHTMLElementSizeInPx(
-                        cell.td,
-                        func?.(width) || width,
-                        func?.(height) || height
-                    );
-                }
-            }
-        }
-    }
-
-    private normalizeSize(sizeTransformer: SizeTransformer | undefined) {
-        this.normalizeEmptyTableCells();
-        this.normalizeTableCellSize(sizeTransformer);
-
-        const rect = this.table.getBoundingClientRect();
-
-        // Make sure table width/height is fixed to avoid shifting effect
-        setHTMLElementSizeInPx(
-            this.table,
-            sizeTransformer?.(rect.width) || rect.width,
-            sizeTransformer?.(rect.height) || rect.height
-        );
-    }
-}
-
-function setHTMLElementSizeInPx(
-    element: HTMLElement | null | undefined,
-    newWidth: number,
-    newHeight: number
-) {
-    if (!!element) {
-        element.removeAttribute('width');
-        element.removeAttribute('height');
-        element.style.boxSizing = 'border-box';
-        element.style.width = `${newWidth}px`;
-        element.style.height = `${newHeight}px`;
-    }
-}
-
-function getTableFromTd(td: HTMLTableCellElement) {
-    let result: Element | null = <HTMLElement>td;
-    for (; result && result.tagName != 'TABLE'; result = result.parentElement) {}
-    return <HTMLTableElement>result;
-}
-
-/**
- * Clone a table cell
- * @param cell The cell to clone
- */
-function cloneCell(cell: VCell): VCell {
-    return {
-        td: cloneNode(cell.td),
-        spanAbove: cell.spanAbove,
-        spanLeft: cell.spanLeft,
-    };
-}
-
-/**
- * Clone a node without its children.
- * @param node The node to clone
- */
-function cloneNode<T extends Node>(node: T | null | undefined): T | null {
-    let newNode = node ? <T>node.cloneNode(false /*deep*/) : null;
-    if (safeInstanceOf(newNode, 'HTMLTableCellElement')) {
-        newNode.removeAttribute('id');
-        if (!newNode.firstChild) {
-            newNode.appendChild(node!.ownerDocument!.createElement('br'));
-        }
-    }
-    return newNode;
-}
+import applyTableFormat from './applyTableFormat';
+import moveChildNodes from '../utils/moveChildNodes';
+import normalizeRect from '../utils/normalizeRect';
+import safeInstanceOf from '../utils/safeInstanceOf';
+import toArray from '../utils/toArray';
+import { getTableFormatInfo, saveTableInfo } from './tableFormatInfo';
+
+import {
+    SizeTransformer,
+    TableBorderFormat,
+    TableFormat,
+    TableOperation,
+    TableSelection,
+    VCell,
+} from 'roosterjs-editor-types';
+
+const CELL_SHADE = 'cellShade';
+const DEFAULT_FORMAT: Required<TableFormat> = {
+    topBorderColor: '#ABABAB',
+    bottomBorderColor: '#ABABAB',
+    verticalBorderColor: '#ABABAB',
+    hasHeaderRow: false,
+    hasFirstColumn: false,
+    hasBandedRows: false,
+    hasBandedColumns: false,
+    bgColorEven: null,
+    bgColorOdd: '#ABABAB20',
+    headerRowColor: '#ABABAB',
+    tableBorderFormat: TableBorderFormat.DEFAULT,
+    keepCellShade: false,
+};
+
+/**
+ * A virtual table class, represent an HTML table, by expand all merged cells to each separated cells
+ */
+export default class VTable {
+    /**
+     * The HTML table object
+     */
+    table: HTMLTableElement;
+
+    /**
+     * Virtual cells
+     */
+    cells: VCell[][] | null = null;
+
+    /**
+     * Current row index
+     */
+    row: number | undefined;
+
+    /**
+     * Current column index
+     */
+    col: number | undefined;
+
+    /**
+     * Selected range of cells with the coordinates of the first and last cell selected.
+     */
+    selection: TableSelection | null = null;
+
+    /**
+     * Current format of the table
+     */
+    formatInfo: Required<TableFormat> | null = null;
+
+    private trs: HTMLTableRowElement[] = [];
+
+    /**
+     * Create a new instance of VTable object using HTML TABLE or TD node
+     * @param node The HTML Table or TD node
+     * @param normalizeSize Whether table size needs to be normalized
+     * @param zoomScale When the table is under a zoomed container, pass in the zoom scale here
+     */
+    constructor(
+        node: HTMLTableElement | HTMLTableCellElement,
+        normalizeSize?: boolean,
+        zoomScale?: number | SizeTransformer
+    ) {
+        this.table = safeInstanceOf(node, 'HTMLTableElement') ? node : getTableFromTd(node);
+        if (this.table) {
+            let currentTd = safeInstanceOf(node, 'HTMLTableElement') ? null : node;
+            let trs = toArray(this.table.rows);
+            this.cells = trs.map(row => []);
+            trs.forEach((tr, rowIndex) => {
+                this.trs[rowIndex % 2] = tr;
+                for (let sourceCol = 0, targetCol = 0; sourceCol < tr.cells.length; sourceCol++) {
+                    // Skip the cells which already initialized
+                    for (; this.cells![rowIndex][targetCol]; targetCol++) {}
+                    let td = tr.cells[sourceCol];
+
+                    if (td == currentTd) {
+                        this.col = targetCol;
+                        this.row = rowIndex;
+                    }
+
+                    for (let colSpan = 0; colSpan < td.colSpan; colSpan++, targetCol++) {
+                        for (let rowSpan = 0; rowSpan < td.rowSpan; rowSpan++) {
+                            const hasTd: boolean = colSpan + rowSpan == 0;
+                            const rect = td.getBoundingClientRect();
+                            this.cells![rowIndex + rowSpan][targetCol] = {
+                                td: hasTd ? td : null,
+                                spanLeft: colSpan > 0,
+                                spanAbove: rowSpan > 0,
+                                width: hasTd ? rect.width : undefined,
+                                height: hasTd ? rect.height : undefined,
+                            };
+                        }
+                    }
+                }
+            });
+            this.formatInfo = getTableFormatInfo(this.table);
+            if (normalizeSize) {
+                this.normalizeSize(typeof zoomScale == 'number' ? n => n / zoomScale : zoomScale);
+            }
+        }
+    }
+
+    /**
+     * Write the virtual table back to DOM tree to represent the change of VTable
+     * @param skipApplyFormat Do not reapply table format when write back.
+     * Only use this parameter when you are pretty sure there is no format or table structure change during the process.
+     */
+    writeBack(skipApplyFormat?: boolean) {
+        if (this.cells) {
+            moveChildNodes(this.table);
+            this.cells.forEach((row, r) => {
+                let tr = cloneNode(this.trs[r % 2] || this.trs[0]);
+
+                if (tr) {
+                    this.table.appendChild(tr);
+                    row.forEach((cell, c) => {
+                        if (cell.td) {
+                            this.recalculateSpans(r, c);
+                            tr!.appendChild(cell.td);
+                        }
+                    });
+                }
+            });
+            if (this.formatInfo && !skipApplyFormat) {
+                saveTableInfo(this.table, this.formatInfo);
+                applyTableFormat(this.table, this.cells, this.formatInfo);
+            }
+        } else if (this.table) {
+            this.table.parentNode?.removeChild(this.table);
+        }
+    }
+
+    /**
+     * Apply the given table format to this virtual table
+     * @param format Table format to apply
+     */
+    applyFormat(format: Partial<TableFormat>) {
+        if (!this.table) {
+            return;
+        }
+        this.formatInfo = {
+            ...DEFAULT_FORMAT,
+            ...(this.formatInfo || {}),
+            ...(format || {}),
+        };
+        if (!this.formatInfo.keepCellShade) {
+            this.deleteCellShadeDataset(this.cells);
+        }
+    }
+
+    /**
+     * Remove the cellShade dataset to apply a new style format at the cell.
+     * @param cells
+     */
+    private deleteCellShadeDataset(cells: VCell[][] | null) {
+        cells?.forEach(row => {
+            row.forEach(cell => {
+                if (cell.td && cell.td.dataset[CELL_SHADE]) {
+                    delete cell.td.dataset[CELL_SHADE];
+                }
+            });
+        });
+    }
+
+    /**
+     * Edit table with given operation.
+     * @param operation Table operation
+     */
+    edit(operation: TableOperation) {
+        if (!this.table || !this.cells || this.row === undefined || this.col == undefined) {
+            return;
+        }
+
+        let currentRow = this.cells[this.row];
+        let currentCell = currentRow[this.col];
+        const firstRow = this.selection ? this.selection.firstCell.y : this.row;
+        const lastRow = this.selection ? this.selection.lastCell.y : this.row;
+        const firstColumn = this.selection ? this.selection.firstCell.x : this.col;
+        const lastColumn = this.selection ? this.selection.lastCell.x : this.col;
+        switch (operation) {
+            case TableOperation.InsertAbove:
+                for (let i = firstRow; i <= lastRow; i++) {
+                    this.cells.splice(firstRow, 0, currentRow.map(cloneCell));
+                }
+                break;
+            case TableOperation.InsertBelow:
+                for (let i = firstRow; i <= lastRow; i++) {
+                    let newRow = lastRow + this.countSpanAbove(lastRow, this.col);
+                    this.cells.splice(
+                        newRow,
+                        0,
+                        this.cells[newRow - 1].map((cell, colIndex) => {
+                            let nextCell = this.getCell(newRow, colIndex);
+
+                            if (nextCell.spanAbove) {
+                                return cloneCell(nextCell);
+                            } else if (cell.spanLeft) {
+                                let newCell = cloneCell(cell);
+                                newCell.spanAbove = false;
+                                return newCell;
+                            } else {
+                                return {
+                                    td: cloneNode(this.getTd(this.row!, colIndex)),
+                                };
+                            }
+                        })
+                    );
+                }
+
+                break;
+
+            case TableOperation.InsertLeft:
+                for (let i = firstColumn; i <= lastColumn; i++) {
+                    this.forEachCellOfCurrentColumn((cell, row) => {
+                        row.splice(i, 0, cloneCell(cell));
+                    });
+                }
+
+                break;
+            case TableOperation.InsertRight:
+                for (let i = firstColumn; i <= lastColumn; i++) {
+                    let newCol = lastColumn + this.countSpanLeft(this.row, lastColumn);
+                    this.forEachCellOfColumn(newCol - 1, (cell, row, i) => {
+                        let nextCell = this.getCell(i, newCol);
+                        let newCell: VCell;
+                        if (nextCell.spanLeft) {
+                            newCell = cloneCell(nextCell);
+                        } else if (cell.spanAbove) {
+                            newCell = cloneCell(cell);
+                            newCell.spanLeft = false;
+                        } else {
+                            newCell = {
+                                td: cloneNode(this.getTd(i, this.col!)),
+                            };
+                        }
+
+                        row.splice(newCol, 0, newCell);
+                    });
+                }
+
+                break;
+
+            case TableOperation.DeleteRow:
+                for (let rowIndex = firstRow; rowIndex <= lastRow; rowIndex++) {
+                    this.forEachCellOfRow(rowIndex, (cell: VCell, i: number) => {
+                        let nextCell = this.getCell(rowIndex + 1, i);
+                        if (cell.td && cell.td.rowSpan > 1 && nextCell.spanAbove) {
+                            nextCell.td = cell.td;
+                        }
+                    });
+                }
+                const removedRows = this.selection
+                    ? this.selection.lastCell.y - this.selection.firstCell.y
+                    : 0;
+                this.cells.splice(firstRow, removedRows + 1);
+
+                break;
+            case TableOperation.DeleteColumn:
+                let deletedColumns = 0;
+                for (let colIndex = firstColumn; colIndex <= lastColumn; colIndex++) {
+                    this.forEachCellOfColumn(colIndex, (cell, row, i) => {
+                        let nextCell = this.getCell(i, colIndex + 1);
+                        if (cell.td && cell.td.colSpan > 1 && nextCell.spanLeft) {
+                            nextCell.td = cell.td;
+                        }
+                        const removedColumns = this.selection
+                            ? colIndex - deletedColumns
+                            : this.col!;
+                        row.splice(removedColumns, 1);
+                    });
+                    deletedColumns++;
+                }
+                break;
+
+            case TableOperation.MergeAbove:
+            case TableOperation.MergeBelow:
+                let rowStep = operation == TableOperation.MergeAbove ? -1 : 1;
+                for (
+                    let rowIndex = this.row + rowStep;
+                    rowIndex >= 0 && rowIndex < this.cells.length;
+                    rowIndex += rowStep
+                ) {
+                    let cell = this.getCell(rowIndex, this.col);
+                    if (cell.td && !cell.spanAbove) {
+                        let aboveCell = rowIndex < this.row ? cell : currentCell;
+                        let belowCell = rowIndex < this.row ? currentCell : cell;
+                        if (
+                            aboveCell.td &&
+                            belowCell.td &&
+                            aboveCell.td.colSpan == belowCell.td.colSpan
+                        ) {
+                            moveChildNodes(
+                                aboveCell.td,
+                                belowCell.td,
+                                true /*keepExistingChildren*/
+                            );
+                            belowCell.td = null;
+                            belowCell.spanAbove = true;
+                        }
+                        break;
+                    }
+                }
+                break;
+
+            case TableOperation.MergeLeft:
+            case TableOperation.MergeRight:
+                let colStep = operation == TableOperation.MergeLeft ? -1 : 1;
+                for (
+                    let colIndex = this.col + colStep;
+                    colIndex >= 0 && colIndex < this.cells[this.row].length;
+                    colIndex += colStep
+                ) {
+                    let cell = this.getCell(this.row, colIndex);
+                    if (cell.td && !cell.spanLeft) {
+                        let leftCell = colIndex < this.col ? cell : currentCell;
+                        let rightCell = colIndex < this.col ? currentCell : cell;
+                        if (
+                            leftCell.td &&
+                            rightCell.td &&
+                            leftCell.td.rowSpan == rightCell.td.rowSpan
+                        ) {
+                            moveChildNodes(
+                                leftCell.td,
+                                rightCell.td,
+                                true /*keepExistingChildren*/
+                            );
+                            rightCell.td = null;
+                            rightCell.spanLeft = true;
+                        }
+                        break;
+                    }
+                }
+                break;
+
+            case TableOperation.DeleteTable:
+                this.cells = null;
+                break;
+
+            case TableOperation.SplitVertically:
+                if (currentCell.td && currentCell.td.rowSpan > 1) {
+                    this.getCell(this.row + 1, this.col).td = cloneNode(currentCell.td);
+                } else {
+                    let splitRow = currentRow.map(cell => {
+                        return {
+                            td: cell == currentCell ? cloneNode(cell.td) : null,
+                            spanAbove: cell != currentCell,
+                            spanLeft: cell.spanLeft,
+                        };
+                    });
+                    this.cells.splice(this.row + 1, 0, splitRow);
+                }
+                break;
+
+            case TableOperation.SplitHorizontally:
+                if (currentCell.td && currentCell.td.colSpan > 1) {
+                    this.getCell(this.row, this.col + 1).td = cloneNode(currentCell.td);
+                } else {
+                    this.forEachCellOfCurrentColumn((cell, row) => {
+                        row.splice(this.col! + 1, 0, {
+                            td: row == currentRow ? cloneNode(cell.td) : null,
+                            spanAbove: cell.spanAbove,
+                            spanLeft: row != currentRow,
+                        });
+                    });
+                }
+                break;
+            case TableOperation.AlignCenter:
+                this.table.style.marginLeft = 'auto';
+                this.table.style.marginRight = 'auto';
+                break;
+            case TableOperation.AlignLeft:
+                this.table.style.marginLeft = '';
+                this.table.style.marginRight = 'auto';
+                break;
+            case TableOperation.AlignRight:
+                this.table.style.marginLeft = 'auto';
+                this.table.style.marginRight = '';
+                break;
+            case TableOperation.AlignCellCenter:
+                this.setAlignmentToSelectedCells(
+                    firstRow,
+                    lastRow,
+                    firstColumn,
+                    lastColumn,
+                    'center'
+                );
+                break;
+            case TableOperation.AlignCellLeft:
+                this.setAlignmentToSelectedCells(
+                    firstRow,
+                    lastRow,
+                    firstColumn,
+                    lastColumn,
+                    'left'
+                );
+                break;
+            case TableOperation.AlignCellRight:
+                this.setAlignmentToSelectedCells(
+                    firstRow,
+                    lastRow,
+                    firstColumn,
+                    lastColumn,
+                    'right'
+                );
+                break;
+            case TableOperation.AlignCellTop:
+                this.setAlignmentToSelectedCells(
+                    firstRow,
+                    lastRow,
+                    firstColumn,
+                    lastColumn,
+                    'top',
+                    true /** isVertical */
+                );
+                break;
+            case TableOperation.AlignCellMiddle:
+                this.setAlignmentToSelectedCells(
+                    firstRow,
+                    lastRow,
+                    firstColumn,
+                    lastColumn,
+                    'middle',
+                    true /** isVertical */
+                );
+                break;
+            case TableOperation.AlignCellBottom:
+                this.setAlignmentToSelectedCells(
+                    firstRow,
+                    lastRow,
+                    firstColumn,
+                    lastColumn,
+                    'bottom',
+                    true /** isVertical */
+                );
+                break;
+        }
+    }
+
+    setAlignmentToSelectedCells(
+        firstRow: number,
+        lastRow: number,
+        firstColumn: number,
+        lastColumn: number,
+        alignmentType: string,
+        isVertical?: boolean
+    ) {
+        for (let i = firstRow; i <= lastRow; i++) {
+            for (let j = firstColumn; j <= lastColumn; j++) {
+                if (this.cells) {
+                    const cell = this.cells[i][j].td;
+                    if (isVertical && cell) {
+                        cell.style?.setProperty('vertical-align', alignmentType);
+                    } else if (cell) {
+                        cell.style?.setProperty('text-align', 'alignmentType');
+                    }
+                }
+            }
+        }
+    }
+
+    /**
+     * Loop each cell of current column and invoke a callback function
+     * @param callback The callback function to invoke
+     */
+    forEachCellOfCurrentColumn(callback: (cell: VCell, row: VCell[], i: number) => any) {
+        this.forEachCellOfColumn(this.col, callback);
+    }
+
+    /**
+     * Loop each table cell and get all the cells that share the same border from one side
+     * The result is an array of table cell elements
+     * @param borderPos The position of the border
+     * @param getLeftCells Get left-hand-side or right-hand-side cells of the border
+     *
+     * Example, consider having a 3 by 4 table as below with merged and split cells
+     *
+     *     | 1 | 4 | 7 | 8 |
+     *     |   5   |   9   |
+     *     |   3   |   10  |
+     *
+     *  input => borderPos: the 3rd border, getLeftCells: true
+     *  output => [4, 5, 3]
+     *
+     *  input => borderPos: the 3rd border, getLeftCells: false
+     *  output => [7, 9, 10]
+     *
+     *  input => borderPos: the 2nd border, getLeftCells: true
+     *  output => [1]
+     *
+     *  input => borderPos: the 2nd border, getLeftCells: false
+     *  output => [4]
+     */
+    getCellsWithBorder(borderPos: number, getLeftCells: boolean): HTMLTableCellElement[] {
+        const cells: HTMLTableCellElement[] = [];
+        for (let i = 0; this.cells && i < this.cells.length; i++) {
+            for (let j = 0; j < this.cells[i].length; j++) {
+                const cell = this.getCell(i, j);
+                if (cell.td) {
+                    const cellRect = normalizeRect(cell.td.getBoundingClientRect());
+
+                    if (cellRect) {
+                        let found: boolean = false;
+                        if (getLeftCells) {
+                            if (cellRect.right == borderPos) {
+                                found = true;
+                                cells.push(cell.td);
+                            } else if (found) {
+                                break;
+                            }
+                        } else {
+                            if (cellRect.left == borderPos) {
+                                found = true;
+                                cells.push(cell.td);
+                            } else if (found) {
+                                break;
+                            }
+                        }
+                    }
+                }
+            }
+        }
+        return cells;
+    }
+
+    /**
+     * Loop each cell of current row and invoke a callback function
+     * @param callback The callback function to invoke
+     */
+    forEachCellOfCurrentRow(callback: (cell: VCell, i: number) => any) {
+        this.forEachCellOfRow(this.row, callback);
+    }
+
+    /**
+     * Get a table cell using its row and column index. This function will always return an object
+     * even if the given indexes don't exist in table.
+     * @param row The row index
+     * @param col The column index
+     */
+    getCell(row: number, col: number): VCell {
+        return (this.cells && this.cells[row] && this.cells[row][col]) || {};
+    }
+
+    /**
+     * Get current HTML table cell object. If the current table cell is a virtual expanded cell, return its root cell
+     */
+    getCurrentTd(): HTMLTableCellElement | null {
+        return this.getTd(this.row, this.col);
+    }
+
+    /**
+     * Get the Table Cell in a provided coordinate
+     * @param row row of the cell
+     * @param col column of the cell
+     */
+    getTd(row: number | undefined, col: number | undefined) {
+        if (this.cells && row !== undefined && col !== undefined) {
+            row = Math.min(this.cells.length - 1, row);
+            col = this.cells[row] ? Math.min(this.cells[row].length - 1, col) : col;
+            if (!isNaN(row) && !isNaN(col)) {
+                while (row >= 0 && col >= 0) {
+                    let cell = this.getCell(row, col);
+                    if (cell.td) {
+                        return cell.td;
+                    } else if (cell.spanLeft) {
+                        col--;
+                    } else if (cell.spanAbove) {
+                        row--;
+                    } else {
+                        break;
+                    }
+                }
+            }
+        }
+        return null;
+    }
+
+    private forEachCellOfColumn(
+        col: number | undefined,
+        callback: (cell: VCell, row: VCell[], i: number) => any
+    ) {
+        if (col !== undefined) {
+            for (let i = 0; this.cells && i < this.cells.length; i++) {
+                callback(this.getCell(i, col), this.cells[i], i);
+            }
+        }
+    }
+
+    private forEachCellOfRow(row: number | undefined, callback: (cell: VCell, i: number) => any) {
+        if (row !== undefined) {
+            for (let i = 0; this.cells && i < this.cells[row].length; i++) {
+                callback(this.getCell(row, i), i);
+            }
+        }
+    }
+
+    private recalculateSpans(row: number, col: number) {
+        let td = this.getCell(row, col).td;
+        if (td) {
+            td.colSpan = this.countSpanLeft(row, col);
+            td.rowSpan = this.countSpanAbove(row, col);
+            if (td.colSpan == 1) {
+                td.removeAttribute('colSpan');
+            }
+            if (td.rowSpan == 1) {
+                td.removeAttribute('rowSpan');
+            }
+        }
+    }
+
+    private countSpanLeft(row: number, col: number) {
+        let result = 1;
+        for (let i = col + 1; this.cells && i < this.cells[row].length; i++) {
+            let cell = this.getCell(row, i);
+            if (cell.td || !cell.spanLeft) {
+                break;
+            }
+            result++;
+        }
+        return result;
+    }
+
+    private countSpanAbove(row: number, col: number) {
+        let result = 1;
+        for (let i = row + 1; this.cells && i < this.cells.length; i++) {
+            let cell = this.getCell(i, col);
+            if (cell.td || !cell.spanAbove) {
+                break;
+            }
+            result++;
+        }
+        return result;
+    }
+
+    private normalizeEmptyTableCells() {
+        for (let i = 0, row; (row = this.table.rows[i]); i++) {
+            for (let j = 0, cell; (cell = row.cells[j]); j++) {
+                if (cell) {
+                    if (!cell.innerHTML || !cell.innerHTML.trim()) {
+                        cell.appendChild(document.createElement('br'));
+                    }
+                }
+            }
+        }
+    }
+
+    /* normalize width/height for each cell in the table */
+    public normalizeTableCellSize(zoomScale?: number | SizeTransformer) {
+        // remove width/height for each row
+        for (let i = 0, row; (row = this.table.rows[i]); i++) {
+            row.removeAttribute('width');
+            row.style.setProperty('width', null);
+            row.removeAttribute('height');
+            row.style.setProperty('height', null);
+        }
+
+        // set width/height for each cell
+        for (let i = 0; this.cells && i < this.cells.length; i++) {
+            for (let j = 0; j < this.cells[i].length; j++) {
+                const cell = this.cells[i][j];
+                if (cell) {
+                    const func =
+                        typeof zoomScale == 'number' ? (n: number) => n / zoomScale : zoomScale;
+                    const width = cell.width || 0;
+                    const height = cell.height || 0;
+
+                    setHTMLElementSizeInPx(
+                        cell.td,
+                        func?.(width) || width,
+                        func?.(height) || height
+                    );
+                }
+            }
+        }
+    }
+
+    private normalizeSize(sizeTransformer: SizeTransformer | undefined) {
+        this.normalizeEmptyTableCells();
+        this.normalizeTableCellSize(sizeTransformer);
+
+        const rect = this.table.getBoundingClientRect();
+
+        // Make sure table width/height is fixed to avoid shifting effect
+        setHTMLElementSizeInPx(
+            this.table,
+            sizeTransformer?.(rect.width) || rect.width,
+            sizeTransformer?.(rect.height) || rect.height
+        );
+    }
+}
+
+function setHTMLElementSizeInPx(
+    element: HTMLElement | null | undefined,
+    newWidth: number,
+    newHeight: number
+) {
+    if (!!element) {
+        element.removeAttribute('width');
+        element.removeAttribute('height');
+        element.style.boxSizing = 'border-box';
+        element.style.width = `${newWidth}px`;
+        element.style.height = `${newHeight}px`;
+    }
+}
+
+function getTableFromTd(td: HTMLTableCellElement) {
+    let result: Element | null = <HTMLElement>td;
+    for (; result && result.tagName != 'TABLE'; result = result.parentElement) {}
+    return <HTMLTableElement>result;
+}
+
+/**
+ * Clone a table cell
+ * @param cell The cell to clone
+ */
+function cloneCell(cell: VCell): VCell {
+    return {
+        td: cloneNode(cell.td),
+        spanAbove: cell.spanAbove,
+        spanLeft: cell.spanLeft,
+    };
+}
+
+/**
+ * Clone a node without its children.
+ * @param node The node to clone
+ */
+function cloneNode<T extends Node>(node: T | null | undefined): T | null {
+    let newNode = node ? <T>node.cloneNode(false /*deep*/) : null;
+    if (safeInstanceOf(newNode, 'HTMLTableCellElement')) {
+        newNode.removeAttribute('id');
+        if (!newNode.firstChild) {
+            newNode.appendChild(node!.ownerDocument!.createElement('br'));
+        }
+    }
+    return newNode;
+}
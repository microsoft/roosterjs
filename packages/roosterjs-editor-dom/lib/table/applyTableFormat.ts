--- conflicted
+++ resolved
@@ -309,19 +309,15 @@
     }
     cells[0]?.forEach(cell => {
         if (cell.td && format.headerRowColor) {
-<<<<<<< HEAD
-            setColor(
-                cell.td,
-                format.headerRowColor,
-                true /** isBackgroundColor*/,
-                false /**isDarkMode*/,
-                true /**shouldAdaptTheFontColor */
-            );
-=======
             if (!hasCellShade(cell)) {
-                setColor(cell.td, format.headerRowColor, true /** isBackgroundColor*/);
-            }
->>>>>>> d55003c2
+                setColor(
+                    cell.td,
+                    format.headerRowColor,
+                    true /** isBackgroundColor*/,
+                    false /**isDarkMode*/,
+                    true /**shouldAdaptTheFontColor */
+                );
+            }
             cell.td.style.borderRightColor = format.headerRowColor;
             cell.td.style.borderLeftColor = format.headerRowColor;
             cell.td.style.borderTopColor = format.headerRowColor;

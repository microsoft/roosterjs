--- conflicted
+++ resolved
@@ -37,33 +37,20 @@
 export const ListStyleDefinitionMetadata = createObjectDefinition<ListStyleMetadata>(
     {
         orderedStyleType: createNumberDefinition(
-<<<<<<< HEAD
-            true,
-=======
             true /** isOptional */,
->>>>>>> 8bb904e5
             undefined /** value **/,
             NumberingListType.Min,
             NumberingListType.Max
         ),
         unorderedStyleType: createNumberDefinition(
-<<<<<<< HEAD
-            true,
-=======
             true /** isOptional */,
->>>>>>> 8bb904e5
             undefined /** value **/,
             BulletListType.Min,
             BulletListType.Max
         ),
     },
-<<<<<<< HEAD
-    true,
-    true
-=======
     true /** isOptional */,
     true /** allowNull */
->>>>>>> 8bb904e5
 );
 
 /**

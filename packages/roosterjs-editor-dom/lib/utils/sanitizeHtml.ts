import { NodeType } from 'roosterjs-editor-types';
import getTagOfNode from './getTagOfNode';

const HTML_REGEX = /<html[^>]*>[\s\S]*<\/html>/i;
const START_FRAGMENT = '<!--StartFragment-->';
const END_FRAGMENT = '<!--EndFragment-->';
const LAST_TD_END_REGEX = /<\/\s*td\s*>((?!<\/\s*tr\s*>)[\s\S])*$/i;
const LAST_TR_END_REGEX = /<\/\s*tr\s*>((?!<\/\s*table\s*>)[\s\S])*$/i;
const LAST_TR_REGEX = /<tr[^>]*>[^<]*/i;
const LAST_TABLE_REGEX = /<table[^>]*>[^<]*/i;

export type SanitizeHtmlPropertyCallback = { [name: string]: (value: string) => string };
export type StyleMap = { [name: string]: string };

/**
 * Sanitize HTML string
 * This function will do the following work:
 * 1. Convert global CSS into inline CSS
 * 2. Remove dangerous HTML tags and attributes
 * 3. Remove useless CSS properties
 * @param html The input HTML
 * @param additionalStyleNodes additional style nodes for inline css converting
 * @param convertInlineCssOnly Whether only convert inline css and skip html content sanitizing
 * @param propertyCallbacks A callback function map to handle HTML properties
 * @param preserveFragmentOnly If set to true, only preserve the html content between <!--StartFragment--> and <!--Endfragment-->
 */
export default function sanitizeHtml(
    html: string,
    additionalStyleNodes?: HTMLStyleElement[],
    convertInlineCssOnly?: boolean,
    propertyCallbacks?: SanitizeHtmlPropertyCallback,
<<<<<<< HEAD
    currentStyle?: StyleMap
=======
    preserveFragmentOnly?: boolean
>>>>>>> 8b90f9f4
): string {
    let parser = new DOMParser();
    let matches = HTML_REGEX.exec(html);
    html = matches ? matches[0] : html;
    let doc: Document;

    if (
        !html ||
        !html.trim() ||
        !(doc = parser.parseFromString(html, 'text/html')) ||
        !doc.body ||
        !doc.body.firstChild
    ) {
        return '';
    }

    // 1. Filter out html code outside of Fragment tags if need
    if (preserveFragmentOnly) {
        html = trimWithFragment(html);
        doc.body.innerHTML = html;
    }

    // 2. Convert global CSS into inline CSS
    applyInlineStyle(doc, additionalStyleNodes);

    // 3, 4: Remove dangerous HTML tags and attributes, remove useless CSS properties
    if (!convertInlineCssOnly) {
        let callbackPropertyNames = (propertyCallbacks ? Object.keys(propertyCallbacks) : []).map(
            name => name.toLowerCase()
        );
        removeUnusedCssAndDangerousContent(
            doc.body,
            callbackPropertyNames,
            propertyCallbacks,
            currentStyle || {}
        );
    }

    return doc.body.innerHTML;
}

const ALLOWED_HTML_TAGS = [
    'BODY',
    'H1',
    'H2',
    'H3',
    'H4',
    'H5',
    'H6',
    'FORM',
    'P',
    'BR',
    'NOBR',
    'HR',
    'ACRONYM',
    'ABBR',
    'ADDRESS',
    'B',
    'BDI',
    'BDO',
    'BIG',
    'BLOCKQUOTE',
    'CENTER',
    'CITE',
    'CODE',
    'DEL',
    'DFN',
    'EM',
    'FONT',
    'I',
    'INS',
    'KBD',
    'MARK',
    'METER',
    'PRE',
    'PROGRESS',
    'Q',
    'RP',
    'RT',
    'RUBY',
    'S',
    'SAMP',
    'SMALL',
    'STRIKE',
    'STRONG',
    'SUB',
    'SUP',
    'TEMPLATE',
    'TIME',
    'TT',
    'U',
    'VAR',
    'WBR',
    'XMP',
    'INPUT',
    'TEXTAREA',
    'BUTTON',
    'SELECT',
    'OPTGROUP',
    'OPTION',
    'LABEL',
    'FIELDSET',
    'LEGEND',
    'DATALIST',
    'OUTPUT',
    'IMG',
    'MAP',
    'AREA',
    'CANVAS',
    'FIGCAPTION',
    'FIGURE',
    'PICTURE',
    'A',
    'NAV',
    'UL',
    'OL',
    'LI',
    'DIR',
    'UL',
    'DL',
    'DT',
    'DD',
    'MENU',
    'MENUITEM',
    'TABLE',
    'CAPTION',
    'TH',
    'TR',
    'TD',
    'THEAD',
    'TBODY',
    'TFOOT',
    'COL',
    'COLGROUP',
    'DIV',
    'SPAN',
    'HEADER',
    'FOOTER',
    'MAIN',
    'SECTION',
    'ARTICLE',
    'ASIDE',
    'DETAILS',
    'DIALOG',
    'SUMMARY',
    'DATA',
];

const ALLOWED_HTML_ATTRIBUTES = [
    'accept',
    'align',
    'alt',
    'checked',
    'cite',
    'cols',
    'colspan',
    'contextmenu',
    'coords',
    'datetime',
    'default',
    'dir',
    'dirname',
    'disabled',
    'download',
    'headers',
    'height',
    'hidden',
    'high',
    'href',
    'hreflang',
    'ismap',
    'kind',
    'label',
    'lang',
    'list',
    'low',
    'max',
    'maxlength',
    'media',
    'min',
    'multiple',
    'open',
    'optimum',
    'pattern',
    'placeholder',
    'readonly',
    'rel',
    'required',
    'reversed',
    'rows',
    'rowspan',
    'scope',
    'selected',
    'shape',
    'size',
    'sizes',
    'span',
    'spellcheck',
    'src',
    'srclang',
    'srcset',
    'start',
    'step',
    'style',
    'tabindex',
    'target',
    'title',
    'translate',
    'type',
    'usemap',
    'value',
    'width',
    'wrap',
];

function applyInlineStyle(doc: Document, additionalStyleNodes: HTMLStyleElement[]) {
    let styleNodes = toArray(doc.querySelectorAll('style'));
    let styleSheets = (additionalStyleNodes || [])
        .reverse()
        .map(node => node.sheet as CSSStyleSheet)
        .concat(styleNodes.map(node => node.sheet as CSSStyleSheet).reverse());
    for (let styleSheet of styleSheets) {
        for (let j = styleSheet.cssRules.length - 1; j >= 0; j--) {
            // Skip any none-style rule, i.e. @page
            let styleRule = styleSheet.cssRules[j] as CSSStyleRule;
            let text = styleRule && styleRule.style ? styleRule.style.cssText : null;
            if (styleRule.type != CSSRule.STYLE_RULE || !text || !styleRule.selectorText) {
                continue;
            }
            // Make sure the selector is not empty
            for (let selector of styleRule.selectorText.split(',')) {
                if (!selector || !selector.trim() || selector.indexOf(':') >= 0) {
                    continue;
                }
                let nodes = toArray(doc.querySelectorAll(selector));
                // Always put existing styles after so that they have higher priority
                // Which means if both global style and inline style apply to the same element,
                // inline style will have higher priority
                nodes.forEach(node =>
                    node.setAttribute('style', text + (node.getAttribute('style') || ''))
                );
            }
        }
    }
}

function removeUnusedCssAndDangerousContent(
    node: Node,
    callbackPropertyNames: string[],
    propertyCallbacks: SanitizeHtmlPropertyCallback,
    currentStyle: StyleMap
) {
    let thisStyle = Object.assign ? Object.assign({}, currentStyle) : {};
    let nodeType = node.nodeType;
    let tag = getTagOfNode(node) || '';
    let isElement = nodeType == NodeType.Element;
    let isText = nodeType == NodeType.Text;

    if (
        (isElement && ALLOWED_HTML_TAGS.indexOf(tag) < 0 && tag.indexOf(':') < 0) ||
        (isText && /^[\r\n]*$/g.test(node.nodeValue)) ||
        (!isElement && !isText)
    ) {
        node.parentNode.removeChild(node);
    } else if (nodeType == NodeType.Element) {
        let element = <HTMLElement>node;
        if (element.hasAttribute('style')) {
            removeUnusedCss(element, thisStyle);
        }

        removeDisallowedAttributes(element, callbackPropertyNames, propertyCallbacks);

        let child = element.firstChild;
        let next: Node;
        for (; child; child = next) {
            next = child.nextSibling;
            removeUnusedCssAndDangerousContent(
                child,
                callbackPropertyNames,
                propertyCallbacks,
                thisStyle
            );
        }
    }
}

function removeUnusedCss(element: HTMLElement, thisStyle: StyleMap) {
    let source = element
        .getAttribute('style')
        .split(';')
        .filter(style => style && style.trim() != '');
    let result = source.filter(style => {
        let pair = style.split(':');
        if (pair.length == 2) {
            let name = pair[0].trim().toLowerCase();
            let value = pair[1].trim().toLowerCase();
            let isInheritable = thisStyle[name] != undefined;
            let keep =
                value != 'inherit' &&
                ((isInheritable && value != thisStyle[name]) ||
                    (!isInheritable && value != 'initial' && value != 'normal')) &&
                !isDangerousCss(name, value);
            if (keep && isInheritable) {
                thisStyle[name] = value;
            }
            return keep;
        } else {
            return false;
        }
    });
    if (source.length != result.length) {
        if (result.length > 0) {
            element.setAttribute('style', result.join(';'));
        } else {
            element.removeAttribute('style');
        }
    }
}

function isDangerousCss(name: string, value: string) {
    if (name == 'position') {
        return true;
    }

    if (value.indexOf('expression') >= 0) {
        return true;
    }

    return false;
}

function removeDisallowedAttributes(
    element: HTMLElement,
    callbackPropertyNames: string[],
    propertyCallbacks: SanitizeHtmlPropertyCallback
) {
    for (let i = element.attributes.length - 1; i >= 0; i--) {
        let attribute = element.attributes[i];
        let name = attribute.name.toLowerCase().trim();
        let value = attribute.value.trim();
        if (callbackPropertyNames.indexOf(name) >= 0) {
            value = propertyCallbacks[name](value);
            if (value != null) {
                attribute.value = value;
            } else {
                element.removeAttribute(name);
            }
        } else if (
            ALLOWED_HTML_ATTRIBUTES.indexOf(name) < 0 ||
            value.toLowerCase().indexOf('script:') >= 0
        ) {
            element.removeAttribute(attribute.name);
        }
    }
}

function toArray<T extends Node>(list: NodeListOf<T>): T[] {
    return [].slice.call(list) as T[];
}

function trimWithFragment(html: string): string {
    let startIndex = html.indexOf(START_FRAGMENT);
    let endIndex = html.lastIndexOf(END_FRAGMENT);
    if (startIndex >= 0 && endIndex >= 0 && endIndex >= startIndex + START_FRAGMENT.length) {
        let before = html.substr(0, startIndex);
        html = html.substring(startIndex + START_FRAGMENT.length, endIndex);

        // Fix up table for Excel
        if (html.match(LAST_TD_END_REGEX)) {
            let trMatch = before.match(LAST_TR_REGEX);
            let tr = trMatch ? trMatch[0] : '<TR>';
            html = tr + html + '</TR>';
        }
        if (html.match(LAST_TR_END_REGEX)) {
            let tableMatch = before.match(LAST_TABLE_REGEX);
            let table = tableMatch ? tableMatch[0] : '<TABLE>';
            html = table + html + '</TABLE>';
        }
    }

    return html;
}<|MERGE_RESOLUTION|>--- conflicted
+++ resolved
@@ -29,11 +29,8 @@
     additionalStyleNodes?: HTMLStyleElement[],
     convertInlineCssOnly?: boolean,
     propertyCallbacks?: SanitizeHtmlPropertyCallback,
-<<<<<<< HEAD
-    currentStyle?: StyleMap
-=======
+    currentStyle?: StyleMap,
     preserveFragmentOnly?: boolean
->>>>>>> 8b90f9f4
 ): string {
     let parser = new DOMParser();
     let matches = HTML_REGEX.exec(html);

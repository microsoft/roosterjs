--- conflicted
+++ resolved
@@ -66,11 +66,7 @@
 
         forEachElementInQueryResult(contentDocument, 'style', style => {
             styleSheets.push((<HTMLStyleElement>style).sheet as CSSStyleSheet);
-<<<<<<< HEAD
         });
-=======
-        })
->>>>>>> 0e68f64c
 
         for (let styleSheet of styleSheets) {
             for (let j = styleSheet.cssRules.length - 1; j >= 0; j--) {
@@ -81,11 +77,7 @@
                 }
                 // Make sure the selector is not empty
                 let selectors = styleRule.selectorText ? styleRule.selectorText.split(',') : null;
-<<<<<<< HEAD
-                for (let selector of selectors || []) {
-=======
                 for (let selector of (selectors || [])) {
->>>>>>> 0e68f64c
                     if (!selector || !selector.trim() || selector.match(PSEUDOSELECTOR_REGEX)) {
                         continue;
                     }

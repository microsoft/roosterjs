--- conflicted
+++ resolved
@@ -1,7 +1,4 @@
-<<<<<<< HEAD
-=======
 import parseColor from './parseColor';
->>>>>>> ac35447c
 import {
     DarkColorHandler,
     DarkModeDatasetNames,

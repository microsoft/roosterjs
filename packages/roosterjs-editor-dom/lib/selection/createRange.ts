import isVoidHtmlElement from '../utils/isVoidHtmlElement';
import Position from './Position';
import { NodePosition, NodeType, PositionType, SelectionPath } from 'roosterjs-editor-types';

/**
 * Create a range around the given node(s)
 * @param startNode The start node to create range from
 * @param endNode The end node to create range from. If specified, the range will start before startNode and
 * end after endNode, otherwise, the range will start before and end after the start node
 * @returns A range start before the given node and end after the given node
 */
export default function createRange(startNode: Node, endNode?: Node): Range;

/**
 * Create a collapsed range at the given node and offset
 * @param node The container node of the range
 * @param offset The offset of the range, can be a number or value of PositionType
 * @returns A range at the given node and offset
 */
export default function createRange(node: Node, offset: number | PositionType): Range;

/**
 * Create a range with the given start/end container node and offset
 * @param startNode The start container node of the range
 * @param startOffset The start offset of the range
 * @param endNode The end container node of the range
 * @param endOffset The end offset of the range
 * @returns A range at the given start/end container node and offset
 */
export default function createRange(
    startNode: Node,
    startOffset: number | PositionType,
    endNode: Node,
    endOffset: number | PositionType
): Range;

/**
 * Create a range under the given rootNode with start and end selection paths
 * @param rootNode The root node that the selection paths start from
 * @param startPath The selection path of the start position of the range
 * @param endPath The selection path of the end position of the range
 * @returns A range with the given start and end selection paths
 */
export default function createRange(rootNode: Node, startPath: number[], endPath?: number[]): Range;

/**
 * Create a range with the start and end position
 * @param startPosition The start position of the range
 * @param endPosition The end position of the range, if not specified, the range will be collapsed at start position
 * @returns A range start at startPosition, end at endPosition, or startPosition when endPosition is not specified
 */
export default function createRange(startPosition: NodePosition, endPosition?: NodePosition): Range;

export default function createRange(
    arg1: Node | NodePosition,
    arg2?: number | number[] | Node | NodePosition,
    arg3?: Node | number[],
    arg4?: number
): Range {
    let start: NodePosition;
    let end: NodePosition;

    if (isNodePosition(arg1)) {
        // function createRange(startPosition: NodePosition, endPosition?: NodePosition): Range;
        start = arg1;
        end = isNodePosition(arg2) ? arg2 : null;
    } else if (arg1 instanceof Node) {
        if (arg2 instanceof Array) {
            // function createRange(rootNode: Node, startPath: number[], endPath?: number[]): Range;
            start = getPositionFromPath(arg1, arg2);
            end = arg3 instanceof Array ? getPositionFromPath(arg1, arg3) : null;
        } else if (typeof arg2 == 'number') {
            // function createRange(node: Node, offset: number | PositionType): Range;
            // function createRange(startNode: Node, startOffset: number | PositionType, endNode: Node, endOffset: number | PositionType): Range;
            start = new Position(arg1, arg2);
            end = arg3 instanceof Node ? new Position(arg3, arg4) : null;
        } else if (arg2 instanceof Node || !arg2) {
            // function createRange(startNode: Node, endNode?: Node): Range;
            start = new Position(arg1, PositionType.Before);
            end = new Position(<Node>arg2 || arg1, PositionType.After);
        }
    }

<<<<<<< HEAD
    if (start) {
=======
    if (start && start.node) {
>>>>>>> bd1ff659
        let range = start.node.ownerDocument.createRange();
        start = getFocusablePosition(start);
        end = getFocusablePosition(end || start);
        range.setStart(start.node, start.offset);
        range.setEnd(end.node, end.offset);

        return range;
    } else {
        return null;
    }
}

/**
 * Convert to focusable position
 * If current node is a void element, we need to move up one level to put cursor outside void element
 */
function getFocusablePosition(position: NodePosition) {
    return position.node.nodeType == NodeType.Element && isVoidHtmlElement(position.node)
        ? new Position(position.node, position.isAtEnd ? PositionType.After : PositionType.Before)
        : position;
}

function isNodePosition(arg: any): arg is NodePosition {
    return arg && arg.node;
}

function getPositionFromPath(node: Node, path: number[]): NodePosition {
    if (!node || !path) {
        return null;
    }

    // Iterate with a for loop to avoid mutating the passed in element path stack
    // or needing to copy it.
    let offset: number;

    for (let i = 0; i < path.length; i++) {
        offset = path[i];
        if (
            i < path.length - 1 &&
            node &&
            node.nodeType == NodeType.Element &&
            node.childNodes.length > offset
        ) {
            node = node.childNodes[offset];
        } else {
            break;
        }
    }

    return new Position(node, offset);
}

/**
 * @deprecated Use createRange instead
 * Get range from the given selection path
 * @param rootNode Root node of the selection path
 * @param path The selection path which contains start and end position path
 */
export function getRangeFromSelectionPath(rootNode: HTMLElement, path: SelectionPath) {
    return createRange(rootNode, path.start, path.end);
}
<|MERGE_RESOLUTION|>--- conflicted
+++ resolved
@@ -1,149 +1,145 @@
-import isVoidHtmlElement from '../utils/isVoidHtmlElement';
-import Position from './Position';
-import { NodePosition, NodeType, PositionType, SelectionPath } from 'roosterjs-editor-types';
-
-/**
- * Create a range around the given node(s)
- * @param startNode The start node to create range from
- * @param endNode The end node to create range from. If specified, the range will start before startNode and
- * end after endNode, otherwise, the range will start before and end after the start node
- * @returns A range start before the given node and end after the given node
- */
-export default function createRange(startNode: Node, endNode?: Node): Range;
-
-/**
- * Create a collapsed range at the given node and offset
- * @param node The container node of the range
- * @param offset The offset of the range, can be a number or value of PositionType
- * @returns A range at the given node and offset
- */
-export default function createRange(node: Node, offset: number | PositionType): Range;
-
-/**
- * Create a range with the given start/end container node and offset
- * @param startNode The start container node of the range
- * @param startOffset The start offset of the range
- * @param endNode The end container node of the range
- * @param endOffset The end offset of the range
- * @returns A range at the given start/end container node and offset
- */
-export default function createRange(
-    startNode: Node,
-    startOffset: number | PositionType,
-    endNode: Node,
-    endOffset: number | PositionType
-): Range;
-
-/**
- * Create a range under the given rootNode with start and end selection paths
- * @param rootNode The root node that the selection paths start from
- * @param startPath The selection path of the start position of the range
- * @param endPath The selection path of the end position of the range
- * @returns A range with the given start and end selection paths
- */
-export default function createRange(rootNode: Node, startPath: number[], endPath?: number[]): Range;
-
-/**
- * Create a range with the start and end position
- * @param startPosition The start position of the range
- * @param endPosition The end position of the range, if not specified, the range will be collapsed at start position
- * @returns A range start at startPosition, end at endPosition, or startPosition when endPosition is not specified
- */
-export default function createRange(startPosition: NodePosition, endPosition?: NodePosition): Range;
-
-export default function createRange(
-    arg1: Node | NodePosition,
-    arg2?: number | number[] | Node | NodePosition,
-    arg3?: Node | number[],
-    arg4?: number
-): Range {
-    let start: NodePosition;
-    let end: NodePosition;
-
-    if (isNodePosition(arg1)) {
-        // function createRange(startPosition: NodePosition, endPosition?: NodePosition): Range;
-        start = arg1;
-        end = isNodePosition(arg2) ? arg2 : null;
-    } else if (arg1 instanceof Node) {
-        if (arg2 instanceof Array) {
-            // function createRange(rootNode: Node, startPath: number[], endPath?: number[]): Range;
-            start = getPositionFromPath(arg1, arg2);
-            end = arg3 instanceof Array ? getPositionFromPath(arg1, arg3) : null;
-        } else if (typeof arg2 == 'number') {
-            // function createRange(node: Node, offset: number | PositionType): Range;
-            // function createRange(startNode: Node, startOffset: number | PositionType, endNode: Node, endOffset: number | PositionType): Range;
-            start = new Position(arg1, arg2);
-            end = arg3 instanceof Node ? new Position(arg3, arg4) : null;
-        } else if (arg2 instanceof Node || !arg2) {
-            // function createRange(startNode: Node, endNode?: Node): Range;
-            start = new Position(arg1, PositionType.Before);
-            end = new Position(<Node>arg2 || arg1, PositionType.After);
-        }
-    }
-
-<<<<<<< HEAD
-    if (start) {
-=======
-    if (start && start.node) {
->>>>>>> bd1ff659
-        let range = start.node.ownerDocument.createRange();
-        start = getFocusablePosition(start);
-        end = getFocusablePosition(end || start);
-        range.setStart(start.node, start.offset);
-        range.setEnd(end.node, end.offset);
-
-        return range;
-    } else {
-        return null;
-    }
-}
-
-/**
- * Convert to focusable position
- * If current node is a void element, we need to move up one level to put cursor outside void element
- */
-function getFocusablePosition(position: NodePosition) {
-    return position.node.nodeType == NodeType.Element && isVoidHtmlElement(position.node)
-        ? new Position(position.node, position.isAtEnd ? PositionType.After : PositionType.Before)
-        : position;
-}
-
-function isNodePosition(arg: any): arg is NodePosition {
-    return arg && arg.node;
-}
-
-function getPositionFromPath(node: Node, path: number[]): NodePosition {
-    if (!node || !path) {
-        return null;
-    }
-
-    // Iterate with a for loop to avoid mutating the passed in element path stack
-    // or needing to copy it.
-    let offset: number;
-
-    for (let i = 0; i < path.length; i++) {
-        offset = path[i];
-        if (
-            i < path.length - 1 &&
-            node &&
-            node.nodeType == NodeType.Element &&
-            node.childNodes.length > offset
-        ) {
-            node = node.childNodes[offset];
-        } else {
-            break;
-        }
-    }
-
-    return new Position(node, offset);
-}
-
-/**
- * @deprecated Use createRange instead
- * Get range from the given selection path
- * @param rootNode Root node of the selection path
- * @param path The selection path which contains start and end position path
- */
-export function getRangeFromSelectionPath(rootNode: HTMLElement, path: SelectionPath) {
-    return createRange(rootNode, path.start, path.end);
-}
+import isVoidHtmlElement from '../utils/isVoidHtmlElement';
+import Position from './Position';
+import { NodePosition, NodeType, PositionType, SelectionPath } from 'roosterjs-editor-types';
+
+/**
+ * Create a range around the given node(s)
+ * @param startNode The start node to create range from
+ * @param endNode The end node to create range from. If specified, the range will start before startNode and
+ * end after endNode, otherwise, the range will start before and end after the start node
+ * @returns A range start before the given node and end after the given node
+ */
+export default function createRange(startNode: Node, endNode?: Node): Range;
+
+/**
+ * Create a collapsed range at the given node and offset
+ * @param node The container node of the range
+ * @param offset The offset of the range, can be a number or value of PositionType
+ * @returns A range at the given node and offset
+ */
+export default function createRange(node: Node, offset: number | PositionType): Range;
+
+/**
+ * Create a range with the given start/end container node and offset
+ * @param startNode The start container node of the range
+ * @param startOffset The start offset of the range
+ * @param endNode The end container node of the range
+ * @param endOffset The end offset of the range
+ * @returns A range at the given start/end container node and offset
+ */
+export default function createRange(
+    startNode: Node,
+    startOffset: number | PositionType,
+    endNode: Node,
+    endOffset: number | PositionType
+): Range;
+
+/**
+ * Create a range under the given rootNode with start and end selection paths
+ * @param rootNode The root node that the selection paths start from
+ * @param startPath The selection path of the start position of the range
+ * @param endPath The selection path of the end position of the range
+ * @returns A range with the given start and end selection paths
+ */
+export default function createRange(rootNode: Node, startPath: number[], endPath?: number[]): Range;
+
+/**
+ * Create a range with the start and end position
+ * @param startPosition The start position of the range
+ * @param endPosition The end position of the range, if not specified, the range will be collapsed at start position
+ * @returns A range start at startPosition, end at endPosition, or startPosition when endPosition is not specified
+ */
+export default function createRange(startPosition: NodePosition, endPosition?: NodePosition): Range;
+
+export default function createRange(
+    arg1: Node | NodePosition,
+    arg2?: number | number[] | Node | NodePosition,
+    arg3?: Node | number[],
+    arg4?: number
+): Range {
+    let start: NodePosition;
+    let end: NodePosition;
+
+    if (isNodePosition(arg1)) {
+        // function createRange(startPosition: NodePosition, endPosition?: NodePosition): Range;
+        start = arg1;
+        end = isNodePosition(arg2) ? arg2 : null;
+    } else if (arg1 instanceof Node) {
+        if (arg2 instanceof Array) {
+            // function createRange(rootNode: Node, startPath: number[], endPath?: number[]): Range;
+            start = getPositionFromPath(arg1, arg2);
+            end = arg3 instanceof Array ? getPositionFromPath(arg1, arg3) : null;
+        } else if (typeof arg2 == 'number') {
+            // function createRange(node: Node, offset: number | PositionType): Range;
+            // function createRange(startNode: Node, startOffset: number | PositionType, endNode: Node, endOffset: number | PositionType): Range;
+            start = new Position(arg1, arg2);
+            end = arg3 instanceof Node ? new Position(arg3, arg4) : null;
+        } else if (arg2 instanceof Node || !arg2) {
+            // function createRange(startNode: Node, endNode?: Node): Range;
+            start = new Position(arg1, PositionType.Before);
+            end = new Position(<Node>arg2 || arg1, PositionType.After);
+        }
+    }
+
+    if (start && start.node) {
+        let range = start.node.ownerDocument.createRange();
+        start = getFocusablePosition(start);
+        end = getFocusablePosition(end || start);
+        range.setStart(start.node, start.offset);
+        range.setEnd(end.node, end.offset);
+
+        return range;
+    } else {
+        return null;
+    }
+}
+
+/**
+ * Convert to focusable position
+ * If current node is a void element, we need to move up one level to put cursor outside void element
+ */
+function getFocusablePosition(position: NodePosition) {
+    return position.node.nodeType == NodeType.Element && isVoidHtmlElement(position.node)
+        ? new Position(position.node, position.isAtEnd ? PositionType.After : PositionType.Before)
+        : position;
+}
+
+function isNodePosition(arg: any): arg is NodePosition {
+    return arg && arg.node;
+}
+
+function getPositionFromPath(node: Node, path: number[]): NodePosition {
+    if (!node || !path) {
+        return null;
+    }
+
+    // Iterate with a for loop to avoid mutating the passed in element path stack
+    // or needing to copy it.
+    let offset: number;
+
+    for (let i = 0; i < path.length; i++) {
+        offset = path[i];
+        if (
+            i < path.length - 1 &&
+            node &&
+            node.nodeType == NodeType.Element &&
+            node.childNodes.length > offset
+        ) {
+            node = node.childNodes[offset];
+        } else {
+            break;
+        }
+    }
+
+    return new Position(node, offset);
+}
+
+/**
+ * @deprecated Use createRange instead
+ * Get range from the given selection path
+ * @param rootNode Root node of the selection path
+ * @param path The selection path which contains start and end position path
+ */
+export function getRangeFromSelectionPath(rootNode: HTMLElement, path: SelectionPath) {
+    return createRange(rootNode, path.start, path.end);
+}
import createRange from './createRange';
import safeInstanceOf from '../utils/safeInstanceOf';
import validate from '../metadata/validate';
import {
    createArrayDefinition,
    createBooleanDefinition,
    createNumberDefinition,
    createObjectDefinition,
    createStringDefinition,
} from '../metadata/definitionCreators';
import {
    ContentMetadata,
    SelectionRangeTypes,
    TrustedHTMLHandler,
    NormalContentMetadata,
    TableContentMetadata,
    Coordinates,
} from 'roosterjs-editor-types';

const NumberArrayDefinition = createArrayDefinition<number>(createNumberDefinition());

const CoordinatesDefinition = createObjectDefinition<Coordinates>({
    x: createNumberDefinition(),
    y: createNumberDefinition(),
});

const IsDarkModeDefinition = createBooleanDefinition(true /*isOptional*/);

const NormalContentMetadataDefinition = createObjectDefinition<NormalContentMetadata>({
    type: createNumberDefinition(true /*isOptional*/, SelectionRangeTypes.Normal),
    isDarkMode: IsDarkModeDefinition,
    start: NumberArrayDefinition,
    end: NumberArrayDefinition,
});

const TableContentMetadataDefinition = createObjectDefinition<TableContentMetadata>({
    type: createNumberDefinition(false /*isOptional*/, SelectionRangeTypes.TableSelection),
    isDarkMode: IsDarkModeDefinition,
    tableId: createStringDefinition(),
    firstCell: CoordinatesDefinition,
    lastCell: CoordinatesDefinition,
});

/**
 * @deprecated Use setHtmlWithMetadata instead
 * Restore inner HTML of a root element from given html string. If the string contains selection path,
 * remove the selection path and return a range represented by the path
 * @param root The root element
 * @param html The HTML to restore
 * @param trustedHTMLHandler An optional trusted HTML handler to convert HTML string to security string
 * @returns A selection range if the html contains a valid selection path, otherwise null
 */
export default function setHtmlWithSelectionPath(
    rootNode: HTMLElement,
    html: string,
    trustedHTMLHandler?: TrustedHTMLHandler
): Range | null {
    const metadata = setHtmlWithMetadata(rootNode, html, trustedHTMLHandler);
    return metadata?.type == SelectionRangeTypes.Normal
        ? createRange(rootNode, metadata.start, metadata.end)
        : null;
}

/**
 * Restore inner HTML of a root element from given html string. If the string contains metadata,
 * remove it from DOM tree and return the metadata
 * @param root The root element
 * @param html The HTML to restore
 * @param trustedHTMLHandler An optional trusted HTML handler to convert HTML string to security string
 * @returns Content metadata if any, or undefined
 */
export function setHtmlWithMetadata(
    rootNode: HTMLElement,
    html: string,
    trustedHTMLHandler?: TrustedHTMLHandler
): ContentMetadata | undefined {
    if (!rootNode) {
        return undefined;
    }

    html = html || '';
    rootNode.innerHTML = trustedHTMLHandler?.(html) || html;

    const potentialMetadataComment = rootNode.lastChild;

    if (safeInstanceOf(potentialMetadataComment, 'Comment')) {
        try {
            const obj = JSON.parse(potentialMetadataComment.nodeValue || '');

            if (
                validate(obj, NormalContentMetadataDefinition) ||
                validate(obj, TableContentMetadataDefinition)
            ) {
                rootNode.removeChild(potentialMetadataComment);
                obj.type = typeof obj.type === 'undefined' ? SelectionRangeTypes.Normal : obj.type;
                obj.isDarkMode = obj.isDarkMode || false;

                return obj;
            }
        } catch {}
    }

    return undefined;
<<<<<<< HEAD
}

const NumberArrayDefinition = createArrayDefinition<number>(createNumberDefinition());

const CoordinatesDefinition = createObjectDefinition<Coordinates>({
    x: createNumberDefinition(),
    y: createNumberDefinition(),
});

const NormalContentMetadataDefinition = createObjectDefinition<NormalContentMetadata>({
    start: NumberArrayDefinition,
    end: NumberArrayDefinition,
    isDarkMode: createBooleanDefinition(),
    type: createNumberDefinition(SelectionRangeTypes.Normal),
});

const TableContentMetadataDefinition = createObjectDefinition<TableContentMetadata>({
    tableId: createStringDefinition(),
    firstCell: CoordinatesDefinition,
    lastCell: CoordinatesDefinition,
    isDarkMode: createBooleanDefinition(),
    type: createNumberDefinition(SelectionRangeTypes.TableSelection),
});

=======
}

>>>>>>> 18b361ee
<|MERGE_RESOLUTION|>--- conflicted
+++ resolved
@@ -1,132 +1,104 @@
-import createRange from './createRange';
-import safeInstanceOf from '../utils/safeInstanceOf';
-import validate from '../metadata/validate';
-import {
-    createArrayDefinition,
-    createBooleanDefinition,
-    createNumberDefinition,
-    createObjectDefinition,
-    createStringDefinition,
-} from '../metadata/definitionCreators';
-import {
-    ContentMetadata,
-    SelectionRangeTypes,
-    TrustedHTMLHandler,
-    NormalContentMetadata,
-    TableContentMetadata,
-    Coordinates,
-} from 'roosterjs-editor-types';
-
-const NumberArrayDefinition = createArrayDefinition<number>(createNumberDefinition());
-
-const CoordinatesDefinition = createObjectDefinition<Coordinates>({
-    x: createNumberDefinition(),
-    y: createNumberDefinition(),
-});
-
-const IsDarkModeDefinition = createBooleanDefinition(true /*isOptional*/);
-
-const NormalContentMetadataDefinition = createObjectDefinition<NormalContentMetadata>({
-    type: createNumberDefinition(true /*isOptional*/, SelectionRangeTypes.Normal),
-    isDarkMode: IsDarkModeDefinition,
-    start: NumberArrayDefinition,
-    end: NumberArrayDefinition,
-});
-
-const TableContentMetadataDefinition = createObjectDefinition<TableContentMetadata>({
-    type: createNumberDefinition(false /*isOptional*/, SelectionRangeTypes.TableSelection),
-    isDarkMode: IsDarkModeDefinition,
-    tableId: createStringDefinition(),
-    firstCell: CoordinatesDefinition,
-    lastCell: CoordinatesDefinition,
-});
-
-/**
- * @deprecated Use setHtmlWithMetadata instead
- * Restore inner HTML of a root element from given html string. If the string contains selection path,
- * remove the selection path and return a range represented by the path
- * @param root The root element
- * @param html The HTML to restore
- * @param trustedHTMLHandler An optional trusted HTML handler to convert HTML string to security string
- * @returns A selection range if the html contains a valid selection path, otherwise null
- */
-export default function setHtmlWithSelectionPath(
-    rootNode: HTMLElement,
-    html: string,
-    trustedHTMLHandler?: TrustedHTMLHandler
-): Range | null {
-    const metadata = setHtmlWithMetadata(rootNode, html, trustedHTMLHandler);
-    return metadata?.type == SelectionRangeTypes.Normal
-        ? createRange(rootNode, metadata.start, metadata.end)
-        : null;
-}
-
-/**
- * Restore inner HTML of a root element from given html string. If the string contains metadata,
- * remove it from DOM tree and return the metadata
- * @param root The root element
- * @param html The HTML to restore
- * @param trustedHTMLHandler An optional trusted HTML handler to convert HTML string to security string
- * @returns Content metadata if any, or undefined
- */
-export function setHtmlWithMetadata(
-    rootNode: HTMLElement,
-    html: string,
-    trustedHTMLHandler?: TrustedHTMLHandler
-): ContentMetadata | undefined {
-    if (!rootNode) {
-        return undefined;
-    }
-
-    html = html || '';
-    rootNode.innerHTML = trustedHTMLHandler?.(html) || html;
-
-    const potentialMetadataComment = rootNode.lastChild;
-
-    if (safeInstanceOf(potentialMetadataComment, 'Comment')) {
-        try {
-            const obj = JSON.parse(potentialMetadataComment.nodeValue || '');
-
-            if (
-                validate(obj, NormalContentMetadataDefinition) ||
-                validate(obj, TableContentMetadataDefinition)
-            ) {
-                rootNode.removeChild(potentialMetadataComment);
-                obj.type = typeof obj.type === 'undefined' ? SelectionRangeTypes.Normal : obj.type;
-                obj.isDarkMode = obj.isDarkMode || false;
-
-                return obj;
-            }
-        } catch {}
-    }
-
-    return undefined;
-<<<<<<< HEAD
-}
-
-const NumberArrayDefinition = createArrayDefinition<number>(createNumberDefinition());
-
-const CoordinatesDefinition = createObjectDefinition<Coordinates>({
-    x: createNumberDefinition(),
-    y: createNumberDefinition(),
-});
-
-const NormalContentMetadataDefinition = createObjectDefinition<NormalContentMetadata>({
-    start: NumberArrayDefinition,
-    end: NumberArrayDefinition,
-    isDarkMode: createBooleanDefinition(),
-    type: createNumberDefinition(SelectionRangeTypes.Normal),
-});
-
-const TableContentMetadataDefinition = createObjectDefinition<TableContentMetadata>({
-    tableId: createStringDefinition(),
-    firstCell: CoordinatesDefinition,
-    lastCell: CoordinatesDefinition,
-    isDarkMode: createBooleanDefinition(),
-    type: createNumberDefinition(SelectionRangeTypes.TableSelection),
-});
-
-=======
-}
-
->>>>>>> 18b361ee
+import createRange from './createRange';
+import safeInstanceOf from '../utils/safeInstanceOf';
+import validate from '../metadata/validate';
+import {
+    createArrayDefinition,
+    createBooleanDefinition,
+    createNumberDefinition,
+    createObjectDefinition,
+    createStringDefinition,
+} from '../metadata/definitionCreators';
+import {
+    ContentMetadata,
+    SelectionRangeTypes,
+    TrustedHTMLHandler,
+    NormalContentMetadata,
+    TableContentMetadata,
+    Coordinates,
+} from 'roosterjs-editor-types';
+
+const NumberArrayDefinition = createArrayDefinition<number>(createNumberDefinition());
+
+const CoordinatesDefinition = createObjectDefinition<Coordinates>({
+    x: createNumberDefinition(),
+    y: createNumberDefinition(),
+});
+
+const IsDarkModeDefinition = createBooleanDefinition(true /*isOptional*/);
+
+const NormalContentMetadataDefinition = createObjectDefinition<NormalContentMetadata>({
+    type: createNumberDefinition(true /*isOptional*/, SelectionRangeTypes.Normal),
+    isDarkMode: IsDarkModeDefinition,
+    start: NumberArrayDefinition,
+    end: NumberArrayDefinition,
+});
+
+const TableContentMetadataDefinition = createObjectDefinition<TableContentMetadata>({
+    type: createNumberDefinition(false /*isOptional*/, SelectionRangeTypes.TableSelection),
+    isDarkMode: IsDarkModeDefinition,
+    tableId: createStringDefinition(),
+    firstCell: CoordinatesDefinition,
+    lastCell: CoordinatesDefinition,
+});
+
+/**
+ * @deprecated Use setHtmlWithMetadata instead
+ * Restore inner HTML of a root element from given html string. If the string contains selection path,
+ * remove the selection path and return a range represented by the path
+ * @param root The root element
+ * @param html The HTML to restore
+ * @param trustedHTMLHandler An optional trusted HTML handler to convert HTML string to security string
+ * @returns A selection range if the html contains a valid selection path, otherwise null
+ */
+export default function setHtmlWithSelectionPath(
+    rootNode: HTMLElement,
+    html: string,
+    trustedHTMLHandler?: TrustedHTMLHandler
+): Range | null {
+    const metadata = setHtmlWithMetadata(rootNode, html, trustedHTMLHandler);
+    return metadata?.type == SelectionRangeTypes.Normal
+        ? createRange(rootNode, metadata.start, metadata.end)
+        : null;
+}
+
+/**
+ * Restore inner HTML of a root element from given html string. If the string contains metadata,
+ * remove it from DOM tree and return the metadata
+ * @param root The root element
+ * @param html The HTML to restore
+ * @param trustedHTMLHandler An optional trusted HTML handler to convert HTML string to security string
+ * @returns Content metadata if any, or undefined
+ */
+export function setHtmlWithMetadata(
+    rootNode: HTMLElement,
+    html: string,
+    trustedHTMLHandler?: TrustedHTMLHandler
+): ContentMetadata | undefined {
+    if (!rootNode) {
+        return undefined;
+    }
+
+    html = html || '';
+    rootNode.innerHTML = trustedHTMLHandler?.(html) || html;
+
+    const potentialMetadataComment = rootNode.lastChild;
+
+    if (safeInstanceOf(potentialMetadataComment, 'Comment')) {
+        try {
+            const obj = JSON.parse(potentialMetadataComment.nodeValue || '');
+
+            if (
+                validate(obj, NormalContentMetadataDefinition) ||
+                validate(obj, TableContentMetadataDefinition)
+            ) {
+                rootNode.removeChild(potentialMetadataComment);
+                obj.type = typeof obj.type === 'undefined' ? SelectionRangeTypes.Normal : obj.type;
+                obj.isDarkMode = obj.isDarkMode || false;
+
+                return obj;
+            }
+        } catch {}
+    }
+
+    return undefined;
+}
--- conflicted
+++ resolved
@@ -20,14 +20,9 @@
         if (span) {
             const insertPosition: InsertPosition =
                 delimiterClass == DelimiterClasses.DELIMITER_AFTER ? 'afterend' : 'beforebegin';
-<<<<<<< HEAD
             element.insertAdjacentElement(insertPosition, span);
-=======
-            element.insertAdjacentElement(insertPosition, span) as HTMLElement;
->>>>>>> 3e26162a
         }
     }
-
     insertDelimiter(DelimiterClasses.DELIMITER_AFTER);
     insertDelimiter(DelimiterClasses.DELIMITER_BEFORE);
 }
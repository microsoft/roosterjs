import VTable from '../../lib/table/VTable';
import { TableFormat, TableOperation } from 'roosterjs-editor-types';

describe('VTable.ctor', () => {
    function runTest(
        input: string,
        id: string,
        col: number,
        row: number,
        result: [boolean, boolean, boolean][][]
    ) {
        let div = document.createElement('div');
        document.body.appendChild(div);
        div.innerHTML = input;
        let node = document.getElementById(id) as HTMLTableElement;
        let vTable = new VTable(node);
        expect(vTable.col).toBe(col, 'col');
        expect(vTable.row).toBe(row, 'row');
        for (let i = 0; i < result.length; i++) {
            for (let j = 0; j < result[i].length; j++) {
                let cell = vTable.cells[i][j];
                let td = result[i][j];
                expect(!!cell.td).toBe(td[0], `td[${i}][${j}]`);
                expect(!!cell.spanLeft).toBe(td[1], `spanLeft[${i}][${j}]`);
                expect(!!cell.spanAbove).toBe(td[2], `spanAbove[${i}][${j}]`);
            }
        }
        document.body.removeChild(div);
    }

    it('input=null', () => {
        let vTable = new VTable(null);
        expect(vTable.table).toBe(null);
    });

    it('A regular table', () => {
        runTest(
            '<table id=id1><tr><td></td><td></td><td></td></tr><tr><td></td><td></td><td></td></tr></table>',
            'id1',
            undefined,
            undefined,
            [
                [
                    [true, false, false],
                    [true, false, false],
                    [true, false, false],
                ],
                [
                    [true, false, false],
                    [true, false, false],
                    [true, false, false],
                ],
            ]
        );
        runTest(
            '<table><tr><td></td><td id=id1></td><td></td></tr><tr><td></td><td></td><td></td></tr></table>',
            'id1',
            1,
            0,
            [
                [
                    [true, false, false],
                    [true, false, false],
                    [true, false, false],
                ],
                [
                    [true, false, false],
                    [true, false, false],
                    [true, false, false],
                ],
            ]
        );
    });

    it('Single cell table', () => {
        runTest('<table><tr><td id=id1></td></tr></table>', 'id1', 0, 0, [[[true, false, false]]]);
    });

    it('Table with span-left on row 1', () => {
        runTest(
            '<table><tr><td colspan=2></td></tr><tr><td></td><td id=id1></td></tr></table>',
            'id1',
            1,
            1,
            [
                [
                    [true, false, false],
                    [false, true, false],
                ],
                [
                    [true, false, false],
                    [true, false, false],
                ],
            ]
        );
    });

    it('Table with span-left on row 2', () => {
        runTest(
            '<table><tr><td></td><td id=id1></td></tr><tr><td colspan=2></td></tr></table>',
            'id1',
            1,
            0,
            [
                [
                    [true, false, false],
                    [true, false, false],
                ],
                [
                    [true, false, false],
                    [false, true, false],
                ],
            ]
        );
    });

    it('Table with span-above on col 1', () => {
        runTest(
            '<table><tr><td rowspan=2></td><td></td></tr><tr><td id=id1></td></tr></table>',
            'id1',
            1,
            1,
            [
                [
                    [true, false, false],
                    [true, false, false],
                ],
                [
                    [false, false, true],
                    [true, false, false],
                ],
            ]
        );
    });

    it('Table with span-above on col 2', () => {
        runTest(
            '<table><tr><td></td><td rowspan=2></td></tr><tr><td id=id1></td></tr></table>',
            'id1',
            0,
            1,
            [
                [
                    [true, false, false],
                    [true, false, false],
                ],
                [
                    [true, false, false],
                    [false, false, true],
                ],
            ]
        );
    });

    it('Table with span-above and span-left on same td', () => {
        runTest(
            '<table><tr><td colspan=2 rowspan=2></td><td></td></tr><tr><td></td></tr><tr><td></td><td></td><td id=id1></td></tr></table>',
            'id1',
            2,
            2,
            [
                [
                    [true, false, false],
                    [false, true, false],
                    [true, false, false],
                ],
                [
                    [false, false, true],
                    [false, true, true],
                    [true, false, false],
                ],
                [
                    [true, false, false],
                    [true, false, false],
                    [true, false, false],
                ],
            ]
        );
    });

    it('Complex table', () => {
        runTest(
            '<table><tr><td rowspan=2></td><td colspan=2></td></tr><tr><td id=id1></td><td rowspan=2></td></tr><tr><td colspan=2></td></tr></table>',
            'id1',
            1,
            1,
            [
                [
                    [true, false, false],
                    [true, false, false],
                    [false, true, false],
                ],
                [
                    [false, false, true],
                    [true, false, false],
                    [true, false, false],
                ],
                [
                    [true, false, false],
                    [false, true, false],
                    [false, false, true],
                ],
            ]
        );
    });
<<<<<<< HEAD

    it('Table with selected range', () => {
        runTest(
            '<table id=id1 cellspacing="0" cellpadding="1" class="_tableSelected"><tbody><tr style="background-color: rgb(255, 255, 255);"><td style="width: 70px; border-width: 1px; border-style: solid; border-color: rgb(171, 171, 171); background-color: rgba(198, 198, 198, 0.7);" data-original-background-color="" class="_tableCellSelected"><br></td><td style="width: 70px; border-width: 1px; border-style: solid; border-color: rgb(171, 171, 171); background-color: rgba(198, 198, 198, 0.7);" data-original-background-color="" class="_tableCellSelected"><br></td><td style="width: 70px; border-width: 1px; border-style: solid; border-color: rgb(171, 171, 171); background-color: rgba(198, 198, 198, 0.7);" data-original-background-color="" class="_tableCellSelected"><br></td><td style="width: 70px; border-width: 1px; border-style: solid; border-color: rgb(171, 171, 171); background-color: rgba(198, 198, 198, 0.7);" data-original-background-color="" class="_tableCellSelected"><br></td><td style="width: 70px; border-width: 1px; border-style: solid; border-color: rgb(171, 171, 171);"><br></td><td style="width: 70px; border-width: 1px; border-style: solid; border-color: rgb(171, 171, 171);"><br></td><td style="width: 70px; border-width: 1px; border-style: solid; border-color: rgb(171, 171, 171);"><br></td><td style="width: 70px; border-width: 1px; border-style: solid; border-color: rgb(171, 171, 171);"><br></td></tr><tr style="background-color: rgb(255, 255, 255);"><td style="width: 70px; border-width: 1px; border-style: solid; border-color: rgb(171, 171, 171); background-color: rgba(198, 198, 198, 0.7);" data-original-background-color="" class="_tableCellSelected"><br></td><td style="width: 70px; border-width: 1px; border-style: solid; border-color: rgb(171, 171, 171); background-color: rgba(198, 198, 198, 0.7);" data-original-background-color="" class="_tableCellSelected"><br></td><td style="width: 70px; border-width: 1px; border-style: solid; border-color: rgb(171, 171, 171); background-color: rgba(198, 198, 198, 0.7);" data-original-background-color="" class="_tableCellSelected"><br></td><td style="width: 70px; border-width: 1px; border-style: solid; border-color: rgb(171, 171, 171); background-color: rgba(198, 198, 198, 0.7);" data-original-background-color="" class="_tableCellSelected"><br></td><td style="width: 70px; border-width: 1px; border-style: solid; border-color: rgb(171, 171, 171);"><br></td><td style="width: 70px; border-width: 1px; border-style: solid; border-color: rgb(171, 171, 171);"><br></td><td style="width: 70px; border-width: 1px; border-style: solid; border-color: rgb(171, 171, 171);"><br></td><td style="width: 70px; border-width: 1px; border-style: solid; border-color: rgb(171, 171, 171);"><br></td></tr><tr style="background-color: rgb(255, 255, 255);"><td style="width: 70px; border-width: 1px; border-style: solid; border-color: rgb(171, 171, 171); background-color: rgba(198, 198, 198, 0.7);" data-original-background-color="" class="_tableCellSelected"><br></td><td style="width: 70px; border-width: 1px; border-style: solid; border-color: rgb(171, 171, 171); background-color: rgba(198, 198, 198, 0.7);" data-original-background-color="" class="_tableCellSelected"><br></td><td style="width: 70px; border-width: 1px; border-style: solid; border-color: rgb(171, 171, 171); background-color: rgba(198, 198, 198, 0.7);" data-original-background-color="" class="_tableCellSelected"><br></td><td style="width: 70px; border-width: 1px; border-style: solid; border-color: rgb(171, 171, 171); background-color: rgba(198, 198, 198, 0.7);" data-original-background-color="" class="_tableCellSelected"><br></td><td style="width: 70px; border-width: 1px; border-style: solid; border-color: rgb(171, 171, 171);"><br></td><td style="width: 70px; border-width: 1px; border-style: solid; border-color: rgb(171, 171, 171);"><br></td><td style="width: 70px; border-width: 1px; border-style: solid; border-color: rgb(171, 171, 171);"><br></td><td style="width: 70px; border-width: 1px; border-style: solid; border-color: rgb(171, 171, 171);"><br></td></tr><tr style="background-color: rgb(255, 255, 255);"><td style="width: 70px; border-width: 1px; border-style: solid; border-color: rgb(171, 171, 171); background-color: rgba(198, 198, 198, 0.7);" data-original-background-color="" class="_tableCellSelected"><br></td><td style="width: 70px; border-width: 1px; border-style: solid; border-color: rgb(171, 171, 171); background-color: rgba(198, 198, 198, 0.7);" data-original-background-color="" class="_tableCellSelected"><br></td><td style="width: 70px; border-width: 1px; border-style: solid; border-color: rgb(171, 171, 171); background-color: rgba(198, 198, 198, 0.7);" data-original-background-color="" class="_tableCellSelected"><br></td><td style="width: 70px; border-width: 1px; border-style: solid; border-color: rgb(171, 171, 171); background-color: rgba(198, 198, 198, 0.7);" data-original-background-color="" class="_tableCellSelected"><br></td><td style="width: 70px; border-width: 1px; border-style: solid; border-color: rgb(171, 171, 171);"><br></td><td style="width: 70px; border-width: 1px; border-style: solid; border-color: rgb(171, 171, 171);"><br></td><td style="width: 70px; border-width: 1px; border-style: solid; border-color: rgb(171, 171, 171);"><br></td><td style="width: 70px; border-width: 1px; border-style: solid; border-color: rgb(171, 171, 171);"><br></td></tr><tr style="background-color: rgb(255, 255, 255);"><td style="width: 70px; border-width: 1px; border-style: solid; border-color: rgb(171, 171, 171); background-color: rgba(198, 198, 198, 0.7);" data-original-background-color="" class="_tableCellSelected"><br></td><td style="width: 70px; border-width: 1px; border-style: solid; border-color: rgb(171, 171, 171); background-color: rgba(198, 198, 198, 0.7);" data-original-background-color="" class="_tableCellSelected"><br></td><td style="width: 70px; border-width: 1px; border-style: solid; border-color: rgb(171, 171, 171); background-color: rgba(198, 198, 198, 0.7);" data-original-background-color="" class="_tableCellSelected"><br></td><td style="width: 70px; border-width: 1px; border-style: solid; border-color: rgb(171, 171, 171); background-color: rgba(198, 198, 198, 0.7);" data-original-background-color="" class="_tableCellSelected"><br></td><td style="width: 70px; border-width: 1px; border-style: solid; border-color: rgb(171, 171, 171);"><br></td><td style="width: 70px; border-width: 1px; border-style: solid; border-color: rgb(171, 171, 171);"><br></td><td style="width: 70px; border-width: 1px; border-style: solid; border-color: rgb(171, 171, 171);"><br></td><td style="width: 70px; border-width: 1px; border-style: solid; border-color: rgb(171, 171, 171);"><br></td></tr><tr style="background-color: rgb(255, 255, 255);"><td style="width: 70px; border-width: 1px; border-style: solid; border-color: rgb(171, 171, 171); background-color: rgba(198, 198, 198, 0.7);" data-original-background-color="" class="_tableCellSelected"><br></td><td style="width: 70px; border-width: 1px; border-style: solid; border-color: rgb(171, 171, 171); background-color: rgba(198, 198, 198, 0.7);" data-original-background-color="" class="_tableCellSelected"><br></td><td style="width: 70px; border-width: 1px; border-style: solid; border-color: rgb(171, 171, 171); background-color: rgba(198, 198, 198, 0.7);" data-original-background-color="" class="_tableCellSelected"><br></td><td style="width: 70px; border-width: 1px; border-style: solid; border-color: rgb(171, 171, 171); background-color: rgba(198, 198, 198, 0.7);" data-original-background-color="" class="_tableCellSelected"><br></td><td style="width: 70px; border-width: 1px; border-style: solid; border-color: rgb(171, 171, 171);"><br></td><td style="width: 70px; border-width: 1px; border-style: solid; border-color: rgb(171, 171, 171);"><br></td><td style="width: 70px; border-width: 1px; border-style: solid; border-color: rgb(171, 171, 171);"><br></td><td style="width: 70px; border-width: 1px; border-style: solid; border-color: rgb(171, 171, 171);"><br></td></tr><tr style="background-color: rgb(255, 255, 255);"><td style="width: 70px; border-width: 1px; border-style: solid; border-color: rgb(171, 171, 171); background-color: rgba(198, 198, 198, 0.7);" data-original-background-color="" class="_tableCellSelected"><br></td><td style="width: 70px; border-width: 1px; border-style: solid; border-color: rgb(171, 171, 171); background-color: rgba(198, 198, 198, 0.7);" data-original-background-color="" class="_tableCellSelected"><br></td><td style="width: 70px; border-width: 1px; border-style: solid; border-color: rgb(171, 171, 171); background-color: rgba(198, 198, 198, 0.7);" data-original-background-color="" class="_tableCellSelected"><br></td><td style="width: 70px; border-width: 1px; border-style: solid; border-color: rgb(171, 171, 171); background-color: rgba(198, 198, 198, 0.7);" data-original-background-color="" class="_tableCellSelected"><br></td><td style="width: 70px; border-width: 1px; border-style: solid; border-color: rgb(171, 171, 171);"><br></td><td style="width: 70px; border-width: 1px; border-style: solid; border-color: rgb(171, 171, 171);"><br></td><td style="width: 70px; border-width: 1px; border-style: solid; border-color: rgb(171, 171, 171);"><br></td><td style="width: 70px; border-width: 1px; border-style: solid; border-color: rgb(171, 171, 171);"><br></td></tr><tr style="background-color: rgb(255, 255, 255);"><td style="width: 70px; border-width: 1px; border-style: solid; border-color: rgb(171, 171, 171); background-color: rgba(198, 198, 198, 0.7);" data-original-background-color="" class="_tableCellSelected"><br></td><td style="width: 70px; border-width: 1px; border-style: solid; border-color: rgb(171, 171, 171); background-color: rgba(198, 198, 198, 0.7);" data-original-background-color="" class="_tableCellSelected"><br></td><td style="width: 70px; border-width: 1px; border-style: solid; border-color: rgb(171, 171, 171); background-color: rgba(198, 198, 198, 0.7);" data-original-background-color="" class="_tableCellSelected"><br></td><td style="width: 70px; border-width: 1px; border-style: solid; border-color: rgb(171, 171, 171); background-color: rgba(198, 198, 198, 0.7);" data-original-background-color="" class="_tableCellSelected"><br></td><td style="width: 70px; border-width: 1px; border-style: solid; border-color: rgb(171, 171, 171);"><br></td><td style="width: 70px; border-width: 1px; border-style: solid; border-color: rgb(171, 171, 171);"><br></td><td style="width: 70px; border-width: 1px; border-style: solid; border-color: rgb(171, 171, 171);"><br></td><td style="width: 70px; border-width: 1px; border-style: solid; border-color: rgb(171, 171, 171);"><br></td></tr></tbody></table><br><!--{"start":[0,0,0,0,0],"end":[0,0,0,0,0]}-->',
            'id1',
            undefined,
            undefined,
            [
                [
                    [true, false, false],
                    [true, false, false],
                    [true, false, false],
                ],
                [
                    [true, false, false],
                    [true, false, false],
                    [true, false, false],
                ],
            ],
            {
                firstCell: {
                    x: 0,
                    y: 0,
                },
                lastCell: {
                    x: 3,
                    y: 7,
                },
            }
        );
    });
=======
>>>>>>> 71cae5ff
});

describe('VTable.applyFormat', () => {
    function runTest(
        input: string,
        id: string,
        format: Partial<TableFormat>,
        expectedHtml: string
    ) {
        let div = document.createElement('div');
        document.body.appendChild(div);
        div.innerHTML = input;
        let node = document.getElementById(id) as HTMLTableElement;
        let vTable = new VTable(node);
        vTable.applyFormat(format);
        vTable.writeBack();
        const expectedDiv = document.createElement('div');
        expect(div.isEqualNode(expectedDiv));
        document.body.removeChild(div);
    }

    it('Null', () => {
        runTest(
            '<table id=id1><tr><td></td></tr></table>',
            'id1',
            null,
            '<table id="id1"><tr><td></td></tr></table>'
        );
    });

    it('Empty format', () => {
        runTest(
            '<table id=id1><tr><td></td></tr></table>',
            'id1',
            {},
            '<table id="id1" style="border-collapse: collapse;"><tr style="background-color: transparent;"><td style="border-width: 1px; border-style: solid; border-color: transparent;"></td></tr></table>'
        );
        runTest(
            '<table id=id1><tr><td></td></tr><tr><td></td></tr><tr><td></td></tr></table>',
            'id1',
            {},
            '<table id="id1" style="border-collapse: collapse;"><tr style="background-color: transparent;"><td style="border-width: 1px; border-style: solid; border-color: transparent;"></td></tr><tr style="background-color: transparent;"><td style="border-width: 1px; border-style: solid; border-color: transparent;"></td></tr><tr style="background-color: transparent;"><td style="border-width: 1px; border-style: solid; border-color: transparent;"></td></tr></table>'
        );
    });

    it('Valid format', () => {
        runTest(
            '<table id=id1><tr><td></td></tr></table>',
            'id1',
            {
                bgColorEven: '#FF0000',
                bgColorOdd: '#0000FF',
                topBorderColor: '#00FF00',
                bottomBorderColor: '#00FFFF',
                verticalBorderColor: '#000000',
            },
            '<table id="id1" style="border-collapse: collapse;"><tr style="background-color: rgb(0, 0, 255);"><td style="border-width: 1px; border-style: solid; border-color: rgb(0, 255, 0) rgb(0, 0, 0) rgb(0, 255, 255);"></td></tr></table>'
        );
        runTest(
            '<table id=id1><tr><td></td></tr><tr><td></td></tr><tr><td></td></tr></table>',
            'id1',
            {
                bgColorEven: '#FF0000',
                bgColorOdd: '#0000FF',
                topBorderColor: '#00FF00',
                bottomBorderColor: '#00FFFF',
                verticalBorderColor: '#000000',
            },
            '<table id="id1" style="border-collapse: collapse;"><tr style="background-color: rgb(0, 0, 255);"><td style="border-width: 1px; border-style: solid; border-color: rgb(0, 255, 0) rgb(0, 0, 0) rgb(0, 255, 255);"></td></tr><tr style="background-color: rgb(255, 0, 0);"><td style="border-width: 1px; border-style: solid; border-color: rgb(0, 255, 0) rgb(0, 0, 0) rgb(0, 255, 255);"></td></tr><tr style="background-color: rgb(0, 0, 255);"><td style="border-width: 1px; border-style: solid; border-color: rgb(0, 255, 0) rgb(0, 0, 0) rgb(0, 255, 255);"></td></tr></table>'
        );
    });
});

describe('VTable.edit', () => {
    let simpleTable =
        '<table><tr><td id="id1">1</td><td>2</td></tr><tr><td>3</td><td id="id2">4</td></tr></table>';
    let complexTable =
        '<table><tr><td id="id1" rowspan="2">1</td><td id="id2" colspan="2">2</td></tr><tr><td id="id3">3</td><td id="id4" rowspan="2">4</td></tr><tr><td id="id5" colspan="2">5</td></tr></table>';

    function runTest(input: string, id: string, operation: TableOperation, expectedHtml: string) {
        let div = document.createElement('div');
        document.body.appendChild(div);
        div.innerHTML = input;
        let node = document.getElementById(id) as HTMLTableElement;
        let vTable = new VTable(node);
        vTable.edit(operation);
        vTable.writeBack();
        expect(div.innerHTML).toBe(expectedHtml, 'Start from ' + id);
        document.body.removeChild(div);
    }

    function runSimpleTableTestOnId1(operation: TableOperation, expectedHtml: string) {
        runTest(simpleTable, 'id1', operation, expectedHtml);
    }

    function runSimpleTableTestOnId2(operation: TableOperation, expectedHtml: string) {
        runTest(simpleTable, 'id2', operation, expectedHtml);
    }

    function runComplexTableTest(operation: TableOperation, expectedResults: string[]) {
        for (let i = 1; i <= 5; i++) {
            runTest(complexTable, 'id' + i, operation, expectedResults[i - 1]);
        }
    }

    it('Empty table', () => {
        runTest('', 'id1', TableOperation.InsertAbove, '');
    });

    it('Simple table, DeleteColumn', () => {
        runSimpleTableTestOnId1(
            TableOperation.DeleteColumn,
            '<table><tr><td>2</td></tr><tr><td id="id2">4</td></tr></table>'
        );
        runSimpleTableTestOnId2(
            TableOperation.DeleteColumn,
            '<table><tr><td id="id1">1</td></tr><tr><td>3</td></tr></table>'
        );
    });

    it('Simple table, DeleteRow', () => {
        runSimpleTableTestOnId1(
            TableOperation.DeleteRow,
            '<table><tr><td>3</td><td id="id2">4</td></tr></table>'
        );
        runSimpleTableTestOnId2(
            TableOperation.DeleteRow,
            '<table><tr><td id="id1">1</td><td>2</td></tr></table>'
        );
    });

    it('Simple table, DeleteTable', () => {
        runSimpleTableTestOnId1(TableOperation.DeleteTable, '');
        runSimpleTableTestOnId2(TableOperation.DeleteTable, '');
    });

    it('Simple table, InsertAbove', () => {
        runSimpleTableTestOnId1(
            TableOperation.InsertAbove,
            '<table><tr><td><br></td><td><br></td></tr><tr><td id="id1">1</td><td>2</td></tr><tr><td>3</td><td id="id2">4</td></tr></table>'
        );
        runSimpleTableTestOnId2(
            TableOperation.InsertAbove,
            '<table><tr><td id="id1">1</td><td>2</td></tr><tr><td><br></td><td><br></td></tr><tr><td>3</td><td id="id2">4</td></tr></table>'
        );
    });

    it('Simple table, InsertBelow', () => {
        runSimpleTableTestOnId1(
            TableOperation.InsertBelow,
            '<table><tr><td id="id1">1</td><td>2</td></tr><tr><td><br></td><td><br></td></tr><tr><td>3</td><td id="id2">4</td></tr></table>'
        );
        runSimpleTableTestOnId2(
            TableOperation.InsertBelow,
            '<table><tr><td id="id1">1</td><td>2</td></tr><tr><td>3</td><td id="id2">4</td></tr><tr><td><br></td><td><br></td></tr></table>'
        );
    });

    it('Simple table, InsertLeft', () => {
        runSimpleTableTestOnId1(
            TableOperation.InsertLeft,
            '<table><tr><td><br></td><td id="id1">1</td><td>2</td></tr><tr><td><br></td><td>3</td><td id="id2">4</td></tr></table>'
        );
        runSimpleTableTestOnId2(
            TableOperation.InsertLeft,
            '<table><tr><td id="id1">1</td><td><br></td><td>2</td></tr><tr><td>3</td><td><br></td><td id="id2">4</td></tr></table>'
        );
    });

    it('Simple table, InsertRight', () => {
        runSimpleTableTestOnId1(
            TableOperation.InsertRight,
            '<table><tr><td id="id1">1</td><td><br></td><td>2</td></tr><tr><td>3</td><td><br></td><td id="id2">4</td></tr></table>'
        );
        runSimpleTableTestOnId2(
            TableOperation.InsertRight,
            '<table><tr><td id="id1">1</td><td>2</td><td><br></td></tr><tr><td>3</td><td id="id2">4</td><td><br></td></tr></table>'
        );
    });

    it('Simple table, MergeAbove', () => {
        runSimpleTableTestOnId1(
            TableOperation.MergeAbove,
            '<table><tr><td id="id1">1</td><td>2</td></tr><tr><td>3</td><td id="id2">4</td></tr></table>'
        );
        runSimpleTableTestOnId2(
            TableOperation.MergeAbove,
            '<table><tr><td id="id1">1</td><td rowspan="2">24</td></tr><tr><td>3</td></tr></table>'
        );
    });

    it('Simple table, MergeBelow', () => {
        runSimpleTableTestOnId1(
            TableOperation.MergeBelow,
            '<table><tr><td id="id1" rowspan="2">13</td><td>2</td></tr><tr><td id="id2">4</td></tr></table>'
        );
        runSimpleTableTestOnId2(
            TableOperation.MergeBelow,
            '<table><tr><td id="id1">1</td><td>2</td></tr><tr><td>3</td><td id="id2">4</td></tr></table>'
        );
    });

    it('Simple table, MergeLeft', () => {
        runSimpleTableTestOnId1(
            TableOperation.MergeLeft,
            '<table><tr><td id="id1">1</td><td>2</td></tr><tr><td>3</td><td id="id2">4</td></tr></table>'
        );
        runSimpleTableTestOnId2(
            TableOperation.MergeLeft,
            '<table><tr><td id="id1">1</td><td>2</td></tr><tr><td colspan="2">34</td></tr></table>'
        );
    });

    it('Simple table, MergeRight', () => {
        runSimpleTableTestOnId1(
            TableOperation.MergeRight,
            '<table><tr><td id="id1" colspan="2">12</td></tr><tr><td>3</td><td id="id2">4</td></tr></table>'
        );
        runSimpleTableTestOnId2(
            TableOperation.MergeRight,
            '<table><tr><td id="id1">1</td><td>2</td></tr><tr><td>3</td><td id="id2">4</td></tr></table>'
        );
    });

    it('Simple table, SplitHorizontally', () => {
        runSimpleTableTestOnId1(
            TableOperation.SplitHorizontally,
            '<table><tr><td id="id1">1</td><td><br></td><td>2</td></tr><tr><td colspan="2">3</td><td id="id2">4</td></tr></table>'
        );
        runSimpleTableTestOnId2(
            TableOperation.SplitHorizontally,
            '<table><tr><td id="id1">1</td><td colspan="2">2</td></tr><tr><td>3</td><td id="id2">4</td><td><br></td></tr></table>'
        );
    });

    it('Simple table, SplitVertically', () => {
        runSimpleTableTestOnId1(
            TableOperation.SplitVertically,
            '<table><tr><td id="id1">1</td><td rowspan="2">2</td></tr><tr><td><br></td></tr><tr><td>3</td><td id="id2">4</td></tr></table>'
        );
        runSimpleTableTestOnId2(
            TableOperation.SplitVertically,
            '<table><tr><td id="id1">1</td><td>2</td></tr><tr><td rowspan="2">3</td><td id="id2">4</td></tr><tr><td><br></td></tr></table>'
        );
    });

    it('Simple table, AlignCenter', () => {
        runSimpleTableTestOnId1(
            TableOperation.AlignCenter,
            '<table style="margin-left: auto; margin-right: auto;"><tr><td id="id1">1</td><td>2</td></tr><tr><td>3</td><td id="id2">4</td></tr></table>'
        );
        runSimpleTableTestOnId2(
            TableOperation.AlignCenter,
            '<table style="margin-left: auto; margin-right: auto;"><tr><td id="id1">1</td><td>2</td></tr><tr><td>3</td><td id="id2">4</td></tr></table>'
        );
    });

    it('Simple table, AlignRight', () => {
        runSimpleTableTestOnId1(
            TableOperation.AlignRight,
            '<table style="margin-left: auto;"><tr><td id="id1">1</td><td>2</td></tr><tr><td>3</td><td id="id2">4</td></tr></table>'
        );
        runSimpleTableTestOnId2(
            TableOperation.AlignRight,
            '<table style="margin-left: auto;"><tr><td id="id1">1</td><td>2</td></tr><tr><td>3</td><td id="id2">4</td></tr></table>'
        );
    });

    it('Simple table, AlignLeft', () => {
        runSimpleTableTestOnId1(
            TableOperation.AlignLeft,
            '<table style="margin-right: auto;"><tr><td id="id1">1</td><td>2</td></tr><tr><td>3</td><td id="id2">4</td></tr></table>'
        );
        runSimpleTableTestOnId2(
            TableOperation.AlignLeft,
            '<table style="margin-right: auto;"><tr><td id="id1">1</td><td>2</td></tr><tr><td>3</td><td id="id2">4</td></tr></table>'
        );
    });

    it('Complex table, DeleteColumn', () => {
        runComplexTableTest(TableOperation.DeleteColumn, [
            '<table><tr><td id="id2" colspan="2">2</td></tr><tr><td id="id3">3</td><td id="id4" rowspan="2">4</td></tr><tr><td id="id5">5</td></tr></table>',
            '<table><tr><td id="id1" rowspan="2">1</td><td id="id2">2</td></tr><tr><td id="id4" rowspan="2">4</td></tr><tr><td id="id5">5</td></tr></table>',
            '<table><tr><td id="id1" rowspan="2">1</td><td id="id2">2</td></tr><tr><td id="id4" rowspan="2">4</td></tr><tr><td id="id5">5</td></tr></table>',
            '<table><tr><td id="id1" rowspan="2">1</td><td id="id2">2</td></tr><tr><td id="id3">3</td></tr><tr><td id="id5" colspan="2">5</td></tr></table>',
            '<table><tr><td id="id2" colspan="2">2</td></tr><tr><td id="id3">3</td><td id="id4" rowspan="2">4</td></tr><tr><td id="id5">5</td></tr></table>',
        ]);
    });

    it('Complex table, DeleteRow', () => {
        runComplexTableTest(TableOperation.DeleteRow, [
            '<table><tr><td id="id1">1</td><td id="id3">3</td><td id="id4" rowspan="2">4</td></tr><tr><td id="id5" colspan="2">5</td></tr></table>',
            '<table><tr><td id="id1">1</td><td id="id3">3</td><td id="id4" rowspan="2">4</td></tr><tr><td id="id5" colspan="2">5</td></tr></table>',
            '<table><tr><td id="id1">1</td><td id="id2" colspan="2">2</td></tr><tr><td id="id5" colspan="2">5</td><td id="id4">4</td></tr></table>',
            '<table><tr><td id="id1">1</td><td id="id2" colspan="2">2</td></tr><tr><td id="id5" colspan="2">5</td><td id="id4">4</td></tr></table>',
            '<table><tr><td id="id1" rowspan="2">1</td><td id="id2" colspan="2">2</td></tr><tr><td id="id3">3</td><td id="id4">4</td></tr></table>',
        ]);
    });

    it('Complex table, DeleteTable', () => {
        runComplexTableTest(TableOperation.DeleteTable, ['', '', '', '', '']);
    });

    it('Complex table, InsertAbove', () => {
        runComplexTableTest(TableOperation.InsertAbove, [
            '<table><tr><td><br></td><td colspan="2"><br></td></tr><tr><td id="id1" rowspan="2">1</td><td id="id2" colspan="2">2</td></tr><tr><td id="id3">3</td><td id="id4" rowspan="2">4</td></tr><tr><td id="id5" colspan="2">5</td></tr></table>',
            '<table><tr><td><br></td><td colspan="2"><br></td></tr><tr><td id="id1" rowspan="2">1</td><td id="id2" colspan="2">2</td></tr><tr><td id="id3">3</td><td id="id4" rowspan="2">4</td></tr><tr><td id="id5" colspan="2">5</td></tr></table>',
            '<table><tr><td id="id1" rowspan="3">1</td><td id="id2" colspan="2">2</td></tr><tr><td><br></td><td><br></td></tr><tr><td id="id3">3</td><td id="id4" rowspan="2">4</td></tr><tr><td id="id5" colspan="2">5</td></tr></table>',
            '<table><tr><td id="id1" rowspan="3">1</td><td id="id2" colspan="2">2</td></tr><tr><td><br></td><td><br></td></tr><tr><td id="id3">3</td><td id="id4" rowspan="2">4</td></tr><tr><td id="id5" colspan="2">5</td></tr></table>',
            '<table><tr><td id="id1" rowspan="2">1</td><td id="id2" colspan="2">2</td></tr><tr><td id="id3">3</td><td id="id4" rowspan="3">4</td></tr><tr><td colspan="2"><br></td></tr><tr><td id="id5" colspan="2">5</td></tr></table>',
        ]);
    });

    it('Complex table, InsertBelow', () => {
        runComplexTableTest(TableOperation.InsertBelow, [
            '<table><tr><td id="id1" rowspan="2">1</td><td id="id2" colspan="2">2</td></tr><tr><td id="id3">3</td><td id="id4" rowspan="3">4</td></tr><tr><td><br></td><td><br></td></tr><tr><td id="id5" colspan="2">5</td></tr></table>',
            '<table><tr><td id="id1" rowspan="3">1</td><td id="id2" colspan="2">2</td></tr><tr><td colspan="2"><br></td></tr><tr><td id="id3">3</td><td id="id4" rowspan="2">4</td></tr><tr><td id="id5" colspan="2">5</td></tr></table>',
            '<table><tr><td id="id1" rowspan="2">1</td><td id="id2" colspan="2">2</td></tr><tr><td id="id3">3</td><td id="id4" rowspan="3">4</td></tr><tr><td><br></td><td><br></td></tr><tr><td id="id5" colspan="2">5</td></tr></table>',
            '<table><tr><td id="id1" rowspan="2">1</td><td id="id2" colspan="2">2</td></tr><tr><td id="id3">3</td><td id="id4" rowspan="2">4</td></tr><tr><td id="id5" colspan="2">5</td></tr><tr><td colspan="2"><br></td><td><br></td></tr></table>',
            '<table><tr><td id="id1" rowspan="2">1</td><td id="id2" colspan="2">2</td></tr><tr><td id="id3">3</td><td id="id4" rowspan="2">4</td></tr><tr><td id="id5" colspan="2">5</td></tr><tr><td colspan="2"><br></td><td><br></td></tr></table>',
        ]);
    });

    it('Complex table, InsertLeft', () => {
        runComplexTableTest(TableOperation.InsertLeft, [
            '<table><tr><td rowspan="2"><br></td><td id="id1" rowspan="2">1</td><td id="id2" colspan="2">2</td></tr><tr><td id="id3">3</td><td id="id4" rowspan="2">4</td></tr><tr><td><br></td><td id="id5" colspan="2">5</td></tr></table>',
            '<table><tr><td id="id1" rowspan="2">1</td><td><br></td><td id="id2" colspan="2">2</td></tr><tr><td><br></td><td id="id3">3</td><td id="id4" rowspan="2">4</td></tr><tr><td id="id5" colspan="3">5</td></tr></table>',
            '<table><tr><td id="id1" rowspan="2">1</td><td><br></td><td id="id2" colspan="2">2</td></tr><tr><td><br></td><td id="id3">3</td><td id="id4" rowspan="2">4</td></tr><tr><td id="id5" colspan="3">5</td></tr></table>',
            '<table><tr><td id="id1" rowspan="2">1</td><td id="id2" colspan="3">2</td></tr><tr><td id="id3">3</td><td rowspan="2"><br></td><td id="id4" rowspan="2">4</td></tr><tr><td id="id5" colspan="2">5</td></tr></table>',
            '<table><tr><td rowspan="2"><br></td><td id="id1" rowspan="2">1</td><td id="id2" colspan="2">2</td></tr><tr><td id="id3">3</td><td id="id4" rowspan="2">4</td></tr><tr><td><br></td><td id="id5" colspan="2">5</td></tr></table>',
        ]);
    });

    it('Complex table, InsertRight', () => {
        runComplexTableTest(TableOperation.InsertRight, [
            '<table><tr><td id="id1" rowspan="2">1</td><td rowspan="2"><br></td><td id="id2" colspan="2">2</td></tr><tr><td id="id3">3</td><td id="id4" rowspan="2">4</td></tr><tr><td id="id5" colspan="3">5</td></tr></table>',
            '<table><tr><td id="id1" rowspan="2">1</td><td id="id2" colspan="2">2</td><td><br></td></tr><tr><td id="id3">3</td><td id="id4" rowspan="2">4</td><td rowspan="2"><br></td></tr><tr><td id="id5" colspan="2">5</td></tr></table>',
            '<table><tr><td id="id1" rowspan="2">1</td><td id="id2" colspan="3">2</td></tr><tr><td id="id3">3</td><td><br></td><td id="id4" rowspan="2">4</td></tr><tr><td id="id5" colspan="2">5</td><td><br></td></tr></table>',
            '<table><tr><td id="id1" rowspan="2">1</td><td id="id2" colspan="2">2</td><td><br></td></tr><tr><td id="id3">3</td><td id="id4" rowspan="2">4</td><td rowspan="2"><br></td></tr><tr><td id="id5" colspan="2">5</td></tr></table>',
            '<table><tr><td id="id1" rowspan="2">1</td><td id="id2" colspan="3">2</td></tr><tr><td id="id3">3</td><td><br></td><td id="id4" rowspan="2">4</td></tr><tr><td id="id5" colspan="2">5</td><td><br></td></tr></table>',
        ]);
    });

    it('Complex table, MergeAbove', () => {
        runComplexTableTest(TableOperation.MergeAbove, [
            '<table><tr><td id="id1" rowspan="2">1</td><td id="id2" colspan="2">2</td></tr><tr><td id="id3">3</td><td id="id4" rowspan="2">4</td></tr><tr><td id="id5" colspan="2">5</td></tr></table>',
            '<table><tr><td id="id1" rowspan="2">1</td><td id="id2" colspan="2">2</td></tr><tr><td id="id3">3</td><td id="id4" rowspan="2">4</td></tr><tr><td id="id5" colspan="2">5</td></tr></table>',
            '<table><tr><td id="id1" rowspan="2">1</td><td id="id2" colspan="2">2</td></tr><tr><td id="id3">3</td><td id="id4" rowspan="2">4</td></tr><tr><td id="id5" colspan="2">5</td></tr></table>',
            '<table><tr><td id="id1" rowspan="2">1</td><td id="id2" colspan="2">2</td></tr><tr><td id="id3">3</td><td id="id4" rowspan="2">4</td></tr><tr><td id="id5" colspan="2">5</td></tr></table>',
            '<table><tr><td id="id1" rowspan="2">1</td><td id="id2" colspan="2">2</td></tr><tr><td id="id3">3</td><td id="id4" rowspan="2">4</td></tr><tr><td id="id5" colspan="2">5</td></tr></table>',
        ]);
    });

    it('Complex table, MergeBelow', () => {
        runComplexTableTest(TableOperation.MergeBelow, [
            '<table><tr><td id="id1" rowspan="2">1</td><td id="id2" colspan="2">2</td></tr><tr><td id="id3">3</td><td id="id4" rowspan="2">4</td></tr><tr><td id="id5" colspan="2">5</td></tr></table>',
            '<table><tr><td id="id1" rowspan="2">1</td><td id="id2" colspan="2">2</td></tr><tr><td id="id3">3</td><td id="id4" rowspan="2">4</td></tr><tr><td id="id5" colspan="2">5</td></tr></table>',
            '<table><tr><td id="id1" rowspan="2">1</td><td id="id2" colspan="2">2</td></tr><tr><td id="id3">3</td><td id="id4" rowspan="2">4</td></tr><tr><td id="id5" colspan="2">5</td></tr></table>',
            '<table><tr><td id="id1" rowspan="2">1</td><td id="id2" colspan="2">2</td></tr><tr><td id="id3">3</td><td id="id4" rowspan="2">4</td></tr><tr><td id="id5" colspan="2">5</td></tr></table>',
            '<table><tr><td id="id1" rowspan="2">1</td><td id="id2" colspan="2">2</td></tr><tr><td id="id3">3</td><td id="id4" rowspan="2">4</td></tr><tr><td id="id5" colspan="2">5</td></tr></table>',
        ]);
    });

    it('Complex table, MergeLeft', () => {
        runComplexTableTest(TableOperation.MergeLeft, [
            '<table><tr><td id="id1" rowspan="2">1</td><td id="id2" colspan="2">2</td></tr><tr><td id="id3">3</td><td id="id4" rowspan="2">4</td></tr><tr><td id="id5" colspan="2">5</td></tr></table>',
            '<table><tr><td id="id1" rowspan="2">1</td><td id="id2" colspan="2">2</td></tr><tr><td id="id3">3</td><td id="id4" rowspan="2">4</td></tr><tr><td id="id5" colspan="2">5</td></tr></table>',
            '<table><tr><td id="id1" rowspan="2">1</td><td id="id2" colspan="2">2</td></tr><tr><td id="id3">3</td><td id="id4" rowspan="2">4</td></tr><tr><td id="id5" colspan="2">5</td></tr></table>',
            '<table><tr><td id="id1" rowspan="2">1</td><td id="id2" colspan="2">2</td></tr><tr><td id="id3">3</td><td id="id4" rowspan="2">4</td></tr><tr><td id="id5" colspan="2">5</td></tr></table>',
            '<table><tr><td id="id1" rowspan="2">1</td><td id="id2" colspan="2">2</td></tr><tr><td id="id3">3</td><td id="id4" rowspan="2">4</td></tr><tr><td id="id5" colspan="2">5</td></tr></table>',
        ]);
    });

    it('Complex table, MergeRight', () => {
        runComplexTableTest(TableOperation.MergeRight, [
            '<table><tr><td id="id1" rowspan="2">1</td><td id="id2" colspan="2">2</td></tr><tr><td id="id3">3</td><td id="id4" rowspan="2">4</td></tr><tr><td id="id5" colspan="2">5</td></tr></table>',
            '<table><tr><td id="id1" rowspan="2">1</td><td id="id2" colspan="2">2</td></tr><tr><td id="id3">3</td><td id="id4" rowspan="2">4</td></tr><tr><td id="id5" colspan="2">5</td></tr></table>',
            '<table><tr><td id="id1" rowspan="2">1</td><td id="id2" colspan="2">2</td></tr><tr><td id="id3">3</td><td id="id4" rowspan="2">4</td></tr><tr><td id="id5" colspan="2">5</td></tr></table>',
            '<table><tr><td id="id1" rowspan="2">1</td><td id="id2" colspan="2">2</td></tr><tr><td id="id3">3</td><td id="id4" rowspan="2">4</td></tr><tr><td id="id5" colspan="2">5</td></tr></table>',
            '<table><tr><td id="id1" rowspan="2">1</td><td id="id2" colspan="2">2</td></tr><tr><td id="id3">3</td><td id="id4" rowspan="2">4</td></tr><tr><td id="id5" colspan="2">5</td></tr></table>',
        ]);
    });

    it('Complex table, SplitHorizontally', () => {
        runComplexTableTest(TableOperation.SplitHorizontally, [
            '<table><tr><td id="id1" rowspan="2">1</td><td rowspan="2"><br></td><td id="id2" colspan="2">2</td></tr><tr><td id="id3">3</td><td id="id4" rowspan="2">4</td></tr><tr><td id="id5" colspan="3">5</td></tr></table>',
            '<table><tr><td id="id1" rowspan="2">1</td><td id="id2">2</td><td><br></td></tr><tr><td id="id3">3</td><td id="id4" rowspan="2">4</td></tr><tr><td id="id5" colspan="2">5</td></tr></table>',
            '<table><tr><td id="id1" rowspan="2">1</td><td id="id2" colspan="3">2</td></tr><tr><td id="id3">3</td><td><br></td><td id="id4" rowspan="2">4</td></tr><tr><td id="id5" colspan="3">5</td></tr></table>',
            '<table><tr><td id="id1" rowspan="2">1</td><td id="id2" colspan="3">2</td></tr><tr><td id="id3">3</td><td id="id4" rowspan="2">4</td><td rowspan="2"><br></td></tr><tr><td id="id5" colspan="2">5</td></tr></table>',
            '<table><tr><td id="id1" rowspan="2">1</td><td id="id2" colspan="2">2</td></tr><tr><td id="id3">3</td><td id="id4" rowspan="2">4</td></tr><tr><td id="id5">5</td><td><br></td></tr></table>',
        ]);
    });

    it('Complex table, SplitVertically', () => {
        runComplexTableTest(TableOperation.SplitVertically, [
            '<table><tr><td id="id1">1</td><td id="id2" colspan="2">2</td></tr><tr><td><br></td><td id="id3">3</td><td id="id4" rowspan="2">4</td></tr><tr><td id="id5" colspan="2">5</td></tr></table>',
            '<table><tr><td id="id1" rowspan="3">1</td><td id="id2" colspan="2">2</td></tr><tr><td colspan="2"><br></td></tr><tr><td id="id3">3</td><td id="id4" rowspan="2">4</td></tr><tr><td id="id5" colspan="2">5</td></tr></table>',
            '<table><tr><td id="id1" rowspan="3">1</td><td id="id2" colspan="2">2</td></tr><tr><td id="id3">3</td><td id="id4" rowspan="3">4</td></tr><tr><td><br></td></tr><tr><td id="id5" colspan="2">5</td></tr></table>',
            '<table><tr><td id="id1" rowspan="2">1</td><td id="id2" colspan="2">2</td></tr><tr><td id="id3">3</td><td id="id4">4</td></tr><tr><td id="id5" colspan="2">5</td><td><br></td></tr></table>',
            '<table><tr><td id="id1" rowspan="2">1</td><td id="id2" colspan="2">2</td></tr><tr><td id="id3">3</td><td id="id4" rowspan="3">4</td></tr><tr><td id="id5" colspan="2">5</td></tr><tr><td colspan="2"><br></td></tr></table>',
        ]);
    });
    it('Complex table, AlignCenter', () => {
        runComplexTableTest(TableOperation.AlignCenter, [
            '<table style="margin-left: auto; margin-right: auto;"><tr><td id="id1" rowspan="2">1</td><td id="id2" colspan="2">2</td></tr><tr><td id="id3">3</td><td id="id4" rowspan="2">4</td></tr><tr><td id="id5" colspan="2">5</td></tr></table>',
            '<table style="margin-left: auto; margin-right: auto;"><tr><td id="id1" rowspan="2">1</td><td id="id2" colspan="2">2</td></tr><tr><td id="id3">3</td><td id="id4" rowspan="2">4</td></tr><tr><td id="id5" colspan="2">5</td></tr></table>',
            '<table style="margin-left: auto; margin-right: auto;"><tr><td id="id1" rowspan="2">1</td><td id="id2" colspan="2">2</td></tr><tr><td id="id3">3</td><td id="id4" rowspan="2">4</td></tr><tr><td id="id5" colspan="2">5</td></tr></table>',
            '<table style="margin-left: auto; margin-right: auto;"><tr><td id="id1" rowspan="2">1</td><td id="id2" colspan="2">2</td></tr><tr><td id="id3">3</td><td id="id4" rowspan="2">4</td></tr><tr><td id="id5" colspan="2">5</td></tr></table>',
            '<table style="margin-left: auto; margin-right: auto;"><tr><td id="id1" rowspan="2">1</td><td id="id2" colspan="2">2</td></tr><tr><td id="id3">3</td><td id="id4" rowspan="2">4</td></tr><tr><td id="id5" colspan="2">5</td></tr></table>',
        ]);
    });
    it('Complex table, AlignRight', () => {
        runComplexTableTest(TableOperation.AlignRight, [
            '<table style="margin-left: auto;"><tr><td id="id1" rowspan="2">1</td><td id="id2" colspan="2">2</td></tr><tr><td id="id3">3</td><td id="id4" rowspan="2">4</td></tr><tr><td id="id5" colspan="2">5</td></tr></table>',
            '<table style="margin-left: auto;"><tr><td id="id1" rowspan="2">1</td><td id="id2" colspan="2">2</td></tr><tr><td id="id3">3</td><td id="id4" rowspan="2">4</td></tr><tr><td id="id5" colspan="2">5</td></tr></table>',
            '<table style="margin-left: auto;"><tr><td id="id1" rowspan="2">1</td><td id="id2" colspan="2">2</td></tr><tr><td id="id3">3</td><td id="id4" rowspan="2">4</td></tr><tr><td id="id5" colspan="2">5</td></tr></table>',
            '<table style="margin-left: auto;"><tr><td id="id1" rowspan="2">1</td><td id="id2" colspan="2">2</td></tr><tr><td id="id3">3</td><td id="id4" rowspan="2">4</td></tr><tr><td id="id5" colspan="2">5</td></tr></table>',
            '<table style="margin-left: auto;"><tr><td id="id1" rowspan="2">1</td><td id="id2" colspan="2">2</td></tr><tr><td id="id3">3</td><td id="id4" rowspan="2">4</td></tr><tr><td id="id5" colspan="2">5</td></tr></table>',
        ]);
    });
    it('Complex table, AlignLeft', () => {
        runComplexTableTest(TableOperation.AlignLeft, [
            '<table style="margin-right: auto;"><tr><td id="id1" rowspan="2">1</td><td id="id2" colspan="2">2</td></tr><tr><td id="id3">3</td><td id="id4" rowspan="2">4</td></tr><tr><td id="id5" colspan="2">5</td></tr></table>',
            '<table style="margin-right: auto;"><tr><td id="id1" rowspan="2">1</td><td id="id2" colspan="2">2</td></tr><tr><td id="id3">3</td><td id="id4" rowspan="2">4</td></tr><tr><td id="id5" colspan="2">5</td></tr></table>',
            '<table style="margin-right: auto;"><tr><td id="id1" rowspan="2">1</td><td id="id2" colspan="2">2</td></tr><tr><td id="id3">3</td><td id="id4" rowspan="2">4</td></tr><tr><td id="id5" colspan="2">5</td></tr></table>',
            '<table style="margin-right: auto;"><tr><td id="id1" rowspan="2">1</td><td id="id2" colspan="2">2</td></tr><tr><td id="id3">3</td><td id="id4" rowspan="2">4</td></tr><tr><td id="id5" colspan="2">5</td></tr></table>',
            '<table style="margin-right: auto;"><tr><td id="id1" rowspan="2">1</td><td id="id2" colspan="2">2</td></tr><tr><td id="id3">3</td><td id="id4" rowspan="2">4</td></tr><tr><td id="id5" colspan="2">5</td></tr></table>',
        ]);
    });
});

describe('VTable.getCell', () => {
    function runTest(
        input: string,
        id: string,
        row: number,
        col: number,
        expectedId: string,
        expectedSpanLeft: boolean,
        expectedSpanAbove: boolean
    ) {
        let div = document.createElement('div');
        document.body.appendChild(div);
        div.innerHTML = input;
        let node = document.getElementById(id) as HTMLTableElement;
        let vTable = new VTable(node);
        let cell = vTable.getCell(row, col);
        let position = `Row=${row} Col=${col}`;
        if (expectedId === null) {
            expect(cell.td).toBeFalsy('Td, ' + position);
        } else {
            expect(cell.td.id).toBe(expectedId, 'Td, ' + position);
        }
        expect(!!cell.spanLeft).toBe(expectedSpanLeft, 'SpanLeft, ' + position);
        expect(!!cell.spanAbove).toBe(expectedSpanAbove, 'SpanAbove, ' + position);
        document.body.removeChild(div);
    }

    it('Null', () => {
        runTest('', 'id0', 0, 0, null, false, false);
    });

    it('Simple table', () => {
        let html =
            '<table id=id0><tr><td id=id1></td><td id=id2></td></tr><tr><td id=id3></td><td id=id4></td></tr></table>';
        runTest(html, 'id0', 0, 0, 'id1', false, false);
        runTest(html, 'id0', 0, 1, 'id2', false, false);
        runTest(html, 'id0', 0, 2, null, false, false);
        runTest(html, 'id0', 1, 0, 'id3', false, false);
        runTest(html, 'id0', 2, 0, null, false, false);
        runTest(html, 'id0', 2, 2, null, false, false);
    });
    it('Complex table', () => {
        let complexTable =
            '<table id=id0><tr><td id="id1" rowspan="2">1</td><td id="id2" colspan="2">2</td></tr><tr><td id="id3">3</td><td id="id4" rowspan="2">4</td></tr><tr><td id="id5" colspan="2">5</td></tr></table>';
        runTest(complexTable, 'id0', 0, 0, 'id1', false, false);
        runTest(complexTable, 'id0', 0, 1, 'id2', false, false);
        runTest(complexTable, 'id0', 0, 2, null, true, false);
        runTest(complexTable, 'id0', 0, 3, null, false, false);
        runTest(complexTable, 'id0', 1, 0, null, false, true);
        runTest(complexTable, 'id0', 1, 1, 'id3', false, false);
        runTest(complexTable, 'id0', 1, 2, 'id4', false, false);
        runTest(complexTable, 'id0', 1, 3, null, false, false);
        runTest(complexTable, 'id0', 2, 0, 'id5', false, false);
        runTest(complexTable, 'id0', 2, 1, null, true, false);
        runTest(complexTable, 'id0', 2, 2, null, false, true);
        runTest(complexTable, 'id0', 2, 3, null, false, false);
        runTest(complexTable, 'id0', 3, 0, null, false, false);
        runTest(complexTable, 'id0', 3, 1, null, false, false);
        runTest(complexTable, 'id0', 3, 2, null, false, false);
        runTest(complexTable, 'id0', 3, 3, null, false, false);
    });
});

describe('VTable.getCurrentTd', () => {
    function runTest(input: string, id: string, row: number, col: number, expectedId: string) {
        let div = document.createElement('div');
        document.body.appendChild(div);
        div.innerHTML = input;
        let node = document.getElementById(id) as HTMLTableElement;
        let vTable = new VTable(node);
        vTable.row = row;
        vTable.col = col;
        let td = vTable.getCurrentTd();
        if (expectedId === null) {
            expect(td).toBeFalsy();
        } else {
            expect(td.id).toBe(expectedId);
        }
        document.body.removeChild(div);
    }

    it('Null', () => {
        runTest('', 'id0', 0, 0, null);
    });

    it('Simple table', () => {
        let html =
            '<table id=id0><tr><td id=id1></td><td id=id2></td></tr><tr><td id=id3></td><td id=id4></td></tr></table>';
        runTest(html, 'id0', 0, 0, 'id1');
        runTest(html, 'id0', 0, 1, 'id2');
        runTest(html, 'id0', 0, 2, 'id2');
        runTest(html, 'id0', 1, 0, 'id3');
        runTest(html, 'id0', 2, 0, 'id3');
        runTest(html, 'id0', 2, 2, 'id4');
    });
    it('Complex table', () => {
        let complexTable =
            '<table id=id0><tr><td id="id1" rowspan="2">1</td><td id="id2" colspan="2">2</td></tr><tr><td id="id3">3</td><td id="id4" rowspan="2">4</td></tr><tr><td id="id5" colspan="2">5</td></tr></table>';
        runTest(complexTable, 'id0', 0, 0, 'id1');
        runTest(complexTable, 'id0', 0, 1, 'id2');
        runTest(complexTable, 'id0', 0, 2, 'id2');
        runTest(complexTable, 'id0', 0, 3, 'id2');
        runTest(complexTable, 'id0', 1, 0, 'id1');
        runTest(complexTable, 'id0', 1, 1, 'id3');
        runTest(complexTable, 'id0', 1, 2, 'id4');
        runTest(complexTable, 'id0', 1, 3, 'id4');
        runTest(complexTable, 'id0', 2, 0, 'id5');
        runTest(complexTable, 'id0', 2, 1, 'id5');
        runTest(complexTable, 'id0', 2, 2, 'id4');
        runTest(complexTable, 'id0', 2, 3, 'id4');
        runTest(complexTable, 'id0', 3, 0, 'id5');
        runTest(complexTable, 'id0', 3, 1, 'id5');
        runTest(complexTable, 'id0', 3, 2, 'id4');
        runTest(complexTable, 'id0', 3, 3, 'id4');
    });
});
<|MERGE_RESOLUTION|>--- conflicted
+++ resolved
@@ -1,786 +1,752 @@
-import VTable from '../../lib/table/VTable';
-import { TableFormat, TableOperation } from 'roosterjs-editor-types';
-
-describe('VTable.ctor', () => {
-    function runTest(
-        input: string,
-        id: string,
-        col: number,
-        row: number,
-        result: [boolean, boolean, boolean][][]
-    ) {
-        let div = document.createElement('div');
-        document.body.appendChild(div);
-        div.innerHTML = input;
-        let node = document.getElementById(id) as HTMLTableElement;
-        let vTable = new VTable(node);
-        expect(vTable.col).toBe(col, 'col');
-        expect(vTable.row).toBe(row, 'row');
-        for (let i = 0; i < result.length; i++) {
-            for (let j = 0; j < result[i].length; j++) {
-                let cell = vTable.cells[i][j];
-                let td = result[i][j];
-                expect(!!cell.td).toBe(td[0], `td[${i}][${j}]`);
-                expect(!!cell.spanLeft).toBe(td[1], `spanLeft[${i}][${j}]`);
-                expect(!!cell.spanAbove).toBe(td[2], `spanAbove[${i}][${j}]`);
-            }
-        }
-        document.body.removeChild(div);
-    }
-
-    it('input=null', () => {
-        let vTable = new VTable(null);
-        expect(vTable.table).toBe(null);
-    });
-
-    it('A regular table', () => {
-        runTest(
-            '<table id=id1><tr><td></td><td></td><td></td></tr><tr><td></td><td></td><td></td></tr></table>',
-            'id1',
-            undefined,
-            undefined,
-            [
-                [
-                    [true, false, false],
-                    [true, false, false],
-                    [true, false, false],
-                ],
-                [
-                    [true, false, false],
-                    [true, false, false],
-                    [true, false, false],
-                ],
-            ]
-        );
-        runTest(
-            '<table><tr><td></td><td id=id1></td><td></td></tr><tr><td></td><td></td><td></td></tr></table>',
-            'id1',
-            1,
-            0,
-            [
-                [
-                    [true, false, false],
-                    [true, false, false],
-                    [true, false, false],
-                ],
-                [
-                    [true, false, false],
-                    [true, false, false],
-                    [true, false, false],
-                ],
-            ]
-        );
-    });
-
-    it('Single cell table', () => {
-        runTest('<table><tr><td id=id1></td></tr></table>', 'id1', 0, 0, [[[true, false, false]]]);
-    });
-
-    it('Table with span-left on row 1', () => {
-        runTest(
-            '<table><tr><td colspan=2></td></tr><tr><td></td><td id=id1></td></tr></table>',
-            'id1',
-            1,
-            1,
-            [
-                [
-                    [true, false, false],
-                    [false, true, false],
-                ],
-                [
-                    [true, false, false],
-                    [true, false, false],
-                ],
-            ]
-        );
-    });
-
-    it('Table with span-left on row 2', () => {
-        runTest(
-            '<table><tr><td></td><td id=id1></td></tr><tr><td colspan=2></td></tr></table>',
-            'id1',
-            1,
-            0,
-            [
-                [
-                    [true, false, false],
-                    [true, false, false],
-                ],
-                [
-                    [true, false, false],
-                    [false, true, false],
-                ],
-            ]
-        );
-    });
-
-    it('Table with span-above on col 1', () => {
-        runTest(
-            '<table><tr><td rowspan=2></td><td></td></tr><tr><td id=id1></td></tr></table>',
-            'id1',
-            1,
-            1,
-            [
-                [
-                    [true, false, false],
-                    [true, false, false],
-                ],
-                [
-                    [false, false, true],
-                    [true, false, false],
-                ],
-            ]
-        );
-    });
-
-    it('Table with span-above on col 2', () => {
-        runTest(
-            '<table><tr><td></td><td rowspan=2></td></tr><tr><td id=id1></td></tr></table>',
-            'id1',
-            0,
-            1,
-            [
-                [
-                    [true, false, false],
-                    [true, false, false],
-                ],
-                [
-                    [true, false, false],
-                    [false, false, true],
-                ],
-            ]
-        );
-    });
-
-    it('Table with span-above and span-left on same td', () => {
-        runTest(
-            '<table><tr><td colspan=2 rowspan=2></td><td></td></tr><tr><td></td></tr><tr><td></td><td></td><td id=id1></td></tr></table>',
-            'id1',
-            2,
-            2,
-            [
-                [
-                    [true, false, false],
-                    [false, true, false],
-                    [true, false, false],
-                ],
-                [
-                    [false, false, true],
-                    [false, true, true],
-                    [true, false, false],
-                ],
-                [
-                    [true, false, false],
-                    [true, false, false],
-                    [true, false, false],
-                ],
-            ]
-        );
-    });
-
-    it('Complex table', () => {
-        runTest(
-            '<table><tr><td rowspan=2></td><td colspan=2></td></tr><tr><td id=id1></td><td rowspan=2></td></tr><tr><td colspan=2></td></tr></table>',
-            'id1',
-            1,
-            1,
-            [
-                [
-                    [true, false, false],
-                    [true, false, false],
-                    [false, true, false],
-                ],
-                [
-                    [false, false, true],
-                    [true, false, false],
-                    [true, false, false],
-                ],
-                [
-                    [true, false, false],
-                    [false, true, false],
-                    [false, false, true],
-                ],
-            ]
-        );
-    });
-<<<<<<< HEAD
-
-    it('Table with selected range', () => {
-        runTest(
-            '<table id=id1 cellspacing="0" cellpadding="1" class="_tableSelected"><tbody><tr style="background-color: rgb(255, 255, 255);"><td style="width: 70px; border-width: 1px; border-style: solid; border-color: rgb(171, 171, 171); background-color: rgba(198, 198, 198, 0.7);" data-original-background-color="" class="_tableCellSelected"><br></td><td style="width: 70px; border-width: 1px; border-style: solid; border-color: rgb(171, 171, 171); background-color: rgba(198, 198, 198, 0.7);" data-original-background-color="" class="_tableCellSelected"><br></td><td style="width: 70px; border-width: 1px; border-style: solid; border-color: rgb(171, 171, 171); background-color: rgba(198, 198, 198, 0.7);" data-original-background-color="" class="_tableCellSelected"><br></td><td style="width: 70px; border-width: 1px; border-style: solid; border-color: rgb(171, 171, 171); background-color: rgba(198, 198, 198, 0.7);" data-original-background-color="" class="_tableCellSelected"><br></td><td style="width: 70px; border-width: 1px; border-style: solid; border-color: rgb(171, 171, 171);"><br></td><td style="width: 70px; border-width: 1px; border-style: solid; border-color: rgb(171, 171, 171);"><br></td><td style="width: 70px; border-width: 1px; border-style: solid; border-color: rgb(171, 171, 171);"><br></td><td style="width: 70px; border-width: 1px; border-style: solid; border-color: rgb(171, 171, 171);"><br></td></tr><tr style="background-color: rgb(255, 255, 255);"><td style="width: 70px; border-width: 1px; border-style: solid; border-color: rgb(171, 171, 171); background-color: rgba(198, 198, 198, 0.7);" data-original-background-color="" class="_tableCellSelected"><br></td><td style="width: 70px; border-width: 1px; border-style: solid; border-color: rgb(171, 171, 171); background-color: rgba(198, 198, 198, 0.7);" data-original-background-color="" class="_tableCellSelected"><br></td><td style="width: 70px; border-width: 1px; border-style: solid; border-color: rgb(171, 171, 171); background-color: rgba(198, 198, 198, 0.7);" data-original-background-color="" class="_tableCellSelected"><br></td><td style="width: 70px; border-width: 1px; border-style: solid; border-color: rgb(171, 171, 171); background-color: rgba(198, 198, 198, 0.7);" data-original-background-color="" class="_tableCellSelected"><br></td><td style="width: 70px; border-width: 1px; border-style: solid; border-color: rgb(171, 171, 171);"><br></td><td style="width: 70px; border-width: 1px; border-style: solid; border-color: rgb(171, 171, 171);"><br></td><td style="width: 70px; border-width: 1px; border-style: solid; border-color: rgb(171, 171, 171);"><br></td><td style="width: 70px; border-width: 1px; border-style: solid; border-color: rgb(171, 171, 171);"><br></td></tr><tr style="background-color: rgb(255, 255, 255);"><td style="width: 70px; border-width: 1px; border-style: solid; border-color: rgb(171, 171, 171); background-color: rgba(198, 198, 198, 0.7);" data-original-background-color="" class="_tableCellSelected"><br></td><td style="width: 70px; border-width: 1px; border-style: solid; border-color: rgb(171, 171, 171); background-color: rgba(198, 198, 198, 0.7);" data-original-background-color="" class="_tableCellSelected"><br></td><td style="width: 70px; border-width: 1px; border-style: solid; border-color: rgb(171, 171, 171); background-color: rgba(198, 198, 198, 0.7);" data-original-background-color="" class="_tableCellSelected"><br></td><td style="width: 70px; border-width: 1px; border-style: solid; border-color: rgb(171, 171, 171); background-color: rgba(198, 198, 198, 0.7);" data-original-background-color="" class="_tableCellSelected"><br></td><td style="width: 70px; border-width: 1px; border-style: solid; border-color: rgb(171, 171, 171);"><br></td><td style="width: 70px; border-width: 1px; border-style: solid; border-color: rgb(171, 171, 171);"><br></td><td style="width: 70px; border-width: 1px; border-style: solid; border-color: rgb(171, 171, 171);"><br></td><td style="width: 70px; border-width: 1px; border-style: solid; border-color: rgb(171, 171, 171);"><br></td></tr><tr style="background-color: rgb(255, 255, 255);"><td style="width: 70px; border-width: 1px; border-style: solid; border-color: rgb(171, 171, 171); background-color: rgba(198, 198, 198, 0.7);" data-original-background-color="" class="_tableCellSelected"><br></td><td style="width: 70px; border-width: 1px; border-style: solid; border-color: rgb(171, 171, 171); background-color: rgba(198, 198, 198, 0.7);" data-original-background-color="" class="_tableCellSelected"><br></td><td style="width: 70px; border-width: 1px; border-style: solid; border-color: rgb(171, 171, 171); background-color: rgba(198, 198, 198, 0.7);" data-original-background-color="" class="_tableCellSelected"><br></td><td style="width: 70px; border-width: 1px; border-style: solid; border-color: rgb(171, 171, 171); background-color: rgba(198, 198, 198, 0.7);" data-original-background-color="" class="_tableCellSelected"><br></td><td style="width: 70px; border-width: 1px; border-style: solid; border-color: rgb(171, 171, 171);"><br></td><td style="width: 70px; border-width: 1px; border-style: solid; border-color: rgb(171, 171, 171);"><br></td><td style="width: 70px; border-width: 1px; border-style: solid; border-color: rgb(171, 171, 171);"><br></td><td style="width: 70px; border-width: 1px; border-style: solid; border-color: rgb(171, 171, 171);"><br></td></tr><tr style="background-color: rgb(255, 255, 255);"><td style="width: 70px; border-width: 1px; border-style: solid; border-color: rgb(171, 171, 171); background-color: rgba(198, 198, 198, 0.7);" data-original-background-color="" class="_tableCellSelected"><br></td><td style="width: 70px; border-width: 1px; border-style: solid; border-color: rgb(171, 171, 171); background-color: rgba(198, 198, 198, 0.7);" data-original-background-color="" class="_tableCellSelected"><br></td><td style="width: 70px; border-width: 1px; border-style: solid; border-color: rgb(171, 171, 171); background-color: rgba(198, 198, 198, 0.7);" data-original-background-color="" class="_tableCellSelected"><br></td><td style="width: 70px; border-width: 1px; border-style: solid; border-color: rgb(171, 171, 171); background-color: rgba(198, 198, 198, 0.7);" data-original-background-color="" class="_tableCellSelected"><br></td><td style="width: 70px; border-width: 1px; border-style: solid; border-color: rgb(171, 171, 171);"><br></td><td style="width: 70px; border-width: 1px; border-style: solid; border-color: rgb(171, 171, 171);"><br></td><td style="width: 70px; border-width: 1px; border-style: solid; border-color: rgb(171, 171, 171);"><br></td><td style="width: 70px; border-width: 1px; border-style: solid; border-color: rgb(171, 171, 171);"><br></td></tr><tr style="background-color: rgb(255, 255, 255);"><td style="width: 70px; border-width: 1px; border-style: solid; border-color: rgb(171, 171, 171); background-color: rgba(198, 198, 198, 0.7);" data-original-background-color="" class="_tableCellSelected"><br></td><td style="width: 70px; border-width: 1px; border-style: solid; border-color: rgb(171, 171, 171); background-color: rgba(198, 198, 198, 0.7);" data-original-background-color="" class="_tableCellSelected"><br></td><td style="width: 70px; border-width: 1px; border-style: solid; border-color: rgb(171, 171, 171); background-color: rgba(198, 198, 198, 0.7);" data-original-background-color="" class="_tableCellSelected"><br></td><td style="width: 70px; border-width: 1px; border-style: solid; border-color: rgb(171, 171, 171); background-color: rgba(198, 198, 198, 0.7);" data-original-background-color="" class="_tableCellSelected"><br></td><td style="width: 70px; border-width: 1px; border-style: solid; border-color: rgb(171, 171, 171);"><br></td><td style="width: 70px; border-width: 1px; border-style: solid; border-color: rgb(171, 171, 171);"><br></td><td style="width: 70px; border-width: 1px; border-style: solid; border-color: rgb(171, 171, 171);"><br></td><td style="width: 70px; border-width: 1px; border-style: solid; border-color: rgb(171, 171, 171);"><br></td></tr><tr style="background-color: rgb(255, 255, 255);"><td style="width: 70px; border-width: 1px; border-style: solid; border-color: rgb(171, 171, 171); background-color: rgba(198, 198, 198, 0.7);" data-original-background-color="" class="_tableCellSelected"><br></td><td style="width: 70px; border-width: 1px; border-style: solid; border-color: rgb(171, 171, 171); background-color: rgba(198, 198, 198, 0.7);" data-original-background-color="" class="_tableCellSelected"><br></td><td style="width: 70px; border-width: 1px; border-style: solid; border-color: rgb(171, 171, 171); background-color: rgba(198, 198, 198, 0.7);" data-original-background-color="" class="_tableCellSelected"><br></td><td style="width: 70px; border-width: 1px; border-style: solid; border-color: rgb(171, 171, 171); background-color: rgba(198, 198, 198, 0.7);" data-original-background-color="" class="_tableCellSelected"><br></td><td style="width: 70px; border-width: 1px; border-style: solid; border-color: rgb(171, 171, 171);"><br></td><td style="width: 70px; border-width: 1px; border-style: solid; border-color: rgb(171, 171, 171);"><br></td><td style="width: 70px; border-width: 1px; border-style: solid; border-color: rgb(171, 171, 171);"><br></td><td style="width: 70px; border-width: 1px; border-style: solid; border-color: rgb(171, 171, 171);"><br></td></tr><tr style="background-color: rgb(255, 255, 255);"><td style="width: 70px; border-width: 1px; border-style: solid; border-color: rgb(171, 171, 171); background-color: rgba(198, 198, 198, 0.7);" data-original-background-color="" class="_tableCellSelected"><br></td><td style="width: 70px; border-width: 1px; border-style: solid; border-color: rgb(171, 171, 171); background-color: rgba(198, 198, 198, 0.7);" data-original-background-color="" class="_tableCellSelected"><br></td><td style="width: 70px; border-width: 1px; border-style: solid; border-color: rgb(171, 171, 171); background-color: rgba(198, 198, 198, 0.7);" data-original-background-color="" class="_tableCellSelected"><br></td><td style="width: 70px; border-width: 1px; border-style: solid; border-color: rgb(171, 171, 171); background-color: rgba(198, 198, 198, 0.7);" data-original-background-color="" class="_tableCellSelected"><br></td><td style="width: 70px; border-width: 1px; border-style: solid; border-color: rgb(171, 171, 171);"><br></td><td style="width: 70px; border-width: 1px; border-style: solid; border-color: rgb(171, 171, 171);"><br></td><td style="width: 70px; border-width: 1px; border-style: solid; border-color: rgb(171, 171, 171);"><br></td><td style="width: 70px; border-width: 1px; border-style: solid; border-color: rgb(171, 171, 171);"><br></td></tr></tbody></table><br><!--{"start":[0,0,0,0,0],"end":[0,0,0,0,0]}-->',
-            'id1',
-            undefined,
-            undefined,
-            [
-                [
-                    [true, false, false],
-                    [true, false, false],
-                    [true, false, false],
-                ],
-                [
-                    [true, false, false],
-                    [true, false, false],
-                    [true, false, false],
-                ],
-            ],
-            {
-                firstCell: {
-                    x: 0,
-                    y: 0,
-                },
-                lastCell: {
-                    x: 3,
-                    y: 7,
-                },
-            }
-        );
-    });
-=======
->>>>>>> 71cae5ff
-});
-
-describe('VTable.applyFormat', () => {
-    function runTest(
-        input: string,
-        id: string,
-        format: Partial<TableFormat>,
-        expectedHtml: string
-    ) {
-        let div = document.createElement('div');
-        document.body.appendChild(div);
-        div.innerHTML = input;
-        let node = document.getElementById(id) as HTMLTableElement;
-        let vTable = new VTable(node);
-        vTable.applyFormat(format);
-        vTable.writeBack();
-        const expectedDiv = document.createElement('div');
-        expect(div.isEqualNode(expectedDiv));
-        document.body.removeChild(div);
-    }
-
-    it('Null', () => {
-        runTest(
-            '<table id=id1><tr><td></td></tr></table>',
-            'id1',
-            null,
-            '<table id="id1"><tr><td></td></tr></table>'
-        );
-    });
-
-    it('Empty format', () => {
-        runTest(
-            '<table id=id1><tr><td></td></tr></table>',
-            'id1',
-            {},
-            '<table id="id1" style="border-collapse: collapse;"><tr style="background-color: transparent;"><td style="border-width: 1px; border-style: solid; border-color: transparent;"></td></tr></table>'
-        );
-        runTest(
-            '<table id=id1><tr><td></td></tr><tr><td></td></tr><tr><td></td></tr></table>',
-            'id1',
-            {},
-            '<table id="id1" style="border-collapse: collapse;"><tr style="background-color: transparent;"><td style="border-width: 1px; border-style: solid; border-color: transparent;"></td></tr><tr style="background-color: transparent;"><td style="border-width: 1px; border-style: solid; border-color: transparent;"></td></tr><tr style="background-color: transparent;"><td style="border-width: 1px; border-style: solid; border-color: transparent;"></td></tr></table>'
-        );
-    });
-
-    it('Valid format', () => {
-        runTest(
-            '<table id=id1><tr><td></td></tr></table>',
-            'id1',
-            {
-                bgColorEven: '#FF0000',
-                bgColorOdd: '#0000FF',
-                topBorderColor: '#00FF00',
-                bottomBorderColor: '#00FFFF',
-                verticalBorderColor: '#000000',
-            },
-            '<table id="id1" style="border-collapse: collapse;"><tr style="background-color: rgb(0, 0, 255);"><td style="border-width: 1px; border-style: solid; border-color: rgb(0, 255, 0) rgb(0, 0, 0) rgb(0, 255, 255);"></td></tr></table>'
-        );
-        runTest(
-            '<table id=id1><tr><td></td></tr><tr><td></td></tr><tr><td></td></tr></table>',
-            'id1',
-            {
-                bgColorEven: '#FF0000',
-                bgColorOdd: '#0000FF',
-                topBorderColor: '#00FF00',
-                bottomBorderColor: '#00FFFF',
-                verticalBorderColor: '#000000',
-            },
-            '<table id="id1" style="border-collapse: collapse;"><tr style="background-color: rgb(0, 0, 255);"><td style="border-width: 1px; border-style: solid; border-color: rgb(0, 255, 0) rgb(0, 0, 0) rgb(0, 255, 255);"></td></tr><tr style="background-color: rgb(255, 0, 0);"><td style="border-width: 1px; border-style: solid; border-color: rgb(0, 255, 0) rgb(0, 0, 0) rgb(0, 255, 255);"></td></tr><tr style="background-color: rgb(0, 0, 255);"><td style="border-width: 1px; border-style: solid; border-color: rgb(0, 255, 0) rgb(0, 0, 0) rgb(0, 255, 255);"></td></tr></table>'
-        );
-    });
-});
-
-describe('VTable.edit', () => {
-    let simpleTable =
-        '<table><tr><td id="id1">1</td><td>2</td></tr><tr><td>3</td><td id="id2">4</td></tr></table>';
-    let complexTable =
-        '<table><tr><td id="id1" rowspan="2">1</td><td id="id2" colspan="2">2</td></tr><tr><td id="id3">3</td><td id="id4" rowspan="2">4</td></tr><tr><td id="id5" colspan="2">5</td></tr></table>';
-
-    function runTest(input: string, id: string, operation: TableOperation, expectedHtml: string) {
-        let div = document.createElement('div');
-        document.body.appendChild(div);
-        div.innerHTML = input;
-        let node = document.getElementById(id) as HTMLTableElement;
-        let vTable = new VTable(node);
-        vTable.edit(operation);
-        vTable.writeBack();
-        expect(div.innerHTML).toBe(expectedHtml, 'Start from ' + id);
-        document.body.removeChild(div);
-    }
-
-    function runSimpleTableTestOnId1(operation: TableOperation, expectedHtml: string) {
-        runTest(simpleTable, 'id1', operation, expectedHtml);
-    }
-
-    function runSimpleTableTestOnId2(operation: TableOperation, expectedHtml: string) {
-        runTest(simpleTable, 'id2', operation, expectedHtml);
-    }
-
-    function runComplexTableTest(operation: TableOperation, expectedResults: string[]) {
-        for (let i = 1; i <= 5; i++) {
-            runTest(complexTable, 'id' + i, operation, expectedResults[i - 1]);
-        }
-    }
-
-    it('Empty table', () => {
-        runTest('', 'id1', TableOperation.InsertAbove, '');
-    });
-
-    it('Simple table, DeleteColumn', () => {
-        runSimpleTableTestOnId1(
-            TableOperation.DeleteColumn,
-            '<table><tr><td>2</td></tr><tr><td id="id2">4</td></tr></table>'
-        );
-        runSimpleTableTestOnId2(
-            TableOperation.DeleteColumn,
-            '<table><tr><td id="id1">1</td></tr><tr><td>3</td></tr></table>'
-        );
-    });
-
-    it('Simple table, DeleteRow', () => {
-        runSimpleTableTestOnId1(
-            TableOperation.DeleteRow,
-            '<table><tr><td>3</td><td id="id2">4</td></tr></table>'
-        );
-        runSimpleTableTestOnId2(
-            TableOperation.DeleteRow,
-            '<table><tr><td id="id1">1</td><td>2</td></tr></table>'
-        );
-    });
-
-    it('Simple table, DeleteTable', () => {
-        runSimpleTableTestOnId1(TableOperation.DeleteTable, '');
-        runSimpleTableTestOnId2(TableOperation.DeleteTable, '');
-    });
-
-    it('Simple table, InsertAbove', () => {
-        runSimpleTableTestOnId1(
-            TableOperation.InsertAbove,
-            '<table><tr><td><br></td><td><br></td></tr><tr><td id="id1">1</td><td>2</td></tr><tr><td>3</td><td id="id2">4</td></tr></table>'
-        );
-        runSimpleTableTestOnId2(
-            TableOperation.InsertAbove,
-            '<table><tr><td id="id1">1</td><td>2</td></tr><tr><td><br></td><td><br></td></tr><tr><td>3</td><td id="id2">4</td></tr></table>'
-        );
-    });
-
-    it('Simple table, InsertBelow', () => {
-        runSimpleTableTestOnId1(
-            TableOperation.InsertBelow,
-            '<table><tr><td id="id1">1</td><td>2</td></tr><tr><td><br></td><td><br></td></tr><tr><td>3</td><td id="id2">4</td></tr></table>'
-        );
-        runSimpleTableTestOnId2(
-            TableOperation.InsertBelow,
-            '<table><tr><td id="id1">1</td><td>2</td></tr><tr><td>3</td><td id="id2">4</td></tr><tr><td><br></td><td><br></td></tr></table>'
-        );
-    });
-
-    it('Simple table, InsertLeft', () => {
-        runSimpleTableTestOnId1(
-            TableOperation.InsertLeft,
-            '<table><tr><td><br></td><td id="id1">1</td><td>2</td></tr><tr><td><br></td><td>3</td><td id="id2">4</td></tr></table>'
-        );
-        runSimpleTableTestOnId2(
-            TableOperation.InsertLeft,
-            '<table><tr><td id="id1">1</td><td><br></td><td>2</td></tr><tr><td>3</td><td><br></td><td id="id2">4</td></tr></table>'
-        );
-    });
-
-    it('Simple table, InsertRight', () => {
-        runSimpleTableTestOnId1(
-            TableOperation.InsertRight,
-            '<table><tr><td id="id1">1</td><td><br></td><td>2</td></tr><tr><td>3</td><td><br></td><td id="id2">4</td></tr></table>'
-        );
-        runSimpleTableTestOnId2(
-            TableOperation.InsertRight,
-            '<table><tr><td id="id1">1</td><td>2</td><td><br></td></tr><tr><td>3</td><td id="id2">4</td><td><br></td></tr></table>'
-        );
-    });
-
-    it('Simple table, MergeAbove', () => {
-        runSimpleTableTestOnId1(
-            TableOperation.MergeAbove,
-            '<table><tr><td id="id1">1</td><td>2</td></tr><tr><td>3</td><td id="id2">4</td></tr></table>'
-        );
-        runSimpleTableTestOnId2(
-            TableOperation.MergeAbove,
-            '<table><tr><td id="id1">1</td><td rowspan="2">24</td></tr><tr><td>3</td></tr></table>'
-        );
-    });
-
-    it('Simple table, MergeBelow', () => {
-        runSimpleTableTestOnId1(
-            TableOperation.MergeBelow,
-            '<table><tr><td id="id1" rowspan="2">13</td><td>2</td></tr><tr><td id="id2">4</td></tr></table>'
-        );
-        runSimpleTableTestOnId2(
-            TableOperation.MergeBelow,
-            '<table><tr><td id="id1">1</td><td>2</td></tr><tr><td>3</td><td id="id2">4</td></tr></table>'
-        );
-    });
-
-    it('Simple table, MergeLeft', () => {
-        runSimpleTableTestOnId1(
-            TableOperation.MergeLeft,
-            '<table><tr><td id="id1">1</td><td>2</td></tr><tr><td>3</td><td id="id2">4</td></tr></table>'
-        );
-        runSimpleTableTestOnId2(
-            TableOperation.MergeLeft,
-            '<table><tr><td id="id1">1</td><td>2</td></tr><tr><td colspan="2">34</td></tr></table>'
-        );
-    });
-
-    it('Simple table, MergeRight', () => {
-        runSimpleTableTestOnId1(
-            TableOperation.MergeRight,
-            '<table><tr><td id="id1" colspan="2">12</td></tr><tr><td>3</td><td id="id2">4</td></tr></table>'
-        );
-        runSimpleTableTestOnId2(
-            TableOperation.MergeRight,
-            '<table><tr><td id="id1">1</td><td>2</td></tr><tr><td>3</td><td id="id2">4</td></tr></table>'
-        );
-    });
-
-    it('Simple table, SplitHorizontally', () => {
-        runSimpleTableTestOnId1(
-            TableOperation.SplitHorizontally,
-            '<table><tr><td id="id1">1</td><td><br></td><td>2</td></tr><tr><td colspan="2">3</td><td id="id2">4</td></tr></table>'
-        );
-        runSimpleTableTestOnId2(
-            TableOperation.SplitHorizontally,
-            '<table><tr><td id="id1">1</td><td colspan="2">2</td></tr><tr><td>3</td><td id="id2">4</td><td><br></td></tr></table>'
-        );
-    });
-
-    it('Simple table, SplitVertically', () => {
-        runSimpleTableTestOnId1(
-            TableOperation.SplitVertically,
-            '<table><tr><td id="id1">1</td><td rowspan="2">2</td></tr><tr><td><br></td></tr><tr><td>3</td><td id="id2">4</td></tr></table>'
-        );
-        runSimpleTableTestOnId2(
-            TableOperation.SplitVertically,
-            '<table><tr><td id="id1">1</td><td>2</td></tr><tr><td rowspan="2">3</td><td id="id2">4</td></tr><tr><td><br></td></tr></table>'
-        );
-    });
-
-    it('Simple table, AlignCenter', () => {
-        runSimpleTableTestOnId1(
-            TableOperation.AlignCenter,
-            '<table style="margin-left: auto; margin-right: auto;"><tr><td id="id1">1</td><td>2</td></tr><tr><td>3</td><td id="id2">4</td></tr></table>'
-        );
-        runSimpleTableTestOnId2(
-            TableOperation.AlignCenter,
-            '<table style="margin-left: auto; margin-right: auto;"><tr><td id="id1">1</td><td>2</td></tr><tr><td>3</td><td id="id2">4</td></tr></table>'
-        );
-    });
-
-    it('Simple table, AlignRight', () => {
-        runSimpleTableTestOnId1(
-            TableOperation.AlignRight,
-            '<table style="margin-left: auto;"><tr><td id="id1">1</td><td>2</td></tr><tr><td>3</td><td id="id2">4</td></tr></table>'
-        );
-        runSimpleTableTestOnId2(
-            TableOperation.AlignRight,
-            '<table style="margin-left: auto;"><tr><td id="id1">1</td><td>2</td></tr><tr><td>3</td><td id="id2">4</td></tr></table>'
-        );
-    });
-
-    it('Simple table, AlignLeft', () => {
-        runSimpleTableTestOnId1(
-            TableOperation.AlignLeft,
-            '<table style="margin-right: auto;"><tr><td id="id1">1</td><td>2</td></tr><tr><td>3</td><td id="id2">4</td></tr></table>'
-        );
-        runSimpleTableTestOnId2(
-            TableOperation.AlignLeft,
-            '<table style="margin-right: auto;"><tr><td id="id1">1</td><td>2</td></tr><tr><td>3</td><td id="id2">4</td></tr></table>'
-        );
-    });
-
-    it('Complex table, DeleteColumn', () => {
-        runComplexTableTest(TableOperation.DeleteColumn, [
-            '<table><tr><td id="id2" colspan="2">2</td></tr><tr><td id="id3">3</td><td id="id4" rowspan="2">4</td></tr><tr><td id="id5">5</td></tr></table>',
-            '<table><tr><td id="id1" rowspan="2">1</td><td id="id2">2</td></tr><tr><td id="id4" rowspan="2">4</td></tr><tr><td id="id5">5</td></tr></table>',
-            '<table><tr><td id="id1" rowspan="2">1</td><td id="id2">2</td></tr><tr><td id="id4" rowspan="2">4</td></tr><tr><td id="id5">5</td></tr></table>',
-            '<table><tr><td id="id1" rowspan="2">1</td><td id="id2">2</td></tr><tr><td id="id3">3</td></tr><tr><td id="id5" colspan="2">5</td></tr></table>',
-            '<table><tr><td id="id2" colspan="2">2</td></tr><tr><td id="id3">3</td><td id="id4" rowspan="2">4</td></tr><tr><td id="id5">5</td></tr></table>',
-        ]);
-    });
-
-    it('Complex table, DeleteRow', () => {
-        runComplexTableTest(TableOperation.DeleteRow, [
-            '<table><tr><td id="id1">1</td><td id="id3">3</td><td id="id4" rowspan="2">4</td></tr><tr><td id="id5" colspan="2">5</td></tr></table>',
-            '<table><tr><td id="id1">1</td><td id="id3">3</td><td id="id4" rowspan="2">4</td></tr><tr><td id="id5" colspan="2">5</td></tr></table>',
-            '<table><tr><td id="id1">1</td><td id="id2" colspan="2">2</td></tr><tr><td id="id5" colspan="2">5</td><td id="id4">4</td></tr></table>',
-            '<table><tr><td id="id1">1</td><td id="id2" colspan="2">2</td></tr><tr><td id="id5" colspan="2">5</td><td id="id4">4</td></tr></table>',
-            '<table><tr><td id="id1" rowspan="2">1</td><td id="id2" colspan="2">2</td></tr><tr><td id="id3">3</td><td id="id4">4</td></tr></table>',
-        ]);
-    });
-
-    it('Complex table, DeleteTable', () => {
-        runComplexTableTest(TableOperation.DeleteTable, ['', '', '', '', '']);
-    });
-
-    it('Complex table, InsertAbove', () => {
-        runComplexTableTest(TableOperation.InsertAbove, [
-            '<table><tr><td><br></td><td colspan="2"><br></td></tr><tr><td id="id1" rowspan="2">1</td><td id="id2" colspan="2">2</td></tr><tr><td id="id3">3</td><td id="id4" rowspan="2">4</td></tr><tr><td id="id5" colspan="2">5</td></tr></table>',
-            '<table><tr><td><br></td><td colspan="2"><br></td></tr><tr><td id="id1" rowspan="2">1</td><td id="id2" colspan="2">2</td></tr><tr><td id="id3">3</td><td id="id4" rowspan="2">4</td></tr><tr><td id="id5" colspan="2">5</td></tr></table>',
-            '<table><tr><td id="id1" rowspan="3">1</td><td id="id2" colspan="2">2</td></tr><tr><td><br></td><td><br></td></tr><tr><td id="id3">3</td><td id="id4" rowspan="2">4</td></tr><tr><td id="id5" colspan="2">5</td></tr></table>',
-            '<table><tr><td id="id1" rowspan="3">1</td><td id="id2" colspan="2">2</td></tr><tr><td><br></td><td><br></td></tr><tr><td id="id3">3</td><td id="id4" rowspan="2">4</td></tr><tr><td id="id5" colspan="2">5</td></tr></table>',
-            '<table><tr><td id="id1" rowspan="2">1</td><td id="id2" colspan="2">2</td></tr><tr><td id="id3">3</td><td id="id4" rowspan="3">4</td></tr><tr><td colspan="2"><br></td></tr><tr><td id="id5" colspan="2">5</td></tr></table>',
-        ]);
-    });
-
-    it('Complex table, InsertBelow', () => {
-        runComplexTableTest(TableOperation.InsertBelow, [
-            '<table><tr><td id="id1" rowspan="2">1</td><td id="id2" colspan="2">2</td></tr><tr><td id="id3">3</td><td id="id4" rowspan="3">4</td></tr><tr><td><br></td><td><br></td></tr><tr><td id="id5" colspan="2">5</td></tr></table>',
-            '<table><tr><td id="id1" rowspan="3">1</td><td id="id2" colspan="2">2</td></tr><tr><td colspan="2"><br></td></tr><tr><td id="id3">3</td><td id="id4" rowspan="2">4</td></tr><tr><td id="id5" colspan="2">5</td></tr></table>',
-            '<table><tr><td id="id1" rowspan="2">1</td><td id="id2" colspan="2">2</td></tr><tr><td id="id3">3</td><td id="id4" rowspan="3">4</td></tr><tr><td><br></td><td><br></td></tr><tr><td id="id5" colspan="2">5</td></tr></table>',
-            '<table><tr><td id="id1" rowspan="2">1</td><td id="id2" colspan="2">2</td></tr><tr><td id="id3">3</td><td id="id4" rowspan="2">4</td></tr><tr><td id="id5" colspan="2">5</td></tr><tr><td colspan="2"><br></td><td><br></td></tr></table>',
-            '<table><tr><td id="id1" rowspan="2">1</td><td id="id2" colspan="2">2</td></tr><tr><td id="id3">3</td><td id="id4" rowspan="2">4</td></tr><tr><td id="id5" colspan="2">5</td></tr><tr><td colspan="2"><br></td><td><br></td></tr></table>',
-        ]);
-    });
-
-    it('Complex table, InsertLeft', () => {
-        runComplexTableTest(TableOperation.InsertLeft, [
-            '<table><tr><td rowspan="2"><br></td><td id="id1" rowspan="2">1</td><td id="id2" colspan="2">2</td></tr><tr><td id="id3">3</td><td id="id4" rowspan="2">4</td></tr><tr><td><br></td><td id="id5" colspan="2">5</td></tr></table>',
-            '<table><tr><td id="id1" rowspan="2">1</td><td><br></td><td id="id2" colspan="2">2</td></tr><tr><td><br></td><td id="id3">3</td><td id="id4" rowspan="2">4</td></tr><tr><td id="id5" colspan="3">5</td></tr></table>',
-            '<table><tr><td id="id1" rowspan="2">1</td><td><br></td><td id="id2" colspan="2">2</td></tr><tr><td><br></td><td id="id3">3</td><td id="id4" rowspan="2">4</td></tr><tr><td id="id5" colspan="3">5</td></tr></table>',
-            '<table><tr><td id="id1" rowspan="2">1</td><td id="id2" colspan="3">2</td></tr><tr><td id="id3">3</td><td rowspan="2"><br></td><td id="id4" rowspan="2">4</td></tr><tr><td id="id5" colspan="2">5</td></tr></table>',
-            '<table><tr><td rowspan="2"><br></td><td id="id1" rowspan="2">1</td><td id="id2" colspan="2">2</td></tr><tr><td id="id3">3</td><td id="id4" rowspan="2">4</td></tr><tr><td><br></td><td id="id5" colspan="2">5</td></tr></table>',
-        ]);
-    });
-
-    it('Complex table, InsertRight', () => {
-        runComplexTableTest(TableOperation.InsertRight, [
-            '<table><tr><td id="id1" rowspan="2">1</td><td rowspan="2"><br></td><td id="id2" colspan="2">2</td></tr><tr><td id="id3">3</td><td id="id4" rowspan="2">4</td></tr><tr><td id="id5" colspan="3">5</td></tr></table>',
-            '<table><tr><td id="id1" rowspan="2">1</td><td id="id2" colspan="2">2</td><td><br></td></tr><tr><td id="id3">3</td><td id="id4" rowspan="2">4</td><td rowspan="2"><br></td></tr><tr><td id="id5" colspan="2">5</td></tr></table>',
-            '<table><tr><td id="id1" rowspan="2">1</td><td id="id2" colspan="3">2</td></tr><tr><td id="id3">3</td><td><br></td><td id="id4" rowspan="2">4</td></tr><tr><td id="id5" colspan="2">5</td><td><br></td></tr></table>',
-            '<table><tr><td id="id1" rowspan="2">1</td><td id="id2" colspan="2">2</td><td><br></td></tr><tr><td id="id3">3</td><td id="id4" rowspan="2">4</td><td rowspan="2"><br></td></tr><tr><td id="id5" colspan="2">5</td></tr></table>',
-            '<table><tr><td id="id1" rowspan="2">1</td><td id="id2" colspan="3">2</td></tr><tr><td id="id3">3</td><td><br></td><td id="id4" rowspan="2">4</td></tr><tr><td id="id5" colspan="2">5</td><td><br></td></tr></table>',
-        ]);
-    });
-
-    it('Complex table, MergeAbove', () => {
-        runComplexTableTest(TableOperation.MergeAbove, [
-            '<table><tr><td id="id1" rowspan="2">1</td><td id="id2" colspan="2">2</td></tr><tr><td id="id3">3</td><td id="id4" rowspan="2">4</td></tr><tr><td id="id5" colspan="2">5</td></tr></table>',
-            '<table><tr><td id="id1" rowspan="2">1</td><td id="id2" colspan="2">2</td></tr><tr><td id="id3">3</td><td id="id4" rowspan="2">4</td></tr><tr><td id="id5" colspan="2">5</td></tr></table>',
-            '<table><tr><td id="id1" rowspan="2">1</td><td id="id2" colspan="2">2</td></tr><tr><td id="id3">3</td><td id="id4" rowspan="2">4</td></tr><tr><td id="id5" colspan="2">5</td></tr></table>',
-            '<table><tr><td id="id1" rowspan="2">1</td><td id="id2" colspan="2">2</td></tr><tr><td id="id3">3</td><td id="id4" rowspan="2">4</td></tr><tr><td id="id5" colspan="2">5</td></tr></table>',
-            '<table><tr><td id="id1" rowspan="2">1</td><td id="id2" colspan="2">2</td></tr><tr><td id="id3">3</td><td id="id4" rowspan="2">4</td></tr><tr><td id="id5" colspan="2">5</td></tr></table>',
-        ]);
-    });
-
-    it('Complex table, MergeBelow', () => {
-        runComplexTableTest(TableOperation.MergeBelow, [
-            '<table><tr><td id="id1" rowspan="2">1</td><td id="id2" colspan="2">2</td></tr><tr><td id="id3">3</td><td id="id4" rowspan="2">4</td></tr><tr><td id="id5" colspan="2">5</td></tr></table>',
-            '<table><tr><td id="id1" rowspan="2">1</td><td id="id2" colspan="2">2</td></tr><tr><td id="id3">3</td><td id="id4" rowspan="2">4</td></tr><tr><td id="id5" colspan="2">5</td></tr></table>',
-            '<table><tr><td id="id1" rowspan="2">1</td><td id="id2" colspan="2">2</td></tr><tr><td id="id3">3</td><td id="id4" rowspan="2">4</td></tr><tr><td id="id5" colspan="2">5</td></tr></table>',
-            '<table><tr><td id="id1" rowspan="2">1</td><td id="id2" colspan="2">2</td></tr><tr><td id="id3">3</td><td id="id4" rowspan="2">4</td></tr><tr><td id="id5" colspan="2">5</td></tr></table>',
-            '<table><tr><td id="id1" rowspan="2">1</td><td id="id2" colspan="2">2</td></tr><tr><td id="id3">3</td><td id="id4" rowspan="2">4</td></tr><tr><td id="id5" colspan="2">5</td></tr></table>',
-        ]);
-    });
-
-    it('Complex table, MergeLeft', () => {
-        runComplexTableTest(TableOperation.MergeLeft, [
-            '<table><tr><td id="id1" rowspan="2">1</td><td id="id2" colspan="2">2</td></tr><tr><td id="id3">3</td><td id="id4" rowspan="2">4</td></tr><tr><td id="id5" colspan="2">5</td></tr></table>',
-            '<table><tr><td id="id1" rowspan="2">1</td><td id="id2" colspan="2">2</td></tr><tr><td id="id3">3</td><td id="id4" rowspan="2">4</td></tr><tr><td id="id5" colspan="2">5</td></tr></table>',
-            '<table><tr><td id="id1" rowspan="2">1</td><td id="id2" colspan="2">2</td></tr><tr><td id="id3">3</td><td id="id4" rowspan="2">4</td></tr><tr><td id="id5" colspan="2">5</td></tr></table>',
-            '<table><tr><td id="id1" rowspan="2">1</td><td id="id2" colspan="2">2</td></tr><tr><td id="id3">3</td><td id="id4" rowspan="2">4</td></tr><tr><td id="id5" colspan="2">5</td></tr></table>',
-            '<table><tr><td id="id1" rowspan="2">1</td><td id="id2" colspan="2">2</td></tr><tr><td id="id3">3</td><td id="id4" rowspan="2">4</td></tr><tr><td id="id5" colspan="2">5</td></tr></table>',
-        ]);
-    });
-
-    it('Complex table, MergeRight', () => {
-        runComplexTableTest(TableOperation.MergeRight, [
-            '<table><tr><td id="id1" rowspan="2">1</td><td id="id2" colspan="2">2</td></tr><tr><td id="id3">3</td><td id="id4" rowspan="2">4</td></tr><tr><td id="id5" colspan="2">5</td></tr></table>',
-            '<table><tr><td id="id1" rowspan="2">1</td><td id="id2" colspan="2">2</td></tr><tr><td id="id3">3</td><td id="id4" rowspan="2">4</td></tr><tr><td id="id5" colspan="2">5</td></tr></table>',
-            '<table><tr><td id="id1" rowspan="2">1</td><td id="id2" colspan="2">2</td></tr><tr><td id="id3">3</td><td id="id4" rowspan="2">4</td></tr><tr><td id="id5" colspan="2">5</td></tr></table>',
-            '<table><tr><td id="id1" rowspan="2">1</td><td id="id2" colspan="2">2</td></tr><tr><td id="id3">3</td><td id="id4" rowspan="2">4</td></tr><tr><td id="id5" colspan="2">5</td></tr></table>',
-            '<table><tr><td id="id1" rowspan="2">1</td><td id="id2" colspan="2">2</td></tr><tr><td id="id3">3</td><td id="id4" rowspan="2">4</td></tr><tr><td id="id5" colspan="2">5</td></tr></table>',
-        ]);
-    });
-
-    it('Complex table, SplitHorizontally', () => {
-        runComplexTableTest(TableOperation.SplitHorizontally, [
-            '<table><tr><td id="id1" rowspan="2">1</td><td rowspan="2"><br></td><td id="id2" colspan="2">2</td></tr><tr><td id="id3">3</td><td id="id4" rowspan="2">4</td></tr><tr><td id="id5" colspan="3">5</td></tr></table>',
-            '<table><tr><td id="id1" rowspan="2">1</td><td id="id2">2</td><td><br></td></tr><tr><td id="id3">3</td><td id="id4" rowspan="2">4</td></tr><tr><td id="id5" colspan="2">5</td></tr></table>',
-            '<table><tr><td id="id1" rowspan="2">1</td><td id="id2" colspan="3">2</td></tr><tr><td id="id3">3</td><td><br></td><td id="id4" rowspan="2">4</td></tr><tr><td id="id5" colspan="3">5</td></tr></table>',
-            '<table><tr><td id="id1" rowspan="2">1</td><td id="id2" colspan="3">2</td></tr><tr><td id="id3">3</td><td id="id4" rowspan="2">4</td><td rowspan="2"><br></td></tr><tr><td id="id5" colspan="2">5</td></tr></table>',
-            '<table><tr><td id="id1" rowspan="2">1</td><td id="id2" colspan="2">2</td></tr><tr><td id="id3">3</td><td id="id4" rowspan="2">4</td></tr><tr><td id="id5">5</td><td><br></td></tr></table>',
-        ]);
-    });
-
-    it('Complex table, SplitVertically', () => {
-        runComplexTableTest(TableOperation.SplitVertically, [
-            '<table><tr><td id="id1">1</td><td id="id2" colspan="2">2</td></tr><tr><td><br></td><td id="id3">3</td><td id="id4" rowspan="2">4</td></tr><tr><td id="id5" colspan="2">5</td></tr></table>',
-            '<table><tr><td id="id1" rowspan="3">1</td><td id="id2" colspan="2">2</td></tr><tr><td colspan="2"><br></td></tr><tr><td id="id3">3</td><td id="id4" rowspan="2">4</td></tr><tr><td id="id5" colspan="2">5</td></tr></table>',
-            '<table><tr><td id="id1" rowspan="3">1</td><td id="id2" colspan="2">2</td></tr><tr><td id="id3">3</td><td id="id4" rowspan="3">4</td></tr><tr><td><br></td></tr><tr><td id="id5" colspan="2">5</td></tr></table>',
-            '<table><tr><td id="id1" rowspan="2">1</td><td id="id2" colspan="2">2</td></tr><tr><td id="id3">3</td><td id="id4">4</td></tr><tr><td id="id5" colspan="2">5</td><td><br></td></tr></table>',
-            '<table><tr><td id="id1" rowspan="2">1</td><td id="id2" colspan="2">2</td></tr><tr><td id="id3">3</td><td id="id4" rowspan="3">4</td></tr><tr><td id="id5" colspan="2">5</td></tr><tr><td colspan="2"><br></td></tr></table>',
-        ]);
-    });
-    it('Complex table, AlignCenter', () => {
-        runComplexTableTest(TableOperation.AlignCenter, [
-            '<table style="margin-left: auto; margin-right: auto;"><tr><td id="id1" rowspan="2">1</td><td id="id2" colspan="2">2</td></tr><tr><td id="id3">3</td><td id="id4" rowspan="2">4</td></tr><tr><td id="id5" colspan="2">5</td></tr></table>',
-            '<table style="margin-left: auto; margin-right: auto;"><tr><td id="id1" rowspan="2">1</td><td id="id2" colspan="2">2</td></tr><tr><td id="id3">3</td><td id="id4" rowspan="2">4</td></tr><tr><td id="id5" colspan="2">5</td></tr></table>',
-            '<table style="margin-left: auto; margin-right: auto;"><tr><td id="id1" rowspan="2">1</td><td id="id2" colspan="2">2</td></tr><tr><td id="id3">3</td><td id="id4" rowspan="2">4</td></tr><tr><td id="id5" colspan="2">5</td></tr></table>',
-            '<table style="margin-left: auto; margin-right: auto;"><tr><td id="id1" rowspan="2">1</td><td id="id2" colspan="2">2</td></tr><tr><td id="id3">3</td><td id="id4" rowspan="2">4</td></tr><tr><td id="id5" colspan="2">5</td></tr></table>',
-            '<table style="margin-left: auto; margin-right: auto;"><tr><td id="id1" rowspan="2">1</td><td id="id2" colspan="2">2</td></tr><tr><td id="id3">3</td><td id="id4" rowspan="2">4</td></tr><tr><td id="id5" colspan="2">5</td></tr></table>',
-        ]);
-    });
-    it('Complex table, AlignRight', () => {
-        runComplexTableTest(TableOperation.AlignRight, [
-            '<table style="margin-left: auto;"><tr><td id="id1" rowspan="2">1</td><td id="id2" colspan="2">2</td></tr><tr><td id="id3">3</td><td id="id4" rowspan="2">4</td></tr><tr><td id="id5" colspan="2">5</td></tr></table>',
-            '<table style="margin-left: auto;"><tr><td id="id1" rowspan="2">1</td><td id="id2" colspan="2">2</td></tr><tr><td id="id3">3</td><td id="id4" rowspan="2">4</td></tr><tr><td id="id5" colspan="2">5</td></tr></table>',
-            '<table style="margin-left: auto;"><tr><td id="id1" rowspan="2">1</td><td id="id2" colspan="2">2</td></tr><tr><td id="id3">3</td><td id="id4" rowspan="2">4</td></tr><tr><td id="id5" colspan="2">5</td></tr></table>',
-            '<table style="margin-left: auto;"><tr><td id="id1" rowspan="2">1</td><td id="id2" colspan="2">2</td></tr><tr><td id="id3">3</td><td id="id4" rowspan="2">4</td></tr><tr><td id="id5" colspan="2">5</td></tr></table>',
-            '<table style="margin-left: auto;"><tr><td id="id1" rowspan="2">1</td><td id="id2" colspan="2">2</td></tr><tr><td id="id3">3</td><td id="id4" rowspan="2">4</td></tr><tr><td id="id5" colspan="2">5</td></tr></table>',
-        ]);
-    });
-    it('Complex table, AlignLeft', () => {
-        runComplexTableTest(TableOperation.AlignLeft, [
-            '<table style="margin-right: auto;"><tr><td id="id1" rowspan="2">1</td><td id="id2" colspan="2">2</td></tr><tr><td id="id3">3</td><td id="id4" rowspan="2">4</td></tr><tr><td id="id5" colspan="2">5</td></tr></table>',
-            '<table style="margin-right: auto;"><tr><td id="id1" rowspan="2">1</td><td id="id2" colspan="2">2</td></tr><tr><td id="id3">3</td><td id="id4" rowspan="2">4</td></tr><tr><td id="id5" colspan="2">5</td></tr></table>',
-            '<table style="margin-right: auto;"><tr><td id="id1" rowspan="2">1</td><td id="id2" colspan="2">2</td></tr><tr><td id="id3">3</td><td id="id4" rowspan="2">4</td></tr><tr><td id="id5" colspan="2">5</td></tr></table>',
-            '<table style="margin-right: auto;"><tr><td id="id1" rowspan="2">1</td><td id="id2" colspan="2">2</td></tr><tr><td id="id3">3</td><td id="id4" rowspan="2">4</td></tr><tr><td id="id5" colspan="2">5</td></tr></table>',
-            '<table style="margin-right: auto;"><tr><td id="id1" rowspan="2">1</td><td id="id2" colspan="2">2</td></tr><tr><td id="id3">3</td><td id="id4" rowspan="2">4</td></tr><tr><td id="id5" colspan="2">5</td></tr></table>',
-        ]);
-    });
-});
-
-describe('VTable.getCell', () => {
-    function runTest(
-        input: string,
-        id: string,
-        row: number,
-        col: number,
-        expectedId: string,
-        expectedSpanLeft: boolean,
-        expectedSpanAbove: boolean
-    ) {
-        let div = document.createElement('div');
-        document.body.appendChild(div);
-        div.innerHTML = input;
-        let node = document.getElementById(id) as HTMLTableElement;
-        let vTable = new VTable(node);
-        let cell = vTable.getCell(row, col);
-        let position = `Row=${row} Col=${col}`;
-        if (expectedId === null) {
-            expect(cell.td).toBeFalsy('Td, ' + position);
-        } else {
-            expect(cell.td.id).toBe(expectedId, 'Td, ' + position);
-        }
-        expect(!!cell.spanLeft).toBe(expectedSpanLeft, 'SpanLeft, ' + position);
-        expect(!!cell.spanAbove).toBe(expectedSpanAbove, 'SpanAbove, ' + position);
-        document.body.removeChild(div);
-    }
-
-    it('Null', () => {
-        runTest('', 'id0', 0, 0, null, false, false);
-    });
-
-    it('Simple table', () => {
-        let html =
-            '<table id=id0><tr><td id=id1></td><td id=id2></td></tr><tr><td id=id3></td><td id=id4></td></tr></table>';
-        runTest(html, 'id0', 0, 0, 'id1', false, false);
-        runTest(html, 'id0', 0, 1, 'id2', false, false);
-        runTest(html, 'id0', 0, 2, null, false, false);
-        runTest(html, 'id0', 1, 0, 'id3', false, false);
-        runTest(html, 'id0', 2, 0, null, false, false);
-        runTest(html, 'id0', 2, 2, null, false, false);
-    });
-    it('Complex table', () => {
-        let complexTable =
-            '<table id=id0><tr><td id="id1" rowspan="2">1</td><td id="id2" colspan="2">2</td></tr><tr><td id="id3">3</td><td id="id4" rowspan="2">4</td></tr><tr><td id="id5" colspan="2">5</td></tr></table>';
-        runTest(complexTable, 'id0', 0, 0, 'id1', false, false);
-        runTest(complexTable, 'id0', 0, 1, 'id2', false, false);
-        runTest(complexTable, 'id0', 0, 2, null, true, false);
-        runTest(complexTable, 'id0', 0, 3, null, false, false);
-        runTest(complexTable, 'id0', 1, 0, null, false, true);
-        runTest(complexTable, 'id0', 1, 1, 'id3', false, false);
-        runTest(complexTable, 'id0', 1, 2, 'id4', false, false);
-        runTest(complexTable, 'id0', 1, 3, null, false, false);
-        runTest(complexTable, 'id0', 2, 0, 'id5', false, false);
-        runTest(complexTable, 'id0', 2, 1, null, true, false);
-        runTest(complexTable, 'id0', 2, 2, null, false, true);
-        runTest(complexTable, 'id0', 2, 3, null, false, false);
-        runTest(complexTable, 'id0', 3, 0, null, false, false);
-        runTest(complexTable, 'id0', 3, 1, null, false, false);
-        runTest(complexTable, 'id0', 3, 2, null, false, false);
-        runTest(complexTable, 'id0', 3, 3, null, false, false);
-    });
-});
-
-describe('VTable.getCurrentTd', () => {
-    function runTest(input: string, id: string, row: number, col: number, expectedId: string) {
-        let div = document.createElement('div');
-        document.body.appendChild(div);
-        div.innerHTML = input;
-        let node = document.getElementById(id) as HTMLTableElement;
-        let vTable = new VTable(node);
-        vTable.row = row;
-        vTable.col = col;
-        let td = vTable.getCurrentTd();
-        if (expectedId === null) {
-            expect(td).toBeFalsy();
-        } else {
-            expect(td.id).toBe(expectedId);
-        }
-        document.body.removeChild(div);
-    }
-
-    it('Null', () => {
-        runTest('', 'id0', 0, 0, null);
-    });
-
-    it('Simple table', () => {
-        let html =
-            '<table id=id0><tr><td id=id1></td><td id=id2></td></tr><tr><td id=id3></td><td id=id4></td></tr></table>';
-        runTest(html, 'id0', 0, 0, 'id1');
-        runTest(html, 'id0', 0, 1, 'id2');
-        runTest(html, 'id0', 0, 2, 'id2');
-        runTest(html, 'id0', 1, 0, 'id3');
-        runTest(html, 'id0', 2, 0, 'id3');
-        runTest(html, 'id0', 2, 2, 'id4');
-    });
-    it('Complex table', () => {
-        let complexTable =
-            '<table id=id0><tr><td id="id1" rowspan="2">1</td><td id="id2" colspan="2">2</td></tr><tr><td id="id3">3</td><td id="id4" rowspan="2">4</td></tr><tr><td id="id5" colspan="2">5</td></tr></table>';
-        runTest(complexTable, 'id0', 0, 0, 'id1');
-        runTest(complexTable, 'id0', 0, 1, 'id2');
-        runTest(complexTable, 'id0', 0, 2, 'id2');
-        runTest(complexTable, 'id0', 0, 3, 'id2');
-        runTest(complexTable, 'id0', 1, 0, 'id1');
-        runTest(complexTable, 'id0', 1, 1, 'id3');
-        runTest(complexTable, 'id0', 1, 2, 'id4');
-        runTest(complexTable, 'id0', 1, 3, 'id4');
-        runTest(complexTable, 'id0', 2, 0, 'id5');
-        runTest(complexTable, 'id0', 2, 1, 'id5');
-        runTest(complexTable, 'id0', 2, 2, 'id4');
-        runTest(complexTable, 'id0', 2, 3, 'id4');
-        runTest(complexTable, 'id0', 3, 0, 'id5');
-        runTest(complexTable, 'id0', 3, 1, 'id5');
-        runTest(complexTable, 'id0', 3, 2, 'id4');
-        runTest(complexTable, 'id0', 3, 3, 'id4');
-    });
-});
+import VTable from '../../lib/table/VTable';
+import { TableFormat, TableOperation } from 'roosterjs-editor-types';
+
+describe('VTable.ctor', () => {
+    function runTest(
+        input: string,
+        id: string,
+        col: number,
+        row: number,
+        result: [boolean, boolean, boolean][][]
+    ) {
+        let div = document.createElement('div');
+        document.body.appendChild(div);
+        div.innerHTML = input;
+        let node = document.getElementById(id) as HTMLTableElement;
+        let vTable = new VTable(node);
+        expect(vTable.col).toBe(col, 'col');
+        expect(vTable.row).toBe(row, 'row');
+        for (let i = 0; i < result.length; i++) {
+            for (let j = 0; j < result[i].length; j++) {
+                let cell = vTable.cells[i][j];
+                let td = result[i][j];
+                expect(!!cell.td).toBe(td[0], `td[${i}][${j}]`);
+                expect(!!cell.spanLeft).toBe(td[1], `spanLeft[${i}][${j}]`);
+                expect(!!cell.spanAbove).toBe(td[2], `spanAbove[${i}][${j}]`);
+            }
+        }
+        document.body.removeChild(div);
+    }
+
+    it('input=null', () => {
+        let vTable = new VTable(null);
+        expect(vTable.table).toBe(null);
+    });
+
+    it('A regular table', () => {
+        runTest(
+            '<table id=id1><tr><td></td><td></td><td></td></tr><tr><td></td><td></td><td></td></tr></table>',
+            'id1',
+            undefined,
+            undefined,
+            [
+                [
+                    [true, false, false],
+                    [true, false, false],
+                    [true, false, false],
+                ],
+                [
+                    [true, false, false],
+                    [true, false, false],
+                    [true, false, false],
+                ],
+            ]
+        );
+        runTest(
+            '<table><tr><td></td><td id=id1></td><td></td></tr><tr><td></td><td></td><td></td></tr></table>',
+            'id1',
+            1,
+            0,
+            [
+                [
+                    [true, false, false],
+                    [true, false, false],
+                    [true, false, false],
+                ],
+                [
+                    [true, false, false],
+                    [true, false, false],
+                    [true, false, false],
+                ],
+            ]
+        );
+    });
+
+    it('Single cell table', () => {
+        runTest('<table><tr><td id=id1></td></tr></table>', 'id1', 0, 0, [[[true, false, false]]]);
+    });
+
+    it('Table with span-left on row 1', () => {
+        runTest(
+            '<table><tr><td colspan=2></td></tr><tr><td></td><td id=id1></td></tr></table>',
+            'id1',
+            1,
+            1,
+            [
+                [
+                    [true, false, false],
+                    [false, true, false],
+                ],
+                [
+                    [true, false, false],
+                    [true, false, false],
+                ],
+            ]
+        );
+    });
+
+    it('Table with span-left on row 2', () => {
+        runTest(
+            '<table><tr><td></td><td id=id1></td></tr><tr><td colspan=2></td></tr></table>',
+            'id1',
+            1,
+            0,
+            [
+                [
+                    [true, false, false],
+                    [true, false, false],
+                ],
+                [
+                    [true, false, false],
+                    [false, true, false],
+                ],
+            ]
+        );
+    });
+
+    it('Table with span-above on col 1', () => {
+        runTest(
+            '<table><tr><td rowspan=2></td><td></td></tr><tr><td id=id1></td></tr></table>',
+            'id1',
+            1,
+            1,
+            [
+                [
+                    [true, false, false],
+                    [true, false, false],
+                ],
+                [
+                    [false, false, true],
+                    [true, false, false],
+                ],
+            ]
+        );
+    });
+
+    it('Table with span-above on col 2', () => {
+        runTest(
+            '<table><tr><td></td><td rowspan=2></td></tr><tr><td id=id1></td></tr></table>',
+            'id1',
+            0,
+            1,
+            [
+                [
+                    [true, false, false],
+                    [true, false, false],
+                ],
+                [
+                    [true, false, false],
+                    [false, false, true],
+                ],
+            ]
+        );
+    });
+
+    it('Table with span-above and span-left on same td', () => {
+        runTest(
+            '<table><tr><td colspan=2 rowspan=2></td><td></td></tr><tr><td></td></tr><tr><td></td><td></td><td id=id1></td></tr></table>',
+            'id1',
+            2,
+            2,
+            [
+                [
+                    [true, false, false],
+                    [false, true, false],
+                    [true, false, false],
+                ],
+                [
+                    [false, false, true],
+                    [false, true, true],
+                    [true, false, false],
+                ],
+                [
+                    [true, false, false],
+                    [true, false, false],
+                    [true, false, false],
+                ],
+            ]
+        );
+    });
+
+    it('Complex table', () => {
+        runTest(
+            '<table><tr><td rowspan=2></td><td colspan=2></td></tr><tr><td id=id1></td><td rowspan=2></td></tr><tr><td colspan=2></td></tr></table>',
+            'id1',
+            1,
+            1,
+            [
+                [
+                    [true, false, false],
+                    [true, false, false],
+                    [false, true, false],
+                ],
+                [
+                    [false, false, true],
+                    [true, false, false],
+                    [true, false, false],
+                ],
+                [
+                    [true, false, false],
+                    [false, true, false],
+                    [false, false, true],
+                ],
+            ]
+        );
+    });
+});
+
+describe('VTable.applyFormat', () => {
+    function runTest(
+        input: string,
+        id: string,
+        format: Partial<TableFormat>,
+        expectedHtml: string
+    ) {
+        let div = document.createElement('div');
+        document.body.appendChild(div);
+        div.innerHTML = input;
+        let node = document.getElementById(id) as HTMLTableElement;
+        let vTable = new VTable(node);
+        vTable.applyFormat(format);
+        vTable.writeBack();
+        const expectedDiv = document.createElement('div');
+        expect(div.isEqualNode(expectedDiv));
+        document.body.removeChild(div);
+    }
+
+    it('Null', () => {
+        runTest(
+            '<table id=id1><tr><td></td></tr></table>',
+            'id1',
+            null,
+            '<table id="id1"><tr><td></td></tr></table>'
+        );
+    });
+
+    it('Empty format', () => {
+        runTest(
+            '<table id=id1><tr><td></td></tr></table>',
+            'id1',
+            {},
+            '<table id="id1" style="border-collapse: collapse;"><tr style="background-color: transparent;"><td style="border-width: 1px; border-style: solid; border-color: transparent;"></td></tr></table>'
+        );
+        runTest(
+            '<table id=id1><tr><td></td></tr><tr><td></td></tr><tr><td></td></tr></table>',
+            'id1',
+            {},
+            '<table id="id1" style="border-collapse: collapse;"><tr style="background-color: transparent;"><td style="border-width: 1px; border-style: solid; border-color: transparent;"></td></tr><tr style="background-color: transparent;"><td style="border-width: 1px; border-style: solid; border-color: transparent;"></td></tr><tr style="background-color: transparent;"><td style="border-width: 1px; border-style: solid; border-color: transparent;"></td></tr></table>'
+        );
+    });
+
+    it('Valid format', () => {
+        runTest(
+            '<table id=id1><tr><td></td></tr></table>',
+            'id1',
+            {
+                bgColorEven: '#FF0000',
+                bgColorOdd: '#0000FF',
+                topBorderColor: '#00FF00',
+                bottomBorderColor: '#00FFFF',
+                verticalBorderColor: '#000000',
+            },
+            '<table id="id1" style="border-collapse: collapse;"><tr style="background-color: rgb(0, 0, 255);"><td style="border-width: 1px; border-style: solid; border-color: rgb(0, 255, 0) rgb(0, 0, 0) rgb(0, 255, 255);"></td></tr></table>'
+        );
+        runTest(
+            '<table id=id1><tr><td></td></tr><tr><td></td></tr><tr><td></td></tr></table>',
+            'id1',
+            {
+                bgColorEven: '#FF0000',
+                bgColorOdd: '#0000FF',
+                topBorderColor: '#00FF00',
+                bottomBorderColor: '#00FFFF',
+                verticalBorderColor: '#000000',
+            },
+            '<table id="id1" style="border-collapse: collapse;"><tr style="background-color: rgb(0, 0, 255);"><td style="border-width: 1px; border-style: solid; border-color: rgb(0, 255, 0) rgb(0, 0, 0) rgb(0, 255, 255);"></td></tr><tr style="background-color: rgb(255, 0, 0);"><td style="border-width: 1px; border-style: solid; border-color: rgb(0, 255, 0) rgb(0, 0, 0) rgb(0, 255, 255);"></td></tr><tr style="background-color: rgb(0, 0, 255);"><td style="border-width: 1px; border-style: solid; border-color: rgb(0, 255, 0) rgb(0, 0, 0) rgb(0, 255, 255);"></td></tr></table>'
+        );
+    });
+});
+
+describe('VTable.edit', () => {
+    let simpleTable =
+        '<table><tr><td id="id1">1</td><td>2</td></tr><tr><td>3</td><td id="id2">4</td></tr></table>';
+    let complexTable =
+        '<table><tr><td id="id1" rowspan="2">1</td><td id="id2" colspan="2">2</td></tr><tr><td id="id3">3</td><td id="id4" rowspan="2">4</td></tr><tr><td id="id5" colspan="2">5</td></tr></table>';
+
+    function runTest(input: string, id: string, operation: TableOperation, expectedHtml: string) {
+        let div = document.createElement('div');
+        document.body.appendChild(div);
+        div.innerHTML = input;
+        let node = document.getElementById(id) as HTMLTableElement;
+        let vTable = new VTable(node);
+        vTable.edit(operation);
+        vTable.writeBack();
+        expect(div.innerHTML).toBe(expectedHtml, 'Start from ' + id);
+        document.body.removeChild(div);
+    }
+
+    function runSimpleTableTestOnId1(operation: TableOperation, expectedHtml: string) {
+        runTest(simpleTable, 'id1', operation, expectedHtml);
+    }
+
+    function runSimpleTableTestOnId2(operation: TableOperation, expectedHtml: string) {
+        runTest(simpleTable, 'id2', operation, expectedHtml);
+    }
+
+    function runComplexTableTest(operation: TableOperation, expectedResults: string[]) {
+        for (let i = 1; i <= 5; i++) {
+            runTest(complexTable, 'id' + i, operation, expectedResults[i - 1]);
+        }
+    }
+
+    it('Empty table', () => {
+        runTest('', 'id1', TableOperation.InsertAbove, '');
+    });
+
+    it('Simple table, DeleteColumn', () => {
+        runSimpleTableTestOnId1(
+            TableOperation.DeleteColumn,
+            '<table><tr><td>2</td></tr><tr><td id="id2">4</td></tr></table>'
+        );
+        runSimpleTableTestOnId2(
+            TableOperation.DeleteColumn,
+            '<table><tr><td id="id1">1</td></tr><tr><td>3</td></tr></table>'
+        );
+    });
+
+    it('Simple table, DeleteRow', () => {
+        runSimpleTableTestOnId1(
+            TableOperation.DeleteRow,
+            '<table><tr><td>3</td><td id="id2">4</td></tr></table>'
+        );
+        runSimpleTableTestOnId2(
+            TableOperation.DeleteRow,
+            '<table><tr><td id="id1">1</td><td>2</td></tr></table>'
+        );
+    });
+
+    it('Simple table, DeleteTable', () => {
+        runSimpleTableTestOnId1(TableOperation.DeleteTable, '');
+        runSimpleTableTestOnId2(TableOperation.DeleteTable, '');
+    });
+
+    it('Simple table, InsertAbove', () => {
+        runSimpleTableTestOnId1(
+            TableOperation.InsertAbove,
+            '<table><tr><td><br></td><td><br></td></tr><tr><td id="id1">1</td><td>2</td></tr><tr><td>3</td><td id="id2">4</td></tr></table>'
+        );
+        runSimpleTableTestOnId2(
+            TableOperation.InsertAbove,
+            '<table><tr><td id="id1">1</td><td>2</td></tr><tr><td><br></td><td><br></td></tr><tr><td>3</td><td id="id2">4</td></tr></table>'
+        );
+    });
+
+    it('Simple table, InsertBelow', () => {
+        runSimpleTableTestOnId1(
+            TableOperation.InsertBelow,
+            '<table><tr><td id="id1">1</td><td>2</td></tr><tr><td><br></td><td><br></td></tr><tr><td>3</td><td id="id2">4</td></tr></table>'
+        );
+        runSimpleTableTestOnId2(
+            TableOperation.InsertBelow,
+            '<table><tr><td id="id1">1</td><td>2</td></tr><tr><td>3</td><td id="id2">4</td></tr><tr><td><br></td><td><br></td></tr></table>'
+        );
+    });
+
+    it('Simple table, InsertLeft', () => {
+        runSimpleTableTestOnId1(
+            TableOperation.InsertLeft,
+            '<table><tr><td><br></td><td id="id1">1</td><td>2</td></tr><tr><td><br></td><td>3</td><td id="id2">4</td></tr></table>'
+        );
+        runSimpleTableTestOnId2(
+            TableOperation.InsertLeft,
+            '<table><tr><td id="id1">1</td><td><br></td><td>2</td></tr><tr><td>3</td><td><br></td><td id="id2">4</td></tr></table>'
+        );
+    });
+
+    it('Simple table, InsertRight', () => {
+        runSimpleTableTestOnId1(
+            TableOperation.InsertRight,
+            '<table><tr><td id="id1">1</td><td><br></td><td>2</td></tr><tr><td>3</td><td><br></td><td id="id2">4</td></tr></table>'
+        );
+        runSimpleTableTestOnId2(
+            TableOperation.InsertRight,
+            '<table><tr><td id="id1">1</td><td>2</td><td><br></td></tr><tr><td>3</td><td id="id2">4</td><td><br></td></tr></table>'
+        );
+    });
+
+    it('Simple table, MergeAbove', () => {
+        runSimpleTableTestOnId1(
+            TableOperation.MergeAbove,
+            '<table><tr><td id="id1">1</td><td>2</td></tr><tr><td>3</td><td id="id2">4</td></tr></table>'
+        );
+        runSimpleTableTestOnId2(
+            TableOperation.MergeAbove,
+            '<table><tr><td id="id1">1</td><td rowspan="2">24</td></tr><tr><td>3</td></tr></table>'
+        );
+    });
+
+    it('Simple table, MergeBelow', () => {
+        runSimpleTableTestOnId1(
+            TableOperation.MergeBelow,
+            '<table><tr><td id="id1" rowspan="2">13</td><td>2</td></tr><tr><td id="id2">4</td></tr></table>'
+        );
+        runSimpleTableTestOnId2(
+            TableOperation.MergeBelow,
+            '<table><tr><td id="id1">1</td><td>2</td></tr><tr><td>3</td><td id="id2">4</td></tr></table>'
+        );
+    });
+
+    it('Simple table, MergeLeft', () => {
+        runSimpleTableTestOnId1(
+            TableOperation.MergeLeft,
+            '<table><tr><td id="id1">1</td><td>2</td></tr><tr><td>3</td><td id="id2">4</td></tr></table>'
+        );
+        runSimpleTableTestOnId2(
+            TableOperation.MergeLeft,
+            '<table><tr><td id="id1">1</td><td>2</td></tr><tr><td colspan="2">34</td></tr></table>'
+        );
+    });
+
+    it('Simple table, MergeRight', () => {
+        runSimpleTableTestOnId1(
+            TableOperation.MergeRight,
+            '<table><tr><td id="id1" colspan="2">12</td></tr><tr><td>3</td><td id="id2">4</td></tr></table>'
+        );
+        runSimpleTableTestOnId2(
+            TableOperation.MergeRight,
+            '<table><tr><td id="id1">1</td><td>2</td></tr><tr><td>3</td><td id="id2">4</td></tr></table>'
+        );
+    });
+
+    it('Simple table, SplitHorizontally', () => {
+        runSimpleTableTestOnId1(
+            TableOperation.SplitHorizontally,
+            '<table><tr><td id="id1">1</td><td><br></td><td>2</td></tr><tr><td colspan="2">3</td><td id="id2">4</td></tr></table>'
+        );
+        runSimpleTableTestOnId2(
+            TableOperation.SplitHorizontally,
+            '<table><tr><td id="id1">1</td><td colspan="2">2</td></tr><tr><td>3</td><td id="id2">4</td><td><br></td></tr></table>'
+        );
+    });
+
+    it('Simple table, SplitVertically', () => {
+        runSimpleTableTestOnId1(
+            TableOperation.SplitVertically,
+            '<table><tr><td id="id1">1</td><td rowspan="2">2</td></tr><tr><td><br></td></tr><tr><td>3</td><td id="id2">4</td></tr></table>'
+        );
+        runSimpleTableTestOnId2(
+            TableOperation.SplitVertically,
+            '<table><tr><td id="id1">1</td><td>2</td></tr><tr><td rowspan="2">3</td><td id="id2">4</td></tr><tr><td><br></td></tr></table>'
+        );
+    });
+
+    it('Simple table, AlignCenter', () => {
+        runSimpleTableTestOnId1(
+            TableOperation.AlignCenter,
+            '<table style="margin-left: auto; margin-right: auto;"><tr><td id="id1">1</td><td>2</td></tr><tr><td>3</td><td id="id2">4</td></tr></table>'
+        );
+        runSimpleTableTestOnId2(
+            TableOperation.AlignCenter,
+            '<table style="margin-left: auto; margin-right: auto;"><tr><td id="id1">1</td><td>2</td></tr><tr><td>3</td><td id="id2">4</td></tr></table>'
+        );
+    });
+
+    it('Simple table, AlignRight', () => {
+        runSimpleTableTestOnId1(
+            TableOperation.AlignRight,
+            '<table style="margin-left: auto;"><tr><td id="id1">1</td><td>2</td></tr><tr><td>3</td><td id="id2">4</td></tr></table>'
+        );
+        runSimpleTableTestOnId2(
+            TableOperation.AlignRight,
+            '<table style="margin-left: auto;"><tr><td id="id1">1</td><td>2</td></tr><tr><td>3</td><td id="id2">4</td></tr></table>'
+        );
+    });
+
+    it('Simple table, AlignLeft', () => {
+        runSimpleTableTestOnId1(
+            TableOperation.AlignLeft,
+            '<table style="margin-right: auto;"><tr><td id="id1">1</td><td>2</td></tr><tr><td>3</td><td id="id2">4</td></tr></table>'
+        );
+        runSimpleTableTestOnId2(
+            TableOperation.AlignLeft,
+            '<table style="margin-right: auto;"><tr><td id="id1">1</td><td>2</td></tr><tr><td>3</td><td id="id2">4</td></tr></table>'
+        );
+    });
+
+    it('Complex table, DeleteColumn', () => {
+        runComplexTableTest(TableOperation.DeleteColumn, [
+            '<table><tr><td id="id2" colspan="2">2</td></tr><tr><td id="id3">3</td><td id="id4" rowspan="2">4</td></tr><tr><td id="id5">5</td></tr></table>',
+            '<table><tr><td id="id1" rowspan="2">1</td><td id="id2">2</td></tr><tr><td id="id4" rowspan="2">4</td></tr><tr><td id="id5">5</td></tr></table>',
+            '<table><tr><td id="id1" rowspan="2">1</td><td id="id2">2</td></tr><tr><td id="id4" rowspan="2">4</td></tr><tr><td id="id5">5</td></tr></table>',
+            '<table><tr><td id="id1" rowspan="2">1</td><td id="id2">2</td></tr><tr><td id="id3">3</td></tr><tr><td id="id5" colspan="2">5</td></tr></table>',
+            '<table><tr><td id="id2" colspan="2">2</td></tr><tr><td id="id3">3</td><td id="id4" rowspan="2">4</td></tr><tr><td id="id5">5</td></tr></table>',
+        ]);
+    });
+
+    it('Complex table, DeleteRow', () => {
+        runComplexTableTest(TableOperation.DeleteRow, [
+            '<table><tr><td id="id1">1</td><td id="id3">3</td><td id="id4" rowspan="2">4</td></tr><tr><td id="id5" colspan="2">5</td></tr></table>',
+            '<table><tr><td id="id1">1</td><td id="id3">3</td><td id="id4" rowspan="2">4</td></tr><tr><td id="id5" colspan="2">5</td></tr></table>',
+            '<table><tr><td id="id1">1</td><td id="id2" colspan="2">2</td></tr><tr><td id="id5" colspan="2">5</td><td id="id4">4</td></tr></table>',
+            '<table><tr><td id="id1">1</td><td id="id2" colspan="2">2</td></tr><tr><td id="id5" colspan="2">5</td><td id="id4">4</td></tr></table>',
+            '<table><tr><td id="id1" rowspan="2">1</td><td id="id2" colspan="2">2</td></tr><tr><td id="id3">3</td><td id="id4">4</td></tr></table>',
+        ]);
+    });
+
+    it('Complex table, DeleteTable', () => {
+        runComplexTableTest(TableOperation.DeleteTable, ['', '', '', '', '']);
+    });
+
+    it('Complex table, InsertAbove', () => {
+        runComplexTableTest(TableOperation.InsertAbove, [
+            '<table><tr><td><br></td><td colspan="2"><br></td></tr><tr><td id="id1" rowspan="2">1</td><td id="id2" colspan="2">2</td></tr><tr><td id="id3">3</td><td id="id4" rowspan="2">4</td></tr><tr><td id="id5" colspan="2">5</td></tr></table>',
+            '<table><tr><td><br></td><td colspan="2"><br></td></tr><tr><td id="id1" rowspan="2">1</td><td id="id2" colspan="2">2</td></tr><tr><td id="id3">3</td><td id="id4" rowspan="2">4</td></tr><tr><td id="id5" colspan="2">5</td></tr></table>',
+            '<table><tr><td id="id1" rowspan="3">1</td><td id="id2" colspan="2">2</td></tr><tr><td><br></td><td><br></td></tr><tr><td id="id3">3</td><td id="id4" rowspan="2">4</td></tr><tr><td id="id5" colspan="2">5</td></tr></table>',
+            '<table><tr><td id="id1" rowspan="3">1</td><td id="id2" colspan="2">2</td></tr><tr><td><br></td><td><br></td></tr><tr><td id="id3">3</td><td id="id4" rowspan="2">4</td></tr><tr><td id="id5" colspan="2">5</td></tr></table>',
+            '<table><tr><td id="id1" rowspan="2">1</td><td id="id2" colspan="2">2</td></tr><tr><td id="id3">3</td><td id="id4" rowspan="3">4</td></tr><tr><td colspan="2"><br></td></tr><tr><td id="id5" colspan="2">5</td></tr></table>',
+        ]);
+    });
+
+    it('Complex table, InsertBelow', () => {
+        runComplexTableTest(TableOperation.InsertBelow, [
+            '<table><tr><td id="id1" rowspan="2">1</td><td id="id2" colspan="2">2</td></tr><tr><td id="id3">3</td><td id="id4" rowspan="3">4</td></tr><tr><td><br></td><td><br></td></tr><tr><td id="id5" colspan="2">5</td></tr></table>',
+            '<table><tr><td id="id1" rowspan="3">1</td><td id="id2" colspan="2">2</td></tr><tr><td colspan="2"><br></td></tr><tr><td id="id3">3</td><td id="id4" rowspan="2">4</td></tr><tr><td id="id5" colspan="2">5</td></tr></table>',
+            '<table><tr><td id="id1" rowspan="2">1</td><td id="id2" colspan="2">2</td></tr><tr><td id="id3">3</td><td id="id4" rowspan="3">4</td></tr><tr><td><br></td><td><br></td></tr><tr><td id="id5" colspan="2">5</td></tr></table>',
+            '<table><tr><td id="id1" rowspan="2">1</td><td id="id2" colspan="2">2</td></tr><tr><td id="id3">3</td><td id="id4" rowspan="2">4</td></tr><tr><td id="id5" colspan="2">5</td></tr><tr><td colspan="2"><br></td><td><br></td></tr></table>',
+            '<table><tr><td id="id1" rowspan="2">1</td><td id="id2" colspan="2">2</td></tr><tr><td id="id3">3</td><td id="id4" rowspan="2">4</td></tr><tr><td id="id5" colspan="2">5</td></tr><tr><td colspan="2"><br></td><td><br></td></tr></table>',
+        ]);
+    });
+
+    it('Complex table, InsertLeft', () => {
+        runComplexTableTest(TableOperation.InsertLeft, [
+            '<table><tr><td rowspan="2"><br></td><td id="id1" rowspan="2">1</td><td id="id2" colspan="2">2</td></tr><tr><td id="id3">3</td><td id="id4" rowspan="2">4</td></tr><tr><td><br></td><td id="id5" colspan="2">5</td></tr></table>',
+            '<table><tr><td id="id1" rowspan="2">1</td><td><br></td><td id="id2" colspan="2">2</td></tr><tr><td><br></td><td id="id3">3</td><td id="id4" rowspan="2">4</td></tr><tr><td id="id5" colspan="3">5</td></tr></table>',
+            '<table><tr><td id="id1" rowspan="2">1</td><td><br></td><td id="id2" colspan="2">2</td></tr><tr><td><br></td><td id="id3">3</td><td id="id4" rowspan="2">4</td></tr><tr><td id="id5" colspan="3">5</td></tr></table>',
+            '<table><tr><td id="id1" rowspan="2">1</td><td id="id2" colspan="3">2</td></tr><tr><td id="id3">3</td><td rowspan="2"><br></td><td id="id4" rowspan="2">4</td></tr><tr><td id="id5" colspan="2">5</td></tr></table>',
+            '<table><tr><td rowspan="2"><br></td><td id="id1" rowspan="2">1</td><td id="id2" colspan="2">2</td></tr><tr><td id="id3">3</td><td id="id4" rowspan="2">4</td></tr><tr><td><br></td><td id="id5" colspan="2">5</td></tr></table>',
+        ]);
+    });
+
+    it('Complex table, InsertRight', () => {
+        runComplexTableTest(TableOperation.InsertRight, [
+            '<table><tr><td id="id1" rowspan="2">1</td><td rowspan="2"><br></td><td id="id2" colspan="2">2</td></tr><tr><td id="id3">3</td><td id="id4" rowspan="2">4</td></tr><tr><td id="id5" colspan="3">5</td></tr></table>',
+            '<table><tr><td id="id1" rowspan="2">1</td><td id="id2" colspan="2">2</td><td><br></td></tr><tr><td id="id3">3</td><td id="id4" rowspan="2">4</td><td rowspan="2"><br></td></tr><tr><td id="id5" colspan="2">5</td></tr></table>',
+            '<table><tr><td id="id1" rowspan="2">1</td><td id="id2" colspan="3">2</td></tr><tr><td id="id3">3</td><td><br></td><td id="id4" rowspan="2">4</td></tr><tr><td id="id5" colspan="2">5</td><td><br></td></tr></table>',
+            '<table><tr><td id="id1" rowspan="2">1</td><td id="id2" colspan="2">2</td><td><br></td></tr><tr><td id="id3">3</td><td id="id4" rowspan="2">4</td><td rowspan="2"><br></td></tr><tr><td id="id5" colspan="2">5</td></tr></table>',
+            '<table><tr><td id="id1" rowspan="2">1</td><td id="id2" colspan="3">2</td></tr><tr><td id="id3">3</td><td><br></td><td id="id4" rowspan="2">4</td></tr><tr><td id="id5" colspan="2">5</td><td><br></td></tr></table>',
+        ]);
+    });
+
+    it('Complex table, MergeAbove', () => {
+        runComplexTableTest(TableOperation.MergeAbove, [
+            '<table><tr><td id="id1" rowspan="2">1</td><td id="id2" colspan="2">2</td></tr><tr><td id="id3">3</td><td id="id4" rowspan="2">4</td></tr><tr><td id="id5" colspan="2">5</td></tr></table>',
+            '<table><tr><td id="id1" rowspan="2">1</td><td id="id2" colspan="2">2</td></tr><tr><td id="id3">3</td><td id="id4" rowspan="2">4</td></tr><tr><td id="id5" colspan="2">5</td></tr></table>',
+            '<table><tr><td id="id1" rowspan="2">1</td><td id="id2" colspan="2">2</td></tr><tr><td id="id3">3</td><td id="id4" rowspan="2">4</td></tr><tr><td id="id5" colspan="2">5</td></tr></table>',
+            '<table><tr><td id="id1" rowspan="2">1</td><td id="id2" colspan="2">2</td></tr><tr><td id="id3">3</td><td id="id4" rowspan="2">4</td></tr><tr><td id="id5" colspan="2">5</td></tr></table>',
+            '<table><tr><td id="id1" rowspan="2">1</td><td id="id2" colspan="2">2</td></tr><tr><td id="id3">3</td><td id="id4" rowspan="2">4</td></tr><tr><td id="id5" colspan="2">5</td></tr></table>',
+        ]);
+    });
+
+    it('Complex table, MergeBelow', () => {
+        runComplexTableTest(TableOperation.MergeBelow, [
+            '<table><tr><td id="id1" rowspan="2">1</td><td id="id2" colspan="2">2</td></tr><tr><td id="id3">3</td><td id="id4" rowspan="2">4</td></tr><tr><td id="id5" colspan="2">5</td></tr></table>',
+            '<table><tr><td id="id1" rowspan="2">1</td><td id="id2" colspan="2">2</td></tr><tr><td id="id3">3</td><td id="id4" rowspan="2">4</td></tr><tr><td id="id5" colspan="2">5</td></tr></table>',
+            '<table><tr><td id="id1" rowspan="2">1</td><td id="id2" colspan="2">2</td></tr><tr><td id="id3">3</td><td id="id4" rowspan="2">4</td></tr><tr><td id="id5" colspan="2">5</td></tr></table>',
+            '<table><tr><td id="id1" rowspan="2">1</td><td id="id2" colspan="2">2</td></tr><tr><td id="id3">3</td><td id="id4" rowspan="2">4</td></tr><tr><td id="id5" colspan="2">5</td></tr></table>',
+            '<table><tr><td id="id1" rowspan="2">1</td><td id="id2" colspan="2">2</td></tr><tr><td id="id3">3</td><td id="id4" rowspan="2">4</td></tr><tr><td id="id5" colspan="2">5</td></tr></table>',
+        ]);
+    });
+
+    it('Complex table, MergeLeft', () => {
+        runComplexTableTest(TableOperation.MergeLeft, [
+            '<table><tr><td id="id1" rowspan="2">1</td><td id="id2" colspan="2">2</td></tr><tr><td id="id3">3</td><td id="id4" rowspan="2">4</td></tr><tr><td id="id5" colspan="2">5</td></tr></table>',
+            '<table><tr><td id="id1" rowspan="2">1</td><td id="id2" colspan="2">2</td></tr><tr><td id="id3">3</td><td id="id4" rowspan="2">4</td></tr><tr><td id="id5" colspan="2">5</td></tr></table>',
+            '<table><tr><td id="id1" rowspan="2">1</td><td id="id2" colspan="2">2</td></tr><tr><td id="id3">3</td><td id="id4" rowspan="2">4</td></tr><tr><td id="id5" colspan="2">5</td></tr></table>',
+            '<table><tr><td id="id1" rowspan="2">1</td><td id="id2" colspan="2">2</td></tr><tr><td id="id3">3</td><td id="id4" rowspan="2">4</td></tr><tr><td id="id5" colspan="2">5</td></tr></table>',
+            '<table><tr><td id="id1" rowspan="2">1</td><td id="id2" colspan="2">2</td></tr><tr><td id="id3">3</td><td id="id4" rowspan="2">4</td></tr><tr><td id="id5" colspan="2">5</td></tr></table>',
+        ]);
+    });
+
+    it('Complex table, MergeRight', () => {
+        runComplexTableTest(TableOperation.MergeRight, [
+            '<table><tr><td id="id1" rowspan="2">1</td><td id="id2" colspan="2">2</td></tr><tr><td id="id3">3</td><td id="id4" rowspan="2">4</td></tr><tr><td id="id5" colspan="2">5</td></tr></table>',
+            '<table><tr><td id="id1" rowspan="2">1</td><td id="id2" colspan="2">2</td></tr><tr><td id="id3">3</td><td id="id4" rowspan="2">4</td></tr><tr><td id="id5" colspan="2">5</td></tr></table>',
+            '<table><tr><td id="id1" rowspan="2">1</td><td id="id2" colspan="2">2</td></tr><tr><td id="id3">3</td><td id="id4" rowspan="2">4</td></tr><tr><td id="id5" colspan="2">5</td></tr></table>',
+            '<table><tr><td id="id1" rowspan="2">1</td><td id="id2" colspan="2">2</td></tr><tr><td id="id3">3</td><td id="id4" rowspan="2">4</td></tr><tr><td id="id5" colspan="2">5</td></tr></table>',
+            '<table><tr><td id="id1" rowspan="2">1</td><td id="id2" colspan="2">2</td></tr><tr><td id="id3">3</td><td id="id4" rowspan="2">4</td></tr><tr><td id="id5" colspan="2">5</td></tr></table>',
+        ]);
+    });
+
+    it('Complex table, SplitHorizontally', () => {
+        runComplexTableTest(TableOperation.SplitHorizontally, [
+            '<table><tr><td id="id1" rowspan="2">1</td><td rowspan="2"><br></td><td id="id2" colspan="2">2</td></tr><tr><td id="id3">3</td><td id="id4" rowspan="2">4</td></tr><tr><td id="id5" colspan="3">5</td></tr></table>',
+            '<table><tr><td id="id1" rowspan="2">1</td><td id="id2">2</td><td><br></td></tr><tr><td id="id3">3</td><td id="id4" rowspan="2">4</td></tr><tr><td id="id5" colspan="2">5</td></tr></table>',
+            '<table><tr><td id="id1" rowspan="2">1</td><td id="id2" colspan="3">2</td></tr><tr><td id="id3">3</td><td><br></td><td id="id4" rowspan="2">4</td></tr><tr><td id="id5" colspan="3">5</td></tr></table>',
+            '<table><tr><td id="id1" rowspan="2">1</td><td id="id2" colspan="3">2</td></tr><tr><td id="id3">3</td><td id="id4" rowspan="2">4</td><td rowspan="2"><br></td></tr><tr><td id="id5" colspan="2">5</td></tr></table>',
+            '<table><tr><td id="id1" rowspan="2">1</td><td id="id2" colspan="2">2</td></tr><tr><td id="id3">3</td><td id="id4" rowspan="2">4</td></tr><tr><td id="id5">5</td><td><br></td></tr></table>',
+        ]);
+    });
+
+    it('Complex table, SplitVertically', () => {
+        runComplexTableTest(TableOperation.SplitVertically, [
+            '<table><tr><td id="id1">1</td><td id="id2" colspan="2">2</td></tr><tr><td><br></td><td id="id3">3</td><td id="id4" rowspan="2">4</td></tr><tr><td id="id5" colspan="2">5</td></tr></table>',
+            '<table><tr><td id="id1" rowspan="3">1</td><td id="id2" colspan="2">2</td></tr><tr><td colspan="2"><br></td></tr><tr><td id="id3">3</td><td id="id4" rowspan="2">4</td></tr><tr><td id="id5" colspan="2">5</td></tr></table>',
+            '<table><tr><td id="id1" rowspan="3">1</td><td id="id2" colspan="2">2</td></tr><tr><td id="id3">3</td><td id="id4" rowspan="3">4</td></tr><tr><td><br></td></tr><tr><td id="id5" colspan="2">5</td></tr></table>',
+            '<table><tr><td id="id1" rowspan="2">1</td><td id="id2" colspan="2">2</td></tr><tr><td id="id3">3</td><td id="id4">4</td></tr><tr><td id="id5" colspan="2">5</td><td><br></td></tr></table>',
+            '<table><tr><td id="id1" rowspan="2">1</td><td id="id2" colspan="2">2</td></tr><tr><td id="id3">3</td><td id="id4" rowspan="3">4</td></tr><tr><td id="id5" colspan="2">5</td></tr><tr><td colspan="2"><br></td></tr></table>',
+        ]);
+    });
+    it('Complex table, AlignCenter', () => {
+        runComplexTableTest(TableOperation.AlignCenter, [
+            '<table style="margin-left: auto; margin-right: auto;"><tr><td id="id1" rowspan="2">1</td><td id="id2" colspan="2">2</td></tr><tr><td id="id3">3</td><td id="id4" rowspan="2">4</td></tr><tr><td id="id5" colspan="2">5</td></tr></table>',
+            '<table style="margin-left: auto; margin-right: auto;"><tr><td id="id1" rowspan="2">1</td><td id="id2" colspan="2">2</td></tr><tr><td id="id3">3</td><td id="id4" rowspan="2">4</td></tr><tr><td id="id5" colspan="2">5</td></tr></table>',
+            '<table style="margin-left: auto; margin-right: auto;"><tr><td id="id1" rowspan="2">1</td><td id="id2" colspan="2">2</td></tr><tr><td id="id3">3</td><td id="id4" rowspan="2">4</td></tr><tr><td id="id5" colspan="2">5</td></tr></table>',
+            '<table style="margin-left: auto; margin-right: auto;"><tr><td id="id1" rowspan="2">1</td><td id="id2" colspan="2">2</td></tr><tr><td id="id3">3</td><td id="id4" rowspan="2">4</td></tr><tr><td id="id5" colspan="2">5</td></tr></table>',
+            '<table style="margin-left: auto; margin-right: auto;"><tr><td id="id1" rowspan="2">1</td><td id="id2" colspan="2">2</td></tr><tr><td id="id3">3</td><td id="id4" rowspan="2">4</td></tr><tr><td id="id5" colspan="2">5</td></tr></table>',
+        ]);
+    });
+    it('Complex table, AlignRight', () => {
+        runComplexTableTest(TableOperation.AlignRight, [
+            '<table style="margin-left: auto;"><tr><td id="id1" rowspan="2">1</td><td id="id2" colspan="2">2</td></tr><tr><td id="id3">3</td><td id="id4" rowspan="2">4</td></tr><tr><td id="id5" colspan="2">5</td></tr></table>',
+            '<table style="margin-left: auto;"><tr><td id="id1" rowspan="2">1</td><td id="id2" colspan="2">2</td></tr><tr><td id="id3">3</td><td id="id4" rowspan="2">4</td></tr><tr><td id="id5" colspan="2">5</td></tr></table>',
+            '<table style="margin-left: auto;"><tr><td id="id1" rowspan="2">1</td><td id="id2" colspan="2">2</td></tr><tr><td id="id3">3</td><td id="id4" rowspan="2">4</td></tr><tr><td id="id5" colspan="2">5</td></tr></table>',
+            '<table style="margin-left: auto;"><tr><td id="id1" rowspan="2">1</td><td id="id2" colspan="2">2</td></tr><tr><td id="id3">3</td><td id="id4" rowspan="2">4</td></tr><tr><td id="id5" colspan="2">5</td></tr></table>',
+            '<table style="margin-left: auto;"><tr><td id="id1" rowspan="2">1</td><td id="id2" colspan="2">2</td></tr><tr><td id="id3">3</td><td id="id4" rowspan="2">4</td></tr><tr><td id="id5" colspan="2">5</td></tr></table>',
+        ]);
+    });
+    it('Complex table, AlignLeft', () => {
+        runComplexTableTest(TableOperation.AlignLeft, [
+            '<table style="margin-right: auto;"><tr><td id="id1" rowspan="2">1</td><td id="id2" colspan="2">2</td></tr><tr><td id="id3">3</td><td id="id4" rowspan="2">4</td></tr><tr><td id="id5" colspan="2">5</td></tr></table>',
+            '<table style="margin-right: auto;"><tr><td id="id1" rowspan="2">1</td><td id="id2" colspan="2">2</td></tr><tr><td id="id3">3</td><td id="id4" rowspan="2">4</td></tr><tr><td id="id5" colspan="2">5</td></tr></table>',
+            '<table style="margin-right: auto;"><tr><td id="id1" rowspan="2">1</td><td id="id2" colspan="2">2</td></tr><tr><td id="id3">3</td><td id="id4" rowspan="2">4</td></tr><tr><td id="id5" colspan="2">5</td></tr></table>',
+            '<table style="margin-right: auto;"><tr><td id="id1" rowspan="2">1</td><td id="id2" colspan="2">2</td></tr><tr><td id="id3">3</td><td id="id4" rowspan="2">4</td></tr><tr><td id="id5" colspan="2">5</td></tr></table>',
+            '<table style="margin-right: auto;"><tr><td id="id1" rowspan="2">1</td><td id="id2" colspan="2">2</td></tr><tr><td id="id3">3</td><td id="id4" rowspan="2">4</td></tr><tr><td id="id5" colspan="2">5</td></tr></table>',
+        ]);
+    });
+});
+
+describe('VTable.getCell', () => {
+    function runTest(
+        input: string,
+        id: string,
+        row: number,
+        col: number,
+        expectedId: string,
+        expectedSpanLeft: boolean,
+        expectedSpanAbove: boolean
+    ) {
+        let div = document.createElement('div');
+        document.body.appendChild(div);
+        div.innerHTML = input;
+        let node = document.getElementById(id) as HTMLTableElement;
+        let vTable = new VTable(node);
+        let cell = vTable.getCell(row, col);
+        let position = `Row=${row} Col=${col}`;
+        if (expectedId === null) {
+            expect(cell.td).toBeFalsy('Td, ' + position);
+        } else {
+            expect(cell.td.id).toBe(expectedId, 'Td, ' + position);
+        }
+        expect(!!cell.spanLeft).toBe(expectedSpanLeft, 'SpanLeft, ' + position);
+        expect(!!cell.spanAbove).toBe(expectedSpanAbove, 'SpanAbove, ' + position);
+        document.body.removeChild(div);
+    }
+
+    it('Null', () => {
+        runTest('', 'id0', 0, 0, null, false, false);
+    });
+
+    it('Simple table', () => {
+        let html =
+            '<table id=id0><tr><td id=id1></td><td id=id2></td></tr><tr><td id=id3></td><td id=id4></td></tr></table>';
+        runTest(html, 'id0', 0, 0, 'id1', false, false);
+        runTest(html, 'id0', 0, 1, 'id2', false, false);
+        runTest(html, 'id0', 0, 2, null, false, false);
+        runTest(html, 'id0', 1, 0, 'id3', false, false);
+        runTest(html, 'id0', 2, 0, null, false, false);
+        runTest(html, 'id0', 2, 2, null, false, false);
+    });
+    it('Complex table', () => {
+        let complexTable =
+            '<table id=id0><tr><td id="id1" rowspan="2">1</td><td id="id2" colspan="2">2</td></tr><tr><td id="id3">3</td><td id="id4" rowspan="2">4</td></tr><tr><td id="id5" colspan="2">5</td></tr></table>';
+        runTest(complexTable, 'id0', 0, 0, 'id1', false, false);
+        runTest(complexTable, 'id0', 0, 1, 'id2', false, false);
+        runTest(complexTable, 'id0', 0, 2, null, true, false);
+        runTest(complexTable, 'id0', 0, 3, null, false, false);
+        runTest(complexTable, 'id0', 1, 0, null, false, true);
+        runTest(complexTable, 'id0', 1, 1, 'id3', false, false);
+        runTest(complexTable, 'id0', 1, 2, 'id4', false, false);
+        runTest(complexTable, 'id0', 1, 3, null, false, false);
+        runTest(complexTable, 'id0', 2, 0, 'id5', false, false);
+        runTest(complexTable, 'id0', 2, 1, null, true, false);
+        runTest(complexTable, 'id0', 2, 2, null, false, true);
+        runTest(complexTable, 'id0', 2, 3, null, false, false);
+        runTest(complexTable, 'id0', 3, 0, null, false, false);
+        runTest(complexTable, 'id0', 3, 1, null, false, false);
+        runTest(complexTable, 'id0', 3, 2, null, false, false);
+        runTest(complexTable, 'id0', 3, 3, null, false, false);
+    });
+});
+
+describe('VTable.getCurrentTd', () => {
+    function runTest(input: string, id: string, row: number, col: number, expectedId: string) {
+        let div = document.createElement('div');
+        document.body.appendChild(div);
+        div.innerHTML = input;
+        let node = document.getElementById(id) as HTMLTableElement;
+        let vTable = new VTable(node);
+        vTable.row = row;
+        vTable.col = col;
+        let td = vTable.getCurrentTd();
+        if (expectedId === null) {
+            expect(td).toBeFalsy();
+        } else {
+            expect(td.id).toBe(expectedId);
+        }
+        document.body.removeChild(div);
+    }
+
+    it('Null', () => {
+        runTest('', 'id0', 0, 0, null);
+    });
+
+    it('Simple table', () => {
+        let html =
+            '<table id=id0><tr><td id=id1></td><td id=id2></td></tr><tr><td id=id3></td><td id=id4></td></tr></table>';
+        runTest(html, 'id0', 0, 0, 'id1');
+        runTest(html, 'id0', 0, 1, 'id2');
+        runTest(html, 'id0', 0, 2, 'id2');
+        runTest(html, 'id0', 1, 0, 'id3');
+        runTest(html, 'id0', 2, 0, 'id3');
+        runTest(html, 'id0', 2, 2, 'id4');
+    });
+    it('Complex table', () => {
+        let complexTable =
+            '<table id=id0><tr><td id="id1" rowspan="2">1</td><td id="id2" colspan="2">2</td></tr><tr><td id="id3">3</td><td id="id4" rowspan="2">4</td></tr><tr><td id="id5" colspan="2">5</td></tr></table>';
+        runTest(complexTable, 'id0', 0, 0, 'id1');
+        runTest(complexTable, 'id0', 0, 1, 'id2');
+        runTest(complexTable, 'id0', 0, 2, 'id2');
+        runTest(complexTable, 'id0', 0, 3, 'id2');
+        runTest(complexTable, 'id0', 1, 0, 'id1');
+        runTest(complexTable, 'id0', 1, 1, 'id3');
+        runTest(complexTable, 'id0', 1, 2, 'id4');
+        runTest(complexTable, 'id0', 1, 3, 'id4');
+        runTest(complexTable, 'id0', 2, 0, 'id5');
+        runTest(complexTable, 'id0', 2, 1, 'id5');
+        runTest(complexTable, 'id0', 2, 2, 'id4');
+        runTest(complexTable, 'id0', 2, 3, 'id4');
+        runTest(complexTable, 'id0', 3, 0, 'id5');
+        runTest(complexTable, 'id0', 3, 1, 'id5');
+        runTest(complexTable, 'id0', 3, 2, 'id4');
+        runTest(complexTable, 'id0', 3, 3, 'id4');
+    });
+});
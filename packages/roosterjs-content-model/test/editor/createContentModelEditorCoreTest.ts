import * as createEditorCore from 'roosterjs-editor-core/lib/editor/createEditorCore';
import ContentModelEditPlugin from '../../lib/editor/plugins/ContentModelEditPlugin';
import ContentModelFormatPlugin from '../../lib/editor/plugins/ContentModelFormatPlugin';
import ContentModelTypeInContainerPlugin from '../../lib/editor/corePlugins/ContentModelTypeInContainerPlugin';
import { createContentModel } from '../../lib/editor/coreApi/createContentModel';
import { createContentModelEditorCore } from '../../lib/editor/createContentModelEditorCore';
import { createEditorContext } from '../../lib/editor/coreApi/createEditorContext';
import { createPasteModel } from '../../lib/editor/coreApi/createPasteModel';
import { ExperimentalFeatures } from 'roosterjs-editor-types';
import { setContentModel } from '../../lib/editor/coreApi/setContentModel';
import { switchShadowEdit } from '../../lib/editor/coreApi/switchShadowEdit';

const mockedSwitchShadowEdit = 'SHADOWEDIT' as any;

describe('createContentModelEditorCore', () => {
    let createEditorCoreSpy: jasmine.Spy;
    let mockedCore: any;
    let contentDiv: any;

    beforeEach(() => {
        contentDiv = {
            style: {},
        } as any;

        mockedCore = {
            lifecycle: {
                experimentalFeatures: [],
            },
            api: {
                switchShadowEdit: mockedSwitchShadowEdit,
            },
            originalApi: {
                a: 'b',
            },
            contentDiv,
        } as any;

        createEditorCoreSpy = spyOn(createEditorCore, 'createEditorCore').and.returnValue(
            mockedCore
        );
    });

    it('No additional option', () => {
        const options = {};
        const core = createContentModelEditorCore(contentDiv, options);

        expect(createEditorCoreSpy).toHaveBeenCalledWith(contentDiv, {
            plugins: [new ContentModelFormatPlugin(), new ContentModelEditPlugin()],
            corePluginOverride: {
                typeInContainer: new ContentModelTypeInContainerPlugin(),
            },
        });
        expect(core).toEqual({
            lifecycle: {
                experimentalFeatures: [],
                defaultFormat: {},
            },
            api: {
                switchShadowEdit: mockedSwitchShadowEdit,
                createEditorContext,
                createContentModel,
                setContentModel,
                createPasteModel,
            },
            originalApi: {
                a: 'b',
                createEditorContext,
                createContentModel,
                setContentModel,
                createPasteModel,
            },
            defaultDomToModelOptions: {},
            defaultModelToDomOptions: {},
            defaultFormat: {
                fontWeight: undefined,
                italic: undefined,
                underline: undefined,
                fontFamily: 'Calibri, Arial, Helvetica, sans-serif',
                fontSize: '12pt',
                textColor: undefined,
                backgroundColor: undefined,
            },
            reuseModel: false,
            addDelimiterForEntity: false,
            contentDiv: {
                style: {},
            },
            defaultFormatOnContainer: false,
            originalContainerFormat: {},
        } as any);
    });

    it('With additional option', () => {
        const defaultDomToModelOptions = { a: '1' } as any;
        const defaultModelToDomOptions = { b: '2' } as any;

        const options = { defaultDomToModelOptions, defaultModelToDomOptions };
        const core = createContentModelEditorCore(contentDiv, options);

        expect(createEditorCoreSpy).toHaveBeenCalledWith(contentDiv, {
            defaultDomToModelOptions,
            defaultModelToDomOptions,
            plugins: [new ContentModelFormatPlugin(), new ContentModelEditPlugin()],
            corePluginOverride: {
                typeInContainer: new ContentModelTypeInContainerPlugin(),
            },
        });

        expect(core).toEqual({
            lifecycle: {
                experimentalFeatures: [],
                defaultFormat: {},
            },
            api: {
                switchShadowEdit: mockedSwitchShadowEdit,
                createEditorContext,
                createContentModel,
                setContentModel,
                createPasteModel,
            },
            originalApi: {
                a: 'b',
                createEditorContext,
                createContentModel,
                setContentModel,
                createPasteModel,
            },
            defaultDomToModelOptions,
            defaultModelToDomOptions,
            defaultFormat: {
                fontWeight: undefined,
                italic: undefined,
                underline: undefined,
                fontFamily: 'Calibri, Arial, Helvetica, sans-serif',
                fontSize: '12pt',
                textColor: undefined,
                backgroundColor: undefined,
            },
            reuseModel: false,
            addDelimiterForEntity: false,
            contentDiv: {
                style: {},
            },
            defaultFormatOnContainer: false,
            originalContainerFormat: {},
        } as any);
    });

    it('With default format', () => {
        mockedCore.lifecycle.defaultFormat = {
            bold: true,
            italic: true,
            underline: true,
            fontFamily: 'Arial',
            fontSize: '10pt',
            textColor: 'red',
            backgroundColor: 'blue',
        };

        const options = {};
        const core = createContentModelEditorCore(contentDiv, options);

        expect(createEditorCoreSpy).toHaveBeenCalledWith(contentDiv, {
            plugins: [new ContentModelFormatPlugin(), new ContentModelEditPlugin()],
            corePluginOverride: {
                typeInContainer: new ContentModelTypeInContainerPlugin(),
            },
        });
        expect(core).toEqual({
            lifecycle: {
                experimentalFeatures: [],
                defaultFormat: {
                    bold: true,
                    italic: true,
                    underline: true,
                    fontFamily: 'Arial',
                    fontSize: '10pt',
                    textColor: 'red',
                    backgroundColor: 'blue',
                },
            },
            api: {
                switchShadowEdit: mockedSwitchShadowEdit,
                createEditorContext,
                createContentModel,
                setContentModel,
                createPasteModel,
            },
            originalApi: {
                a: 'b',
                createEditorContext,
                createContentModel,
                setContentModel,
                createPasteModel,
            },
            defaultDomToModelOptions: {},
            defaultModelToDomOptions: {},
            defaultFormat: {
                fontWeight: 'bold',
                italic: true,
                underline: true,
                fontFamily: 'Arial',
                fontSize: '10pt',
                textColor: 'red',
                backgroundColor: 'blue',
            },
            reuseModel: false,
            addDelimiterForEntity: false,
            contentDiv: {
                style: {},
            },
            defaultFormatOnContainer: false,
            originalContainerFormat: {},
        } as any);
    });

    it('Reuse model', () => {
        mockedCore.lifecycle.experimentalFeatures.push(ExperimentalFeatures.ReusableContentModel);

        const options = {};
        const core = createContentModelEditorCore(contentDiv, options);

        expect(createEditorCoreSpy).toHaveBeenCalledWith(contentDiv, {
            plugins: [new ContentModelFormatPlugin(), new ContentModelEditPlugin()],
            corePluginOverride: {
                typeInContainer: new ContentModelTypeInContainerPlugin(),
            },
        });
        expect(core).toEqual({
            lifecycle: {
                experimentalFeatures: [ExperimentalFeatures.ReusableContentModel],
                defaultFormat: {},
            },
            api: {
                switchShadowEdit: switchShadowEdit,
                createEditorContext,
                createContentModel,
                setContentModel,
                createPasteModel,
            },
            originalApi: {
                a: 'b',
                createEditorContext,
                createContentModel,
                setContentModel,
                createPasteModel,
            },
            defaultDomToModelOptions: {},
            defaultModelToDomOptions: {},
            defaultFormat: {
                fontWeight: undefined,
                italic: undefined,
                underline: undefined,
                fontFamily: 'Calibri, Arial, Helvetica, sans-serif',
                fontSize: '12pt',
                textColor: undefined,
                backgroundColor: undefined,
            },
            reuseModel: true,
            addDelimiterForEntity: false,
            contentDiv: {
                style: {},
            },
            defaultFormatOnContainer: false,
            originalContainerFormat: {},
        } as any);
    });

    it('Allow entity delimiters', () => {
        mockedCore.lifecycle.experimentalFeatures.push(
            ExperimentalFeatures.InlineEntityReadOnlyDelimiters
        );

        const options = {};
        const core = createContentModelEditorCore(contentDiv, options);

        expect(createEditorCoreSpy).toHaveBeenCalledWith(contentDiv, {
            plugins: [new ContentModelFormatPlugin(), new ContentModelEditPlugin()],
            corePluginOverride: {
                typeInContainer: new ContentModelTypeInContainerPlugin(),
            },
        });
        expect(core).toEqual({
            lifecycle: {
                experimentalFeatures: [ExperimentalFeatures.InlineEntityReadOnlyDelimiters],
                defaultFormat: {},
<<<<<<< HEAD
=======
            },
            api: {
                switchShadowEdit: mockedSwitchShadowEdit,
                createEditorContext,
                createContentModel,
                setContentModel,
                createPasteModel,
            },
            originalApi: {
                a: 'b',
                createEditorContext,
                createContentModel,
                setContentModel,
                createPasteModel,
            },
            defaultDomToModelOptions: {},
            defaultModelToDomOptions: {},
            defaultFormat: {
                fontWeight: undefined,
                italic: undefined,
                underline: undefined,
                fontFamily: 'Calibri, Arial, Helvetica, sans-serif',
                fontSize: '12pt',
                textColor: undefined,
                backgroundColor: undefined,
            },
            reuseModel: false,
            addDelimiterForEntity: true,
            contentDiv: {
                style: {},
            },
            defaultFormatOnContainer: false,
            originalContainerFormat: {},
        } as any);
    });
});

describe('createContentModelEditorCore with experimental feature "DefaultFormatOnContainer', () => {
    let createEditorCoreSpy: jasmine.Spy;
    let mockedCore: any;
    let contentDiv: any;

    beforeEach(() => {
        contentDiv = {
            style: {},
        } as any;

        mockedCore = {
            lifecycle: {
                experimentalFeatures: [ExperimentalFeatures.DefaultFormatOnContainer],
            },
            api: {
                switchShadowEdit: mockedSwitchShadowEdit,
            },
            originalApi: {
                a: 'b',
            },
            contentDiv,
        } as any;

        createEditorCoreSpy = spyOn(createEditorCore, 'createEditorCore').and.returnValue(
            mockedCore
        );
    });

    it('No additional option', () => {
        const options = {};
        const core = createContentModelEditorCore(contentDiv, options);

        expect(createEditorCoreSpy).toHaveBeenCalledWith(contentDiv, {
            plugins: [new ContentModelFormatPlugin(), new ContentModelEditPlugin()],
            corePluginOverride: {
                typeInContainer: new ContentModelTypeInContainerPlugin(),
            },
        });
        expect(core).toEqual({
            lifecycle: {
                experimentalFeatures: [ExperimentalFeatures.DefaultFormatOnContainer],
                defaultFormat: {
                    fontFamily: 'Calibri, Arial, Helvetica, sans-serif',
                    fontSize: '12pt',
                },
            },
            api: {
                switchShadowEdit: mockedSwitchShadowEdit,
                createEditorContext,
                createContentModel,
                setContentModel,
                createPasteModel,
            },
            originalApi: {
                a: 'b',
                createEditorContext,
                createContentModel,
                setContentModel,
                createPasteModel,
            },
            defaultDomToModelOptions: {},
            defaultModelToDomOptions: {},
            defaultFormat: {
                fontWeight: undefined,
                italic: undefined,
                underline: undefined,
                fontFamily: 'Calibri, Arial, Helvetica, sans-serif',
                fontSize: '12pt',
                textColor: undefined,
                backgroundColor: undefined,
            },
            reuseModel: false,
            addDelimiterForEntity: false,
            contentDiv: {
                style: { fontFamily: 'Calibri, Arial, Helvetica, sans-serif', fontSize: '12pt' },
            },
            defaultFormatOnContainer: true,
            originalContainerFormat: { fontFamily: undefined, fontSize: undefined },
        } as any);
    });

    it('With additional option', () => {
        const defaultDomToModelOptions = { a: '1' } as any;
        const defaultModelToDomOptions = { b: '2' } as any;

        const options = { defaultDomToModelOptions, defaultModelToDomOptions };
        const core = createContentModelEditorCore(contentDiv, options);

        expect(createEditorCoreSpy).toHaveBeenCalledWith(contentDiv, {
            defaultDomToModelOptions,
            defaultModelToDomOptions,
            plugins: [new ContentModelFormatPlugin(), new ContentModelEditPlugin()],
            corePluginOverride: {
                typeInContainer: new ContentModelTypeInContainerPlugin(),
            },
        });

        expect(core).toEqual({
            lifecycle: {
                experimentalFeatures: [ExperimentalFeatures.DefaultFormatOnContainer],
                defaultFormat: {
                    fontFamily: 'Calibri, Arial, Helvetica, sans-serif',
                    fontSize: '12pt',
                },
            },
            api: {
                switchShadowEdit: mockedSwitchShadowEdit,
                createEditorContext,
                createContentModel,
                setContentModel,
                createPasteModel,
            },
            originalApi: {
                a: 'b',
                createEditorContext,
                createContentModel,
                setContentModel,
                createPasteModel,
            },
            defaultDomToModelOptions,
            defaultModelToDomOptions,
            defaultFormat: {
                fontWeight: undefined,
                italic: undefined,
                underline: undefined,
                fontFamily: 'Calibri, Arial, Helvetica, sans-serif',
                fontSize: '12pt',
                textColor: undefined,
                backgroundColor: undefined,
            },
            reuseModel: false,
            addDelimiterForEntity: false,
            contentDiv: {
                style: { fontFamily: 'Calibri, Arial, Helvetica, sans-serif', fontSize: '12pt' },
            },
            defaultFormatOnContainer: true,
            originalContainerFormat: { fontFamily: undefined, fontSize: undefined },
        } as any);
    });

    it('With default format', () => {
        mockedCore.lifecycle.defaultFormat = {
            bold: true,
            italic: true,
            underline: true,
            fontFamily: 'Arial',
            fontSize: '10pt',
            textColor: 'red',
            backgroundColor: 'blue',
        };

        const options = {};
        const core = createContentModelEditorCore(contentDiv, options);

        expect(createEditorCoreSpy).toHaveBeenCalledWith(contentDiv, {
            plugins: [new ContentModelFormatPlugin(), new ContentModelEditPlugin()],
            corePluginOverride: {
                typeInContainer: new ContentModelTypeInContainerPlugin(),
            },
        });
        expect(core).toEqual({
            lifecycle: {
                experimentalFeatures: [ExperimentalFeatures.DefaultFormatOnContainer],
                defaultFormat: {
                    bold: true,
                    italic: true,
                    underline: true,
                    fontFamily: 'Arial',
                    fontSize: '10pt',
                    textColor: 'red',
                    backgroundColor: 'blue',
                },
>>>>>>> 50c4271f
            },
            api: {
                switchShadowEdit: mockedSwitchShadowEdit,
                createEditorContext,
                createContentModel,
                setContentModel,
                createPasteModel,
            },
            originalApi: {
                a: 'b',
                createEditorContext,
                createContentModel,
                setContentModel,
                createPasteModel,
<<<<<<< HEAD
=======
            },
            defaultDomToModelOptions: {},
            defaultModelToDomOptions: {},
            defaultFormat: {
                fontWeight: 'bold',
                italic: true,
                underline: true,
                fontFamily: 'Arial',
                fontSize: '10pt',
                textColor: 'red',
                backgroundColor: 'blue',
            },
            reuseModel: false,
            addDelimiterForEntity: false,
            contentDiv: {
                style: { fontFamily: 'Arial', fontSize: '10pt' },
            },
            defaultFormatOnContainer: true,
            originalContainerFormat: { fontFamily: undefined, fontSize: undefined },
        } as any);
    });

    it('Reuse model', () => {
        mockedCore.lifecycle.experimentalFeatures.push(ExperimentalFeatures.ReusableContentModel);

        const options = {};
        const core = createContentModelEditorCore(contentDiv, options);

        expect(createEditorCoreSpy).toHaveBeenCalledWith(contentDiv, {
            plugins: [new ContentModelFormatPlugin(), new ContentModelEditPlugin()],
            corePluginOverride: {
                typeInContainer: new ContentModelTypeInContainerPlugin(),
            },
        });
        expect(core).toEqual({
            lifecycle: {
                experimentalFeatures: [
                    ExperimentalFeatures.DefaultFormatOnContainer,
                    ExperimentalFeatures.ReusableContentModel,
                ],
                defaultFormat: {
                    fontFamily: 'Calibri, Arial, Helvetica, sans-serif',
                    fontSize: '12pt',
                },
            },
            api: {
                switchShadowEdit: switchShadowEdit,
                createEditorContext,
                createContentModel,
                setContentModel,
                createPasteModel,
            },
            originalApi: {
                a: 'b',
                createEditorContext,
                createContentModel,
                setContentModel,
                createPasteModel,
>>>>>>> 50c4271f
            },
            defaultDomToModelOptions: {},
            defaultModelToDomOptions: {},
            defaultFormat: {
                fontWeight: undefined,
                italic: undefined,
                underline: undefined,
                fontFamily: 'Calibri, Arial, Helvetica, sans-serif',
                fontSize: '12pt',
<<<<<<< HEAD
=======
                textColor: undefined,
                backgroundColor: undefined,
            },
            reuseModel: true,
            addDelimiterForEntity: false,
            contentDiv: {
                style: { fontFamily: 'Calibri, Arial, Helvetica, sans-serif', fontSize: '12pt' },
            },
            defaultFormatOnContainer: true,
            originalContainerFormat: { fontFamily: undefined, fontSize: undefined },
        } as any);
    });

    it('Allow entity delimiters', () => {
        mockedCore.lifecycle.experimentalFeatures.push(
            ExperimentalFeatures.InlineEntityReadOnlyDelimiters
        );

        const options = {};
        const core = createContentModelEditorCore(contentDiv, options);

        expect(createEditorCoreSpy).toHaveBeenCalledWith(contentDiv, {
            plugins: [new ContentModelFormatPlugin(), new ContentModelEditPlugin()],
            corePluginOverride: {
                typeInContainer: new ContentModelTypeInContainerPlugin(),
            },
        });
        expect(core).toEqual({
            lifecycle: {
                experimentalFeatures: [
                    ExperimentalFeatures.DefaultFormatOnContainer,
                    ExperimentalFeatures.InlineEntityReadOnlyDelimiters,
                ],
                defaultFormat: {
                    fontFamily: 'Calibri, Arial, Helvetica, sans-serif',
                    fontSize: '12pt',
                },
            },
            api: {
                switchShadowEdit: mockedSwitchShadowEdit,
                createEditorContext,
                createContentModel,
                setContentModel,
                createPasteModel,
            },
            originalApi: {
                a: 'b',
                createEditorContext,
                createContentModel,
                setContentModel,
                createPasteModel,
            },
            defaultDomToModelOptions: {},
            defaultModelToDomOptions: {},
            defaultFormat: {
                fontWeight: undefined,
                italic: undefined,
                underline: undefined,
                fontFamily: 'Calibri, Arial, Helvetica, sans-serif',
                fontSize: '12pt',
>>>>>>> 50c4271f
                textColor: undefined,
                backgroundColor: undefined,
            },
            reuseModel: false,
            addDelimiterForEntity: true,
            contentDiv: {
<<<<<<< HEAD
                style: {},
            },
            defaultFormatOnContainer: false,
            originalContainerFormat: {},
        } as any);
    });
});

describe('createContentModelEditorCore with experimental feature "DefaultFormatOnContainer', () => {
    let createEditorCoreSpy: jasmine.Spy;
    let mockedCore: any;
    let contentDiv: any;

    beforeEach(() => {
        contentDiv = {
            style: {},
        } as any;

        mockedCore = {
            lifecycle: {
                experimentalFeatures: [ExperimentalFeatures.DefaultFormatOnContainer],
            },
            api: {
                switchShadowEdit: mockedSwitchShadowEdit,
            },
            originalApi: {
                a: 'b',
            },
            contentDiv,
        } as any;

        createEditorCoreSpy = spyOn(createEditorCore, 'createEditorCore').and.returnValue(
            mockedCore
        );
    });

    it('No additional option', () => {
        const options = {};
        const core = createContentModelEditorCore(contentDiv, options);

        expect(createEditorCoreSpy).toHaveBeenCalledWith(contentDiv, options);
        expect(core).toEqual({
            lifecycle: {
                experimentalFeatures: [ExperimentalFeatures.DefaultFormatOnContainer],
                defaultFormat: {
                    fontFamily: 'Calibri, Arial, Helvetica, sans-serif',
                    fontSize: '12pt',
                },
            },
            api: {
                switchShadowEdit: mockedSwitchShadowEdit,
                createEditorContext,
                createContentModel,
                setContentModel,
                createPasteModel,
            },
            originalApi: {
                a: 'b',
                createEditorContext,
                createContentModel,
                setContentModel,
                createPasteModel,
            },
            defaultDomToModelOptions: {},
            defaultModelToDomOptions: {},
            defaultFormat: {
                fontWeight: undefined,
                italic: undefined,
                underline: undefined,
                fontFamily: 'Calibri, Arial, Helvetica, sans-serif',
                fontSize: '12pt',
                textColor: undefined,
                backgroundColor: undefined,
            },
            reuseModel: false,
            addDelimiterForEntity: false,
            contentDiv: {
                style: { fontFamily: 'Calibri, Arial, Helvetica, sans-serif', fontSize: '12pt' },
            },
            defaultFormatOnContainer: true,
            originalContainerFormat: { fontFamily: undefined, fontSize: undefined },
        } as any);
    });

    it('With additional option', () => {
        const defaultDomToModelOptions = { a: '1' } as any;
        const defaultModelToDomOptions = { b: '2' } as any;

        const options = { defaultDomToModelOptions, defaultModelToDomOptions };
        const core = createContentModelEditorCore(contentDiv, options);

        expect(createEditorCoreSpy).toHaveBeenCalledWith(contentDiv, options);

        expect(core).toEqual({
            lifecycle: {
                experimentalFeatures: [ExperimentalFeatures.DefaultFormatOnContainer],
                defaultFormat: {
                    fontFamily: 'Calibri, Arial, Helvetica, sans-serif',
                    fontSize: '12pt',
                },
            },
            api: {
                switchShadowEdit: mockedSwitchShadowEdit,
                createEditorContext,
                createContentModel,
                setContentModel,
                createPasteModel,
            },
            originalApi: {
                a: 'b',
                createEditorContext,
                createContentModel,
                setContentModel,
                createPasteModel,
            },
            defaultDomToModelOptions,
            defaultModelToDomOptions,
            defaultFormat: {
                fontWeight: undefined,
                italic: undefined,
                underline: undefined,
                fontFamily: 'Calibri, Arial, Helvetica, sans-serif',
                fontSize: '12pt',
                textColor: undefined,
                backgroundColor: undefined,
            },
            reuseModel: false,
            addDelimiterForEntity: false,
            contentDiv: {
                style: { fontFamily: 'Calibri, Arial, Helvetica, sans-serif', fontSize: '12pt' },
            },
            defaultFormatOnContainer: true,
            originalContainerFormat: { fontFamily: undefined, fontSize: undefined },
        } as any);
    });

    it('With default format', () => {
        mockedCore.lifecycle.defaultFormat = {
            bold: true,
            italic: true,
            underline: true,
            fontFamily: 'Arial',
            fontSize: '10pt',
            textColor: 'red',
            backgroundColor: 'blue',
        };

        const options = {};
        const core = createContentModelEditorCore(contentDiv, options);

        expect(createEditorCoreSpy).toHaveBeenCalledWith(contentDiv, options);
        expect(core).toEqual({
            lifecycle: {
                experimentalFeatures: [ExperimentalFeatures.DefaultFormatOnContainer],
                defaultFormat: {
                    bold: true,
                    italic: true,
                    underline: true,
                    fontFamily: 'Arial',
                    fontSize: '10pt',
                    textColor: 'red',
                    backgroundColor: 'blue',
                },
            },
            api: {
                switchShadowEdit: mockedSwitchShadowEdit,
                createEditorContext,
                createContentModel,
                setContentModel,
                createPasteModel,
            },
            originalApi: {
                a: 'b',
                createEditorContext,
                createContentModel,
                setContentModel,
                createPasteModel,
            },
            defaultDomToModelOptions: {},
            defaultModelToDomOptions: {},
            defaultFormat: {
                fontWeight: 'bold',
                italic: true,
                underline: true,
                fontFamily: 'Arial',
                fontSize: '10pt',
                textColor: 'red',
                backgroundColor: 'blue',
            },
            reuseModel: false,
            addDelimiterForEntity: false,
            contentDiv: {
                style: { fontFamily: 'Arial', fontSize: '10pt' },
            },
            defaultFormatOnContainer: true,
            originalContainerFormat: { fontFamily: undefined, fontSize: undefined },
        } as any);
    });

    it('Reuse model', () => {
        mockedCore.lifecycle.experimentalFeatures.push(ExperimentalFeatures.ReusableContentModel);

        const options = {};
        const core = createContentModelEditorCore(contentDiv, options);

        expect(createEditorCoreSpy).toHaveBeenCalledWith(contentDiv, options);
        expect(core).toEqual({
            lifecycle: {
                experimentalFeatures: [
                    ExperimentalFeatures.DefaultFormatOnContainer,
                    ExperimentalFeatures.ReusableContentModel,
                ],
                defaultFormat: {
                    fontFamily: 'Calibri, Arial, Helvetica, sans-serif',
                    fontSize: '12pt',
                },
            },
            api: {
                switchShadowEdit: switchShadowEdit,
                createEditorContext,
                createContentModel,
                setContentModel,
                createPasteModel,
            },
            originalApi: {
                a: 'b',
                createEditorContext,
                createContentModel,
                setContentModel,
                createPasteModel,
            },
            defaultDomToModelOptions: {},
            defaultModelToDomOptions: {},
            defaultFormat: {
                fontWeight: undefined,
                italic: undefined,
                underline: undefined,
                fontFamily: 'Calibri, Arial, Helvetica, sans-serif',
                fontSize: '12pt',
                textColor: undefined,
                backgroundColor: undefined,
            },
            reuseModel: true,
            addDelimiterForEntity: false,
            contentDiv: {
                style: { fontFamily: 'Calibri, Arial, Helvetica, sans-serif', fontSize: '12pt' },
            },
            defaultFormatOnContainer: true,
            originalContainerFormat: { fontFamily: undefined, fontSize: undefined },
        } as any);
    });

    it('Allow entity delimiters', () => {
        mockedCore.lifecycle.experimentalFeatures.push(
            ExperimentalFeatures.InlineEntityReadOnlyDelimiters
        );

        const options = {};
        const core = createContentModelEditorCore(contentDiv, options);

        expect(createEditorCoreSpy).toHaveBeenCalledWith(contentDiv, options);
        expect(core).toEqual({
            lifecycle: {
                experimentalFeatures: [
                    ExperimentalFeatures.DefaultFormatOnContainer,
                    ExperimentalFeatures.InlineEntityReadOnlyDelimiters,
                ],
                defaultFormat: {
                    fontFamily: 'Calibri, Arial, Helvetica, sans-serif',
                    fontSize: '12pt',
                },
            },
            api: {
                switchShadowEdit: mockedSwitchShadowEdit,
                createEditorContext,
                createContentModel,
                setContentModel,
                createPasteModel,
            },
            originalApi: {
                a: 'b',
                createEditorContext,
                createContentModel,
                setContentModel,
                createPasteModel,
            },
            defaultDomToModelOptions: {},
            defaultModelToDomOptions: {},
            defaultFormat: {
                fontWeight: undefined,
                italic: undefined,
                underline: undefined,
                fontFamily: 'Calibri, Arial, Helvetica, sans-serif',
                fontSize: '12pt',
                textColor: undefined,
                backgroundColor: undefined,
            },
            reuseModel: false,
            addDelimiterForEntity: true,
            contentDiv: {
=======
>>>>>>> 50c4271f
                style: { fontFamily: 'Calibri, Arial, Helvetica, sans-serif', fontSize: '12pt' },
            },
            defaultFormatOnContainer: true,
            originalContainerFormat: { fontFamily: undefined, fontSize: undefined },
        } as any);
    });

    it('Content Div already has style', () => {
        const options = {};
        const core = createContentModelEditorCore(contentDiv, options);

        contentDiv.style.fontFamily = 'AAAA';
        contentDiv.style.fontSize = 'BBBB';

<<<<<<< HEAD
        expect(createEditorCoreSpy).toHaveBeenCalledWith(contentDiv, options);
=======
        expect(createEditorCoreSpy).toHaveBeenCalledWith(contentDiv, {
            plugins: [new ContentModelFormatPlugin(), new ContentModelEditPlugin()],
            corePluginOverride: {
                typeInContainer: new ContentModelTypeInContainerPlugin(),
            },
        });
>>>>>>> 50c4271f
        expect(core).toEqual({
            lifecycle: {
                experimentalFeatures: [ExperimentalFeatures.DefaultFormatOnContainer],
                defaultFormat: {
                    fontFamily: 'Calibri, Arial, Helvetica, sans-serif',
                    fontSize: '12pt',
                },
            },
            api: {
                switchShadowEdit: mockedSwitchShadowEdit,
                createEditorContext,
                createContentModel,
                setContentModel,
                createPasteModel,
            },
            originalApi: {
                a: 'b',
                createEditorContext,
                createContentModel,
                setContentModel,
                createPasteModel,
            },
            defaultDomToModelOptions: {},
            defaultModelToDomOptions: {},
            defaultFormat: {
                fontWeight: undefined,
                italic: undefined,
                underline: undefined,
                fontFamily: 'Calibri, Arial, Helvetica, sans-serif',
                fontSize: '12pt',
                textColor: undefined,
                backgroundColor: undefined,
            },
            reuseModel: false,
            addDelimiterForEntity: false,
            contentDiv: {
                style: {
                    fontFamily: 'AAAA',
                    fontSize: 'BBBB',
                },
            },
            defaultFormatOnContainer: true,
            originalContainerFormat: { fontFamily: undefined, fontSize: undefined },
        } as any);
    });
});<|MERGE_RESOLUTION|>--- conflicted
+++ resolved
@@ -284,8 +284,6 @@
             lifecycle: {
                 experimentalFeatures: [ExperimentalFeatures.InlineEntityReadOnlyDelimiters],
                 defaultFormat: {},
-<<<<<<< HEAD
-=======
             },
             api: {
                 switchShadowEdit: mockedSwitchShadowEdit,
@@ -495,23 +493,20 @@
                     textColor: 'red',
                     backgroundColor: 'blue',
                 },
->>>>>>> 50c4271f
-            },
-            api: {
-                switchShadowEdit: mockedSwitchShadowEdit,
-                createEditorContext,
-                createContentModel,
-                setContentModel,
-                createPasteModel,
-            },
-            originalApi: {
-                a: 'b',
-                createEditorContext,
-                createContentModel,
-                setContentModel,
-                createPasteModel,
-<<<<<<< HEAD
-=======
+            },
+            api: {
+                switchShadowEdit: mockedSwitchShadowEdit,
+                createEditorContext,
+                createContentModel,
+                setContentModel,
+                createPasteModel,
+            },
+            originalApi: {
+                a: 'b',
+                createEditorContext,
+                createContentModel,
+                setContentModel,
+                createPasteModel,
             },
             defaultDomToModelOptions: {},
             defaultModelToDomOptions: {},
@@ -570,18 +565,15 @@
                 createContentModel,
                 setContentModel,
                 createPasteModel,
->>>>>>> 50c4271f
-            },
-            defaultDomToModelOptions: {},
-            defaultModelToDomOptions: {},
-            defaultFormat: {
-                fontWeight: undefined,
-                italic: undefined,
-                underline: undefined,
-                fontFamily: 'Calibri, Arial, Helvetica, sans-serif',
-                fontSize: '12pt',
-<<<<<<< HEAD
-=======
+            },
+            defaultDomToModelOptions: {},
+            defaultModelToDomOptions: {},
+            defaultFormat: {
+                fontWeight: undefined,
+                italic: undefined,
+                underline: undefined,
+                fontFamily: 'Calibri, Arial, Helvetica, sans-serif',
+                fontSize: '12pt',
                 textColor: undefined,
                 backgroundColor: undefined,
             },
@@ -642,55 +634,32 @@
                 underline: undefined,
                 fontFamily: 'Calibri, Arial, Helvetica, sans-serif',
                 fontSize: '12pt',
->>>>>>> 50c4271f
                 textColor: undefined,
                 backgroundColor: undefined,
             },
             reuseModel: false,
             addDelimiterForEntity: true,
             contentDiv: {
-<<<<<<< HEAD
-                style: {},
-            },
-            defaultFormatOnContainer: false,
-            originalContainerFormat: {},
-        } as any);
-    });
-});
-
-describe('createContentModelEditorCore with experimental feature "DefaultFormatOnContainer', () => {
-    let createEditorCoreSpy: jasmine.Spy;
-    let mockedCore: any;
-    let contentDiv: any;
-
-    beforeEach(() => {
-        contentDiv = {
-            style: {},
-        } as any;
-
-        mockedCore = {
-            lifecycle: {
-                experimentalFeatures: [ExperimentalFeatures.DefaultFormatOnContainer],
-            },
-            api: {
-                switchShadowEdit: mockedSwitchShadowEdit,
-            },
-            originalApi: {
-                a: 'b',
-            },
-            contentDiv,
-        } as any;
-
-        createEditorCoreSpy = spyOn(createEditorCore, 'createEditorCore').and.returnValue(
-            mockedCore
-        );
-    });
-
-    it('No additional option', () => {
-        const options = {};
-        const core = createContentModelEditorCore(contentDiv, options);
-
-        expect(createEditorCoreSpy).toHaveBeenCalledWith(contentDiv, options);
+                style: { fontFamily: 'Calibri, Arial, Helvetica, sans-serif', fontSize: '12pt' },
+            },
+            defaultFormatOnContainer: true,
+            originalContainerFormat: { fontFamily: undefined, fontSize: undefined },
+        } as any);
+    });
+
+    it('Content Div already has style', () => {
+        const options = {};
+        const core = createContentModelEditorCore(contentDiv, options);
+
+        contentDiv.style.fontFamily = 'AAAA';
+        contentDiv.style.fontSize = 'BBBB';
+
+        expect(createEditorCoreSpy).toHaveBeenCalledWith(contentDiv, {
+            plugins: [new ContentModelFormatPlugin(), new ContentModelEditPlugin()],
+            corePluginOverride: {
+                typeInContainer: new ContentModelTypeInContainerPlugin(),
+            },
+        });
         expect(core).toEqual({
             lifecycle: {
                 experimentalFeatures: [ExperimentalFeatures.DefaultFormatOnContainer],
@@ -727,291 +696,6 @@
             reuseModel: false,
             addDelimiterForEntity: false,
             contentDiv: {
-                style: { fontFamily: 'Calibri, Arial, Helvetica, sans-serif', fontSize: '12pt' },
-            },
-            defaultFormatOnContainer: true,
-            originalContainerFormat: { fontFamily: undefined, fontSize: undefined },
-        } as any);
-    });
-
-    it('With additional option', () => {
-        const defaultDomToModelOptions = { a: '1' } as any;
-        const defaultModelToDomOptions = { b: '2' } as any;
-
-        const options = { defaultDomToModelOptions, defaultModelToDomOptions };
-        const core = createContentModelEditorCore(contentDiv, options);
-
-        expect(createEditorCoreSpy).toHaveBeenCalledWith(contentDiv, options);
-
-        expect(core).toEqual({
-            lifecycle: {
-                experimentalFeatures: [ExperimentalFeatures.DefaultFormatOnContainer],
-                defaultFormat: {
-                    fontFamily: 'Calibri, Arial, Helvetica, sans-serif',
-                    fontSize: '12pt',
-                },
-            },
-            api: {
-                switchShadowEdit: mockedSwitchShadowEdit,
-                createEditorContext,
-                createContentModel,
-                setContentModel,
-                createPasteModel,
-            },
-            originalApi: {
-                a: 'b',
-                createEditorContext,
-                createContentModel,
-                setContentModel,
-                createPasteModel,
-            },
-            defaultDomToModelOptions,
-            defaultModelToDomOptions,
-            defaultFormat: {
-                fontWeight: undefined,
-                italic: undefined,
-                underline: undefined,
-                fontFamily: 'Calibri, Arial, Helvetica, sans-serif',
-                fontSize: '12pt',
-                textColor: undefined,
-                backgroundColor: undefined,
-            },
-            reuseModel: false,
-            addDelimiterForEntity: false,
-            contentDiv: {
-                style: { fontFamily: 'Calibri, Arial, Helvetica, sans-serif', fontSize: '12pt' },
-            },
-            defaultFormatOnContainer: true,
-            originalContainerFormat: { fontFamily: undefined, fontSize: undefined },
-        } as any);
-    });
-
-    it('With default format', () => {
-        mockedCore.lifecycle.defaultFormat = {
-            bold: true,
-            italic: true,
-            underline: true,
-            fontFamily: 'Arial',
-            fontSize: '10pt',
-            textColor: 'red',
-            backgroundColor: 'blue',
-        };
-
-        const options = {};
-        const core = createContentModelEditorCore(contentDiv, options);
-
-        expect(createEditorCoreSpy).toHaveBeenCalledWith(contentDiv, options);
-        expect(core).toEqual({
-            lifecycle: {
-                experimentalFeatures: [ExperimentalFeatures.DefaultFormatOnContainer],
-                defaultFormat: {
-                    bold: true,
-                    italic: true,
-                    underline: true,
-                    fontFamily: 'Arial',
-                    fontSize: '10pt',
-                    textColor: 'red',
-                    backgroundColor: 'blue',
-                },
-            },
-            api: {
-                switchShadowEdit: mockedSwitchShadowEdit,
-                createEditorContext,
-                createContentModel,
-                setContentModel,
-                createPasteModel,
-            },
-            originalApi: {
-                a: 'b',
-                createEditorContext,
-                createContentModel,
-                setContentModel,
-                createPasteModel,
-            },
-            defaultDomToModelOptions: {},
-            defaultModelToDomOptions: {},
-            defaultFormat: {
-                fontWeight: 'bold',
-                italic: true,
-                underline: true,
-                fontFamily: 'Arial',
-                fontSize: '10pt',
-                textColor: 'red',
-                backgroundColor: 'blue',
-            },
-            reuseModel: false,
-            addDelimiterForEntity: false,
-            contentDiv: {
-                style: { fontFamily: 'Arial', fontSize: '10pt' },
-            },
-            defaultFormatOnContainer: true,
-            originalContainerFormat: { fontFamily: undefined, fontSize: undefined },
-        } as any);
-    });
-
-    it('Reuse model', () => {
-        mockedCore.lifecycle.experimentalFeatures.push(ExperimentalFeatures.ReusableContentModel);
-
-        const options = {};
-        const core = createContentModelEditorCore(contentDiv, options);
-
-        expect(createEditorCoreSpy).toHaveBeenCalledWith(contentDiv, options);
-        expect(core).toEqual({
-            lifecycle: {
-                experimentalFeatures: [
-                    ExperimentalFeatures.DefaultFormatOnContainer,
-                    ExperimentalFeatures.ReusableContentModel,
-                ],
-                defaultFormat: {
-                    fontFamily: 'Calibri, Arial, Helvetica, sans-serif',
-                    fontSize: '12pt',
-                },
-            },
-            api: {
-                switchShadowEdit: switchShadowEdit,
-                createEditorContext,
-                createContentModel,
-                setContentModel,
-                createPasteModel,
-            },
-            originalApi: {
-                a: 'b',
-                createEditorContext,
-                createContentModel,
-                setContentModel,
-                createPasteModel,
-            },
-            defaultDomToModelOptions: {},
-            defaultModelToDomOptions: {},
-            defaultFormat: {
-                fontWeight: undefined,
-                italic: undefined,
-                underline: undefined,
-                fontFamily: 'Calibri, Arial, Helvetica, sans-serif',
-                fontSize: '12pt',
-                textColor: undefined,
-                backgroundColor: undefined,
-            },
-            reuseModel: true,
-            addDelimiterForEntity: false,
-            contentDiv: {
-                style: { fontFamily: 'Calibri, Arial, Helvetica, sans-serif', fontSize: '12pt' },
-            },
-            defaultFormatOnContainer: true,
-            originalContainerFormat: { fontFamily: undefined, fontSize: undefined },
-        } as any);
-    });
-
-    it('Allow entity delimiters', () => {
-        mockedCore.lifecycle.experimentalFeatures.push(
-            ExperimentalFeatures.InlineEntityReadOnlyDelimiters
-        );
-
-        const options = {};
-        const core = createContentModelEditorCore(contentDiv, options);
-
-        expect(createEditorCoreSpy).toHaveBeenCalledWith(contentDiv, options);
-        expect(core).toEqual({
-            lifecycle: {
-                experimentalFeatures: [
-                    ExperimentalFeatures.DefaultFormatOnContainer,
-                    ExperimentalFeatures.InlineEntityReadOnlyDelimiters,
-                ],
-                defaultFormat: {
-                    fontFamily: 'Calibri, Arial, Helvetica, sans-serif',
-                    fontSize: '12pt',
-                },
-            },
-            api: {
-                switchShadowEdit: mockedSwitchShadowEdit,
-                createEditorContext,
-                createContentModel,
-                setContentModel,
-                createPasteModel,
-            },
-            originalApi: {
-                a: 'b',
-                createEditorContext,
-                createContentModel,
-                setContentModel,
-                createPasteModel,
-            },
-            defaultDomToModelOptions: {},
-            defaultModelToDomOptions: {},
-            defaultFormat: {
-                fontWeight: undefined,
-                italic: undefined,
-                underline: undefined,
-                fontFamily: 'Calibri, Arial, Helvetica, sans-serif',
-                fontSize: '12pt',
-                textColor: undefined,
-                backgroundColor: undefined,
-            },
-            reuseModel: false,
-            addDelimiterForEntity: true,
-            contentDiv: {
-=======
->>>>>>> 50c4271f
-                style: { fontFamily: 'Calibri, Arial, Helvetica, sans-serif', fontSize: '12pt' },
-            },
-            defaultFormatOnContainer: true,
-            originalContainerFormat: { fontFamily: undefined, fontSize: undefined },
-        } as any);
-    });
-
-    it('Content Div already has style', () => {
-        const options = {};
-        const core = createContentModelEditorCore(contentDiv, options);
-
-        contentDiv.style.fontFamily = 'AAAA';
-        contentDiv.style.fontSize = 'BBBB';
-
-<<<<<<< HEAD
-        expect(createEditorCoreSpy).toHaveBeenCalledWith(contentDiv, options);
-=======
-        expect(createEditorCoreSpy).toHaveBeenCalledWith(contentDiv, {
-            plugins: [new ContentModelFormatPlugin(), new ContentModelEditPlugin()],
-            corePluginOverride: {
-                typeInContainer: new ContentModelTypeInContainerPlugin(),
-            },
-        });
->>>>>>> 50c4271f
-        expect(core).toEqual({
-            lifecycle: {
-                experimentalFeatures: [ExperimentalFeatures.DefaultFormatOnContainer],
-                defaultFormat: {
-                    fontFamily: 'Calibri, Arial, Helvetica, sans-serif',
-                    fontSize: '12pt',
-                },
-            },
-            api: {
-                switchShadowEdit: mockedSwitchShadowEdit,
-                createEditorContext,
-                createContentModel,
-                setContentModel,
-                createPasteModel,
-            },
-            originalApi: {
-                a: 'b',
-                createEditorContext,
-                createContentModel,
-                setContentModel,
-                createPasteModel,
-            },
-            defaultDomToModelOptions: {},
-            defaultModelToDomOptions: {},
-            defaultFormat: {
-                fontWeight: undefined,
-                italic: undefined,
-                underline: undefined,
-                fontFamily: 'Calibri, Arial, Helvetica, sans-serif',
-                fontSize: '12pt',
-                textColor: undefined,
-                backgroundColor: undefined,
-            },
-            reuseModel: false,
-            addDelimiterForEntity: false,
-            contentDiv: {
                 style: {
                     fontFamily: 'AAAA',
                     fontSize: 'BBBB',

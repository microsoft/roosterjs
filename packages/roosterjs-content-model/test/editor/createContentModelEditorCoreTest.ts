import * as createEditorCore from 'roosterjs-editor-core/lib/editor/createEditorCore';
<<<<<<< HEAD
import ContentModelEditPlugin from '../../lib/editor/plugins/ContentModelEditPlugin';
import ContentModelFormatPlugin from '../../lib/editor/plugins/ContentModelFormatPlugin';
=======
import ContentModelTypeInContainerPlugin from '../../lib/editor/corePlugins/ContentModelTypeInContainerPlugin';
>>>>>>> fbb467a9
import { createContentModel } from '../../lib/editor/coreApi/createContentModel';
import { createContentModelEditorCore } from '../../lib/editor/createContentModelEditorCore';
import { createEditorContext } from '../../lib/editor/coreApi/createEditorContext';
import { createPasteModel } from '../../lib/editor/coreApi/createPasteModel';
import { ExperimentalFeatures } from 'roosterjs-editor-types';
import { setContentModel } from '../../lib/editor/coreApi/setContentModel';
import { switchShadowEdit } from '../../lib/editor/coreApi/switchShadowEdit';

const mockedSwitchShadowEdit = 'SHADOWEDIT' as any;

describe('createContentModelEditorCore', () => {
    let createEditorCoreSpy: jasmine.Spy;
    let mockedCore: any;
    let contentDiv: any;

    beforeEach(() => {
        contentDiv = {
            style: {},
        } as any;

        mockedCore = {
            lifecycle: {
                experimentalFeatures: [],
            },
            api: {
                switchShadowEdit: mockedSwitchShadowEdit,
            },
            originalApi: {
                a: 'b',
            },
            contentDiv,
        } as any;

        createEditorCoreSpy = spyOn(createEditorCore, 'createEditorCore').and.returnValue(
            mockedCore
        );
    });

    it('No additional option', () => {
        const options = {};
        const core = createContentModelEditorCore(contentDiv, options);

        expect(createEditorCoreSpy).toHaveBeenCalledWith(contentDiv, {
<<<<<<< HEAD
            plugins: [new ContentModelFormatPlugin(), new ContentModelEditPlugin()],
=======
            corePluginOverride: {
                typeInContainer: new ContentModelTypeInContainerPlugin(),
            },
>>>>>>> fbb467a9
        });
        expect(core).toEqual({
            lifecycle: {
                experimentalFeatures: [],
                defaultFormat: {},
            },
            api: {
                switchShadowEdit: mockedSwitchShadowEdit,
                createEditorContext,
                createContentModel,
                setContentModel,
                createPasteModel,
            },
            originalApi: {
                a: 'b',
                createEditorContext,
                createContentModel,
                setContentModel,
                createPasteModel,
            },
            defaultDomToModelOptions: {},
            defaultModelToDomOptions: {},
            defaultFormat: {
                fontWeight: undefined,
                italic: undefined,
                underline: undefined,
                fontFamily: 'Calibri, Arial, Helvetica, sans-serif',
                fontSize: '12pt',
                textColor: undefined,
                backgroundColor: undefined,
            },
            reuseModel: false,
            addDelimiterForEntity: false,
            contentDiv: {
                style: {},
            },
            defaultFormatOnContainer: false,
            originalContainerFormat: {},
        } as any);
    });

    it('With additional option', () => {
        const defaultDomToModelOptions = { a: '1' } as any;
        const defaultModelToDomOptions = { b: '2' } as any;

        const options = { defaultDomToModelOptions, defaultModelToDomOptions };
        const core = createContentModelEditorCore(contentDiv, options);

        expect(createEditorCoreSpy).toHaveBeenCalledWith(contentDiv, {
            defaultDomToModelOptions,
            defaultModelToDomOptions,
<<<<<<< HEAD
            plugins: [new ContentModelFormatPlugin(), new ContentModelEditPlugin()],
=======
            corePluginOverride: {
                typeInContainer: new ContentModelTypeInContainerPlugin(),
            },
>>>>>>> fbb467a9
        });

        expect(core).toEqual({
            lifecycle: {
                experimentalFeatures: [],
                defaultFormat: {},
            },
            api: {
                switchShadowEdit: mockedSwitchShadowEdit,
                createEditorContext,
                createContentModel,
                setContentModel,
                createPasteModel,
            },
            originalApi: {
                a: 'b',
                createEditorContext,
                createContentModel,
                setContentModel,
                createPasteModel,
            },
            defaultDomToModelOptions,
            defaultModelToDomOptions,
            defaultFormat: {
                fontWeight: undefined,
                italic: undefined,
                underline: undefined,
                fontFamily: 'Calibri, Arial, Helvetica, sans-serif',
                fontSize: '12pt',
                textColor: undefined,
                backgroundColor: undefined,
            },
            reuseModel: false,
            addDelimiterForEntity: false,
            contentDiv: {
                style: {},
            },
            defaultFormatOnContainer: false,
            originalContainerFormat: {},
        } as any);
    });

    it('With default format', () => {
        mockedCore.lifecycle.defaultFormat = {
            bold: true,
            italic: true,
            underline: true,
            fontFamily: 'Arial',
            fontSize: '10pt',
            textColor: 'red',
            backgroundColor: 'blue',
        };

        const options = {};
        const core = createContentModelEditorCore(contentDiv, options);

        expect(createEditorCoreSpy).toHaveBeenCalledWith(contentDiv, {
<<<<<<< HEAD
            plugins: [new ContentModelFormatPlugin(), new ContentModelEditPlugin()],
=======
            corePluginOverride: {
                typeInContainer: new ContentModelTypeInContainerPlugin(),
            },
>>>>>>> fbb467a9
        });
        expect(core).toEqual({
            lifecycle: {
                experimentalFeatures: [],
                defaultFormat: {
                    bold: true,
                    italic: true,
                    underline: true,
                    fontFamily: 'Arial',
                    fontSize: '10pt',
                    textColor: 'red',
                    backgroundColor: 'blue',
                },
            },
            api: {
                switchShadowEdit: mockedSwitchShadowEdit,
                createEditorContext,
                createContentModel,
                setContentModel,
                createPasteModel,
            },
            originalApi: {
                a: 'b',
                createEditorContext,
                createContentModel,
                setContentModel,
                createPasteModel,
            },
            defaultDomToModelOptions: {},
            defaultModelToDomOptions: {},
            defaultFormat: {
                fontWeight: 'bold',
                italic: true,
                underline: true,
                fontFamily: 'Arial',
                fontSize: '10pt',
                textColor: 'red',
                backgroundColor: 'blue',
            },
            reuseModel: false,
            addDelimiterForEntity: false,
            contentDiv: {
                style: {},
            },
            defaultFormatOnContainer: false,
            originalContainerFormat: {},
        } as any);
    });

    it('Reuse model', () => {
        mockedCore.lifecycle.experimentalFeatures.push(ExperimentalFeatures.ReusableContentModel);

        const options = {};
        const core = createContentModelEditorCore(contentDiv, options);

        expect(createEditorCoreSpy).toHaveBeenCalledWith(contentDiv, {
<<<<<<< HEAD
            plugins: [new ContentModelFormatPlugin(), new ContentModelEditPlugin()],
=======
            corePluginOverride: {
                typeInContainer: new ContentModelTypeInContainerPlugin(),
            },
>>>>>>> fbb467a9
        });
        expect(core).toEqual({
            lifecycle: {
                experimentalFeatures: [ExperimentalFeatures.ReusableContentModel],
                defaultFormat: {},
            },
            api: {
                switchShadowEdit: switchShadowEdit,
                createEditorContext,
                createContentModel,
                setContentModel,
                createPasteModel,
            },
            originalApi: {
                a: 'b',
                createEditorContext,
                createContentModel,
                setContentModel,
                createPasteModel,
            },
            defaultDomToModelOptions: {},
            defaultModelToDomOptions: {},
            defaultFormat: {
                fontWeight: undefined,
                italic: undefined,
                underline: undefined,
                fontFamily: 'Calibri, Arial, Helvetica, sans-serif',
                fontSize: '12pt',
                textColor: undefined,
                backgroundColor: undefined,
            },
            reuseModel: true,
            addDelimiterForEntity: false,
            contentDiv: {
                style: {},
            },
            defaultFormatOnContainer: false,
            originalContainerFormat: {},
        } as any);
    });

    it('Allow entity delimiters', () => {
        mockedCore.lifecycle.experimentalFeatures.push(
            ExperimentalFeatures.InlineEntityReadOnlyDelimiters
        );

        const options = {};
        const core = createContentModelEditorCore(contentDiv, options);

        expect(createEditorCoreSpy).toHaveBeenCalledWith(contentDiv, {
<<<<<<< HEAD
            plugins: [new ContentModelFormatPlugin(), new ContentModelEditPlugin()],
=======
            corePluginOverride: {
                typeInContainer: new ContentModelTypeInContainerPlugin(),
            },
>>>>>>> fbb467a9
        });
        expect(core).toEqual({
            lifecycle: {
                experimentalFeatures: [ExperimentalFeatures.InlineEntityReadOnlyDelimiters],
                defaultFormat: {},
            },
            api: {
                switchShadowEdit: mockedSwitchShadowEdit,
                createEditorContext,
                createContentModel,
                setContentModel,
                createPasteModel,
            },
            originalApi: {
                a: 'b',
                createEditorContext,
                createContentModel,
                setContentModel,
                createPasteModel,
            },
            defaultDomToModelOptions: {},
            defaultModelToDomOptions: {},
            defaultFormat: {
                fontWeight: undefined,
                italic: undefined,
                underline: undefined,
                fontFamily: 'Calibri, Arial, Helvetica, sans-serif',
                fontSize: '12pt',
                textColor: undefined,
                backgroundColor: undefined,
            },
            reuseModel: false,
            addDelimiterForEntity: true,
            contentDiv: {
                style: {},
            },
            defaultFormatOnContainer: false,
            originalContainerFormat: {},
        } as any);
    });
});

describe('createContentModelEditorCore with experimental feature "DefaultFormatOnContainer', () => {
    let createEditorCoreSpy: jasmine.Spy;
    let mockedCore: any;
    let contentDiv: any;

    beforeEach(() => {
        contentDiv = {
            style: {},
        } as any;

        mockedCore = {
            lifecycle: {
                experimentalFeatures: [ExperimentalFeatures.DefaultFormatOnContainer],
            },
            api: {
                switchShadowEdit: mockedSwitchShadowEdit,
            },
            originalApi: {
                a: 'b',
            },
            contentDiv,
        } as any;

        createEditorCoreSpy = spyOn(createEditorCore, 'createEditorCore').and.returnValue(
            mockedCore
        );
    });

    it('No additional option', () => {
        const options = {};
        const core = createContentModelEditorCore(contentDiv, options);

        expect(createEditorCoreSpy).toHaveBeenCalledWith(contentDiv, {
<<<<<<< HEAD
            plugins: [new ContentModelFormatPlugin(), new ContentModelEditPlugin()],
=======
            corePluginOverride: {
                typeInContainer: new ContentModelTypeInContainerPlugin(),
            },
>>>>>>> fbb467a9
        });
        expect(core).toEqual({
            lifecycle: {
                experimentalFeatures: [ExperimentalFeatures.DefaultFormatOnContainer],
                defaultFormat: {
                    fontFamily: 'Calibri, Arial, Helvetica, sans-serif',
                    fontSize: '12pt',
                },
            },
            api: {
                switchShadowEdit: mockedSwitchShadowEdit,
                createEditorContext,
                createContentModel,
                setContentModel,
                createPasteModel,
            },
            originalApi: {
                a: 'b',
                createEditorContext,
                createContentModel,
                setContentModel,
                createPasteModel,
            },
            defaultDomToModelOptions: {},
            defaultModelToDomOptions: {},
            defaultFormat: {
                fontWeight: undefined,
                italic: undefined,
                underline: undefined,
                fontFamily: 'Calibri, Arial, Helvetica, sans-serif',
                fontSize: '12pt',
                textColor: undefined,
                backgroundColor: undefined,
            },
            reuseModel: false,
            addDelimiterForEntity: false,
            contentDiv: {
                style: { fontFamily: 'Calibri, Arial, Helvetica, sans-serif', fontSize: '12pt' },
            },
            defaultFormatOnContainer: true,
            originalContainerFormat: { fontFamily: undefined, fontSize: undefined },
        } as any);
    });

    it('With additional option', () => {
        const defaultDomToModelOptions = { a: '1' } as any;
        const defaultModelToDomOptions = { b: '2' } as any;

        const options = { defaultDomToModelOptions, defaultModelToDomOptions };
        const core = createContentModelEditorCore(contentDiv, options);

        expect(createEditorCoreSpy).toHaveBeenCalledWith(contentDiv, {
            defaultDomToModelOptions,
            defaultModelToDomOptions,
<<<<<<< HEAD
            plugins: [new ContentModelFormatPlugin(), new ContentModelEditPlugin()],
=======
            corePluginOverride: {
                typeInContainer: new ContentModelTypeInContainerPlugin(),
            },
>>>>>>> fbb467a9
        });

        expect(core).toEqual({
            lifecycle: {
                experimentalFeatures: [ExperimentalFeatures.DefaultFormatOnContainer],
                defaultFormat: {
                    fontFamily: 'Calibri, Arial, Helvetica, sans-serif',
                    fontSize: '12pt',
                },
            },
            api: {
                switchShadowEdit: mockedSwitchShadowEdit,
                createEditorContext,
                createContentModel,
                setContentModel,
                createPasteModel,
            },
            originalApi: {
                a: 'b',
                createEditorContext,
                createContentModel,
                setContentModel,
                createPasteModel,
            },
            defaultDomToModelOptions,
            defaultModelToDomOptions,
            defaultFormat: {
                fontWeight: undefined,
                italic: undefined,
                underline: undefined,
                fontFamily: 'Calibri, Arial, Helvetica, sans-serif',
                fontSize: '12pt',
                textColor: undefined,
                backgroundColor: undefined,
            },
            reuseModel: false,
            addDelimiterForEntity: false,
            contentDiv: {
                style: { fontFamily: 'Calibri, Arial, Helvetica, sans-serif', fontSize: '12pt' },
            },
            defaultFormatOnContainer: true,
            originalContainerFormat: { fontFamily: undefined, fontSize: undefined },
        } as any);
    });

    it('With default format', () => {
        mockedCore.lifecycle.defaultFormat = {
            bold: true,
            italic: true,
            underline: true,
            fontFamily: 'Arial',
            fontSize: '10pt',
            textColor: 'red',
            backgroundColor: 'blue',
        };

        const options = {};
        const core = createContentModelEditorCore(contentDiv, options);

        expect(createEditorCoreSpy).toHaveBeenCalledWith(contentDiv, {
<<<<<<< HEAD
            plugins: [new ContentModelFormatPlugin(), new ContentModelEditPlugin()],
=======
            corePluginOverride: {
                typeInContainer: new ContentModelTypeInContainerPlugin(),
            },
>>>>>>> fbb467a9
        });
        expect(core).toEqual({
            lifecycle: {
                experimentalFeatures: [ExperimentalFeatures.DefaultFormatOnContainer],
                defaultFormat: {
                    bold: true,
                    italic: true,
                    underline: true,
                    fontFamily: 'Arial',
                    fontSize: '10pt',
                    textColor: 'red',
                    backgroundColor: 'blue',
                },
            },
            api: {
                switchShadowEdit: mockedSwitchShadowEdit,
                createEditorContext,
                createContentModel,
                setContentModel,
                createPasteModel,
            },
            originalApi: {
                a: 'b',
                createEditorContext,
                createContentModel,
                setContentModel,
                createPasteModel,
            },
            defaultDomToModelOptions: {},
            defaultModelToDomOptions: {},
            defaultFormat: {
                fontWeight: 'bold',
                italic: true,
                underline: true,
                fontFamily: 'Arial',
                fontSize: '10pt',
                textColor: 'red',
                backgroundColor: 'blue',
            },
            reuseModel: false,
            addDelimiterForEntity: false,
            contentDiv: {
                style: { fontFamily: 'Arial', fontSize: '10pt' },
            },
            defaultFormatOnContainer: true,
            originalContainerFormat: { fontFamily: undefined, fontSize: undefined },
        } as any);
    });

    it('Reuse model', () => {
        mockedCore.lifecycle.experimentalFeatures.push(ExperimentalFeatures.ReusableContentModel);

        const options = {};
        const core = createContentModelEditorCore(contentDiv, options);

        expect(createEditorCoreSpy).toHaveBeenCalledWith(contentDiv, {
<<<<<<< HEAD
            plugins: [new ContentModelFormatPlugin(), new ContentModelEditPlugin()],
=======
            corePluginOverride: {
                typeInContainer: new ContentModelTypeInContainerPlugin(),
            },
>>>>>>> fbb467a9
        });
        expect(core).toEqual({
            lifecycle: {
                experimentalFeatures: [
                    ExperimentalFeatures.DefaultFormatOnContainer,
                    ExperimentalFeatures.ReusableContentModel,
                ],
                defaultFormat: {
                    fontFamily: 'Calibri, Arial, Helvetica, sans-serif',
                    fontSize: '12pt',
                },
            },
            api: {
                switchShadowEdit: switchShadowEdit,
                createEditorContext,
                createContentModel,
                setContentModel,
                createPasteModel,
            },
            originalApi: {
                a: 'b',
                createEditorContext,
                createContentModel,
                setContentModel,
                createPasteModel,
            },
            defaultDomToModelOptions: {},
            defaultModelToDomOptions: {},
            defaultFormat: {
                fontWeight: undefined,
                italic: undefined,
                underline: undefined,
                fontFamily: 'Calibri, Arial, Helvetica, sans-serif',
                fontSize: '12pt',
                textColor: undefined,
                backgroundColor: undefined,
            },
            reuseModel: true,
            addDelimiterForEntity: false,
            contentDiv: {
                style: { fontFamily: 'Calibri, Arial, Helvetica, sans-serif', fontSize: '12pt' },
            },
            defaultFormatOnContainer: true,
            originalContainerFormat: { fontFamily: undefined, fontSize: undefined },
        } as any);
    });

    it('Allow entity delimiters', () => {
        mockedCore.lifecycle.experimentalFeatures.push(
            ExperimentalFeatures.InlineEntityReadOnlyDelimiters
        );

        const options = {};
        const core = createContentModelEditorCore(contentDiv, options);

        expect(createEditorCoreSpy).toHaveBeenCalledWith(contentDiv, {
<<<<<<< HEAD
            plugins: [new ContentModelFormatPlugin(), new ContentModelEditPlugin()],
=======
            corePluginOverride: {
                typeInContainer: new ContentModelTypeInContainerPlugin(),
            },
>>>>>>> fbb467a9
        });
        expect(core).toEqual({
            lifecycle: {
                experimentalFeatures: [
                    ExperimentalFeatures.DefaultFormatOnContainer,
                    ExperimentalFeatures.InlineEntityReadOnlyDelimiters,
                ],
                defaultFormat: {
                    fontFamily: 'Calibri, Arial, Helvetica, sans-serif',
                    fontSize: '12pt',
                },
            },
            api: {
                switchShadowEdit: mockedSwitchShadowEdit,
                createEditorContext,
                createContentModel,
                setContentModel,
                createPasteModel,
            },
            originalApi: {
                a: 'b',
                createEditorContext,
                createContentModel,
                setContentModel,
                createPasteModel,
            },
            defaultDomToModelOptions: {},
            defaultModelToDomOptions: {},
            defaultFormat: {
                fontWeight: undefined,
                italic: undefined,
                underline: undefined,
                fontFamily: 'Calibri, Arial, Helvetica, sans-serif',
                fontSize: '12pt',
                textColor: undefined,
                backgroundColor: undefined,
            },
            reuseModel: false,
            addDelimiterForEntity: true,
            contentDiv: {
                style: { fontFamily: 'Calibri, Arial, Helvetica, sans-serif', fontSize: '12pt' },
            },
            defaultFormatOnContainer: true,
            originalContainerFormat: { fontFamily: undefined, fontSize: undefined },
        } as any);
    });

    it('Content Div already has style', () => {
        const options = {};
        const core = createContentModelEditorCore(contentDiv, options);

        contentDiv.style.fontFamily = 'AAAA';
        contentDiv.style.fontSize = 'BBBB';

        expect(createEditorCoreSpy).toHaveBeenCalledWith(contentDiv, {
<<<<<<< HEAD
            plugins: [new ContentModelFormatPlugin(), new ContentModelEditPlugin()],
=======
            corePluginOverride: {
                typeInContainer: new ContentModelTypeInContainerPlugin(),
            },
>>>>>>> fbb467a9
        });
        expect(core).toEqual({
            lifecycle: {
                experimentalFeatures: [ExperimentalFeatures.DefaultFormatOnContainer],
                defaultFormat: {
                    fontFamily: 'Calibri, Arial, Helvetica, sans-serif',
                    fontSize: '12pt',
                },
            },
            api: {
                switchShadowEdit: mockedSwitchShadowEdit,
                createEditorContext,
                createContentModel,
                setContentModel,
                createPasteModel,
            },
            originalApi: {
                a: 'b',
                createEditorContext,
                createContentModel,
                setContentModel,
                createPasteModel,
            },
            defaultDomToModelOptions: {},
            defaultModelToDomOptions: {},
            defaultFormat: {
                fontWeight: undefined,
                italic: undefined,
                underline: undefined,
                fontFamily: 'Calibri, Arial, Helvetica, sans-serif',
                fontSize: '12pt',
                textColor: undefined,
                backgroundColor: undefined,
            },
            reuseModel: false,
            addDelimiterForEntity: false,
            contentDiv: {
                style: {
                    fontFamily: 'AAAA',
                    fontSize: 'BBBB',
                },
            },
            defaultFormatOnContainer: true,
            originalContainerFormat: { fontFamily: undefined, fontSize: undefined },
        } as any);
    });
});<|MERGE_RESOLUTION|>--- conflicted
+++ resolved
@@ -1,10 +1,7 @@
 import * as createEditorCore from 'roosterjs-editor-core/lib/editor/createEditorCore';
-<<<<<<< HEAD
 import ContentModelEditPlugin from '../../lib/editor/plugins/ContentModelEditPlugin';
 import ContentModelFormatPlugin from '../../lib/editor/plugins/ContentModelFormatPlugin';
-=======
 import ContentModelTypeInContainerPlugin from '../../lib/editor/corePlugins/ContentModelTypeInContainerPlugin';
->>>>>>> fbb467a9
 import { createContentModel } from '../../lib/editor/coreApi/createContentModel';
 import { createContentModelEditorCore } from '../../lib/editor/createContentModelEditorCore';
 import { createEditorContext } from '../../lib/editor/coreApi/createEditorContext';
@@ -48,13 +45,10 @@
         const core = createContentModelEditorCore(contentDiv, options);
 
         expect(createEditorCoreSpy).toHaveBeenCalledWith(contentDiv, {
-<<<<<<< HEAD
-            plugins: [new ContentModelFormatPlugin(), new ContentModelEditPlugin()],
-=======
-            corePluginOverride: {
-                typeInContainer: new ContentModelTypeInContainerPlugin(),
-            },
->>>>>>> fbb467a9
+            plugins: [new ContentModelFormatPlugin(), new ContentModelEditPlugin()],
+            corePluginOverride: {
+                typeInContainer: new ContentModelTypeInContainerPlugin(),
+            },
         });
         expect(core).toEqual({
             lifecycle: {
@@ -106,13 +100,10 @@
         expect(createEditorCoreSpy).toHaveBeenCalledWith(contentDiv, {
             defaultDomToModelOptions,
             defaultModelToDomOptions,
-<<<<<<< HEAD
-            plugins: [new ContentModelFormatPlugin(), new ContentModelEditPlugin()],
-=======
-            corePluginOverride: {
-                typeInContainer: new ContentModelTypeInContainerPlugin(),
-            },
->>>>>>> fbb467a9
+            plugins: [new ContentModelFormatPlugin(), new ContentModelEditPlugin()],
+            corePluginOverride: {
+                typeInContainer: new ContentModelTypeInContainerPlugin(),
+            },
         });
 
         expect(core).toEqual({
@@ -170,13 +161,10 @@
         const core = createContentModelEditorCore(contentDiv, options);
 
         expect(createEditorCoreSpy).toHaveBeenCalledWith(contentDiv, {
-<<<<<<< HEAD
-            plugins: [new ContentModelFormatPlugin(), new ContentModelEditPlugin()],
-=======
-            corePluginOverride: {
-                typeInContainer: new ContentModelTypeInContainerPlugin(),
-            },
->>>>>>> fbb467a9
+            plugins: [new ContentModelFormatPlugin(), new ContentModelEditPlugin()],
+            corePluginOverride: {
+                typeInContainer: new ContentModelTypeInContainerPlugin(),
+            },
         });
         expect(core).toEqual({
             lifecycle: {
@@ -233,13 +221,10 @@
         const core = createContentModelEditorCore(contentDiv, options);
 
         expect(createEditorCoreSpy).toHaveBeenCalledWith(contentDiv, {
-<<<<<<< HEAD
-            plugins: [new ContentModelFormatPlugin(), new ContentModelEditPlugin()],
-=======
-            corePluginOverride: {
-                typeInContainer: new ContentModelTypeInContainerPlugin(),
-            },
->>>>>>> fbb467a9
+            plugins: [new ContentModelFormatPlugin(), new ContentModelEditPlugin()],
+            corePluginOverride: {
+                typeInContainer: new ContentModelTypeInContainerPlugin(),
+            },
         });
         expect(core).toEqual({
             lifecycle: {
@@ -290,13 +275,10 @@
         const core = createContentModelEditorCore(contentDiv, options);
 
         expect(createEditorCoreSpy).toHaveBeenCalledWith(contentDiv, {
-<<<<<<< HEAD
-            plugins: [new ContentModelFormatPlugin(), new ContentModelEditPlugin()],
-=======
-            corePluginOverride: {
-                typeInContainer: new ContentModelTypeInContainerPlugin(),
-            },
->>>>>>> fbb467a9
+            plugins: [new ContentModelFormatPlugin(), new ContentModelEditPlugin()],
+            corePluginOverride: {
+                typeInContainer: new ContentModelTypeInContainerPlugin(),
+            },
         });
         expect(core).toEqual({
             lifecycle: {
@@ -372,13 +354,10 @@
         const core = createContentModelEditorCore(contentDiv, options);
 
         expect(createEditorCoreSpy).toHaveBeenCalledWith(contentDiv, {
-<<<<<<< HEAD
-            plugins: [new ContentModelFormatPlugin(), new ContentModelEditPlugin()],
-=======
-            corePluginOverride: {
-                typeInContainer: new ContentModelTypeInContainerPlugin(),
-            },
->>>>>>> fbb467a9
+            plugins: [new ContentModelFormatPlugin(), new ContentModelEditPlugin()],
+            corePluginOverride: {
+                typeInContainer: new ContentModelTypeInContainerPlugin(),
+            },
         });
         expect(core).toEqual({
             lifecycle: {
@@ -433,13 +412,10 @@
         expect(createEditorCoreSpy).toHaveBeenCalledWith(contentDiv, {
             defaultDomToModelOptions,
             defaultModelToDomOptions,
-<<<<<<< HEAD
-            plugins: [new ContentModelFormatPlugin(), new ContentModelEditPlugin()],
-=======
-            corePluginOverride: {
-                typeInContainer: new ContentModelTypeInContainerPlugin(),
-            },
->>>>>>> fbb467a9
+            plugins: [new ContentModelFormatPlugin(), new ContentModelEditPlugin()],
+            corePluginOverride: {
+                typeInContainer: new ContentModelTypeInContainerPlugin(),
+            },
         });
 
         expect(core).toEqual({
@@ -500,13 +476,10 @@
         const core = createContentModelEditorCore(contentDiv, options);
 
         expect(createEditorCoreSpy).toHaveBeenCalledWith(contentDiv, {
-<<<<<<< HEAD
-            plugins: [new ContentModelFormatPlugin(), new ContentModelEditPlugin()],
-=======
-            corePluginOverride: {
-                typeInContainer: new ContentModelTypeInContainerPlugin(),
-            },
->>>>>>> fbb467a9
+            plugins: [new ContentModelFormatPlugin(), new ContentModelEditPlugin()],
+            corePluginOverride: {
+                typeInContainer: new ContentModelTypeInContainerPlugin(),
+            },
         });
         expect(core).toEqual({
             lifecycle: {
@@ -563,13 +536,10 @@
         const core = createContentModelEditorCore(contentDiv, options);
 
         expect(createEditorCoreSpy).toHaveBeenCalledWith(contentDiv, {
-<<<<<<< HEAD
-            plugins: [new ContentModelFormatPlugin(), new ContentModelEditPlugin()],
-=======
-            corePluginOverride: {
-                typeInContainer: new ContentModelTypeInContainerPlugin(),
-            },
->>>>>>> fbb467a9
+            plugins: [new ContentModelFormatPlugin(), new ContentModelEditPlugin()],
+            corePluginOverride: {
+                typeInContainer: new ContentModelTypeInContainerPlugin(),
+            },
         });
         expect(core).toEqual({
             lifecycle: {
@@ -626,13 +596,10 @@
         const core = createContentModelEditorCore(contentDiv, options);
 
         expect(createEditorCoreSpy).toHaveBeenCalledWith(contentDiv, {
-<<<<<<< HEAD
-            plugins: [new ContentModelFormatPlugin(), new ContentModelEditPlugin()],
-=======
-            corePluginOverride: {
-                typeInContainer: new ContentModelTypeInContainerPlugin(),
-            },
->>>>>>> fbb467a9
+            plugins: [new ContentModelFormatPlugin(), new ContentModelEditPlugin()],
+            corePluginOverride: {
+                typeInContainer: new ContentModelTypeInContainerPlugin(),
+            },
         });
         expect(core).toEqual({
             lifecycle: {
@@ -688,13 +655,10 @@
         contentDiv.style.fontSize = 'BBBB';
 
         expect(createEditorCoreSpy).toHaveBeenCalledWith(contentDiv, {
-<<<<<<< HEAD
-            plugins: [new ContentModelFormatPlugin(), new ContentModelEditPlugin()],
-=======
-            corePluginOverride: {
-                typeInContainer: new ContentModelTypeInContainerPlugin(),
-            },
->>>>>>> fbb467a9
+            plugins: [new ContentModelFormatPlugin(), new ContentModelEditPlugin()],
+            corePluginOverride: {
+                typeInContainer: new ContentModelTypeInContainerPlugin(),
+            },
         });
         expect(core).toEqual({
             lifecycle: {

--- conflicted
+++ resolved
@@ -25,13 +25,7 @@
             addUndoSnapshot,
             createContentModel: () => model,
             setContentModel,
-<<<<<<< HEAD
-            getPendingFormat: (): ContentModelSegmentFormat | null => null,
-            setPendingFormat: () => {},
-        } as any) as IExperimentalContentModelEditor;
-=======
         } as any) as IContentModelEditor;
->>>>>>> 74f740f9
     });
 
     it('empty doc', () => {

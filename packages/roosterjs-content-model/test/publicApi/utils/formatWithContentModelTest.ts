import * as pendingFormat from '../../../lib/modelApi/format/pendingFormat';
import { ChangeSource } from 'roosterjs-editor-types';
import { ContentModelDocument } from '../../../lib/publicTypes/group/ContentModelDocument';
import { formatWithContentModel } from '../../../lib/publicApi/utils/formatWithContentModel';
import { IContentModelEditor } from '../../../lib/publicTypes/IContentModelEditor';

describe('formatWithContentModel', () => {
    let editor: IContentModelEditor;
    let addUndoSnapshot: jasmine.Spy;
    let createContentModel: jasmine.Spy;
    let setContentModel: jasmine.Spy;
    let focus: jasmine.Spy;
    let mockedModel: ContentModelDocument;
    let cacheContentModel: jasmine.Spy;
    let getFocusedPosition: jasmine.Spy;

    const apiName = 'mockedApi';
    const mockedPos = 'POS' as any;

    beforeEach(() => {
        mockedModel = ({} as any) as ContentModelDocument;

        addUndoSnapshot = jasmine.createSpy('addUndoSnapshot').and.callFake(callback => callback());
        createContentModel = jasmine.createSpy('createContentModel').and.returnValue(mockedModel);
        setContentModel = jasmine.createSpy('setContentModel');
        focus = jasmine.createSpy('focus');
        cacheContentModel = jasmine.createSpy('cacheContentModel');
        getFocusedPosition = jasmine.createSpy('getFocusedPosition').and.returnValue(mockedPos);

        editor = ({
            focus,
            addUndoSnapshot,
            createContentModel,
            setContentModel,
            cacheContentModel,
            getFocusedPosition,
        } as any) as IContentModelEditor;
    });

    it('Callback return false', () => {
        const callback = jasmine.createSpy('callback').and.returnValue(false);

        formatWithContentModel(editor, apiName, callback);

        expect(callback).toHaveBeenCalledWith(mockedModel);
        expect(createContentModel).toHaveBeenCalledTimes(1);
        expect(addUndoSnapshot).not.toHaveBeenCalled();
        expect(setContentModel).not.toHaveBeenCalled();
        expect(focus).not.toHaveBeenCalled();
    });

    it('Callback return true', () => {
        const callback = jasmine.createSpy('callback').and.returnValue(true);

        formatWithContentModel(editor, apiName, callback);

        expect(callback).toHaveBeenCalledWith(mockedModel);
        expect(createContentModel).toHaveBeenCalledTimes(1);
        expect(addUndoSnapshot).toHaveBeenCalledTimes(1);
        expect(addUndoSnapshot.calls.argsFor(0)[1]).toBe(ChangeSource.Format);
        expect(addUndoSnapshot.calls.argsFor(0)[2]).toBe(false);
        expect(addUndoSnapshot.calls.argsFor(0)[3]).toEqual({
            formatApiName: apiName,
        });
        expect(setContentModel).toHaveBeenCalledTimes(1);
        expect(setContentModel).toHaveBeenCalledWith(mockedModel);
        expect(focus).toHaveBeenCalledTimes(1);
    });

    it('Preserve pending format', () => {
        const callback = jasmine.createSpy('callback').and.returnValue(true);
        const mockedFormat = 'FORMAT' as any;

        spyOn(pendingFormat, 'getPendingFormat').and.returnValue(mockedFormat);
        spyOn(pendingFormat, 'setPendingFormat');

        formatWithContentModel(editor, apiName, callback, {
            preservePendingFormat: true,
        });

        expect(callback).toHaveBeenCalledWith(mockedModel);
        expect(createContentModel).toHaveBeenCalledTimes(1);
<<<<<<< HEAD
=======
        expect(addUndoSnapshot).toHaveBeenCalledTimes(1);
        expect(addUndoSnapshot.calls.argsFor(0)[1]).toBe(ChangeSource.Format);
        expect(addUndoSnapshot.calls.argsFor(0)[2]).toBe(false);
        expect(addUndoSnapshot.calls.argsFor(0)[3]).toEqual({
            formatApiName: apiName,
        });
>>>>>>> d833fb29
        expect(pendingFormat.setPendingFormat).toHaveBeenCalledTimes(1);
        expect(pendingFormat.setPendingFormat).toHaveBeenCalledWith(
            editor,
            mockedFormat,
            mockedPos
        );
    });
<<<<<<< HEAD
=======

    it('Skip undo snapshot', () => {
        const callback = jasmine.createSpy('callback').and.returnValue(true);
        const mockedFormat = 'FORMAT' as any;

        spyOn(pendingFormat, 'getPendingFormat').and.returnValue(mockedFormat);
        spyOn(pendingFormat, 'setPendingFormat');

        formatWithContentModel(editor, apiName, callback, {
            skipUndoSnapshot: true,
        });

        expect(callback).toHaveBeenCalledWith(mockedModel);
        expect(createContentModel).toHaveBeenCalledTimes(1);
        expect(addUndoSnapshot).not.toHaveBeenCalled();
    });
>>>>>>> d833fb29
});<|MERGE_RESOLUTION|>--- conflicted
+++ resolved
@@ -80,15 +80,12 @@
 
         expect(callback).toHaveBeenCalledWith(mockedModel);
         expect(createContentModel).toHaveBeenCalledTimes(1);
-<<<<<<< HEAD
-=======
         expect(addUndoSnapshot).toHaveBeenCalledTimes(1);
         expect(addUndoSnapshot.calls.argsFor(0)[1]).toBe(ChangeSource.Format);
         expect(addUndoSnapshot.calls.argsFor(0)[2]).toBe(false);
         expect(addUndoSnapshot.calls.argsFor(0)[3]).toEqual({
             formatApiName: apiName,
         });
->>>>>>> d833fb29
         expect(pendingFormat.setPendingFormat).toHaveBeenCalledTimes(1);
         expect(pendingFormat.setPendingFormat).toHaveBeenCalledWith(
             editor,
@@ -96,8 +93,6 @@
             mockedPos
         );
     });
-<<<<<<< HEAD
-=======
 
     it('Skip undo snapshot', () => {
         const callback = jasmine.createSpy('callback').and.returnValue(true);
@@ -114,5 +109,4 @@
         expect(createContentModel).toHaveBeenCalledTimes(1);
         expect(addUndoSnapshot).not.toHaveBeenCalled();
     });
->>>>>>> d833fb29
 });
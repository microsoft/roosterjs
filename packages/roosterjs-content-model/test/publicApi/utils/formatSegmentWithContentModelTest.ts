import * as pendingFormat from '../../../lib/modelApi/format/pendingFormat';
import { ContentModelDocument } from '../../../lib/publicTypes/group/ContentModelDocument';
import { ContentModelSegmentFormat } from '../../../lib/publicTypes/format/ContentModelSegmentFormat';
import { createContentModelDocument } from '../../../lib/modelApi/creators/createContentModelDocument';
import { createParagraph } from '../../../lib/modelApi/creators/createParagraph';
import { createSelectionMarker } from '../../../lib/modelApi/creators/createSelectionMarker';
import { createText } from '../../../lib/modelApi/creators/createText';
import { formatSegmentWithContentModel } from '../../../lib/publicApi/utils/formatSegmentWithContentModel';
import { IContentModelEditor } from '../../../lib/publicTypes/IContentModelEditor';
import { NodePosition } from 'roosterjs-editor-types';

describe('formatSegmentWithContentModel', () => {
    let editor: IContentModelEditor;
    let addUndoSnapshot: jasmine.Spy;
    let setContentModel: jasmine.Spy;
    let focus: jasmine.Spy;
    let model: ContentModelDocument;
    let getPendingFormat: jasmine.Spy;
    let setPendingFormat: jasmine.Spy;

    const apiName = 'mockedApi';

    beforeEach(() => {
        addUndoSnapshot = jasmine.createSpy('addUndoSnapshot').and.callFake(callback => callback());
        setContentModel = jasmine.createSpy('setContentModel');
        focus = jasmine.createSpy('focus');
        getPendingFormat = jasmine.createSpy('getPendingFormat');
        setPendingFormat = jasmine.createSpy('setPendingFormat');

        setPendingFormat = spyOn(pendingFormat, 'setPendingFormat');
        getPendingFormat = spyOn(pendingFormat, 'getPendingFormat');

        editor = ({
            focus,
            addUndoSnapshot,
            createContentModel: () => model,
            setContentModel,
<<<<<<< HEAD
            getPendingFormat: getPendingFormat,
            setPendingFormat: setPendingFormat,
        } as any) as IExperimentalContentModelEditor;
=======
            getFocusedPosition: () => null as NodePosition,
        } as any) as IContentModelEditor;
>>>>>>> 74f740f9
    });

    it('empty doc', () => {
        model = createContentModelDocument();

        formatSegmentWithContentModel(editor, apiName, format => (format.fontFamily = 'test'));

        expect(model).toEqual({
            blockGroupType: 'Document',
            blocks: [],
        });
        expect(addUndoSnapshot).not.toHaveBeenCalled();
        expect(getPendingFormat).toHaveBeenCalledTimes(1);
        expect(setPendingFormat).toHaveBeenCalledTimes(0);
    });

    it('doc with selection', () => {
        model = createContentModelDocument();
        const para = createParagraph();
        const text = createText('test');

        text.isSelected = true;

        para.segments.push(text);
        model.blocks.push(para);

        formatSegmentWithContentModel(editor, apiName, format => (format.fontFamily = 'test'));
        expect(model).toEqual({
            blockGroupType: 'Document',
            blocks: [
                {
                    blockType: 'Paragraph',
                    format: {},
                    segments: [
                        {
                            segmentType: 'Text',
                            text: 'test',
                            isSelected: true,
                            format: {
                                fontFamily: 'test',
                            },
                        },
                    ],
                },
            ],
        });
        expect(addUndoSnapshot).toHaveBeenCalledTimes(1);
        expect(getPendingFormat).toHaveBeenCalledTimes(1);
        expect(setPendingFormat).toHaveBeenCalledTimes(0);
    });

    it('doc with selection, all segments are already in expected state', () => {
        model = createContentModelDocument();
        const para = createParagraph();
        const text = createText('test');

        text.isSelected = true;

        para.segments.push(text);
        model.blocks.push(para);

        const segmentHasStyleCallback = jasmine.createSpy().and.returnValue(true);
        const toggleStyleCallback = jasmine
            .createSpy()
            .and.callFake(format => (format.fontFamily = 'test'));

        formatSegmentWithContentModel(
            editor,
            apiName,
            toggleStyleCallback,
            segmentHasStyleCallback
        );

        expect(model).toEqual({
            blockGroupType: 'Document',
            blocks: [
                {
                    blockType: 'Paragraph',
                    format: {},
                    segments: [
                        {
                            segmentType: 'Text',
                            text: 'test',
                            isSelected: true,
                            format: {
                                fontFamily: 'test',
                            },
                        },
                    ],
                },
            ],
        });
        expect(addUndoSnapshot).toHaveBeenCalledTimes(1);
        expect(segmentHasStyleCallback).toHaveBeenCalledTimes(1);
        expect(segmentHasStyleCallback).toHaveBeenCalledWith(text.format, text);
        expect(toggleStyleCallback).toHaveBeenCalledTimes(1);
        expect(toggleStyleCallback).toHaveBeenCalledWith(text.format, false, text);
        expect(getPendingFormat).toHaveBeenCalledTimes(1);
        expect(setPendingFormat).toHaveBeenCalledTimes(0);
    });

    it('doc with selection, some segments are in expected state', () => {
        model = createContentModelDocument();
        const para = createParagraph();
        const text1 = createText('test1');
        const text2 = createText('test2');
        const text3 = createText('test3');

        text1.isSelected = true;
        text3.isSelected = true;

        para.segments.push(text1);
        para.segments.push(text2);
        para.segments.push(text3);
        model.blocks.push(para);

        const segmentHasStyleCallback = jasmine
            .createSpy()
            .and.callFake(format => format == text1.format);
        const toggleStyleCallback = jasmine
            .createSpy()
            .and.callFake(format => (format.fontFamily = 'test'));

        formatSegmentWithContentModel(
            editor,
            apiName,
            toggleStyleCallback,
            segmentHasStyleCallback
        );

        expect(model).toEqual({
            blockGroupType: 'Document',
            blocks: [
                {
                    blockType: 'Paragraph',
                    format: {},
                    segments: [
                        {
                            segmentType: 'Text',
                            text: 'test1',
                            isSelected: true,
                            format: {
                                fontFamily: 'test',
                            },
                        },
                        {
                            segmentType: 'Text',
                            text: 'test2',
                            format: {},
                        },
                        {
                            segmentType: 'Text',
                            text: 'test3',
                            isSelected: true,
                            format: {
                                fontFamily: 'test',
                            },
                        },
                    ],
                },
            ],
        });
        expect(addUndoSnapshot).toHaveBeenCalledTimes(1);
        expect(segmentHasStyleCallback).toHaveBeenCalledTimes(2);
        expect(segmentHasStyleCallback).toHaveBeenCalledWith(text1.format, text1);
        expect(segmentHasStyleCallback).toHaveBeenCalledWith(text3.format, text3);
        expect(toggleStyleCallback).toHaveBeenCalledTimes(2);
        expect(toggleStyleCallback).toHaveBeenCalledWith(text1.format, true, text1);
        expect(toggleStyleCallback).toHaveBeenCalledWith(text3.format, true, text3);
        expect(getPendingFormat).toHaveBeenCalledTimes(1);
        expect(setPendingFormat).toHaveBeenCalledTimes(0);
    });

    it('Collapsed selection', () => {
        model = createContentModelDocument();
        const para = createParagraph();
        const format: ContentModelSegmentFormat = {
            fontSize: '10px',
        };
        const marker = createSelectionMarker(format);

        para.segments.push(marker);
        model.blocks.push(para);

<<<<<<< HEAD
=======
        const mockedPosition = ('Position' as any) as NodePosition;

        editor.getFocusedPosition = () => mockedPosition;

>>>>>>> 74f740f9
        formatSegmentWithContentModel(editor, apiName, format => (format.fontFamily = 'test'));
        expect(model).toEqual({
            blockGroupType: 'Document',
            blocks: [
                {
                    blockType: 'Paragraph',
                    format: {},
                    segments: [
                        {
                            segmentType: 'SelectionMarker',
                            isSelected: true,
                            format: {
                                fontSize: '10px',
                                fontFamily: 'test',
                            },
                        },
                    ],
                },
            ],
        });
        expect(addUndoSnapshot).toHaveBeenCalledTimes(0);
        expect(getPendingFormat).toHaveBeenCalledTimes(1);
        expect(setPendingFormat).toHaveBeenCalledTimes(1);
<<<<<<< HEAD
        expect(setPendingFormat).toHaveBeenCalledWith({
            fontSize: '10px',
            fontFamily: 'test',
        });
=======
        expect(setPendingFormat).toHaveBeenCalledWith(
            editor,
            {
                fontSize: '10px',
                fontFamily: 'test',
            },
            mockedPosition
        );
>>>>>>> 74f740f9
    });

    it('With pending format', () => {
        model = createContentModelDocument();
        const para = createParagraph();
        const text = createText('test');

        para.segments.push(text);
        model.blocks.push(para);

        const pendingFormat: ContentModelSegmentFormat = {
            fontSize: '10px',
        };

        getPendingFormat.and.returnValue(pendingFormat);

        formatSegmentWithContentModel(editor, apiName, format => (format.fontFamily = 'test'));
        expect(model).toEqual({
            blockGroupType: 'Document',
            blocks: [
                {
                    blockType: 'Paragraph',
                    format: {},
                    segments: [
                        {
                            segmentType: 'Text',
                            text: 'test',
                            format: {},
                        },
                    ],
                },
            ],
        });
        expect(addUndoSnapshot).toHaveBeenCalledTimes(1);
        expect(pendingFormat).toEqual({
            fontSize: '10px',
            fontFamily: 'test',
        });
        expect(getPendingFormat).toHaveBeenCalledTimes(1);
        expect(setPendingFormat).toHaveBeenCalledTimes(0);
    });
});<|MERGE_RESOLUTION|>--- conflicted
+++ resolved
@@ -35,14 +35,8 @@
             addUndoSnapshot,
             createContentModel: () => model,
             setContentModel,
-<<<<<<< HEAD
-            getPendingFormat: getPendingFormat,
-            setPendingFormat: setPendingFormat,
-        } as any) as IExperimentalContentModelEditor;
-=======
             getFocusedPosition: () => null as NodePosition,
         } as any) as IContentModelEditor;
->>>>>>> 74f740f9
     });
 
     it('empty doc', () => {
@@ -227,13 +221,10 @@
         para.segments.push(marker);
         model.blocks.push(para);
 
-<<<<<<< HEAD
-=======
         const mockedPosition = ('Position' as any) as NodePosition;
 
         editor.getFocusedPosition = () => mockedPosition;
 
->>>>>>> 74f740f9
         formatSegmentWithContentModel(editor, apiName, format => (format.fontFamily = 'test'));
         expect(model).toEqual({
             blockGroupType: 'Document',
@@ -257,12 +248,6 @@
         expect(addUndoSnapshot).toHaveBeenCalledTimes(0);
         expect(getPendingFormat).toHaveBeenCalledTimes(1);
         expect(setPendingFormat).toHaveBeenCalledTimes(1);
-<<<<<<< HEAD
-        expect(setPendingFormat).toHaveBeenCalledWith({
-            fontSize: '10px',
-            fontFamily: 'test',
-        });
-=======
         expect(setPendingFormat).toHaveBeenCalledWith(
             editor,
             {
@@ -271,7 +256,6 @@
             },
             mockedPosition
         );
->>>>>>> 74f740f9
     });
 
     it('With pending format', () => {

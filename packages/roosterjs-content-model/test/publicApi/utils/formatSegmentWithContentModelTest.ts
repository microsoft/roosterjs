--- conflicted
+++ resolved
@@ -237,11 +237,7 @@
                 },
             ],
         });
-<<<<<<< HEAD
-        expect(addUndoSnapshot).toHaveBeenCalledTimes(1);
-=======
         expect(addUndoSnapshot).toHaveBeenCalledTimes(0);
->>>>>>> d5a5cb8d
         expect(getPendingFormat).toHaveBeenCalledTimes(1);
         expect(setPendingFormat).toHaveBeenCalledTimes(1);
         expect(setPendingFormat).toHaveBeenCalledWith({

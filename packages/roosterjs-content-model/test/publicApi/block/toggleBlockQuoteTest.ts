import * as formatWithContentModel from '../../../lib/publicApi/utils/formatWithContentModel';
import * as toggleModelBlockQuote from '../../../lib/modelApi/block/toggleModelBlockQuote';
import toggleBlockQuote from '../../../lib/publicApi/block/toggleBlockQuote';
<<<<<<< HEAD
import { ContentModelSegmentFormat } from '../../../lib/publicTypes/format/ContentModelSegmentFormat';
import { IExperimentalContentModelEditor } from '../../../lib/publicTypes/IExperimentalContentModelEditor';
=======
import { IContentModelEditor } from '../../../lib/publicTypes/IContentModelEditor';
>>>>>>> 74f740f9

describe('toggleBlockQuote', () => {
    const fakeModel: any = { a: 'b' };
    let editor: IContentModelEditor;

    beforeEach(() => {
        editor = ({
            createContentModel: () => fakeModel,
<<<<<<< HEAD
            getPendingFormat: (): ContentModelSegmentFormat | null => null,
            setPendingFormat: () => {},
        } as any) as IExperimentalContentModelEditor;
=======
        } as any) as IContentModelEditor;
>>>>>>> 74f740f9
    });

    it('toggleBlockQuote', () => {
        spyOn(formatWithContentModel, 'formatWithContentModel').and.callThrough();
        spyOn(toggleModelBlockQuote, 'toggleModelBlockQuote');

        toggleBlockQuote(editor, { a: 'b' } as any, { c: 'd' } as any);

        expect(formatWithContentModel.formatWithContentModel).toHaveBeenCalledTimes(1);
        expect(toggleModelBlockQuote.toggleModelBlockQuote).toHaveBeenCalledTimes(1);
        expect(toggleModelBlockQuote.toggleModelBlockQuote).toHaveBeenCalledWith(
            fakeModel,
            {
                marginTop: '1em',
                marginBottom: '1em',
                marginLeft: '40px',
                marginRight: '40px',
                paddingLeft: '10px',
                a: 'b',
            } as any,
            { c: 'd' } as any
        );
    });
});<|MERGE_RESOLUTION|>--- conflicted
+++ resolved
@@ -1,12 +1,7 @@
 import * as formatWithContentModel from '../../../lib/publicApi/utils/formatWithContentModel';
 import * as toggleModelBlockQuote from '../../../lib/modelApi/block/toggleModelBlockQuote';
 import toggleBlockQuote from '../../../lib/publicApi/block/toggleBlockQuote';
-<<<<<<< HEAD
-import { ContentModelSegmentFormat } from '../../../lib/publicTypes/format/ContentModelSegmentFormat';
-import { IExperimentalContentModelEditor } from '../../../lib/publicTypes/IExperimentalContentModelEditor';
-=======
 import { IContentModelEditor } from '../../../lib/publicTypes/IContentModelEditor';
->>>>>>> 74f740f9
 
 describe('toggleBlockQuote', () => {
     const fakeModel: any = { a: 'b' };
@@ -15,13 +10,7 @@
     beforeEach(() => {
         editor = ({
             createContentModel: () => fakeModel,
-<<<<<<< HEAD
-            getPendingFormat: (): ContentModelSegmentFormat | null => null,
-            setPendingFormat: () => {},
-        } as any) as IExperimentalContentModelEditor;
-=======
         } as any) as IContentModelEditor;
->>>>>>> 74f740f9
     });
 
     it('toggleBlockQuote', () => {

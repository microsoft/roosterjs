--- conflicted
+++ resolved
@@ -1,12 +1,7 @@
 import * as formatWithContentModel from '../../../lib/publicApi/utils/formatWithContentModel';
 import * as setModelIndentation from '../../../lib/modelApi/block/setModelIndentation';
 import setIndentation from '../../../lib/publicApi/block/setIndentation';
-<<<<<<< HEAD
-import { ContentModelSegmentFormat } from '../../../lib/publicTypes/format/ContentModelSegmentFormat';
-import { IExperimentalContentModelEditor } from '../../../lib/publicTypes/IExperimentalContentModelEditor';
-=======
 import { IContentModelEditor } from '../../../lib/publicTypes/IContentModelEditor';
->>>>>>> 74f740f9
 
 describe('setIndentation', () => {
     const fakeModel: any = { a: 'b' };
@@ -15,13 +10,7 @@
     beforeEach(() => {
         editor = ({
             createContentModel: () => fakeModel,
-<<<<<<< HEAD
-            getPendingFormat: (): ContentModelSegmentFormat | null => null,
-            setPendingFormat: () => {},
-        } as any) as IExperimentalContentModelEditor;
-=======
         } as any) as IContentModelEditor;
->>>>>>> 74f740f9
     });
 
     it('indent', () => {

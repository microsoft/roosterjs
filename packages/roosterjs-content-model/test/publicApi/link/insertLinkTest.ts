--- conflicted
+++ resolved
@@ -2,10 +2,7 @@
 import insertLink from '../../../lib/publicApi/link/insertLink';
 import { addSegment } from '../../../lib/modelApi/common/addSegment';
 import { ChangeSource, PluginEventType } from 'roosterjs-editor-types';
-<<<<<<< HEAD
-=======
 import { computedSegmentFormatHandler } from '../../../lib/formatHandlers/segment/computedSegmentFormatHandler';
->>>>>>> 50c4271f
 import { ContentModelDocument } from '../../../lib/publicTypes/group/ContentModelDocument';
 import { ContentModelLink } from '../../../lib/publicTypes/decorator/ContentModelLink';
 import { createContentModelDocument } from '../../../lib/modelApi/creators/createContentModelDocument';
@@ -307,11 +304,8 @@
         const div = document.createElement('div');
         document.body.appendChild(div);
 
-<<<<<<< HEAD
-=======
         spyOn(computedSegmentFormatHandler, 'parse');
 
->>>>>>> 50c4271f
         const onPluginEvent = jasmine.createSpy('onPluginEvent');
         const mockedPlugin = {
             initialize: () => {},

--- conflicted
+++ resolved
@@ -355,19 +355,7 @@
             addUndoSnapshot,
             focus: jasmine.createSpy(),
             setContentModel,
-<<<<<<< HEAD
-            getPendingFormat: () => <ContentModelDocument | null>null,
-            setPendingFormat: () => {},
-        } as any) as IExperimentalContentModelEditor;
-
-        spyOn(getComputedStyles, 'getComputedStyle').and.callFake(
-            (node: HTMLElement, style: string) => {
-                return node.style.fontSize;
-            }
-        );
-=======
         } as any) as IContentModelEditor;
->>>>>>> 74f740f9
 
         changeFontSize(editor, 'increase');
 

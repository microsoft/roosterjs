import * as pendingFormat from '../../../lib/publicApi/format/pendingFormat';
import { ContentModelDocument } from '../../../lib/publicTypes/group/ContentModelDocument';
import { IExperimentalContentModelEditor } from '../../../lib/publicTypes/IExperimentalContentModelEditor';

export function segmentTestCommon(
    apiName: string,
    executionCallback: (editor: IExperimentalContentModelEditor) => void,
    model: ContentModelDocument,
    result: ContentModelDocument,
    calledTimes: number
) {
    spyOn(pendingFormat, 'setPendingFormat');
    spyOn(pendingFormat, 'getPendingFormat').and.returnValue(null);

    const addUndoSnapshot = jasmine
        .createSpy()
        .and.callFake((callback: () => void, source: string, canUndoByBackspace, param: any) => {
            expect(source).toBe('Format');
            expect(param.formatApiName).toBe(apiName);
            callback();
        });
    const setContentModel = jasmine.createSpy().and.callFake((model: ContentModelDocument) => {
        expect(model).toEqual(result);
    });
    const editor = ({
        createContentModel: () => model,
        addUndoSnapshot,
        focus: jasmine.createSpy(),
        setContentModel,
<<<<<<< HEAD
=======
        getPendingFormat: (): ContentModelSegmentFormat | null => null,
        setPendingFormat: () => {},
        isDisposed: () => false,
>>>>>>> dd67d9ab
    } as any) as IExperimentalContentModelEditor;

    executionCallback(editor);

    expect(addUndoSnapshot).toHaveBeenCalledTimes(calledTimes);
    expect(setContentModel).toHaveBeenCalledTimes(calledTimes);
    expect(model).toEqual(result);
}<|MERGE_RESOLUTION|>--- conflicted
+++ resolved
@@ -27,12 +27,7 @@
         addUndoSnapshot,
         focus: jasmine.createSpy(),
         setContentModel,
-<<<<<<< HEAD
-=======
-        getPendingFormat: (): ContentModelSegmentFormat | null => null,
-        setPendingFormat: () => {},
         isDisposed: () => false,
->>>>>>> dd67d9ab
     } as any) as IExperimentalContentModelEditor;
 
     executionCallback(editor);

import { ContentModelTableCellFormat } from '../../../lib/publicTypes/format/ContentModelTableCellFormat';
import { createBr } from '../../../lib/modelApi/creators/createBr';
import { createContentModelDocument } from '../../../lib/modelApi/creators/createContentModelDocument';
import { createGeneralBlock } from '../../../lib/modelApi/creators/createGeneralBlock';
import { createGeneralSegment } from '../../../lib/modelApi/creators/createGeneralSegment';
import { createParagraph } from '../../../lib/modelApi/creators/createParagraph';
import { createSelectionMarker } from '../../../lib/modelApi/creators/createSelectionMarker';
import { createTable } from '../../../lib/modelApi/creators/createTable';
import { createTableCell } from '../../../lib/modelApi/creators/createTableCell';
import { createText } from '../../../lib/modelApi/creators/createText';

describe('Creators', () => {
    it('createContentModelDocument', () => {
        const result = createContentModelDocument(document);

        expect(result).toEqual({
            blockType: 'BlockGroup',
            blockGroupType: 'Document',
            blocks: [],
            document: document,
        });
    });

    it('createContentModelDocument with different document', () => {
        const anotherDoc = ({} as any) as Document;
        const result = createContentModelDocument(anotherDoc);

        expect(result).toEqual({
            blockType: 'BlockGroup',
            blockGroupType: 'Document',
            blocks: [],
            document: anotherDoc,
        });
    });

    it('createGeneralBlock', () => {
        const element = document.createElement('div');
        const result = createGeneralBlock(element);

        expect(result).toEqual({
            blockType: 'BlockGroup',
            blockGroupType: 'General',
            element: element,
            blocks: [],
        });
    });

    it('createGeneralSegment', () => {
        const element = document.createElement('div');
        const result = createGeneralSegment(element);

        expect(result).toEqual({
            segmentType: 'General',
            blocks: [],
            element: element,
            blockType: 'BlockGroup',
            blockGroupType: 'General',
            format: {},
        });
    });

    it('createGeneralSegment with format', () => {
        const element = document.createElement('div');
        const format = { a: 1 } as any;
        const result = createGeneralSegment(element, format);

        expect(result).toEqual({
            segmentType: 'General',
            blocks: [],
            element: element,
            blockType: 'BlockGroup',
            blockGroupType: 'General',
            format: { a: 1 } as any,
        });

        (<any>result.format).a = 2;

        expect(format).toEqual({ a: 1 });
    });

    it('createParagraph - not dummy block', () => {
        const result = createParagraph(false);

        expect(result).toEqual({
            blockType: 'Paragraph',
            segments: [],
        });
    });

    it('createParagraph - dummy block', () => {
        const result = createParagraph(true);

        expect(result).toEqual({
            blockType: 'Paragraph',
            segments: [],
            isImplicit: true,
        });
    });

    it('createText', () => {
        const text = 'test';
        const result = createText(text);

        expect(result).toEqual({
            segmentType: 'Text',
            format: {},
            text: text,
        });
    });

    it('createText', () => {
        const format = { a: 1 } as any;
        const text = 'test';
        const result = createText(text, format);

        expect(result).toEqual({
            segmentType: 'Text',
            format: { a: 1 } as any,
            text: text,
        });

        (<any>result.format).a = 2;

        expect(format).toEqual({ a: 1 });
    });

    it('createTable', () => {
        const tableModel = createTable(2);

        expect(tableModel).toEqual({
            blockType: 'Table',
            cells: [[], []],
            format: {},
            widths: [],
            heights: [],
        });
    });

    it('createTableCell from Table Cell - no span', () => {
        const tdModel = createTableCell(1 /*colSpan*/, 1 /*rowSpan*/, false /*isHeader*/);
        expect(tdModel).toEqual({
            blockType: 'BlockGroup',
            blockGroupType: 'TableCell',
            blocks: [],
            spanLeft: false,
            spanAbove: false,
            isHeader: false,
            format: {},
        });
    });

    it('createTableCell from Table Cell - span left', () => {
        const tdModel = createTableCell(2 /*colSpan*/, 1 /*rowSpan*/, false /*isHeader*/);
        expect(tdModel).toEqual({
            blockType: 'BlockGroup',
            blockGroupType: 'TableCell',
            blocks: [],
            spanLeft: true,
            spanAbove: false,
            isHeader: false,
            format: {},
        });
    });

    it('createTableCell from Table Cell - span above', () => {
        const tdModel = createTableCell(1 /*colSpan*/, 3 /*rowSpan*/, false /*isHeader*/);
        expect(tdModel).toEqual({
            blockType: 'BlockGroup',
            blockGroupType: 'TableCell',
            blocks: [],
            spanLeft: false,
            spanAbove: true,
            isHeader: false,
            format: {},
        });
    });

    it('createTableCell from Table Header', () => {
        const tdModel = createTableCell(1 /*colSpan*/, 1 /*rowSpan*/, true /*isHeader*/);
        expect(tdModel).toEqual({
            blockType: 'BlockGroup',
            blockGroupType: 'TableCell',
            blocks: [],
            spanLeft: false,
            spanAbove: false,
            isHeader: true,
            format: {},
        });
    });

    it('createTableCell with format', () => {
        const format: ContentModelTableCellFormat = {
            textAlign: 'start',
        };
        const tdModel = createTableCell(1 /*colSpan*/, 1 /*rowSpan*/, true /*isHeader*/, format);

        expect(tdModel).toEqual({
            blockType: 'BlockGroup',
            blockGroupType: 'TableCell',
            blocks: [],
            spanLeft: false,
            spanAbove: false,
            isHeader: true,
            format: { textAlign: 'start' },
        });

        // Change original format object should not impact the created table cell
        format.textAlign = 'end';

        expect(tdModel).toEqual({
            blockType: 'BlockGroup',
            blockGroupType: 'TableCell',
            blocks: [],
            spanLeft: false,
            spanAbove: false,
            isHeader: true,
            format: { textAlign: 'start' },
        });
    });

    it('createSelectionMarker', () => {
        const marker = createSelectionMarker();

        expect(marker).toEqual({
            segmentType: 'SelectionMarker',
            isSelected: true,
            format: {},
<<<<<<< HEAD
=======
        });
    });

    it('createSelectionMarker with selection', () => {
        const format = { a: 1 } as any;
        const marker = createSelectionMarker(format);

        expect(marker).toEqual({
            segmentType: 'SelectionMarker',
            isSelected: true,
            format: { a: 1 } as any,
>>>>>>> 63b16c3e
        });

        (<any>marker.format).a = 2;

        expect(format).toEqual({ a: 1 });
    });

    it('createBr', () => {
        const br = createBr();

        expect(br).toEqual({
            segmentType: 'Br',
            format: {},
        });
    });

    it('createBr with format', () => {
        const format = { a: 1 } as any;
        const br = createBr(format);

        expect(br).toEqual({
            segmentType: 'Br',
            format: { a: 1 } as any,
        });

        (<any>br.format).a = 2;

        expect(format).toEqual({ a: 1 });
    });
});<|MERGE_RESOLUTION|>--- conflicted
+++ resolved
@@ -225,8 +225,6 @@
             segmentType: 'SelectionMarker',
             isSelected: true,
             format: {},
-<<<<<<< HEAD
-=======
         });
     });
 
@@ -238,7 +236,6 @@
             segmentType: 'SelectionMarker',
             isSelected: true,
             format: { a: 1 } as any,
->>>>>>> 63b16c3e
         });
 
         (<any>marker.format).a = 2;

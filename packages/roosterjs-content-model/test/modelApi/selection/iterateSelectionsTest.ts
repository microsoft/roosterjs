import { addSegment } from '../../../lib/modelApi/common/addSegment';
import { createContentModelDocument } from '../../../lib/modelApi/creators/createContentModelDocument';
import { createDivider } from '../../../lib/modelApi/creators/createDivider';
import { createEntity } from '../../../lib/modelApi/creators/createEntity';
<<<<<<< HEAD
=======
import { createGeneralBlock } from '../../../lib/modelApi/creators/createGeneralBlock';
>>>>>>> d833fb29
import { createGeneralSegment } from '../../../lib/modelApi/creators/createGeneralSegment';
import { createListItem } from '../../../lib/modelApi/creators/createListItem';
import { createParagraph } from '../../../lib/modelApi/creators/createParagraph';
import { createQuote } from '../../../lib/modelApi/creators/createQuote';
import { createSelectionMarker } from '../../../lib/modelApi/creators/createSelectionMarker';
import { createTable } from '../../../lib/modelApi/creators/createTable';
import { createTableCell } from '../../../lib/modelApi/creators/createTableCell';
import { createText } from '../../../lib/modelApi/creators/createText';
import {
    iterateSelections,
    IterateSelectionsCallback,
} from '../../../lib/modelApi/selection/iterateSelections';

describe('iterateSelections', () => {
    let callback: jasmine.Spy<IterateSelectionsCallback>;

    beforeEach(() => {
        callback = jasmine.createSpy<IterateSelectionsCallback>();
    });

    it('empty group', () => {
        const group = createContentModelDocument();
        iterateSelections([group], callback);

        expect(callback).not.toHaveBeenCalled();
    });

    it('Group without selection', () => {
        const group = createContentModelDocument();
        const para1 = createParagraph();
        const para2 = createParagraph();
        const text1 = createText('text1');
        const text2 = createText('text2');

        para1.segments.push(text1);
        para2.segments.push(text2);
        group.blocks.push(para1);
        group.blocks.push(para2);

        iterateSelections([group], callback);

        expect(callback).not.toHaveBeenCalled();
    });

    it('Group with single selection', () => {
        const group = createContentModelDocument();
        const para1 = createParagraph();
        const para2 = createParagraph();
        const text1 = createText('text1');
        const text2 = createText('text2');

        text1.isSelected = true;

        para1.segments.push(text1);
        para2.segments.push(text2);
        group.blocks.push(para1);
        group.blocks.push(para2);

        iterateSelections([group], callback);

        expect(callback).toHaveBeenCalledTimes(1);
        expect(callback).toHaveBeenCalledWith([group], undefined, para1, [text1]);
    });

    it('Group with multiple selection', () => {
        const group = createContentModelDocument();
        const para1 = createParagraph();
        const para2 = createParagraph();
        const text1 = createText('text1');
        const text2 = createText('text2');

        text1.isSelected = true;
        text2.isSelected = true;

        para1.segments.push(text1);
        para2.segments.push(text2);
        group.blocks.push(para1);
        group.blocks.push(para2);

        iterateSelections([group], callback);

        expect(callback).toHaveBeenCalledTimes(2);
        expect(callback).toHaveBeenCalledWith([group], undefined, para1, [text1]);
        expect(callback).toHaveBeenCalledWith([group], undefined, para2, [text2]);
    });

    it('Group with selection inside list', () => {
        const group = createContentModelDocument();
        const listItem = createListItem([]);
        const para1 = createParagraph();
        const para2 = createParagraph();
        const text1 = createText('text1');
        const text2 = createText('text2');

        text1.isSelected = true;

        para1.segments.push(text1);
        para2.segments.push(text2);

        listItem.blocks.push(para1);

        group.blocks.push(listItem);
        group.blocks.push(para2);

        iterateSelections([group], callback);

        expect(callback).toHaveBeenCalledTimes(2);
        expect(callback).toHaveBeenCalledWith([listItem, group], undefined, para1, [text1]);
        expect(callback).toHaveBeenCalledWith([listItem, group], undefined, undefined, [
            listItem.formatHolder,
        ]);
    });

    it('Group with selection inside quote', () => {
        const group = createContentModelDocument();
        const quote = createQuote();
        const para1 = createParagraph();
        const para2 = createParagraph();
        const text1 = createText('text1');
        const text2 = createText('text2');

        text1.isSelected = true;

        para1.segments.push(text1);
        para2.segments.push(text2);

        quote.blocks.push(para1);

        group.blocks.push(quote);
        group.blocks.push(para2);

        iterateSelections([group], callback);

        expect(callback).toHaveBeenCalledTimes(1);
        expect(callback).toHaveBeenCalledWith([quote, group], undefined, para1, [text1]);
    });

    it('Group with selection inside table', () => {
        const group = createContentModelDocument();
        const table = createTable(1);
        const cell = createTableCell();
        const para1 = createParagraph();
        const para2 = createParagraph();
        const text1 = createText('text1');
        const text2 = createText('text2');

        text1.isSelected = true;

        para1.segments.push(text1);
        para2.segments.push(text2);

        cell.blocks.push(para1);
        table.cells = [[cell]];

        group.blocks.push(table);
        group.blocks.push(para2);

        iterateSelections([group], callback);

        expect(callback).toHaveBeenCalledTimes(1);
        expect(callback).toHaveBeenCalledWith(
            [cell, group],
            {
                table: table,
                rowIndex: 0,
                colIndex: 0,
                isWholeTableSelected: false,
            },
            para1,
            [text1]
        );
    });

    it('Group with selection inside table, list and quote', () => {
        const group = createContentModelDocument();
        const table = createTable(1);
        const cell = createTableCell();
        const quote = createQuote();
        const listItem = createListItem([]);
        const para1 = createParagraph();
        const para2 = createParagraph();
        const text1 = createText('text1');
        const text2 = createText('text2');

        text1.isSelected = true;

        para1.segments.push(text1);
        para2.segments.push(text2);
        listItem.blocks.push(para1);
        quote.blocks.push(listItem);
        cell.blocks.push(quote);
        table.cells = [[cell]];

        group.blocks.push(table);
        group.blocks.push(para2);

        iterateSelections([group], callback);

        expect(callback).toHaveBeenCalledTimes(2);
        expect(callback).toHaveBeenCalledWith(
            [listItem, quote, cell, group],
            {
                table: table,
                colIndex: 0,
                rowIndex: 0,
                isWholeTableSelected: false,
            },
            para1,
            [text1]
        );
        expect(callback).toHaveBeenCalledWith(
            [listItem, quote, cell, group],
            {
                table: table,
                colIndex: 0,
                rowIndex: 0,
                isWholeTableSelected: false,
            },
            undefined,
            [listItem.formatHolder]
        );
    });

    it('Group with table selection', () => {
        const group = createContentModelDocument();
        const table = createTable(1);
        const cell1 = createTableCell();
        const cell2 = createTableCell();
        const para1 = createParagraph();
        const para2 = createParagraph();
        const text1 = createText('text1');
        const text2 = createText('text2');

        cell1.isSelected = true;

        para1.segments.push(text1);
        para2.segments.push(text2);

        cell1.blocks.push(para1);
        cell1.blocks.push(para2);
        table.cells = [[cell1, cell2]];

        group.blocks.push(table);

        iterateSelections([group], callback);

        expect(callback).toHaveBeenCalledTimes(3);
        expect(callback).toHaveBeenCalledWith(
            [group],
            {
                table: table,
                colIndex: 0,
                rowIndex: 0,
                isWholeTableSelected: false,
            },
            undefined,
            undefined
        );
        expect(callback).toHaveBeenCalledWith(
            [cell1, group],
            {
                table: table,
                colIndex: 0,
                rowIndex: 0,
                isWholeTableSelected: false,
            },
            para1,
            [text1]
        );
        expect(callback).toHaveBeenCalledWith(
            [cell1, group],
            {
                table: table,
                colIndex: 0,
                rowIndex: 0,
                isWholeTableSelected: false,
            },
            para2,
            [text2]
        );
    });

    it('Group with table selection and ignore selected table cell content', () => {
        const group = createContentModelDocument();
        const table = createTable(1);
        const cell1 = createTableCell();
        const cell2 = createTableCell();
        const para1 = createParagraph();
        const para2 = createParagraph();
        const text1 = createText('text1');
        const text2 = createText('text2');

        cell1.isSelected = true;

        para1.segments.push(text1);
        para2.segments.push(text2);

        cell1.blocks.push(para1);
        cell1.blocks.push(para2);
        table.cells = [[cell1, cell2]];

        group.blocks.push(table);

        iterateSelections([group], callback, {
            contentUnderSelectedTableCell: 'ignoreForTableOrCell',
        });

        expect(callback).toHaveBeenCalledTimes(1);
        expect(callback).toHaveBeenCalledWith(
            [group],
            {
                table: table,
                colIndex: 0,
                rowIndex: 0,
                isWholeTableSelected: false,
            },
            undefined,
            undefined
        );
    });

    it('Group with table selection and ignore selected table content', () => {
        const group = createContentModelDocument();
        const table = createTable(1);
        const cell1 = createTableCell();
        const cell2 = createTableCell();
        const para1 = createParagraph();
        const para2 = createParagraph();
        const text1 = createText('text1');
        const text2 = createText('text2');

        cell1.isSelected = true;

        para1.segments.push(text1);
        para2.segments.push(text2);

        cell1.blocks.push(para1);
        cell1.blocks.push(para2);
        table.cells = [[cell1, cell2]];

        group.blocks.push(table);

        iterateSelections([group], callback, {
            contentUnderSelectedTableCell: 'ignoreForTable',
        });

        expect(callback).toHaveBeenCalledTimes(3);
        expect(callback).toHaveBeenCalledWith(
            [group],
            {
                table: table,
                colIndex: 0,
                rowIndex: 0,
                isWholeTableSelected: false,
            },
            undefined,
            undefined
        );
        expect(callback).toHaveBeenCalledWith(
            [cell1, group],
            {
                table: table,
                colIndex: 0,
                rowIndex: 0,
                isWholeTableSelected: false,
            },
            para1,
            [text1]
        );
        expect(callback).toHaveBeenCalledWith(
            [cell1, group],
            {
                table: table,
                colIndex: 0,
                rowIndex: 0,
                isWholeTableSelected: false,
            },
            para2,
            [text2]
        );
    });

    it('Group with whole table selection and ignore selected table cell content', () => {
        const group = createContentModelDocument();
        const table = createTable(1);
        const cell1 = createTableCell();
        const cell2 = createTableCell();
        const para1 = createParagraph();
        const para2 = createParagraph();
        const text1 = createText('text1');
        const text2 = createText('text2');

        cell1.isSelected = true;
        cell2.isSelected = true;

        para1.segments.push(text1);
        para2.segments.push(text2);

        cell1.blocks.push(para1);
        cell2.blocks.push(para2);
        table.cells = [[cell1, cell2]];

        group.blocks.push(table);

        iterateSelections([group], callback, { contentUnderSelectedTableCell: 'ignoreForTable' });

        expect(callback).toHaveBeenCalledTimes(1);
        expect(callback).toHaveBeenCalledWith([group], undefined, table, undefined);
    });

    it('Select from the end of paragraph', () => {
        const group = createContentModelDocument();
        const para1 = createParagraph(false, { lineHeight: '20px' });
        const para2 = createParagraph(false, { lineHeight: '30px' });
        const marker = createSelectionMarker();
        const text = createText('test');

        text.isSelected = true;
        para1.segments.push(marker);
        para2.segments.push(text);
        group.blocks.push(para1);
        group.blocks.push(para2);

        iterateSelections([group], callback);

        expect(callback).toHaveBeenCalledTimes(2);
        expect(callback).toHaveBeenCalledWith([group], undefined, para1, [marker]);
        expect(callback).toHaveBeenCalledWith([group], undefined, para2, [text]);
    });

    it('Select to the start of paragraph', () => {
        const group = createContentModelDocument();
        const para1 = createParagraph(false, { lineHeight: '20px' });
        const para2 = createParagraph(false, { lineHeight: '30px' });
        const marker = createSelectionMarker();
        const text = createText('test');

        text.isSelected = true;
        para1.segments.push(text);
        para2.segments.push(marker);
        group.blocks.push(para1);
        group.blocks.push(para2);

        iterateSelections([group], callback);

        expect(callback).toHaveBeenCalledTimes(2);
        expect(callback).toHaveBeenCalledWith([group], undefined, para1, [text]);
        expect(callback).toHaveBeenCalledWith([group], undefined, para2, [marker]);
    });

    it('Select from the end of paragraph and allow unmeaningful paragraph', () => {
        const group = createContentModelDocument();
        const para1 = createParagraph();
        const para2 = createParagraph();
        const marker = createSelectionMarker();
        const text = createText('test');

        text.isSelected = true;
        para1.segments.push(marker);
        para2.segments.push(text);
        group.blocks.push(para1);
        group.blocks.push(para2);

        iterateSelections([group], callback);

        expect(callback).toHaveBeenCalledTimes(2);
        expect(callback).toHaveBeenCalledWith([group], undefined, para1, [marker]);
        expect(callback).toHaveBeenCalledWith([group], undefined, para2, [text]);
    });

    it('Select from the end to the start of paragraph', () => {
        const group = createContentModelDocument();
        const para1 = createParagraph(false, { lineHeight: '20px' });
        const para2 = createParagraph(false, { lineHeight: '30px' });
        const para3 = createParagraph(false, { lineHeight: '40px' });
        const marker1 = createSelectionMarker();
        const marker2 = createSelectionMarker();
        const text = createText('test');

        text.isSelected = true;
        para1.segments.push(marker1);
        para2.segments.push(text);
        para3.segments.push(marker2);
        group.blocks.push(para1);
        group.blocks.push(para2);
        group.blocks.push(para3);

        iterateSelections([group], callback);

        expect(callback).toHaveBeenCalledTimes(3);
        expect(callback).toHaveBeenCalledWith([group], undefined, para1, [marker1]);
        expect(callback).toHaveBeenCalledWith([group], undefined, para2, [text]);
        expect(callback).toHaveBeenCalledWith([group], undefined, para3, [marker2]);
    });

    it('Select not from the end, and not to the start of paragraph', () => {
        const group = createContentModelDocument();
        const para1 = createParagraph();
        const para2 = createParagraph();
        const para3 = createParagraph();
        const marker1 = createSelectionMarker();
        const marker2 = createSelectionMarker();
        const text1 = createText('test1');
        const text2 = createText('test2');
        const text3 = createText('test3');

        text1.isSelected = true;
        text2.isSelected = true;
        text3.isSelected = true;
        para1.segments.push(marker1);
        para1.segments.push(text1);
        para2.segments.push(text2);
        para3.segments.push(text3);
        para3.segments.push(marker2);
        group.blocks.push(para1);
        group.blocks.push(para2);
        group.blocks.push(para3);

        iterateSelections([group], callback);

        expect(callback).toHaveBeenCalledTimes(3);
        expect(callback).toHaveBeenCalledWith([group], undefined, para1, [marker1, text1]);
        expect(callback).toHaveBeenCalledWith([group], undefined, para2, [text2]);
        expect(callback).toHaveBeenCalledWith([group], undefined, para3, [text3, marker2]);
    });

    it('Selection includes format holder from a list item', () => {
        const group = createContentModelDocument();
        const listItem = createListItem([]);
        const para = createParagraph();
        const text = createText('test1');

        text.isSelected = true;
        para.segments.push(text);
        listItem.blocks.push(para);
        group.blocks.push(listItem);

        iterateSelections([group], callback);

        expect(callback).toHaveBeenCalledTimes(2);
        expect(callback).toHaveBeenCalledWith([listItem, group], undefined, para, [text]);
        expect(callback).toHaveBeenCalledWith([listItem, group], undefined, undefined, [
            listItem.formatHolder,
        ]);
    });

    it('Selection does not include format holder from a list item since not all segments are selected', () => {
        const group = createContentModelDocument();
        const listItem = createListItem([]);
        const para = createParagraph();
        const text1 = createText('test1');
        const text2 = createText('test1');

        text1.isSelected = true;
        para.segments.push(text1);
        para.segments.push(text2);
        listItem.blocks.push(para);
        group.blocks.push(listItem);

        iterateSelections([group], callback);

        expect(callback).toHaveBeenCalledTimes(1);
        expect(callback).toHaveBeenCalledWith([listItem, group], undefined, para, [text1]);
    });

    it('Get Selection from model that contains general node', () => {
        const group = createContentModelDocument();
        const generalSpan = createGeneralSegment(document.createElement('span'));
        const para = createParagraph(true /*implicit*/);
        const text1 = createText('test1');
        const text2 = createText('test1');

        text1.isSelected = true;
        para.segments.push(text1);
        para.segments.push(text2);
        generalSpan.blocks.push(para);
        group.blocks.push(generalSpan);

        iterateSelections([group], callback);

        expect(callback).toHaveBeenCalledTimes(1);
        expect(callback).toHaveBeenCalledWith([generalSpan, group], undefined, para, [text1]);
    });

    it('Get Selection from model that contains general segment', () => {
        const group = createContentModelDocument();
        const generalSpan = createGeneralSegment(document.createElement('span'));
        const para1 = createParagraph(true /*implicit*/);
        const para2 = createParagraph(true /*implicit*/);
        const text1 = createText('test1');
        const text2 = createText('test1');

        text1.isSelected = true;
        para1.segments.push(generalSpan);
        generalSpan.blocks.push(para2);
        para2.segments.push(text1, text2);
        group.blocks.push(para1);

        iterateSelections([group], callback);

        expect(callback).toHaveBeenCalledTimes(1);
        expect(callback).toHaveBeenCalledWith([generalSpan, group], undefined, para2, [text1]);
    });

    it('Get Selection from model that contains empty general segment with different options', () => {
        const group = createContentModelDocument();
        const generalSpan = createGeneralSegment(document.createElement('span'));
        const para1 = createParagraph(true /*implicit*/);

        para1.segments.push(generalSpan);
        group.blocks.push(para1);

        const callback1 = jasmine.createSpy('callback1');
        const callback2 = jasmine.createSpy('callback2');
        const callback3 = jasmine.createSpy('callback3');

        iterateSelections([group], callback);
        iterateSelections([group], callback1, {
            contentUnderSelectedGeneralElement: 'contentOnly',
        });
        iterateSelections([group], callback2, {
            contentUnderSelectedGeneralElement: 'generalElementOnly',
        });
        iterateSelections([group], callback3, { contentUnderSelectedGeneralElement: 'both' });

        expect(callback).toHaveBeenCalledTimes(0);
        expect(callback1).toHaveBeenCalledTimes(0);
        expect(callback2).toHaveBeenCalledTimes(0);
        expect(callback3).toHaveBeenCalledTimes(0);
    });

    it('Get Selection from model that contains general segment with content for different options', () => {
        const group = createContentModelDocument();
        const generalSpan = createGeneralSegment(document.createElement('span'));
        const para1 = createParagraph(true /*implicit*/);
        const para2 = createParagraph(true /*implicit*/);
        const text1 = createText('test1');
        const text2 = createText('test1');

        para2.segments.push(text1, text2);
        generalSpan.blocks.push(para2);
        para1.segments.push(generalSpan);
        group.blocks.push(para1);

        text2.isSelected = true;

        const callback1 = jasmine.createSpy('callback1');
        const callback2 = jasmine.createSpy('callback2');
        const callback3 = jasmine.createSpy('callback3');

        iterateSelections([group], callback);
        iterateSelections([group], callback1, {
            contentUnderSelectedGeneralElement: 'contentOnly',
        });
        iterateSelections([group], callback2, {
            contentUnderSelectedGeneralElement: 'generalElementOnly',
        });
        iterateSelections([group], callback3, { contentUnderSelectedGeneralElement: 'both' });

        expect(callback).toHaveBeenCalledTimes(1);
        expect(callback).toHaveBeenCalledWith([generalSpan, group], undefined, para2, [text2]);
        expect(callback1).toHaveBeenCalledTimes(1);
        expect(callback1).toHaveBeenCalledWith([generalSpan, group], undefined, para2, [text2]);
        expect(callback2).toHaveBeenCalledTimes(1);
        expect(callback2).toHaveBeenCalledWith([generalSpan, group], undefined, para2, [text2]);
        expect(callback3).toHaveBeenCalledTimes(1);
        expect(callback3).toHaveBeenCalledWith([generalSpan, group], undefined, para2, [text2]);
    });

    it('Get Selection from model that contains empty selected general', () => {
        const group = createContentModelDocument();
        const generalSpan = createGeneralSegment(document.createElement('span'));
        const para1 = createParagraph(true /*implicit*/);

        generalSpan.isSelected = true;
        para1.segments.push(generalSpan);
        group.blocks.push(para1);

        const callback1 = jasmine.createSpy('callback1');
        const callback2 = jasmine.createSpy('callback2');
        const callback3 = jasmine.createSpy('callback3');

        iterateSelections([group], callback);
        iterateSelections([group], callback1, {
            contentUnderSelectedGeneralElement: 'contentOnly',
        });
        iterateSelections([group], callback2, {
            contentUnderSelectedGeneralElement: 'generalElementOnly',
        });
        iterateSelections([group], callback3, { contentUnderSelectedGeneralElement: 'both' });

        expect(callback).toHaveBeenCalledTimes(1);
        expect(callback).toHaveBeenCalledWith([group], undefined, para1, [generalSpan]);

        expect(callback1).toHaveBeenCalledTimes(1);
        expect(callback1).toHaveBeenCalledWith([group], undefined, para1, [generalSpan]);

        expect(callback2).toHaveBeenCalledTimes(1);
        expect(callback2).toHaveBeenCalledWith([group], undefined, para1, [generalSpan]);

        expect(callback3).toHaveBeenCalledTimes(1);
        expect(callback3).toHaveBeenCalledWith([group], undefined, para1, [generalSpan]);
    });

    it('Get Selection from model that contains selected general segment', () => {
        const group = createContentModelDocument();
        const generalSpan = createGeneralSegment(document.createElement('span'));
        const para1 = createParagraph(true /*implicit*/);
        const para2 = createParagraph(true /*implicit*/);
        const text1 = createText('test1');
        const text2 = createText('test1');

        generalSpan.isSelected = true;
        para1.segments.push(generalSpan);
        generalSpan.blocks.push(para2);
        para2.segments.push(text1, text2);
        group.blocks.push(para1);

        const callback1 = jasmine.createSpy('callback1');
        const callback2 = jasmine.createSpy('callback2');
        const callback3 = jasmine.createSpy('callback3');

        iterateSelections([group], callback);
        iterateSelections([group], callback1, {
            contentUnderSelectedGeneralElement: 'contentOnly',
        });
        iterateSelections([group], callback2, {
            contentUnderSelectedGeneralElement: 'generalElementOnly',
        });
        iterateSelections([group], callback3, { contentUnderSelectedGeneralElement: 'both' });

        expect(callback).toHaveBeenCalledTimes(1);
        expect(callback).toHaveBeenCalledWith([generalSpan, group], undefined, para2, [
            text1,
            text2,
        ]);

        expect(callback1).toHaveBeenCalledTimes(1);
        expect(callback1).toHaveBeenCalledWith([generalSpan, group], undefined, para2, [
            text1,
            text2,
        ]);

        expect(callback2).toHaveBeenCalledTimes(1);
        expect(callback2).toHaveBeenCalledWith([group], undefined, para1, [generalSpan]);

        expect(callback3).toHaveBeenCalledTimes(2);
        expect(callback3).toHaveBeenCalledWith([generalSpan, group], undefined, para2, [
            text1,
            text2,
        ]);
        expect(callback3).toHaveBeenCalledWith([group], undefined, para1, [generalSpan]);
    });

    it('Get Selection from model that contains general segment, treat all as selected', () => {
        const group = createContentModelDocument();
        const generalSpan = createGeneralSegment(document.createElement('span'));
        const para1 = createParagraph(true /*implicit*/);
        const para2 = createParagraph(true /*implicit*/);
        const text1 = createText('test1');
        const text2 = createText('test1');

        para1.segments.push(generalSpan);
        generalSpan.blocks.push(para2);
        para2.segments.push(text1, text2);
        group.blocks.push(para1);

        const callback1 = jasmine.createSpy('callback1');
        const callback2 = jasmine.createSpy('callback2');
        const callback3 = jasmine.createSpy('callback3');

        iterateSelections([group], callback, undefined, undefined, true);
        iterateSelections(
            [group],
            callback1,
            {
                contentUnderSelectedGeneralElement: 'contentOnly',
            },
            undefined,
            true
        );
        iterateSelections(
            [group],
            callback2,
            {
                contentUnderSelectedGeneralElement: 'generalElementOnly',
            },
            undefined,
            true
        );
        iterateSelections(
            [group],
            callback3,
            { contentUnderSelectedGeneralElement: 'both' },
            undefined,
            true
        );

        expect(callback).toHaveBeenCalledTimes(1);
        expect(callback).toHaveBeenCalledWith([generalSpan, group], undefined, para2, [
            text1,
            text2,
        ]);

        expect(callback1).toHaveBeenCalledTimes(1);
        expect(callback1).toHaveBeenCalledWith([generalSpan, group], undefined, para2, [
            text1,
            text2,
        ]);

        expect(callback2).toHaveBeenCalledTimes(1);
        expect(callback2).toHaveBeenCalledWith([group], undefined, para1, [generalSpan]);

        expect(callback3).toHaveBeenCalledTimes(2);
        expect(callback3).toHaveBeenCalledWith([generalSpan, group], undefined, para2, [
            text1,
            text2,
        ]);
        expect(callback3).toHaveBeenCalledWith([group], undefined, para1, [generalSpan]);
    });

    it('Get Selection from model that contains general block', () => {
        const group = createContentModelDocument();
        const generalDiv = createGeneralBlock(document.createElement('div'));
        const para2 = createParagraph(true /*implicit*/);
        const text1 = createText('test1');
        const text2 = createText('test1');

        text1.isSelected = true;
        generalDiv.blocks.push(para2);
        para2.segments.push(text1, text2);
        group.blocks.push(generalDiv);

        iterateSelections([group], callback);

        expect(callback).toHaveBeenCalledTimes(1);
        expect(callback).toHaveBeenCalledWith([generalDiv, group], undefined, para2, [text1]);
    });

    it('Get Selection from model that contains empty general block with different options', () => {
        const group = createContentModelDocument();
        const generalDiv = createGeneralBlock(document.createElement('div'));

        group.blocks.push(generalDiv);

        const callback1 = jasmine.createSpy('callback1');
        const callback2 = jasmine.createSpy('callback2');
        const callback3 = jasmine.createSpy('callback3');

        iterateSelections([group], callback);
        iterateSelections([group], callback1, {
            contentUnderSelectedGeneralElement: 'contentOnly',
        });
        iterateSelections([group], callback2, {
            contentUnderSelectedGeneralElement: 'generalElementOnly',
        });
        iterateSelections([group], callback3, { contentUnderSelectedGeneralElement: 'both' });

        expect(callback).toHaveBeenCalledTimes(0);
        expect(callback1).toHaveBeenCalledTimes(0);
        expect(callback2).toHaveBeenCalledTimes(0);
        expect(callback3).toHaveBeenCalledTimes(0);
    });

    it('Get Selection from model that contains general block with content for different options', () => {
        const group = createContentModelDocument();
        const generalDiv = createGeneralBlock(document.createElement('div'));
        const para2 = createParagraph(true /*implicit*/);
        const text1 = createText('test1');
        const text2 = createText('test1');

        para2.segments.push(text1, text2);
        generalDiv.blocks.push(para2);
        group.blocks.push(generalDiv);

        text2.isSelected = true;

        const callback1 = jasmine.createSpy('callback1');
        const callback2 = jasmine.createSpy('callback2');
        const callback3 = jasmine.createSpy('callback3');

        iterateSelections([group], callback);
        iterateSelections([group], callback1, {
            contentUnderSelectedGeneralElement: 'contentOnly',
        });
        iterateSelections([group], callback2, {
            contentUnderSelectedGeneralElement: 'generalElementOnly',
        });
        iterateSelections([group], callback3, { contentUnderSelectedGeneralElement: 'both' });

        expect(callback).toHaveBeenCalledTimes(1);
        expect(callback).toHaveBeenCalledWith([generalDiv, group], undefined, para2, [text2]);
        expect(callback1).toHaveBeenCalledTimes(1);
        expect(callback1).toHaveBeenCalledWith([generalDiv, group], undefined, para2, [text2]);
        expect(callback2).toHaveBeenCalledTimes(1);
        expect(callback2).toHaveBeenCalledWith([generalDiv, group], undefined, para2, [text2]);
        expect(callback3).toHaveBeenCalledTimes(1);
        expect(callback3).toHaveBeenCalledWith([generalDiv, group], undefined, para2, [text2]);
    });

    it('Get Selection from model that contains empty selected general block', () => {
        const group = createContentModelDocument();
        const generalDiv = createGeneralBlock(document.createElement('div'));

        generalDiv.isSelected = true;
        group.blocks.push(generalDiv);

        const callback1 = jasmine.createSpy('callback1');
        const callback2 = jasmine.createSpy('callback2');
        const callback3 = jasmine.createSpy('callback3');

        iterateSelections([group], callback);
        iterateSelections([group], callback1, {
            contentUnderSelectedGeneralElement: 'contentOnly',
        });
        iterateSelections([group], callback2, {
            contentUnderSelectedGeneralElement: 'generalElementOnly',
        });
        iterateSelections([group], callback3, { contentUnderSelectedGeneralElement: 'both' });

        expect(callback).toHaveBeenCalledTimes(1);
        expect(callback).toHaveBeenCalledWith([group], undefined, generalDiv, undefined);

        expect(callback1).toHaveBeenCalledTimes(1);
        expect(callback1).toHaveBeenCalledWith([group], undefined, generalDiv, undefined);

        expect(callback2).toHaveBeenCalledTimes(1);
        expect(callback2).toHaveBeenCalledWith([group], undefined, generalDiv, undefined);

        expect(callback3).toHaveBeenCalledTimes(1);
        expect(callback3).toHaveBeenCalledWith([group], undefined, generalDiv, undefined);
    });

    it('Get Selection from model that contains selected general block', () => {
        const group = createContentModelDocument();
        const generalDiv = createGeneralBlock(document.createElement('div'));
        const para2 = createParagraph(true /*implicit*/);
        const text1 = createText('test1');
        const text2 = createText('test1');

        generalDiv.isSelected = true;
        generalDiv.blocks.push(para2);
        para2.segments.push(text1, text2);
        group.blocks.push(generalDiv);

        const callback1 = jasmine.createSpy('callback1');
        const callback2 = jasmine.createSpy('callback2');
        const callback3 = jasmine.createSpy('callback3');

        iterateSelections([group], callback);
        iterateSelections([group], callback1, {
            contentUnderSelectedGeneralElement: 'contentOnly',
        });
        iterateSelections([group], callback2, {
            contentUnderSelectedGeneralElement: 'generalElementOnly',
        });
        iterateSelections([group], callback3, { contentUnderSelectedGeneralElement: 'both' });

        expect(callback).toHaveBeenCalledTimes(1);
        expect(callback).toHaveBeenCalledWith([generalDiv, group], undefined, para2, [
            text1,
            text2,
        ]);

        expect(callback1).toHaveBeenCalledTimes(1);
        expect(callback1).toHaveBeenCalledWith([generalDiv, group], undefined, para2, [
            text1,
            text2,
        ]);

        expect(callback2).toHaveBeenCalledTimes(1);
        expect(callback2).toHaveBeenCalledWith([group], undefined, generalDiv, undefined);

        expect(callback3).toHaveBeenCalledTimes(2);
        expect(callback3).toHaveBeenCalledWith([generalDiv, group], undefined, para2, [
            text1,
            text2,
        ]);
        expect(callback3).toHaveBeenCalledWith([group], undefined, generalDiv, undefined);
    });

    it('Get Selection from model that contains general block, treat all as selected', () => {
        const group = createContentModelDocument();
        const generalDiv = createGeneralBlock(document.createElement('div'));
        const para2 = createParagraph(true /*implicit*/);
        const text1 = createText('test1');
        const text2 = createText('test1');

        generalDiv.blocks.push(para2);
        para2.segments.push(text1, text2);
        group.blocks.push(generalDiv);

        const callback1 = jasmine.createSpy('callback1');
        const callback2 = jasmine.createSpy('callback2');
        const callback3 = jasmine.createSpy('callback3');

        iterateSelections([group], callback, undefined, undefined, true);
        iterateSelections(
            [group],
            callback1,
            {
                contentUnderSelectedGeneralElement: 'contentOnly',
            },
            undefined,
            true
        );
        iterateSelections(
            [group],
            callback2,
            {
                contentUnderSelectedGeneralElement: 'generalElementOnly',
            },
            undefined,
            true
        );
        iterateSelections(
            [group],
            callback3,
            { contentUnderSelectedGeneralElement: 'both' },
            undefined,
            true
        );

        expect(callback).toHaveBeenCalledTimes(1);
        expect(callback).toHaveBeenCalledWith([generalDiv, group], undefined, para2, [
            text1,
            text2,
        ]);

        expect(callback1).toHaveBeenCalledTimes(1);
        expect(callback1).toHaveBeenCalledWith([generalDiv, group], undefined, para2, [
            text1,
            text2,
        ]);

        expect(callback2).toHaveBeenCalledTimes(1);
        expect(callback2).toHaveBeenCalledWith([group], undefined, generalDiv, undefined);

        expect(callback3).toHaveBeenCalledTimes(2);
        expect(callback3).toHaveBeenCalledWith([generalDiv, group], undefined, para2, [
            text1,
            text2,
        ]);
        expect(callback3).toHaveBeenCalledWith([group], undefined, generalDiv, undefined);
    });

    it('Divider selection', () => {
        const group = createContentModelDocument();
        const divider = createDivider('div');

        divider.isSelected = true;
        group.blocks.push(divider);

        iterateSelections([group], callback);

        expect(callback).toHaveBeenCalledTimes(1);
        expect(callback).toHaveBeenCalledWith([group], undefined, divider, undefined);
    });

    it('Return true from first selection', () => {
        const group = createContentModelDocument();
        const para1 = createParagraph();
        const para2 = createParagraph();
        const text1 = createText('text1');
        const text2 = createText('text2');

        text1.isSelected = true;
        text2.isSelected = true;

        para1.segments.push(text1);
        para2.segments.push(text2);
        group.blocks.push(para1);
        group.blocks.push(para2);

        const newCallback = jasmine
            .createSpy()
            .and.callFake((path, tableContext, block, segments) => {
                return block == para1;
            });

        iterateSelections([group], newCallback);

        expect(newCallback).toHaveBeenCalledTimes(1);
        expect(newCallback).toHaveBeenCalledWith([group], undefined, para1, [text1]);
    });

    it('Return true from divider', () => {
        const group = createContentModelDocument();
        const para1 = createParagraph();
        const divider = createDivider('hr');
        const para2 = createParagraph();
        const text1 = createText('text1');
        const text2 = createText('text2');

        text1.isSelected = true;
        divider.isSelected = true;
        text2.isSelected = true;

        para1.segments.push(text1);
        para2.segments.push(text2);
        group.blocks.push(para1, divider, para2);

        const newCallback = jasmine
            .createSpy()
            .and.callFake((path, tableContext, block, segments) => {
                return block == divider;
            });

        iterateSelections([group], newCallback);

        expect(newCallback).toHaveBeenCalledTimes(2);
        expect(newCallback).toHaveBeenCalledWith([group], undefined, para1, [text1]);
        expect(newCallback).toHaveBeenCalledWith([group], undefined, divider, undefined);
    });

    it('Return true from first selection in nested block group', () => {
        const group = createContentModelDocument();
        const quote1 = createQuote();
        const quote2 = createQuote();
        const para1 = createParagraph();
        const para2 = createParagraph();
        const text1 = createText('text1');
        const text2 = createText('text2');

        text1.isSelected = true;
        text2.isSelected = true;

        para1.segments.push(text1);
        para2.segments.push(text2);
        quote1.blocks.push(para1);
        quote2.blocks.push(para2);
        group.blocks.push(quote1);
        group.blocks.push(quote2);

        const newCallback = jasmine
            .createSpy()
            .and.callFake((path, tableContext, block, segments) => {
                return block == para1;
            });

        iterateSelections([group], newCallback);

        expect(newCallback).toHaveBeenCalledTimes(1);
        expect(newCallback).toHaveBeenCalledWith([quote1, group], undefined, para1, [text1]);
    });

    it('Return true from whole table selection', () => {
        const group = createContentModelDocument();
        const table = createTable(1);
        const cell = createTableCell();
        const para = createParagraph();
        const text = createText('text');

        cell.isSelected = true;
        text.isSelected = true;

        para.segments.push(text);
        table.cells[0].push(cell);
        group.blocks.push(table);
        group.blocks.push(para);

        const newCallback = jasmine
            .createSpy()
            .and.callFake((path, tableContext, block, segments) => {
                return block == table;
            });

        iterateSelections([group], newCallback, {
            contentUnderSelectedTableCell: 'ignoreForTable',
        });

        expect(newCallback).toHaveBeenCalledTimes(1);
        expect(newCallback).toHaveBeenCalledWith([group], undefined, table, undefined);
    });

    it('Return true from table cell selection', () => {
        const group = createContentModelDocument();
        const table = createTable(1);
        const cell1 = createTableCell(false, false, false, { textAlign: 'start' });
        const cell2 = createTableCell(false, false, false, { textAlign: 'center' });
        const cell3 = createTableCell(false, false, false, { textAlign: 'end' });

        cell1.isSelected = true;
        cell2.isSelected = true;
        cell3.isSelected = true;

        table.cells[0].push(cell1, cell2, cell3);
        group.blocks.push(table);

        const newCallback = jasmine
            .createSpy()
            .and.callFake((path, tableContext, block, segments) => {
                if (tableContext) {
                    const { table, colIndex, rowIndex } = tableContext;

                    if (table.cells[rowIndex][colIndex] == cell2) {
                        return true;
                    }
                }
            });

        iterateSelections([group], newCallback);

        expect(newCallback).toHaveBeenCalledTimes(2);
        expect(newCallback).toHaveBeenCalledWith(
            [group],
            {
                table: table,
                rowIndex: 0,
                colIndex: 0,
                isWholeTableSelected: true,
            },
            undefined,
            undefined
        );
        expect(newCallback).toHaveBeenCalledWith(
            [group],
            {
                table: table,
                rowIndex: 0,
                colIndex: 1,
                isWholeTableSelected: true,
            },
            undefined,
            undefined
        );
    });

    it('includeListFormatHolder=anySegment', () => {
        const doc = createContentModelDocument();
        const list = createListItem([{ listType: 'OL' }]);
        const para = createParagraph();
        const text1 = createText('test1');
        const text2 = createText('test2');

        text2.isSelected = true;

        para.segments.push(text1, text2);
        list.blocks.push(para);
        doc.blocks.push(list);

        iterateSelections([doc], callback, { includeListFormatHolder: 'anySegment' });

        expect(callback).toHaveBeenCalledTimes(2);
        expect(callback).toHaveBeenCalledWith([list, doc], undefined, para, [text2]);
        expect(callback).toHaveBeenCalledWith([list, doc], undefined, undefined, [
            {
                segmentType: 'SelectionMarker',
                format: {},
                isSelected: true,
            },
        ]);
    });

    it('includeListFormatHolder=allSegment', () => {
        const doc = createContentModelDocument();
        const list = createListItem([{ listType: 'OL' }]);
        const para = createParagraph();
        const text1 = createText('test1');
        const text2 = createText('test2');

        text2.isSelected = true;

        para.segments.push(text1, text2);
        list.blocks.push(para);
        doc.blocks.push(list);

        iterateSelections([doc], callback, { includeListFormatHolder: 'allSegments' });

        expect(callback).toHaveBeenCalledTimes(1);
        expect(callback).toHaveBeenCalledWith([list, doc], undefined, para, [text2]);
    });

    it('includeListFormatHolder=allSegment 2', () => {
        const doc = createContentModelDocument();
        const list = createListItem([{ listType: 'OL' }]);
        const para = createParagraph();
        const text1 = createText('test1');
        const text2 = createText('test2');

        text1.isSelected = true;
        text2.isSelected = true;

        para.segments.push(text1, text2);
        list.blocks.push(para);
        doc.blocks.push(list);

        iterateSelections([doc], callback, { includeListFormatHolder: 'allSegments' });

        expect(callback).toHaveBeenCalledTimes(2);
        expect(callback).toHaveBeenCalledWith([list, doc], undefined, para, [text1, text2]);
        expect(callback).toHaveBeenCalledWith([list, doc], undefined, undefined, [
            {
                segmentType: 'SelectionMarker',
                format: {},
                isSelected: true,
            },
        ]);
    });

    it('includeListFormatHolder=never', () => {
        const doc = createContentModelDocument();
        const list = createListItem([{ listType: 'OL' }]);
        const para = createParagraph();
        const text1 = createText('test1');
        const text2 = createText('test2');

        text1.isSelected = true;
        text2.isSelected = true;

        para.segments.push(text1, text2);
        list.blocks.push(para);
        doc.blocks.push(list);

        iterateSelections([doc], callback, { includeListFormatHolder: 'never' });

        expect(callback).toHaveBeenCalledTimes(1);
        expect(callback).toHaveBeenCalledWith([list, doc], undefined, para, [text1, text2]);
    });

    it('With selected entity', () => {
        const doc = createContentModelDocument();
        const para = createParagraph();
        const entity = createEntity(null!, true);

        entity.isSelected = true;

        para.segments.push(entity);
        doc.blocks.push(para);

        iterateSelections([doc], callback, { includeListFormatHolder: 'never' });

        expect(callback).toHaveBeenCalledTimes(1);
        expect(callback).toHaveBeenCalledWith([doc], undefined, para, [entity]);
    });

    it('Check cachedElement is cleared', () => {
        const quote1 = createQuote();
        const para1 = createParagraph();
        const divider1 = createDivider('hr');
        const quote2 = createQuote();
        const para2 = createParagraph();
        const divider2 = createDivider('hr');
        const marker1 = createSelectionMarker();
        const marker2 = createSelectionMarker();
        const cache = 'CACHE' as any;

        quote1.cachedElement = cache;
        para1.cachedElement = cache;
        divider1.cachedElement = cache;
        quote2.cachedElement = cache;
        para2.cachedElement = cache;
        divider2.cachedElement = cache;

        addSegment(quote1, marker1);
        para1.segments.push(marker2);
        divider1.isSelected = true;

        const doc = createContentModelDocument();

        doc.blocks.push(quote1, quote2, para1, para2, divider1, divider2);

        iterateSelections([doc], callback);

        expect(doc).toEqual({
            blockGroupType: 'Document',
            blocks: [
                {
                    blockType: 'BlockGroup',
<<<<<<< HEAD
                    blockGroupType: 'Quote',
=======
                    blockGroupType: 'FormatContainer',
                    tagName: 'blockquote',
>>>>>>> d833fb29
                    blocks: [
                        {
                            blockType: 'Paragraph',
                            segments: [marker1],
                            format: {},
                            isImplicit: true,
                        },
                    ],
                    format: {},
<<<<<<< HEAD
                    quoteSegmentFormat: {},
=======
>>>>>>> d833fb29
                    cachedElement: cache,
                },
                {
                    blockType: 'BlockGroup',
<<<<<<< HEAD
                    blockGroupType: 'Quote',
                    blocks: [],
                    format: {},
                    quoteSegmentFormat: {},
=======
                    blockGroupType: 'FormatContainer',
                    tagName: 'blockquote',
                    blocks: [],
                    format: {},
>>>>>>> d833fb29
                    cachedElement: cache,
                },
                {
                    blockType: 'Paragraph',
                    segments: [marker2],
                    format: {},
                },
                { blockType: 'Paragraph', segments: [], format: {}, cachedElement: cache },
                { blockType: 'Divider', tagName: 'hr', format: {}, isSelected: true },
                { blockType: 'Divider', tagName: 'hr', format: {}, cachedElement: cache },
            ],
        });
    });
});<|MERGE_RESOLUTION|>--- conflicted
+++ resolved
@@ -2,10 +2,7 @@
 import { createContentModelDocument } from '../../../lib/modelApi/creators/createContentModelDocument';
 import { createDivider } from '../../../lib/modelApi/creators/createDivider';
 import { createEntity } from '../../../lib/modelApi/creators/createEntity';
-<<<<<<< HEAD
-=======
 import { createGeneralBlock } from '../../../lib/modelApi/creators/createGeneralBlock';
->>>>>>> d833fb29
 import { createGeneralSegment } from '../../../lib/modelApi/creators/createGeneralSegment';
 import { createListItem } from '../../../lib/modelApi/creators/createListItem';
 import { createParagraph } from '../../../lib/modelApi/creators/createParagraph';
@@ -1375,12 +1372,8 @@
             blocks: [
                 {
                     blockType: 'BlockGroup',
-<<<<<<< HEAD
-                    blockGroupType: 'Quote',
-=======
                     blockGroupType: 'FormatContainer',
                     tagName: 'blockquote',
->>>>>>> d833fb29
                     blocks: [
                         {
                             blockType: 'Paragraph',
@@ -1390,25 +1383,14 @@
                         },
                     ],
                     format: {},
-<<<<<<< HEAD
-                    quoteSegmentFormat: {},
-=======
->>>>>>> d833fb29
                     cachedElement: cache,
                 },
                 {
                     blockType: 'BlockGroup',
-<<<<<<< HEAD
-                    blockGroupType: 'Quote',
-                    blocks: [],
-                    format: {},
-                    quoteSegmentFormat: {},
-=======
                     blockGroupType: 'FormatContainer',
                     tagName: 'blockquote',
                     blocks: [],
                     format: {},
->>>>>>> d833fb29
                     cachedElement: cache,
                 },
                 {

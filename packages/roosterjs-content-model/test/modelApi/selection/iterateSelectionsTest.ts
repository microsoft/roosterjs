import { addSegment } from '../../../lib/modelApi/common/addSegment';
import { createContentModelDocument } from '../../../lib/modelApi/creators/createContentModelDocument';
import { createDivider } from '../../../lib/modelApi/creators/createDivider';
import { createEntity } from '../../../lib/modelApi/creators/createEntity';
import { createGeneralSegment } from '../../../lib/modelApi/creators/createGeneralSegment';
import { createListItem } from '../../../lib/modelApi/creators/createListItem';
import { createParagraph } from '../../../lib/modelApi/creators/createParagraph';
import { createQuote } from '../../../lib/modelApi/creators/createQuote';
import { createSelectionMarker } from '../../../lib/modelApi/creators/createSelectionMarker';
import { createTable } from '../../../lib/modelApi/creators/createTable';
import { createTableCell } from '../../../lib/modelApi/creators/createTableCell';
import { createText } from '../../../lib/modelApi/creators/createText';
import {
    iterateSelections,
    IterateSelectionsCallback,
} from '../../../lib/modelApi/selection/iterateSelections';

describe('iterateSelections', () => {
    let callback: jasmine.Spy<IterateSelectionsCallback>;

    beforeEach(() => {
        callback = jasmine.createSpy<IterateSelectionsCallback>();
    });

    it('empty group', () => {
        const group = createContentModelDocument();
        iterateSelections([group], callback);

        expect(callback).not.toHaveBeenCalled();
    });

    it('Group without selection', () => {
        const group = createContentModelDocument();
        const para1 = createParagraph();
        const para2 = createParagraph();
        const text1 = createText('text1');
        const text2 = createText('text2');

        para1.segments.push(text1);
        para2.segments.push(text2);
        group.blocks.push(para1);
        group.blocks.push(para2);

        iterateSelections([group], callback);

        expect(callback).not.toHaveBeenCalled();
    });

    it('Group with single selection', () => {
        const group = createContentModelDocument();
        const para1 = createParagraph();
        const para2 = createParagraph();
        const text1 = createText('text1');
        const text2 = createText('text2');

        text1.isSelected = true;

        para1.segments.push(text1);
        para2.segments.push(text2);
        group.blocks.push(para1);
        group.blocks.push(para2);

        iterateSelections([group], callback);

        expect(callback).toHaveBeenCalledTimes(1);
        expect(callback).toHaveBeenCalledWith([group], undefined, para1, [text1]);
    });

    it('Group with multiple selection', () => {
        const group = createContentModelDocument();
        const para1 = createParagraph();
        const para2 = createParagraph();
        const text1 = createText('text1');
        const text2 = createText('text2');

        text1.isSelected = true;
        text2.isSelected = true;

        para1.segments.push(text1);
        para2.segments.push(text2);
        group.blocks.push(para1);
        group.blocks.push(para2);

        iterateSelections([group], callback);

        expect(callback).toHaveBeenCalledTimes(2);
        expect(callback).toHaveBeenCalledWith([group], undefined, para1, [text1]);
        expect(callback).toHaveBeenCalledWith([group], undefined, para2, [text2]);
    });

    it('Group with selection inside list', () => {
        const group = createContentModelDocument();
        const listItem = createListItem([]);
        const para1 = createParagraph();
        const para2 = createParagraph();
        const text1 = createText('text1');
        const text2 = createText('text2');

        text1.isSelected = true;

        para1.segments.push(text1);
        para2.segments.push(text2);

        listItem.blocks.push(para1);

        group.blocks.push(listItem);
        group.blocks.push(para2);

        iterateSelections([group], callback);

        expect(callback).toHaveBeenCalledTimes(2);
        expect(callback).toHaveBeenCalledWith([listItem, group], undefined, para1, [text1]);
        expect(callback).toHaveBeenCalledWith([listItem, group], undefined, undefined, [
            listItem.formatHolder,
        ]);
    });

    it('Group with selection inside quote', () => {
        const group = createContentModelDocument();
        const quote = createQuote();
        const para1 = createParagraph();
        const para2 = createParagraph();
        const text1 = createText('text1');
        const text2 = createText('text2');

        text1.isSelected = true;

        para1.segments.push(text1);
        para2.segments.push(text2);

        quote.blocks.push(para1);

        group.blocks.push(quote);
        group.blocks.push(para2);

        iterateSelections([group], callback);

        expect(callback).toHaveBeenCalledTimes(1);
        expect(callback).toHaveBeenCalledWith([quote, group], undefined, para1, [text1]);
    });

    it('Group with selection inside table', () => {
        const group = createContentModelDocument();
        const table = createTable(1);
        const cell = createTableCell();
        const para1 = createParagraph();
        const para2 = createParagraph();
        const text1 = createText('text1');
        const text2 = createText('text2');

        text1.isSelected = true;

        para1.segments.push(text1);
        para2.segments.push(text2);

        cell.blocks.push(para1);
        table.cells = [[cell]];

        group.blocks.push(table);
        group.blocks.push(para2);

        iterateSelections([group], callback);

        expect(callback).toHaveBeenCalledTimes(1);
        expect(callback).toHaveBeenCalledWith(
            [cell, group],
            {
                table: table,
                rowIndex: 0,
                colIndex: 0,
                isWholeTableSelected: false,
            },
            para1,
            [text1]
        );
    });

    it('Group with selection inside table, list and quote', () => {
        const group = createContentModelDocument();
        const table = createTable(1);
        const cell = createTableCell();
        const quote = createQuote();
        const listItem = createListItem([]);
        const para1 = createParagraph();
        const para2 = createParagraph();
        const text1 = createText('text1');
        const text2 = createText('text2');

        text1.isSelected = true;

        para1.segments.push(text1);
        para2.segments.push(text2);
        listItem.blocks.push(para1);
        quote.blocks.push(listItem);
        cell.blocks.push(quote);
        table.cells = [[cell]];

        group.blocks.push(table);
        group.blocks.push(para2);

        iterateSelections([group], callback);

        expect(callback).toHaveBeenCalledTimes(2);
        expect(callback).toHaveBeenCalledWith(
            [listItem, quote, cell, group],
            {
                table: table,
                colIndex: 0,
                rowIndex: 0,
                isWholeTableSelected: false,
            },
            para1,
            [text1]
        );
        expect(callback).toHaveBeenCalledWith(
            [listItem, quote, cell, group],
            {
                table: table,
                colIndex: 0,
                rowIndex: 0,
                isWholeTableSelected: false,
            },
            undefined,
            [listItem.formatHolder]
        );
    });

    it('Group with table selection', () => {
        const group = createContentModelDocument();
        const table = createTable(1);
        const cell1 = createTableCell();
        const cell2 = createTableCell();
        const para1 = createParagraph();
        const para2 = createParagraph();
        const text1 = createText('text1');
        const text2 = createText('text2');

        cell1.isSelected = true;

        para1.segments.push(text1);
        para2.segments.push(text2);

        cell1.blocks.push(para1);
        cell1.blocks.push(para2);
        table.cells = [[cell1, cell2]];

        group.blocks.push(table);

        iterateSelections([group], callback);

        expect(callback).toHaveBeenCalledTimes(3);
<<<<<<< HEAD
        expect(callback).toHaveBeenCalledWith([group], {
            table: table,
            colIndex: 0,
            rowIndex: 0,
            isWholeTableSelected: false,
        });
=======
        expect(callback).toHaveBeenCalledWith(
            [group],
            {
                table: table,
                colIndex: 0,
                rowIndex: 0,
                isWholeTableSelected: false,
            },
            undefined,
            undefined
        );
>>>>>>> 227331d8
        expect(callback).toHaveBeenCalledWith(
            [cell1, group],
            {
                table: table,
                colIndex: 0,
                rowIndex: 0,
                isWholeTableSelected: false,
            },
            para1,
            [text1]
        );
        expect(callback).toHaveBeenCalledWith(
            [cell1, group],
            {
                table: table,
                colIndex: 0,
                rowIndex: 0,
                isWholeTableSelected: false,
            },
            para2,
            [text2]
        );
    });

    it('Group with table selection and ignore selected table cell content', () => {
        const group = createContentModelDocument();
        const table = createTable(1);
        const cell1 = createTableCell();
        const cell2 = createTableCell();
        const para1 = createParagraph();
        const para2 = createParagraph();
        const text1 = createText('text1');
        const text2 = createText('text2');

        cell1.isSelected = true;

        para1.segments.push(text1);
        para2.segments.push(text2);

        cell1.blocks.push(para1);
        cell1.blocks.push(para2);
        table.cells = [[cell1, cell2]];

        group.blocks.push(table);

        iterateSelections([group], callback, {
            contentUnderSelectedTableCell: 'ignoreForTableOrCell',
        });

        expect(callback).toHaveBeenCalledTimes(1);
<<<<<<< HEAD
        expect(callback).toHaveBeenCalledWith([group], {
            table: table,
            colIndex: 0,
            rowIndex: 0,
            isWholeTableSelected: false,
=======
        expect(callback).toHaveBeenCalledWith(
            [group],
            {
                table: table,
                colIndex: 0,
                rowIndex: 0,
                isWholeTableSelected: false,
            },
            undefined,
            undefined
        );
    });

    it('Group with table selection and ignore selected table content', () => {
        const group = createContentModelDocument();
        const table = createTable(1);
        const cell1 = createTableCell();
        const cell2 = createTableCell();
        const para1 = createParagraph();
        const para2 = createParagraph();
        const text1 = createText('text1');
        const text2 = createText('text2');

        cell1.isSelected = true;

        para1.segments.push(text1);
        para2.segments.push(text2);

        cell1.blocks.push(para1);
        cell1.blocks.push(para2);
        table.cells = [[cell1, cell2]];

        group.blocks.push(table);

        iterateSelections([group], callback, {
            contentUnderSelectedTableCell: 'ignoreForTable',
>>>>>>> 227331d8
        });

        expect(callback).toHaveBeenCalledTimes(3);
        expect(callback).toHaveBeenCalledWith(
            [group],
            {
                table: table,
                colIndex: 0,
                rowIndex: 0,
                isWholeTableSelected: false,
            },
            undefined,
            undefined
        );
        expect(callback).toHaveBeenCalledWith(
            [cell1, group],
            {
                table: table,
                colIndex: 0,
                rowIndex: 0,
                isWholeTableSelected: false,
            },
            para1,
            [text1]
        );
        expect(callback).toHaveBeenCalledWith(
            [cell1, group],
            {
                table: table,
                colIndex: 0,
                rowIndex: 0,
                isWholeTableSelected: false,
            },
            para2,
            [text2]
        );
    });

    it('Group with table selection and ignore selected table content', () => {
        const group = createContentModelDocument();
        const table = createTable(1);
        const cell1 = createTableCell();
        const cell2 = createTableCell();
        const para1 = createParagraph();
        const para2 = createParagraph();
        const text1 = createText('text1');
        const text2 = createText('text2');

        cell1.isSelected = true;

        para1.segments.push(text1);
        para2.segments.push(text2);

        cell1.blocks.push(para1);
        cell1.blocks.push(para2);
        table.cells = [[cell1, cell2]];

        group.blocks.push(table);

        iterateSelections([group], callback, {
            contentUnderSelectedTableCell: 'ignoreForTable',
        });

        expect(callback).toHaveBeenCalledTimes(3);
        expect(callback).toHaveBeenCalledWith([group], {
            table: table,
            colIndex: 0,
            rowIndex: 0,
            isWholeTableSelected: false,
        });
        expect(callback).toHaveBeenCalledWith(
            [cell1, group],
            {
                table: table,
                colIndex: 0,
                rowIndex: 0,
                isWholeTableSelected: false,
            },
            para1,
            [text1]
        );
        expect(callback).toHaveBeenCalledWith(
            [cell1, group],
            {
                table: table,
                colIndex: 0,
                rowIndex: 0,
                isWholeTableSelected: false,
            },
            para2,
            [text2]
        );
    });

    it('Group with whole table selection and ignore selected table cell content', () => {
        const group = createContentModelDocument();
        const table = createTable(1);
        const cell1 = createTableCell();
        const cell2 = createTableCell();
        const para1 = createParagraph();
        const para2 = createParagraph();
        const text1 = createText('text1');
        const text2 = createText('text2');

        cell1.isSelected = true;
        cell2.isSelected = true;

        para1.segments.push(text1);
        para2.segments.push(text2);

        cell1.blocks.push(para1);
        cell2.blocks.push(para2);
        table.cells = [[cell1, cell2]];

        group.blocks.push(table);

        iterateSelections([group], callback, { contentUnderSelectedTableCell: 'ignoreForTable' });

        expect(callback).toHaveBeenCalledTimes(1);
        expect(callback).toHaveBeenCalledWith([group], undefined, table, undefined);
    });

    it('Select from the end of paragraph', () => {
        const group = createContentModelDocument();
        const para1 = createParagraph(false, { lineHeight: '20px' });
        const para2 = createParagraph(false, { lineHeight: '30px' });
        const marker = createSelectionMarker();
        const text = createText('test');

        text.isSelected = true;
        para1.segments.push(marker);
        para2.segments.push(text);
        group.blocks.push(para1);
        group.blocks.push(para2);

        iterateSelections([group], callback);

        expect(callback).toHaveBeenCalledTimes(2);
        expect(callback).toHaveBeenCalledWith([group], undefined, para1, [marker]);
        expect(callback).toHaveBeenCalledWith([group], undefined, para2, [text]);
    });

    it('Select to the start of paragraph', () => {
        const group = createContentModelDocument();
        const para1 = createParagraph(false, { lineHeight: '20px' });
        const para2 = createParagraph(false, { lineHeight: '30px' });
        const marker = createSelectionMarker();
        const text = createText('test');

        text.isSelected = true;
        para1.segments.push(text);
        para2.segments.push(marker);
        group.blocks.push(para1);
        group.blocks.push(para2);

        iterateSelections([group], callback);

        expect(callback).toHaveBeenCalledTimes(2);
        expect(callback).toHaveBeenCalledWith([group], undefined, para1, [text]);
        expect(callback).toHaveBeenCalledWith([group], undefined, para2, [marker]);
    });

    it('Select from the end of paragraph and allow unmeaningful paragraph', () => {
        const group = createContentModelDocument();
        const para1 = createParagraph();
        const para2 = createParagraph();
        const marker = createSelectionMarker();
        const text = createText('test');

        text.isSelected = true;
        para1.segments.push(marker);
        para2.segments.push(text);
        group.blocks.push(para1);
        group.blocks.push(para2);

        iterateSelections([group], callback);

        expect(callback).toHaveBeenCalledTimes(2);
        expect(callback).toHaveBeenCalledWith([group], undefined, para1, [marker]);
        expect(callback).toHaveBeenCalledWith([group], undefined, para2, [text]);
    });

    it('Select from the end to the start of paragraph', () => {
        const group = createContentModelDocument();
        const para1 = createParagraph(false, { lineHeight: '20px' });
        const para2 = createParagraph(false, { lineHeight: '30px' });
        const para3 = createParagraph(false, { lineHeight: '40px' });
        const marker1 = createSelectionMarker();
        const marker2 = createSelectionMarker();
        const text = createText('test');

        text.isSelected = true;
        para1.segments.push(marker1);
        para2.segments.push(text);
        para3.segments.push(marker2);
        group.blocks.push(para1);
        group.blocks.push(para2);
        group.blocks.push(para3);

        iterateSelections([group], callback);

        expect(callback).toHaveBeenCalledTimes(3);
        expect(callback).toHaveBeenCalledWith([group], undefined, para1, [marker1]);
        expect(callback).toHaveBeenCalledWith([group], undefined, para2, [text]);
        expect(callback).toHaveBeenCalledWith([group], undefined, para3, [marker2]);
    });

    it('Select not from the end, and not to the start of paragraph', () => {
        const group = createContentModelDocument();
        const para1 = createParagraph();
        const para2 = createParagraph();
        const para3 = createParagraph();
        const marker1 = createSelectionMarker();
        const marker2 = createSelectionMarker();
        const text1 = createText('test1');
        const text2 = createText('test2');
        const text3 = createText('test3');

        text1.isSelected = true;
        text2.isSelected = true;
        text3.isSelected = true;
        para1.segments.push(marker1);
        para1.segments.push(text1);
        para2.segments.push(text2);
        para3.segments.push(text3);
        para3.segments.push(marker2);
        group.blocks.push(para1);
        group.blocks.push(para2);
        group.blocks.push(para3);

        iterateSelections([group], callback);

        expect(callback).toHaveBeenCalledTimes(3);
        expect(callback).toHaveBeenCalledWith([group], undefined, para1, [marker1, text1]);
        expect(callback).toHaveBeenCalledWith([group], undefined, para2, [text2]);
        expect(callback).toHaveBeenCalledWith([group], undefined, para3, [text3, marker2]);
    });

    it('Selection includes format holder from a list item', () => {
        const group = createContentModelDocument();
        const listItem = createListItem([]);
        const para = createParagraph();
        const text = createText('test1');

        text.isSelected = true;
        para.segments.push(text);
        listItem.blocks.push(para);
        group.blocks.push(listItem);

        iterateSelections([group], callback);

        expect(callback).toHaveBeenCalledTimes(2);
        expect(callback).toHaveBeenCalledWith([listItem, group], undefined, para, [text]);
        expect(callback).toHaveBeenCalledWith([listItem, group], undefined, undefined, [
            listItem.formatHolder,
        ]);
    });

    it('Selection does not include format holder from a list item since not all segments are selected', () => {
        const group = createContentModelDocument();
        const listItem = createListItem([]);
        const para = createParagraph();
        const text1 = createText('test1');
        const text2 = createText('test1');

        text1.isSelected = true;
        para.segments.push(text1);
        para.segments.push(text2);
        listItem.blocks.push(para);
        group.blocks.push(listItem);

        iterateSelections([group], callback);

        expect(callback).toHaveBeenCalledTimes(1);
        expect(callback).toHaveBeenCalledWith([listItem, group], undefined, para, [text1]);
    });

    it('Get Selection from model that contains general node', () => {
        const group = createContentModelDocument();
        const generalSpan = createGeneralSegment(document.createElement('span'));
        const para = createParagraph(true /*implicit*/);
        const text1 = createText('test1');
        const text2 = createText('test1');

        text1.isSelected = true;
        para.segments.push(text1);
        para.segments.push(text2);
        generalSpan.blocks.push(para);
        group.blocks.push(generalSpan);

        iterateSelections([group], callback);

        expect(callback).toHaveBeenCalledTimes(1);
        expect(callback).toHaveBeenCalledWith([generalSpan, group], undefined, para, [text1]);
    });

    it('Get Selection from model that contains general segment', () => {
        const group = createContentModelDocument();
        const generalSpan = createGeneralSegment(document.createElement('span'));
        const para1 = createParagraph(true /*implicit*/);
        const para2 = createParagraph(true /*implicit*/);
        const text1 = createText('test1');
        const text2 = createText('test1');

        text1.isSelected = true;
        para1.segments.push(generalSpan);
        generalSpan.blocks.push(para2);
        para2.segments.push(text1, text2);
        group.blocks.push(para1);

        iterateSelections([group], callback);

        expect(callback).toHaveBeenCalledTimes(1);
        expect(callback).toHaveBeenCalledWith([generalSpan, group], undefined, para2, [text1]);
    });

    it('Get Selection from model that contains selected general segment', () => {
        const group = createContentModelDocument();
        const generalSpan = createGeneralSegment(document.createElement('span'));
        const para1 = createParagraph(true /*implicit*/);
        const para2 = createParagraph(true /*implicit*/);
        const text1 = createText('test1');
        const text2 = createText('test1');

        generalSpan.isSelected = true;
        para1.segments.push(generalSpan);
        generalSpan.blocks.push(para2);
        para2.segments.push(text1, text2);
        group.blocks.push(para1);

        iterateSelections([group], callback);

        expect(callback).toHaveBeenCalledTimes(1);
        expect(callback).toHaveBeenCalledWith([group], undefined, para1, [generalSpan]);
    });

    it('Divider selection', () => {
        const group = createContentModelDocument();
        const divider = createDivider('div');

        divider.isSelected = true;
        group.blocks.push(divider);

        iterateSelections([group], callback);

        expect(callback).toHaveBeenCalledTimes(1);
        expect(callback).toHaveBeenCalledWith([group], undefined, divider, undefined);
    });

    it('Return true from first selection', () => {
        const group = createContentModelDocument();
        const para1 = createParagraph();
        const para2 = createParagraph();
        const text1 = createText('text1');
        const text2 = createText('text2');

        text1.isSelected = true;
        text2.isSelected = true;

        para1.segments.push(text1);
        para2.segments.push(text2);
        group.blocks.push(para1);
        group.blocks.push(para2);

        const newCallback = jasmine
            .createSpy()
            .and.callFake((path, tableContext, block, segments) => {
                return block == para1;
            });

        iterateSelections([group], newCallback);

        expect(newCallback).toHaveBeenCalledTimes(1);
        expect(newCallback).toHaveBeenCalledWith([group], undefined, para1, [text1]);
    });

    it('Return true from divider', () => {
        const group = createContentModelDocument();
        const para1 = createParagraph();
        const divider = createDivider('hr');
        const para2 = createParagraph();
        const text1 = createText('text1');
        const text2 = createText('text2');

        text1.isSelected = true;
        divider.isSelected = true;
        text2.isSelected = true;

        para1.segments.push(text1);
        para2.segments.push(text2);
        group.blocks.push(para1, divider, para2);

        const newCallback = jasmine
            .createSpy()
            .and.callFake((path, tableContext, block, segments) => {
                return block == divider;
            });

        iterateSelections([group], newCallback);

        expect(newCallback).toHaveBeenCalledTimes(2);
        expect(newCallback).toHaveBeenCalledWith([group], undefined, para1, [text1]);
        expect(newCallback).toHaveBeenCalledWith([group], undefined, divider, undefined);
    });

    it('Return true from first selection in nested block group', () => {
        const group = createContentModelDocument();
        const quote1 = createQuote();
        const quote2 = createQuote();
        const para1 = createParagraph();
        const para2 = createParagraph();
        const text1 = createText('text1');
        const text2 = createText('text2');

        text1.isSelected = true;
        text2.isSelected = true;

        para1.segments.push(text1);
        para2.segments.push(text2);
        quote1.blocks.push(para1);
        quote2.blocks.push(para2);
        group.blocks.push(quote1);
        group.blocks.push(quote2);

        const newCallback = jasmine
            .createSpy()
            .and.callFake((path, tableContext, block, segments) => {
                return block == para1;
            });

        iterateSelections([group], newCallback);

        expect(newCallback).toHaveBeenCalledTimes(1);
        expect(newCallback).toHaveBeenCalledWith([quote1, group], undefined, para1, [text1]);
    });

    it('Return true from whole table selection', () => {
        const group = createContentModelDocument();
        const table = createTable(1);
        const cell = createTableCell();
        const para = createParagraph();
        const text = createText('text');

        cell.isSelected = true;
        text.isSelected = true;

        para.segments.push(text);
        table.cells[0].push(cell);
        group.blocks.push(table);
        group.blocks.push(para);

        const newCallback = jasmine
            .createSpy()
            .and.callFake((path, tableContext, block, segments) => {
                return block == table;
            });

        iterateSelections([group], newCallback, {
            contentUnderSelectedTableCell: 'ignoreForTable',
        });

        expect(newCallback).toHaveBeenCalledTimes(1);
        expect(newCallback).toHaveBeenCalledWith([group], undefined, table, undefined);
    });

    it('Return true from table cell selection', () => {
        const group = createContentModelDocument();
        const table = createTable(1);
        const cell1 = createTableCell(false, false, false, { textAlign: 'start' });
        const cell2 = createTableCell(false, false, false, { textAlign: 'center' });
        const cell3 = createTableCell(false, false, false, { textAlign: 'end' });

        cell1.isSelected = true;
        cell2.isSelected = true;
        cell3.isSelected = true;

        table.cells[0].push(cell1, cell2, cell3);
        group.blocks.push(table);

        const newCallback = jasmine
            .createSpy()
            .and.callFake((path, tableContext, block, segments) => {
                if (tableContext) {
                    const { table, colIndex, rowIndex } = tableContext;

                    if (table.cells[rowIndex][colIndex] == cell2) {
                        return true;
                    }
                }
            });

        iterateSelections([group], newCallback);

        expect(newCallback).toHaveBeenCalledTimes(2);
        expect(newCallback).toHaveBeenCalledWith(
            [group],
            {
                table: table,
                rowIndex: 0,
                colIndex: 0,
                isWholeTableSelected: true,
            },
            undefined,
            undefined
        );
        expect(newCallback).toHaveBeenCalledWith(
            [group],
            {
                table: table,
                rowIndex: 0,
                colIndex: 1,
                isWholeTableSelected: true,
            },
            undefined,
            undefined
        );
    });

    it('includeListFormatHolder=anySegment', () => {
        const doc = createContentModelDocument();
        const list = createListItem([{ listType: 'OL' }]);
        const para = createParagraph();
        const text1 = createText('test1');
        const text2 = createText('test2');

        text2.isSelected = true;

        para.segments.push(text1, text2);
        list.blocks.push(para);
        doc.blocks.push(list);

        iterateSelections([doc], callback, { includeListFormatHolder: 'anySegment' });

        expect(callback).toHaveBeenCalledTimes(2);
        expect(callback).toHaveBeenCalledWith([list, doc], undefined, para, [text2]);
        expect(callback).toHaveBeenCalledWith([list, doc], undefined, undefined, [
            {
                segmentType: 'SelectionMarker',
                format: {},
                isSelected: true,
            },
        ]);
    });

    it('includeListFormatHolder=allSegment', () => {
        const doc = createContentModelDocument();
        const list = createListItem([{ listType: 'OL' }]);
        const para = createParagraph();
        const text1 = createText('test1');
        const text2 = createText('test2');

        text2.isSelected = true;

        para.segments.push(text1, text2);
        list.blocks.push(para);
        doc.blocks.push(list);

        iterateSelections([doc], callback, { includeListFormatHolder: 'allSegments' });

        expect(callback).toHaveBeenCalledTimes(1);
        expect(callback).toHaveBeenCalledWith([list, doc], undefined, para, [text2]);
    });

    it('includeListFormatHolder=allSegment 2', () => {
        const doc = createContentModelDocument();
        const list = createListItem([{ listType: 'OL' }]);
        const para = createParagraph();
        const text1 = createText('test1');
        const text2 = createText('test2');

        text1.isSelected = true;
        text2.isSelected = true;

        para.segments.push(text1, text2);
        list.blocks.push(para);
        doc.blocks.push(list);

        iterateSelections([doc], callback, { includeListFormatHolder: 'allSegments' });

        expect(callback).toHaveBeenCalledTimes(2);
        expect(callback).toHaveBeenCalledWith([list, doc], undefined, para, [text1, text2]);
        expect(callback).toHaveBeenCalledWith([list, doc], undefined, undefined, [
            {
                segmentType: 'SelectionMarker',
                format: {},
                isSelected: true,
            },
        ]);
    });

    it('includeListFormatHolder=never', () => {
        const doc = createContentModelDocument();
        const list = createListItem([{ listType: 'OL' }]);
        const para = createParagraph();
        const text1 = createText('test1');
        const text2 = createText('test2');

        text1.isSelected = true;
        text2.isSelected = true;

        para.segments.push(text1, text2);
        list.blocks.push(para);
        doc.blocks.push(list);

        iterateSelections([doc], callback, { includeListFormatHolder: 'never' });

        expect(callback).toHaveBeenCalledTimes(1);
        expect(callback).toHaveBeenCalledWith([list, doc], undefined, para, [text1, text2]);
    });

    it('With selected entity', () => {
        const doc = createContentModelDocument();
        const para = createParagraph();
        const entity = createEntity(null!, true);

        entity.isSelected = true;

        para.segments.push(entity);
        doc.blocks.push(para);

        iterateSelections([doc], callback, { includeListFormatHolder: 'never' });

        expect(callback).toHaveBeenCalledTimes(1);
        expect(callback).toHaveBeenCalledWith([doc], undefined, para, [entity]);
    });

    it('Check cachedElement is cleared', () => {
        const quote1 = createQuote();
        const para1 = createParagraph();
        const divider1 = createDivider('hr');
        const quote2 = createQuote();
        const para2 = createParagraph();
        const divider2 = createDivider('hr');
        const marker1 = createSelectionMarker();
        const marker2 = createSelectionMarker();
        const cache = 'CACHE' as any;

        quote1.cachedElement = cache;
        para1.cachedElement = cache;
        divider1.cachedElement = cache;
        quote2.cachedElement = cache;
        para2.cachedElement = cache;
        divider2.cachedElement = cache;

        addSegment(quote1, marker1);
        para1.segments.push(marker2);
        divider1.isSelected = true;

        const doc = createContentModelDocument();

        doc.blocks.push(quote1, quote2, para1, para2, divider1, divider2);

        iterateSelections([doc], callback);

        expect(doc).toEqual({
            blockGroupType: 'Document',
            blocks: [
                {
                    blockType: 'BlockGroup',
                    blockGroupType: 'Quote',
                    blocks: [
                        {
                            blockType: 'Paragraph',
                            segments: [marker1],
                            format: {},
                            isImplicit: true,
                        },
                    ],
                    format: {},
                    quoteSegmentFormat: {},
                    cachedElement: cache,
                },
                {
                    blockType: 'BlockGroup',
                    blockGroupType: 'Quote',
                    blocks: [],
                    format: {},
                    quoteSegmentFormat: {},
                    cachedElement: cache,
                },
                {
                    blockType: 'Paragraph',
                    segments: [marker2],
                    format: {},
                },
                { blockType: 'Paragraph', segments: [], format: {}, cachedElement: cache },
                { blockType: 'Divider', tagName: 'hr', format: {}, isSelected: true },
                { blockType: 'Divider', tagName: 'hr', format: {}, cachedElement: cache },
            ],
        });
    });

    it('Return true from first selection', () => {
        const group = createContentModelDocument();
        const para1 = createParagraph();
        const para2 = createParagraph();
        const text1 = createText('text1');
        const text2 = createText('text2');

        text1.isSelected = true;
        text2.isSelected = true;

        para1.segments.push(text1);
        para2.segments.push(text2);
        group.blocks.push(para1);
        group.blocks.push(para2);

        const newCallback = jasmine
            .createSpy()
            .and.callFake((path, tableContext, block, segments) => {
                return block == para1;
            });

        iterateSelections([group], newCallback);

        expect(newCallback).toHaveBeenCalledTimes(1);
        expect(newCallback).toHaveBeenCalledWith([group], undefined, para1, [text1]);
    });

    it('Return true from divider', () => {
        const group = createContentModelDocument();
        const para1 = createParagraph();
        const divider = createDivider('hr');
        const para2 = createParagraph();
        const text1 = createText('text1');
        const text2 = createText('text2');

        text1.isSelected = true;
        divider.isSelected = true;
        text2.isSelected = true;

        para1.segments.push(text1);
        para2.segments.push(text2);
        group.blocks.push(para1, divider, para2);

        const newCallback = jasmine
            .createSpy()
            .and.callFake((path, tableContext, block, segments) => {
                return block == divider;
            });

        iterateSelections([group], newCallback);

        expect(newCallback).toHaveBeenCalledTimes(2);
        expect(newCallback).toHaveBeenCalledWith([group], undefined, para1, [text1]);
        expect(newCallback).toHaveBeenCalledWith([group], undefined, divider);
    });

    it('Return true from first selection in nested block group', () => {
        const group = createContentModelDocument();
        const quote1 = createQuote();
        const quote2 = createQuote();
        const para1 = createParagraph();
        const para2 = createParagraph();
        const text1 = createText('text1');
        const text2 = createText('text2');

        text1.isSelected = true;
        text2.isSelected = true;

        para1.segments.push(text1);
        para2.segments.push(text2);
        quote1.blocks.push(para1);
        quote2.blocks.push(para2);
        group.blocks.push(quote1);
        group.blocks.push(quote2);

        const newCallback = jasmine
            .createSpy()
            .and.callFake((path, tableContext, block, segments) => {
                return block == para1;
            });

        iterateSelections([group], newCallback);

        expect(newCallback).toHaveBeenCalledTimes(1);
        expect(newCallback).toHaveBeenCalledWith([quote1, group], undefined, para1, [text1]);
    });

    it('Return true from whole table selection', () => {
        const group = createContentModelDocument();
        const table = createTable(1);
        const cell = createTableCell();
        const para = createParagraph();
        const text = createText('text');

        cell.isSelected = true;
        text.isSelected = true;

        para.segments.push(text);
        table.cells[0].push(cell);
        group.blocks.push(table);
        group.blocks.push(para);

        const newCallback = jasmine
            .createSpy()
            .and.callFake((path, tableContext, block, segments) => {
                return block == table;
            });

        iterateSelections([group], newCallback, {
            contentUnderSelectedTableCell: 'ignoreForTable',
        });

        expect(newCallback).toHaveBeenCalledTimes(1);
        expect(newCallback).toHaveBeenCalledWith([group], undefined, table);
    });

    it('Return true from table cell selection', () => {
        const group = createContentModelDocument();
        const table = createTable(1);
        const cell1 = createTableCell(false, false, false, { textAlign: 'start' });
        const cell2 = createTableCell(false, false, false, { textAlign: 'center' });
        const cell3 = createTableCell(false, false, false, { textAlign: 'end' });

        cell1.isSelected = true;
        cell2.isSelected = true;
        cell3.isSelected = true;

        table.cells[0].push(cell1, cell2, cell3);
        group.blocks.push(table);

        const newCallback = jasmine
            .createSpy()
            .and.callFake((path, tableContext, block, segments) => {
                if (tableContext) {
                    const { table, colIndex, rowIndex } = tableContext;

                    if (table.cells[rowIndex][colIndex] == cell2) {
                        return true;
                    }
                }
            });

        iterateSelections([group], newCallback);

        expect(newCallback).toHaveBeenCalledTimes(2);
        expect(newCallback).toHaveBeenCalledWith([group], {
            table: table,
            rowIndex: 0,
            colIndex: 0,
            isWholeTableSelected: true,
        });
        expect(newCallback).toHaveBeenCalledWith([group], {
            table: table,
            rowIndex: 0,
            colIndex: 1,
            isWholeTableSelected: true,
        });
    });

    it('includeListFormatHolder=anySegment', () => {
        const doc = createContentModelDocument();
        const list = createListItem([{ listType: 'OL' }]);
        const para = createParagraph();
        const text1 = createText('test1');
        const text2 = createText('test2');

        text2.isSelected = true;

        para.segments.push(text1, text2);
        list.blocks.push(para);
        doc.blocks.push(list);

        iterateSelections([doc], callback, { includeListFormatHolder: 'anySegment' });

        expect(callback).toHaveBeenCalledTimes(2);
        expect(callback).toHaveBeenCalledWith([list, doc], undefined, para, [text2]);
        expect(callback).toHaveBeenCalledWith([list, doc], undefined, undefined, [
            {
                segmentType: 'SelectionMarker',
                format: {},
                isSelected: true,
            },
        ]);
    });

    it('includeListFormatHolder=allSegment', () => {
        const doc = createContentModelDocument();
        const list = createListItem([{ listType: 'OL' }]);
        const para = createParagraph();
        const text1 = createText('test1');
        const text2 = createText('test2');

        text2.isSelected = true;

        para.segments.push(text1, text2);
        list.blocks.push(para);
        doc.blocks.push(list);

        iterateSelections([doc], callback, { includeListFormatHolder: 'allSegments' });

        expect(callback).toHaveBeenCalledTimes(1);
        expect(callback).toHaveBeenCalledWith([list, doc], undefined, para, [text2]);
    });

    it('includeListFormatHolder=allSegment 2', () => {
        const doc = createContentModelDocument();
        const list = createListItem([{ listType: 'OL' }]);
        const para = createParagraph();
        const text1 = createText('test1');
        const text2 = createText('test2');

        text1.isSelected = true;
        text2.isSelected = true;

        para.segments.push(text1, text2);
        list.blocks.push(para);
        doc.blocks.push(list);

        iterateSelections([doc], callback, { includeListFormatHolder: 'allSegments' });

        expect(callback).toHaveBeenCalledTimes(2);
        expect(callback).toHaveBeenCalledWith([list, doc], undefined, para, [text1, text2]);
        expect(callback).toHaveBeenCalledWith([list, doc], undefined, undefined, [
            {
                segmentType: 'SelectionMarker',
                format: {},
                isSelected: true,
            },
        ]);
    });

    it('includeListFormatHolder=never', () => {
        const doc = createContentModelDocument();
        const list = createListItem([{ listType: 'OL' }]);
        const para = createParagraph();
        const text1 = createText('test1');
        const text2 = createText('test2');

        text1.isSelected = true;
        text2.isSelected = true;

        para.segments.push(text1, text2);
        list.blocks.push(para);
        doc.blocks.push(list);

        iterateSelections([doc], callback, { includeListFormatHolder: 'never' });

        expect(callback).toHaveBeenCalledTimes(1);
        expect(callback).toHaveBeenCalledWith([list, doc], undefined, para, [text1, text2]);
    });

    it('With selected entity', () => {
        const doc = createContentModelDocument();
        const para = createParagraph();
        const entity = createEntity(null!, true);

        entity.isSelected = true;

        para.segments.push(entity);
        doc.blocks.push(para);

        iterateSelections([doc], callback, { includeListFormatHolder: 'never' });

        expect(callback).toHaveBeenCalledTimes(1);
        expect(callback).toHaveBeenCalledWith([doc], undefined, para, [entity]);
    });
});<|MERGE_RESOLUTION|>--- conflicted
+++ resolved
@@ -249,14 +249,6 @@
         iterateSelections([group], callback);
 
         expect(callback).toHaveBeenCalledTimes(3);
-<<<<<<< HEAD
-        expect(callback).toHaveBeenCalledWith([group], {
-            table: table,
-            colIndex: 0,
-            rowIndex: 0,
-            isWholeTableSelected: false,
-        });
-=======
         expect(callback).toHaveBeenCalledWith(
             [group],
             {
@@ -268,7 +260,6 @@
             undefined,
             undefined
         );
->>>>>>> 227331d8
         expect(callback).toHaveBeenCalledWith(
             [cell1, group],
             {
@@ -319,13 +310,6 @@
         });
 
         expect(callback).toHaveBeenCalledTimes(1);
-<<<<<<< HEAD
-        expect(callback).toHaveBeenCalledWith([group], {
-            table: table,
-            colIndex: 0,
-            rowIndex: 0,
-            isWholeTableSelected: false,
-=======
         expect(callback).toHaveBeenCalledWith(
             [group],
             {
@@ -362,7 +346,6 @@
 
         iterateSelections([group], callback, {
             contentUnderSelectedTableCell: 'ignoreForTable',
->>>>>>> 227331d8
         });
 
         expect(callback).toHaveBeenCalledTimes(3);
@@ -377,62 +360,6 @@
             undefined,
             undefined
         );
-        expect(callback).toHaveBeenCalledWith(
-            [cell1, group],
-            {
-                table: table,
-                colIndex: 0,
-                rowIndex: 0,
-                isWholeTableSelected: false,
-            },
-            para1,
-            [text1]
-        );
-        expect(callback).toHaveBeenCalledWith(
-            [cell1, group],
-            {
-                table: table,
-                colIndex: 0,
-                rowIndex: 0,
-                isWholeTableSelected: false,
-            },
-            para2,
-            [text2]
-        );
-    });
-
-    it('Group with table selection and ignore selected table content', () => {
-        const group = createContentModelDocument();
-        const table = createTable(1);
-        const cell1 = createTableCell();
-        const cell2 = createTableCell();
-        const para1 = createParagraph();
-        const para2 = createParagraph();
-        const text1 = createText('text1');
-        const text2 = createText('text2');
-
-        cell1.isSelected = true;
-
-        para1.segments.push(text1);
-        para2.segments.push(text2);
-
-        cell1.blocks.push(para1);
-        cell1.blocks.push(para2);
-        table.cells = [[cell1, cell2]];
-
-        group.blocks.push(table);
-
-        iterateSelections([group], callback, {
-            contentUnderSelectedTableCell: 'ignoreForTable',
-        });
-
-        expect(callback).toHaveBeenCalledTimes(3);
-        expect(callback).toHaveBeenCalledWith([group], {
-            table: table,
-            colIndex: 0,
-            rowIndex: 0,
-            isWholeTableSelected: false,
-        });
         expect(callback).toHaveBeenCalledWith(
             [cell1, group],
             {
@@ -1054,271 +981,4 @@
             ],
         });
     });
-
-    it('Return true from first selection', () => {
-        const group = createContentModelDocument();
-        const para1 = createParagraph();
-        const para2 = createParagraph();
-        const text1 = createText('text1');
-        const text2 = createText('text2');
-
-        text1.isSelected = true;
-        text2.isSelected = true;
-
-        para1.segments.push(text1);
-        para2.segments.push(text2);
-        group.blocks.push(para1);
-        group.blocks.push(para2);
-
-        const newCallback = jasmine
-            .createSpy()
-            .and.callFake((path, tableContext, block, segments) => {
-                return block == para1;
-            });
-
-        iterateSelections([group], newCallback);
-
-        expect(newCallback).toHaveBeenCalledTimes(1);
-        expect(newCallback).toHaveBeenCalledWith([group], undefined, para1, [text1]);
-    });
-
-    it('Return true from divider', () => {
-        const group = createContentModelDocument();
-        const para1 = createParagraph();
-        const divider = createDivider('hr');
-        const para2 = createParagraph();
-        const text1 = createText('text1');
-        const text2 = createText('text2');
-
-        text1.isSelected = true;
-        divider.isSelected = true;
-        text2.isSelected = true;
-
-        para1.segments.push(text1);
-        para2.segments.push(text2);
-        group.blocks.push(para1, divider, para2);
-
-        const newCallback = jasmine
-            .createSpy()
-            .and.callFake((path, tableContext, block, segments) => {
-                return block == divider;
-            });
-
-        iterateSelections([group], newCallback);
-
-        expect(newCallback).toHaveBeenCalledTimes(2);
-        expect(newCallback).toHaveBeenCalledWith([group], undefined, para1, [text1]);
-        expect(newCallback).toHaveBeenCalledWith([group], undefined, divider);
-    });
-
-    it('Return true from first selection in nested block group', () => {
-        const group = createContentModelDocument();
-        const quote1 = createQuote();
-        const quote2 = createQuote();
-        const para1 = createParagraph();
-        const para2 = createParagraph();
-        const text1 = createText('text1');
-        const text2 = createText('text2');
-
-        text1.isSelected = true;
-        text2.isSelected = true;
-
-        para1.segments.push(text1);
-        para2.segments.push(text2);
-        quote1.blocks.push(para1);
-        quote2.blocks.push(para2);
-        group.blocks.push(quote1);
-        group.blocks.push(quote2);
-
-        const newCallback = jasmine
-            .createSpy()
-            .and.callFake((path, tableContext, block, segments) => {
-                return block == para1;
-            });
-
-        iterateSelections([group], newCallback);
-
-        expect(newCallback).toHaveBeenCalledTimes(1);
-        expect(newCallback).toHaveBeenCalledWith([quote1, group], undefined, para1, [text1]);
-    });
-
-    it('Return true from whole table selection', () => {
-        const group = createContentModelDocument();
-        const table = createTable(1);
-        const cell = createTableCell();
-        const para = createParagraph();
-        const text = createText('text');
-
-        cell.isSelected = true;
-        text.isSelected = true;
-
-        para.segments.push(text);
-        table.cells[0].push(cell);
-        group.blocks.push(table);
-        group.blocks.push(para);
-
-        const newCallback = jasmine
-            .createSpy()
-            .and.callFake((path, tableContext, block, segments) => {
-                return block == table;
-            });
-
-        iterateSelections([group], newCallback, {
-            contentUnderSelectedTableCell: 'ignoreForTable',
-        });
-
-        expect(newCallback).toHaveBeenCalledTimes(1);
-        expect(newCallback).toHaveBeenCalledWith([group], undefined, table);
-    });
-
-    it('Return true from table cell selection', () => {
-        const group = createContentModelDocument();
-        const table = createTable(1);
-        const cell1 = createTableCell(false, false, false, { textAlign: 'start' });
-        const cell2 = createTableCell(false, false, false, { textAlign: 'center' });
-        const cell3 = createTableCell(false, false, false, { textAlign: 'end' });
-
-        cell1.isSelected = true;
-        cell2.isSelected = true;
-        cell3.isSelected = true;
-
-        table.cells[0].push(cell1, cell2, cell3);
-        group.blocks.push(table);
-
-        const newCallback = jasmine
-            .createSpy()
-            .and.callFake((path, tableContext, block, segments) => {
-                if (tableContext) {
-                    const { table, colIndex, rowIndex } = tableContext;
-
-                    if (table.cells[rowIndex][colIndex] == cell2) {
-                        return true;
-                    }
-                }
-            });
-
-        iterateSelections([group], newCallback);
-
-        expect(newCallback).toHaveBeenCalledTimes(2);
-        expect(newCallback).toHaveBeenCalledWith([group], {
-            table: table,
-            rowIndex: 0,
-            colIndex: 0,
-            isWholeTableSelected: true,
-        });
-        expect(newCallback).toHaveBeenCalledWith([group], {
-            table: table,
-            rowIndex: 0,
-            colIndex: 1,
-            isWholeTableSelected: true,
-        });
-    });
-
-    it('includeListFormatHolder=anySegment', () => {
-        const doc = createContentModelDocument();
-        const list = createListItem([{ listType: 'OL' }]);
-        const para = createParagraph();
-        const text1 = createText('test1');
-        const text2 = createText('test2');
-
-        text2.isSelected = true;
-
-        para.segments.push(text1, text2);
-        list.blocks.push(para);
-        doc.blocks.push(list);
-
-        iterateSelections([doc], callback, { includeListFormatHolder: 'anySegment' });
-
-        expect(callback).toHaveBeenCalledTimes(2);
-        expect(callback).toHaveBeenCalledWith([list, doc], undefined, para, [text2]);
-        expect(callback).toHaveBeenCalledWith([list, doc], undefined, undefined, [
-            {
-                segmentType: 'SelectionMarker',
-                format: {},
-                isSelected: true,
-            },
-        ]);
-    });
-
-    it('includeListFormatHolder=allSegment', () => {
-        const doc = createContentModelDocument();
-        const list = createListItem([{ listType: 'OL' }]);
-        const para = createParagraph();
-        const text1 = createText('test1');
-        const text2 = createText('test2');
-
-        text2.isSelected = true;
-
-        para.segments.push(text1, text2);
-        list.blocks.push(para);
-        doc.blocks.push(list);
-
-        iterateSelections([doc], callback, { includeListFormatHolder: 'allSegments' });
-
-        expect(callback).toHaveBeenCalledTimes(1);
-        expect(callback).toHaveBeenCalledWith([list, doc], undefined, para, [text2]);
-    });
-
-    it('includeListFormatHolder=allSegment 2', () => {
-        const doc = createContentModelDocument();
-        const list = createListItem([{ listType: 'OL' }]);
-        const para = createParagraph();
-        const text1 = createText('test1');
-        const text2 = createText('test2');
-
-        text1.isSelected = true;
-        text2.isSelected = true;
-
-        para.segments.push(text1, text2);
-        list.blocks.push(para);
-        doc.blocks.push(list);
-
-        iterateSelections([doc], callback, { includeListFormatHolder: 'allSegments' });
-
-        expect(callback).toHaveBeenCalledTimes(2);
-        expect(callback).toHaveBeenCalledWith([list, doc], undefined, para, [text1, text2]);
-        expect(callback).toHaveBeenCalledWith([list, doc], undefined, undefined, [
-            {
-                segmentType: 'SelectionMarker',
-                format: {},
-                isSelected: true,
-            },
-        ]);
-    });
-
-    it('includeListFormatHolder=never', () => {
-        const doc = createContentModelDocument();
-        const list = createListItem([{ listType: 'OL' }]);
-        const para = createParagraph();
-        const text1 = createText('test1');
-        const text2 = createText('test2');
-
-        text1.isSelected = true;
-        text2.isSelected = true;
-
-        para.segments.push(text1, text2);
-        list.blocks.push(para);
-        doc.blocks.push(list);
-
-        iterateSelections([doc], callback, { includeListFormatHolder: 'never' });
-
-        expect(callback).toHaveBeenCalledTimes(1);
-        expect(callback).toHaveBeenCalledWith([list, doc], undefined, para, [text1, text2]);
-    });
-
-    it('With selected entity', () => {
-        const doc = createContentModelDocument();
-        const para = createParagraph();
-        const entity = createEntity(null!, true);
-
-        entity.isSelected = true;
-
-        para.segments.push(entity);
-        doc.blocks.push(para);
-
-        iterateSelections([doc], callback, { includeListFormatHolder: 'never' });
-
-        expect(callback).toHaveBeenCalledTimes(1);
-        expect(callback).toHaveBeenCalledWith([doc], undefined, para, [entity]);
-    });
 });
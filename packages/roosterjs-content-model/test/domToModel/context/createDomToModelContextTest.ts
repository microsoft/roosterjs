import { createDomToModelContext } from '../../../lib/domToModel/context/createDomToModelContext';
import { defaultProcessorMap } from '../../../lib/domToModel/context/defaultProcessors';
import { defaultStyleMap } from '../../../lib/formatHandlers/utils/defaultStyles';
import { DomToModelListFormat } from '../../../lib/publicTypes/context/DomToModelFormatContext';
import { EditorContext } from '../../../lib/publicTypes/context/EditorContext';
import { SelectionRangeTypes } from 'roosterjs-editor-types';
import {
    defaultFormatParsers,
    getFormatParsers,
} from '../../../lib/formatHandlers/defaultFormatHandlers';

describe('createDomToModelContext', () => {
    const editorContext: EditorContext = {
        isDarkMode: false,
    };
    const listFormat: DomToModelListFormat = {
        threadItemCounts: [],
        levels: [],
    };
    const contextOptions = {
        elementProcessors: defaultProcessorMap,
        defaultStyles: defaultStyleMap,
        formatParsers: getFormatParsers(),
        defaultElementProcessors: defaultProcessorMap,
        defaultFormatParsers: defaultFormatParsers,
    };
    it('no param', () => {
        const context = createDomToModelContext();

        expect(context).toEqual({
            ...editorContext,
            segmentFormat: {},
            blockFormat: {},
            zoomScaleFormat: {},
            isInSelection: false,
            listFormat,
            link: {
                format: {},
                dataset: {},
            },
            code: {
                format: {},
            },
            blockDecorator: {
                format: {},
                tagName: '',
            },
<<<<<<< HEAD
=======
            allowCacheElement: true,
>>>>>>> 50c4271f
            ...contextOptions,
        });
    });

    it('with content model context', () => {
        const editorContext: EditorContext = {
            isDarkMode: true,
        };

        const context = createDomToModelContext(editorContext);

        expect(context).toEqual({
            ...editorContext,
            segmentFormat: {},
            blockFormat: {},
            zoomScaleFormat: {},
            isInSelection: false,
            listFormat,
            link: {
                format: {},
                dataset: {},
            },
            code: {
                format: {},
            },
            blockDecorator: {
                format: {},
                tagName: '',
            },
<<<<<<< HEAD
=======
            allowCacheElement: true,
>>>>>>> 50c4271f
            ...contextOptions,
        });
    });

    it('with normal selection', () => {
        const mockNode = ('Node' as any) as Node;
        const mockedRange = ({
            startContainer: 'DIV 1',
            startOffset: 0,
            endContainer: 'DIV 2',
            endOffset: 1,
            collapsed: false,
            commonAncestorContainer: mockNode,
        } as any) as Range;
        const context = createDomToModelContext(undefined, {
            selectionRange: {
                type: SelectionRangeTypes.Normal,
                ranges: [mockedRange],
                areAllCollapsed: false,
            },
        });

        expect(context).toEqual({
            ...editorContext,
            segmentFormat: {},
            blockFormat: {},
            zoomScaleFormat: {},
            isInSelection: false,
            regularSelection: {
                startContainer: 'DIV 1' as any,
                startOffset: 0,
                endContainer: 'DIV 2' as any,
                endOffset: 1,
                isSelectionCollapsed: false,
            },
            listFormat,
            link: {
                format: {},
                dataset: {},
            },
            code: {
                format: {},
            },
            blockDecorator: {
                format: {},
                tagName: '',
            },
            selectionRootNode: mockNode,
            allowCacheElement: true,
            ...contextOptions,
        });
    });

    it('with table selection', () => {
        const mockTable = ('Table' as any) as HTMLTableElement;
        const context = createDomToModelContext(undefined, {
            selectionRange: {
                type: SelectionRangeTypes.TableSelection,
                ranges: [],
                areAllCollapsed: false,
                table: mockTable,
                coordinates: {
                    firstCell: { x: 1, y: 2 },
                    lastCell: { x: 3, y: 4 },
                },
            },
        });

        expect(context).toEqual({
            ...editorContext,
            segmentFormat: {},
            blockFormat: {},
            zoomScaleFormat: {},
            isInSelection: false,
            tableSelection: {
                table: mockTable,
                firstCell: { x: 1, y: 2 },
                lastCell: { x: 3, y: 4 },
            },
            listFormat,
            link: {
                format: {},
                dataset: {},
            },
            code: {
                format: {},
            },
            blockDecorator: {
                format: {},
                tagName: '',
            },
            selectionRootNode: mockTable,
            allowCacheElement: true,
            ...contextOptions,
        });
    });

    it('with image selection', () => {
        const mockImage = ('Image' as any) as HTMLImageElement;
        const context = createDomToModelContext(undefined, {
            selectionRange: {
                type: SelectionRangeTypes.ImageSelection,
                ranges: [],
                areAllCollapsed: false,
                image: mockImage,
            },
        });

        expect(context).toEqual({
            ...editorContext,
            segmentFormat: {},
            blockFormat: {},
            zoomScaleFormat: {},
            link: {
                format: {},
                dataset: {},
            },
            code: {
                format: {},
            },
            blockDecorator: {
                format: {},
                tagName: '',
            },
            isInSelection: false,
            imageSelection: {
                image: mockImage,
            },
            listFormat,
            selectionRootNode: mockImage,
            allowCacheElement: true,
            ...contextOptions,
        });
    });

    it('with base parameters and wrong selection 1', () => {
        const context = createDomToModelContext(
            {
                isDarkMode: true,
            },
            {
                selectionRange: {
                    type: SelectionRangeTypes.Normal,
                    ranges: [],
                    areAllCollapsed: true,
                },
            }
        );

        expect(context).toEqual({
            isDarkMode: true,
            isInSelection: false,
            blockFormat: {},
            zoomScaleFormat: {},
            segmentFormat: {},
            listFormat,
            link: {
                format: {},
                dataset: {},
            },
            code: {
                format: {},
            },
            blockDecorator: {
                format: {},
                tagName: '',
            },
<<<<<<< HEAD
=======
            allowCacheElement: true,
>>>>>>> 50c4271f
            ...contextOptions,
        });
    });

    it('with base parameters and wrong selection 2', () => {
        const context = createDomToModelContext(
            {
                isDarkMode: true,
            },
            {
                selectionRange: {
                    type: SelectionRangeTypes.TableSelection,
                    ranges: [],
                    areAllCollapsed: false,
                    table: null!,
                    coordinates: null!,
                },
            }
        );

        expect(context).toEqual({
            isDarkMode: true,
            isInSelection: false,
            blockFormat: {},
            zoomScaleFormat: {},
            segmentFormat: {},
            link: {
                format: {},
                dataset: {},
            },
            code: {
                format: {},
            },
            blockDecorator: {
                format: {},
                tagName: '',
            },
            listFormat,
            allowCacheElement: true,
            ...contextOptions,
        });
    });

    it('with override', () => {
        const mockedAProcessor = 'a' as any;
        const mockedOlStyle = 'ol' as any;
        const mockedBoldParser = 'bold' as any;
        const mockedBlockParser = 'block' as any;
        const context = createDomToModelContext(undefined, {
            processorOverride: {
                a: mockedAProcessor,
            },
            defaultStyleOverride: {
                ol: mockedOlStyle,
            },
            formatParserOverride: {
                bold: mockedBoldParser,
            },
            additionalFormatParsers: {
                block: mockedBlockParser,
            },
        });

        expect(context.elementProcessors.a).toBe(mockedAProcessor);
        expect(context.defaultStyles.ol).toBe(mockedOlStyle);
        expect(context.formatParsers.segment.indexOf(mockedBoldParser)).toBeGreaterThanOrEqual(0);
        expect(context.formatParsers.block).toEqual([
            ...getFormatParsers().block,
            mockedBlockParser,
        ]);
    });
});<|MERGE_RESOLUTION|>--- conflicted
+++ resolved
@@ -45,10 +45,7 @@
                 format: {},
                 tagName: '',
             },
-<<<<<<< HEAD
-=======
-            allowCacheElement: true,
->>>>>>> 50c4271f
+            allowCacheElement: true,
             ...contextOptions,
         });
     });
@@ -78,10 +75,7 @@
                 format: {},
                 tagName: '',
             },
-<<<<<<< HEAD
-=======
-            allowCacheElement: true,
->>>>>>> 50c4271f
+            allowCacheElement: true,
             ...contextOptions,
         });
     });
@@ -249,10 +243,7 @@
                 format: {},
                 tagName: '',
             },
-<<<<<<< HEAD
-=======
-            allowCacheElement: true,
->>>>>>> 50c4271f
+            allowCacheElement: true,
             ...contextOptions,
         });
     });

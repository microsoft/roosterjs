--- conflicted
+++ resolved
@@ -69,8 +69,6 @@
             dataset: {},
         });
     });
-<<<<<<< HEAD
-=======
 
     it('use default style for code', () => {
         const context = createDomToModelContext();
@@ -95,5 +93,4 @@
             },
         });
     });
->>>>>>> 227331d8
 });
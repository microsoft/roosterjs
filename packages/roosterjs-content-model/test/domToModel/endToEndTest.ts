--- conflicted
+++ resolved
@@ -1326,88 +1326,91 @@
         expect(cloneNodeSpy).toHaveBeenCalledTimes(1);
     });
 
-<<<<<<< HEAD
     it('html align overwrite text align from context', () => {
         runTest(
             '<div style="text-align:center">aaa<div align=right>bbb<div>ccc</div>ddd</div>eee</div>',
-=======
+            {
+                blockGroupType: 'Document',
+                blocks: [
+                    {
+                        blockType: 'Paragraph',
+                        format: { textAlign: 'center' },
+                        segments: [
+                            {
+                                segmentType: 'Text',
+                                format: {},
+                                text: 'aaa',
+                            },
+                        ],
+                    },
+                    {
+                        blockType: 'Paragraph',
+                        format: {
+                            htmlAlign: 'end',
+                        },
+                        segments: [
+                            {
+                                segmentType: 'Text',
+                                format: {},
+                                text: 'bbb',
+                            },
+                        ],
+                    },
+                    {
+                        blockType: 'Paragraph',
+                        format: {
+                            htmlAlign: 'end',
+                        },
+                        segments: [
+                            {
+                                segmentType: 'Text',
+                                format: {},
+                                text: 'ccc',
+                            },
+                        ],
+                    },
+                    {
+                        blockType: 'Paragraph',
+                        format: {
+                            htmlAlign: 'end',
+                        },
+                        segments: [
+                            {
+                                segmentType: 'Text',
+                                format: {},
+                                text: 'ddd',
+                            },
+                        ],
+                        isImplicit: true,
+                    },
+                    {
+                        blockType: 'Paragraph',
+                        format: {
+                            textAlign: 'center',
+                        },
+                        segments: [
+                            {
+                                segmentType: 'Text',
+                                format: {},
+                                text: 'eee',
+                            },
+                        ],
+                        isImplicit: true,
+                    },
+                ],
+            },
+            '<div style="text-align: center;">aaa</div><div align="right">bbb</div><div align="right">ccc</div><div align="right">ddd</div><div style="text-align: center;">eee</div>'
+        );
+    });
+
     it('SUB needs to be put inside S or U if any', () => {
         runTest(
             '<div><s><u><sub>test</sub></u></s></div>',
->>>>>>> 9fb1806f
-            {
-                blockGroupType: 'Document',
-                blocks: [
-                    {
-                        blockType: 'Paragraph',
-<<<<<<< HEAD
-                        format: { textAlign: 'center' },
-                        segments: [
-                            {
-                                segmentType: 'Text',
-                                format: {},
-                                text: 'aaa',
-                            },
-                        ],
-                    },
-                    {
-                        blockType: 'Paragraph',
-                        format: {
-                            htmlAlign: 'end',
-                        },
-                        segments: [
-                            {
-                                segmentType: 'Text',
-                                format: {},
-                                text: 'bbb',
-                            },
-                        ],
-                    },
-                    {
-                        blockType: 'Paragraph',
-                        format: {
-                            htmlAlign: 'end',
-                        },
-                        segments: [
-                            {
-                                segmentType: 'Text',
-                                format: {},
-                                text: 'ccc',
-                            },
-                        ],
-                    },
-                    {
-                        blockType: 'Paragraph',
-                        format: {
-                            htmlAlign: 'end',
-                        },
-                        segments: [
-                            {
-                                segmentType: 'Text',
-                                format: {},
-                                text: 'ddd',
-                            },
-                        ],
-                        isImplicit: true,
-                    },
-                    {
-                        blockType: 'Paragraph',
-                        format: {
-                            textAlign: 'center',
-                        },
-                        segments: [
-                            {
-                                segmentType: 'Text',
-                                format: {},
-                                text: 'eee',
-                            },
-                        ],
-                        isImplicit: true,
-                    },
-                ],
-            },
-            '<div style="text-align: center;">aaa</div><div align="right">bbb</div><div align="right">ccc</div><div align="right">ddd</div><div style="text-align: center;">eee</div>'
-=======
+            {
+                blockGroupType: 'Document',
+                blocks: [
+                    {
+                        blockType: 'Paragraph',
                         format: {},
                         segments: [
                             {
@@ -1424,7 +1427,6 @@
                 ],
             },
             '<div><sub><u><s>test</s></u></sub></div>'
->>>>>>> 9fb1806f
         );
     });
 });
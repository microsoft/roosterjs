import * as createGeneralBlock from '../../lib/modelApi/creators/createGeneralBlock';
import contentModelToDom from '../../lib/modelToDom/contentModelToDom';
import DarkColorHandlerImpl from '../../../roosterjs-editor-core/lib/editor/DarkColorHandlerImpl';
import domToContentModel from '../../lib/domToModel/domToContentModel';
import { ContentModelBlockFormat } from '../../lib/publicTypes/format/ContentModelBlockFormat';
import { ContentModelDocument } from '../../lib/publicTypes/group/ContentModelDocument';
import { ContentModelGeneralBlock } from '../../lib/publicTypes/group/ContentModelGeneralBlock';
import { EditorContext } from '../../lib/publicTypes/context/EditorContext';

describe('End to end test for DOM => Model', () => {
    let context: EditorContext;

    beforeEach(() => {
        context = {
            isDarkMode: false,
            darkColorHandler: new DarkColorHandlerImpl({} as any, s => 'darkMock: ' + s),
        };
    });

    function runTest(
        html: string,
        expectedModel: ContentModelDocument,
        expectedHtml: string,
        expectedHTMLFirefox?: string
    ) {
        const div1 = document.createElement('div');
        div1.innerHTML = html;

        const model = domToContentModel(div1, context, {
            disableCacheElement: true,
        });

        expect(model).toEqual(expectedModel);

        const div2 = document.createElement('div');

        contentModelToDom(document, div2, model, context);
        const possibleHTML = [
            expectedHtml, //chrome or firefox
            expectedHTMLFirefox, //firefox
        ];

        expect(possibleHTML.indexOf(div2.innerHTML)).toBeGreaterThanOrEqual(0, div2.innerHTML);
    }

    it('List with margin', () => {
        runTest(
            '<ul type="disc" style="margin-bottom: 0in;"><li style="margin-right: 0in; margin-left: 0in; font-size: 11pt; font-family: Calibri, sans-serif;color:black; background:white">1</li><li style="margin-right: 0in; margin-left: 0in; font-size: 11pt; font-family: Calibri, sans-serif;color:black; background:white">2</li></ul>',
            {
                blockGroupType: 'Document',
                blocks: [
                    {
                        blockGroupType: 'ListItem',
                        blockType: 'BlockGroup',
                        blocks: [
                            {
                                blockType: 'Paragraph',
                                format: {},
                                segments: [
                                    {
                                        segmentType: 'Text',
                                        text: '1',
                                        format: {
                                            fontFamily: 'Calibri, sans-serif',
                                            fontSize: '11pt',
                                            textColor: 'black',
                                        },
                                    },
                                ],
                                isImplicit: true,
                            },
                        ],
                        levels: [
                            {
                                listType: 'UL',
                                marginBottom: '0in',
                            },
                        ],
                        format: {
                            marginRight: '0in',
                            marginLeft: '0in',
                        },
                        formatHolder: {
                            segmentType: 'SelectionMarker',
                            format: {
                                fontFamily: 'Calibri, sans-serif',
                                fontSize: '11pt',
                                textColor: 'black',
                            },
                            isSelected: true,
                        },
                    },
                    {
                        blockGroupType: 'ListItem',
                        blockType: 'BlockGroup',
                        blocks: [
                            {
                                blockType: 'Paragraph',
                                format: {},
                                segments: [
                                    {
                                        segmentType: 'Text',
                                        text: '2',
                                        format: {
                                            fontFamily: 'Calibri, sans-serif',
                                            fontSize: '11pt',
                                            textColor: 'black',
                                        },
                                    },
                                ],
                                isImplicit: true,
                            },
                        ],
                        levels: [
                            {
                                listType: 'UL',
                                marginBottom: '0in',
                            },
                        ],
                        format: {
                            marginRight: '0in',
                            marginLeft: '0in',
                        },
                        formatHolder: {
                            segmentType: 'SelectionMarker',
                            format: {
                                fontFamily: 'Calibri, sans-serif',
                                fontSize: '11pt',
                                textColor: 'black',
                            },
                            isSelected: true,
                        },
                    },
                ],
            },
            '<ul style="margin-bottom: 0in;"><li style="margin-right: 0in; margin-left: 0in; font-family: Calibri, sans-serif; font-size: 11pt; color: black;"><span style="font-family: Calibri, sans-serif; font-size: 11pt; color: black;">1</span></li><li style="margin-right: 0in; margin-left: 0in; font-family: Calibri, sans-serif; font-size: 11pt; color: black;"><span style="font-family: Calibri, sans-serif; font-size: 11pt; color: black;">2</span></li></ul>'
        );
    });

    it('list with dummy item', () => {
        runTest(
            '<ol><li>1</li><ol><li>a</li></ol><li style="display:block">b</li><li>2</li></ol>',
            {
                blockGroupType: 'Document',
                blocks: [
                    {
                        blockType: 'BlockGroup',
                        blockGroupType: 'ListItem',
                        blocks: [
                            {
                                blockType: 'Paragraph',
                                segments: [{ segmentType: 'Text', text: '1', format: {} }],
                                format: {},
                                isImplicit: true,
                            },
                        ],
                        levels: [{ listType: 'OL' }],
                        formatHolder: {
                            segmentType: 'SelectionMarker',
                            isSelected: true,
                            format: {},
                        },
                        format: {},
                    },
                    {
                        blockType: 'BlockGroup',
                        blockGroupType: 'ListItem',
                        blocks: [
                            {
                                blockType: 'Paragraph',
                                segments: [{ segmentType: 'Text', text: 'a', format: {} }],
                                format: {},
                                isImplicit: true,
                            },
                        ],
                        levels: [{ listType: 'OL' }, { listType: 'OL' }],
                        formatHolder: {
                            segmentType: 'SelectionMarker',
                            isSelected: true,
                            format: {},
                        },
                        format: {},
                    },
                    {
                        blockType: 'BlockGroup',
                        blockGroupType: 'ListItem',
                        blocks: [
                            {
                                blockType: 'Paragraph',
                                segments: [{ segmentType: 'Text', text: 'b', format: {} }],
                                format: {},
                                isImplicit: true,
                            },
                        ],
                        levels: [{ listType: 'OL', displayForDummyItem: 'block' }],
                        formatHolder: {
                            segmentType: 'SelectionMarker',
                            isSelected: true,
                            format: {},
                        },
                        format: {},
                    },
                    {
                        blockType: 'BlockGroup',
                        blockGroupType: 'ListItem',
                        blocks: [
                            {
                                blockType: 'Paragraph',
                                segments: [{ segmentType: 'Text', text: '2', format: {} }],
                                format: {},
                                isImplicit: true,
                            },
                        ],
                        levels: [{ listType: 'OL' }],
                        formatHolder: {
                            segmentType: 'SelectionMarker',
                            isSelected: true,
                            format: {},
                        },
                        format: {},
                    },
                ],
            },
            '<ol start="1"><li>1</li><ol start="1"><li style="list-style-type: lower-alpha;">a</li></ol><li style="display: block;">b</li><li>2</li></ol>',
            '<ol start="1"><li>1</li><ol start="1"><li style="list-style-type: lower-alpha;">a</li></ol><li style="display: block;">b</li><li>2</li></ol>'
        );
    });

    it('div with whiteSpace, pre and blockquote', () => {
        runTest(
            '<div style="white-space:pre">aa\nbb</div><pre>cc\ndd</pre><blockquote>ee</blockquote>',
            {
                blockGroupType: 'Document',
                blocks: [
                    {
                        blockType: 'Paragraph',
                        segments: [
                            {
                                segmentType: 'Text',
                                text: 'aa\nbb',
                                format: {},
                            },
                        ],
                        format: {
                            whiteSpace: 'pre',
                        },
                    },
                    {
                        blockType: 'BlockGroup',
                        blockGroupType: 'FormatContainer',
                        tagName: 'pre',
                        blocks: [
                            {
                                blockType: 'Paragraph',
                                segments: [
                                    {
                                        segmentType: 'Text',
                                        text: 'cc\ndd',
                                        format: { fontFamily: 'monospace' },
                                    },
                                ],
                                format: { whiteSpace: 'pre' },
                                isImplicit: true,
                            },
                        ],
                        format: {
                            marginTop: '1em',
                            marginBottom: '1em',
                            whiteSpace: 'pre',
                        },
                    },
                    {
                        blockType: 'BlockGroup',
                        blockGroupType: 'FormatContainer',
                        tagName: 'blockquote',
                        format: {
                            marginRight: '40px',
                            marginLeft: '40px',
                            marginTop: '1em',
                            marginBottom: '1em',
                        },
                        blocks: [
                            {
                                blockType: 'Paragraph',
                                isImplicit: true,
                                segments: [
                                    {
                                        segmentType: 'Text',
                                        text: 'ee',
                                        format: {},
                                    },
                                ],
                                format: {},
                            },
                        ],
                    },
                ],
            },
            '<div style="white-space: pre;">aa\nbb</div><pre><div>cc\ndd</div></pre><blockquote>ee</blockquote>'
        );
    });

    it('Two PRE tags', () => {
        runTest(
            '<pre>test1</pre><pre>test2</pre>',
            {
                blockGroupType: 'Document',
                blocks: [
                    {
                        blockType: 'BlockGroup',
                        blockGroupType: 'FormatContainer',
                        tagName: 'pre',
                        format: {
                            marginTop: '1em',
                            marginBottom: '1em',
                            whiteSpace: 'pre',
                        },
                        blocks: [
                            {
                                blockType: 'Paragraph',
                                format: { whiteSpace: 'pre' },
                                segments: [
                                    {
                                        segmentType: 'Text',
                                        text: 'test1',
                                        format: { fontFamily: 'monospace' },
                                    },
                                ],
                                isImplicit: true,
                            },
                        ],
                    },
                    {
                        blockType: 'BlockGroup',
                        blockGroupType: 'FormatContainer',
                        tagName: 'pre',
                        format: {
                            marginTop: '1em',
                            marginBottom: '1em',
                            whiteSpace: 'pre',
                        },
                        blocks: [
                            {
                                blockType: 'Paragraph',
                                format: { whiteSpace: 'pre' },
                                segments: [
                                    {
                                        segmentType: 'Text',
                                        text: 'test2',
                                        format: { fontFamily: 'monospace' },
                                    },
                                ],
                                isImplicit: true,
                            },
                        ],
                    },
                ],
            },
            '<pre><div>test1</div></pre><pre><div>test2</div></pre>'
        );
    });

    it('Block under styled inline', () => {
        runTest(
            '<b style="background-color:red">aa<div>bb</div>cc</b>',
            {
                blockGroupType: 'Document',
                blocks: [
                    {
                        blockType: 'Paragraph',
                        segments: [
                            {
                                segmentType: 'Text',
                                text: 'aa',
                                format: {
                                    fontWeight: 'bold',
                                    backgroundColor: 'red',
                                },
                            },
                        ],
                        format: {},
                        isImplicit: true,
                    },
                    {
                        blockType: 'Paragraph',
                        segments: [
                            {
                                segmentType: 'Text',
                                text: 'bb',
                                format: {
                                    fontWeight: 'bold',
                                },
                            },
                        ],
                        format: {},
                    },
                    {
                        blockType: 'Paragraph',
                        segments: [
                            {
                                segmentType: 'Text',
                                text: 'cc',
                                format: {
                                    fontWeight: 'bold',
                                    backgroundColor: 'red',
                                },
                            },
                        ],
                        format: {},
                        isImplicit: true,
                    },
                ],
            },
            '<span style="background-color: red;"><b>aa</b></span><div><b>bb</b></div><span style="background-color: red;"><b>cc</b></span>'
        );
    });

    it('Table under styled inline', () => {
        runTest(
            '<b style="background-color:red">aa<table><tr><td>bb</td></tr></table>cc</b>',
            {
                blockGroupType: 'Document',
                blocks: [
                    {
                        blockType: 'Paragraph',
                        segments: [
                            {
                                segmentType: 'Text',
                                text: 'aa',
                                format: {
                                    fontWeight: 'bold',
                                    backgroundColor: 'red',
                                },
                            },
                        ],
                        format: {},
                        isImplicit: true,
                    },
                    {
                        blockType: 'Table',
<<<<<<< HEAD
                        cells: [
                            [
                                {
                                    blockGroupType: 'TableCell',
                                    blocks: [
                                        {
                                            blockType: 'Paragraph',
                                            segments: [
                                                {
                                                    segmentType: 'Text',
                                                    text: 'bb',
                                                    format: {
                                                        fontWeight: 'bold',
                                                    },
                                                },
                                            ],
                                            format: {},
                                            isImplicit: true,
                                        },
                                    ],
                                    format: {},
                                    spanLeft: false,
                                    spanAbove: false,
                                    isHeader: false,
                                    dataset: {},
                                },
                            ],
                        ],
                        format: {},
                        widths: [],
                        heights: [],
=======
                        rows: [
                            {
                                format: {},
                                height: 0,
                                cells: [
                                    {
                                        blockGroupType: 'TableCell',
                                        blocks: [
                                            {
                                                blockType: 'Paragraph',
                                                segments: [
                                                    {
                                                        segmentType: 'Text',
                                                        text: 'bb',
                                                        format: {
                                                            fontWeight: 'bold',
                                                        },
                                                    },
                                                ],
                                                format: {},
                                                isImplicit: true,
                                            },
                                        ],
                                        format: {},
                                        spanLeft: false,
                                        spanAbove: false,
                                        isHeader: false,
                                        dataset: {},
                                    },
                                ],
                            },
                        ],
                        format: {},
                        widths: [],
>>>>>>> 50c4271f
                        dataset: {},
                    },
                    {
                        blockType: 'Paragraph',
                        segments: [
                            {
                                segmentType: 'Text',
                                text: 'cc',
                                format: {
                                    fontWeight: 'bold',
                                    backgroundColor: 'red',
                                },
                            },
                        ],
                        format: {},
                        isImplicit: true,
                    },
                ],
            },
            '<span style="background-color: red;"><b>aa</b></span><table><tbody><tr><td><b>bb</b></td></tr></tbody></table><span style="background-color: red;"><b>cc</b></span>'
        );
    });

    it('Table under styled block', () => {
        runTest(
            '<b style="background-color:red; display: block">aa<table><tr><td>bb</td></tr></table>cc</b>',
            {
                blockGroupType: 'Document',
                blocks: [
                    {
                        blockType: 'BlockGroup',
                        blockGroupType: 'FormatContainer',
                        tagName: 'div',
                        blocks: [
                            {
                                blockType: 'Paragraph',
                                segments: [
                                    {
                                        segmentType: 'Text',
                                        text: 'aa',
                                        format: {
                                            fontWeight: 'bold',
                                        },
                                    },
                                ],
                                format: {},
                                isImplicit: true,
                            },
                            {
                                blockType: 'Table',
<<<<<<< HEAD
                                cells: [
                                    [
                                        {
                                            blockGroupType: 'TableCell',
                                            blocks: [
                                                {
                                                    blockType: 'Paragraph',
                                                    segments: [
                                                        {
                                                            segmentType: 'Text',
                                                            text: 'bb',
                                                            format: {
                                                                fontWeight: 'bold',
                                                            },
                                                        },
                                                    ],
                                                    format: {},
                                                    isImplicit: true,
                                                },
                                            ],
                                            format: {},
                                            spanLeft: false,
                                            spanAbove: false,
                                            isHeader: false,
                                            dataset: {},
                                        },
                                    ],
                                ],
                                format: {},
                                widths: [],
                                heights: [],
=======
                                rows: [
                                    {
                                        format: {},
                                        height: 0,
                                        cells: [
                                            {
                                                blockGroupType: 'TableCell',
                                                blocks: [
                                                    {
                                                        blockType: 'Paragraph',
                                                        segments: [
                                                            {
                                                                segmentType: 'Text',
                                                                text: 'bb',
                                                                format: {
                                                                    fontWeight: 'bold',
                                                                },
                                                            },
                                                        ],
                                                        format: {},
                                                        isImplicit: true,
                                                    },
                                                ],
                                                format: {},
                                                spanLeft: false,
                                                spanAbove: false,
                                                isHeader: false,
                                                dataset: {},
                                            },
                                        ],
                                    },
                                ],
                                format: {},
                                widths: [],
>>>>>>> 50c4271f
                                dataset: {},
                            },
                            {
                                blockType: 'Paragraph',
                                segments: [
                                    {
                                        segmentType: 'Text',
                                        text: 'cc',
                                        format: {
                                            fontWeight: 'bold',
                                        },
                                    },
                                ],
                                format: {},
                                isImplicit: true,
                            },
                        ],
                        format: {
                            backgroundColor: 'red',
<<<<<<< HEAD
                        },
                    },
                ],
            },
            '<div style="background-color: red;"><b>aa</b><table><tbody><tr><td><b>bb</b></td></tr></tbody></table><b>cc</b></div>'
=======
                            display: 'block',
                        },
                    },
                ],
            },
            '<div style="background-color: red; display: block;"><b>aa</b><table><tbody><tr><td><b>bb</b></td></tr></tbody></table><b>cc</b></div>'
>>>>>>> 50c4271f
        );
    });

    it('Blockquote with margins', () => {
        runTest(
            '<blockquote style="margin: 20px">aa</blockquote><blockquote style="margin: 0 20px">aa</blockquote>',
            {
                blockGroupType: 'Document',
                blocks: [
                    {
                        blockType: 'BlockGroup',
                        blockGroupType: 'FormatContainer',
                        tagName: 'blockquote',
                        blocks: [
                            {
                                blockType: 'Paragraph',
                                segments: [
                                    {
                                        segmentType: 'Text',
                                        text: 'aa',
                                        format: {},
                                    },
                                ],
                                format: {},
                                isImplicit: true,
                            },
                        ],
                        format: {
                            marginTop: '20px',
                            marginRight: '20px',
                            marginBottom: '20px',
                            marginLeft: '20px',
                        },
                    },
                    {
                        blockType: 'Paragraph',
                        segments: [
                            {
                                segmentType: 'Text',
                                text: 'aa',
                                format: {},
                            },
                        ],
                        format: {
                            marginTop: '0px',
                            marginRight: '20px',
                            marginBottom: '0px',
                            marginLeft: '20px',
                        },
                    },
                ],
            },
            '<blockquote style="margin: 20px;">aa</blockquote><div style="margin: 0px 20px;">aa</div>'
        );
    });

    it('margin on paragraph', () => {
        runTest(
            '<b style="display:block; margin: 20px">aa</b>',
            {
                blockGroupType: 'Document',
                blocks: [
                    {
                        blockType: 'Paragraph',
                        segments: [
                            {
                                segmentType: 'Text',
                                text: 'aa',
                                format: {
                                    fontWeight: 'bold',
                                },
                            },
                        ],
                        format: {
                            marginTop: '20px',
                            marginRight: '20px',
                            marginBottom: '20px',
                            marginLeft: '20px',
<<<<<<< HEAD
                        },
=======
                            display: 'block',
                        } as ContentModelBlockFormat,
>>>>>>> 50c4271f
                        isImplicit: false,
                    },
                ],
            },
<<<<<<< HEAD
            '<div style="margin: 20px;"><b>aa</b></div>'
=======
            '<div style="margin: 20px; display: block;"><b>aa</b></div>'
>>>>>>> 50c4271f
        );
    });

    it('Multiple P tag', () => {
        runTest(
            '<p>aaa</p><p>bbb</p>',
            {
                blockGroupType: 'Document',
                blocks: [
                    {
                        blockType: 'Paragraph',
                        segments: [
                            {
                                segmentType: 'Text',
                                text: 'aaa',
                                format: {},
                            },
                        ],
                        format: {
                            marginTop: '1em',
                            marginBottom: '1em',
                        },
                        decorator: {
                            tagName: 'p',
                            format: {},
                        },
                    },
                    {
                        blockType: 'Paragraph',
                        segments: [
                            {
                                segmentType: 'Text',
                                text: 'bbb',
                                format: {},
                            },
                        ],
                        format: {
                            marginTop: '1em',
                            marginBottom: '1em',
                        },
                        decorator: {
                            tagName: 'p',
                            format: {},
                        },
                    },
                ],
            },
            '<p>aaa</p><p>bbb</p>'
        );
    });

    it('P tags with margin', () => {
        runTest(
            '<p style="margin: 0">aaa</p><p style="margin: 0">bbb</p>',
            {
                blockGroupType: 'Document',
                blocks: [
                    {
                        blockType: 'Paragraph',
                        segments: [
                            {
                                segmentType: 'Text',
                                text: 'aaa',
                                format: {},
                            },
                        ],
                        format: {
                            marginTop: '0px',
                            marginRight: '0px',
                            marginBottom: '0px',
                            marginLeft: '0px',
                        },
                        decorator: {
                            tagName: 'p',
                            format: {},
                        },
                    },
                    {
                        blockType: 'Paragraph',
                        segments: [
                            {
                                segmentType: 'Text',
                                text: 'bbb',
                                format: {},
                            },
                        ],
                        format: {
                            marginTop: '0px',
                            marginRight: '0px',
                            marginBottom: '0px',
                            marginLeft: '0px',
                        },
                        decorator: {
                            tagName: 'p',
                            format: {},
                        },
                    },
                ],
            },
            '<p style="margin: 0px;">aaa</p><p style="margin: 0px;">bbb</p>'
        );
    });

    it('Headers', () => {
        runTest(
            '<h1>aa</h1><h2>bb</h2><h3 style="margin: 50px">cc</h3>',
            {
                blockGroupType: 'Document',
                blocks: [
                    {
                        blockType: 'Paragraph',
                        segments: [
                            {
                                segmentType: 'Text',
                                text: 'aa',
                                format: {
                                    fontSize: '2em',
                                    fontWeight: 'bold',
                                },
                            },
                        ],
                        format: {},
                        decorator: {
                            tagName: 'h1',
                            format: {
                                fontSize: '2em',
                                fontWeight: 'bold',
                            },
                        },
                    },
                    {
                        blockType: 'Paragraph',
                        segments: [
                            {
                                segmentType: 'Text',
                                text: 'bb',
                                format: {
                                    fontSize: '1.5em',
                                    fontWeight: 'bold',
                                },
                            },
                        ],
                        format: {},
                        decorator: {
                            tagName: 'h2',
                            format: {
                                fontSize: '1.5em',
                                fontWeight: 'bold',
                            },
                        },
                    },
                    {
                        blockType: 'Paragraph',
                        segments: [
                            {
                                segmentType: 'Text',
                                text: 'cc',
                                format: {
                                    fontSize: '1.17em',
                                    fontWeight: 'bold',
                                },
                            },
                        ],
                        format: {
                            marginTop: '50px',
                            marginRight: '50px',
                            marginBottom: '50px',
                            marginLeft: '50px',
                        },
                        decorator: {
                            tagName: 'h3',
                            format: {
                                fontSize: '1.17em',
                                fontWeight: 'bold',
                            },
                        },
                    },
                ],
            },
            '<h1>aa</h1><h2>bb</h2><h3 style="margin: 50px;">cc</h3>'
        );
    });

    it('PREs', () => {
        runTest(
            '<pre>aaa\nbbb</pre><pre style="font-size: 20px">aaa\nbb</pre>',
            {
                blockGroupType: 'Document',
                blocks: [
                    {
                        blockType: 'BlockGroup',
                        blockGroupType: 'FormatContainer',
                        tagName: 'pre',
                        blocks: [
                            {
                                blockType: 'Paragraph',
                                segments: [
                                    {
                                        segmentType: 'Text',
                                        text: 'aaa\nbbb',
                                        format: {
                                            fontFamily: 'monospace',
                                        },
                                    },
                                ],
                                format: {
                                    whiteSpace: 'pre',
                                },
                                isImplicit: true,
                            },
                        ],
                        format: {
                            whiteSpace: 'pre',
                            marginTop: '1em',
                            marginBottom: '1em',
                        },
                    },
                    {
                        blockType: 'BlockGroup',
                        blockGroupType: 'FormatContainer',
                        tagName: 'pre',
                        blocks: [
                            {
                                blockType: 'Paragraph',
                                segments: [
                                    {
                                        segmentType: 'Text',
                                        text: 'aaa\nbb',
                                        format: {
                                            fontFamily: 'monospace',
                                            fontSize: '20px',
                                        },
                                    },
                                ],
                                format: {
                                    whiteSpace: 'pre',
                                },
                                isImplicit: true,
                            },
                        ],
                        format: {
                            whiteSpace: 'pre',
                            marginTop: '1em',
                            marginBottom: '1em',
                        },
                    },
                ],
            },
            '<pre><div>aaa\nbbb</div></pre><pre><div><span style="font-size: 20px;">aaa\nbb</span></div></pre>'
        );
    });

    it('Code and Link', () => {
        runTest(
            '<div>aaa<code>bbb</code>ccc</div><div>aaa<a href="#">bbb</a>ccc</div>',
            {
                blockGroupType: 'Document',
                blocks: [
                    {
                        blockType: 'Paragraph',
                        segments: [
                            {
                                segmentType: 'Text',
                                text: 'aaa',
                                format: {},
                            },
                            {
                                segmentType: 'Text',
                                text: 'bbb',
                                format: {},
                                code: {
                                    format: {
                                        fontFamily: 'monospace',
                                    },
                                },
                            },
                            {
                                segmentType: 'Text',
                                text: 'ccc',
                                format: {},
                            },
                        ],
                        format: {},
                    },
                    {
                        blockType: 'Paragraph',
                        segments: [
                            {
                                segmentType: 'Text',
                                text: 'aaa',
                                format: {},
                            },
                            {
                                segmentType: 'Text',
                                text: 'bbb',
                                format: {},
                                link: {
                                    format: {
                                        underline: true,
                                        href: '#',
                                    },
                                    dataset: {},
                                },
                            },
                            {
                                segmentType: 'Text',
                                text: 'ccc',
                                format: {},
                            },
                        ],
                        format: {},
                    },
                ],
            },
            '<div>aaa<code>bbb</code>ccc</div><div>aaa<a href="#">bbb</a>ccc</div>'
        );
    });

    it('BlockQuotes', () => {
        runTest(
            '<div style="color:red"><div>aaaa</div><blockquote style="color: rgb(102, 102, 102); border-left: 3px solid rgb(200, 200, 200); padding-left: 10px;"><div><span style="font-family: Calibri, Arial, Helvetica, sans-serif; font-size: 12pt;">bbbbbb</span></div></blockquote><div>cccc</div><div>aaaa</div><blockquote style="color: rgb(102, 102, 102); margin: 0 40px"><div><span style="font-family: Calibri, Arial, Helvetica, sans-serif; font-size: 12pt;">bbbbbb</span></div></blockquote><div>cccc</div></div>',
            {
                blockGroupType: 'Document',
                blocks: [
                    {
                        blockType: 'Paragraph',
                        segments: [
                            {
                                segmentType: 'Text',
                                text: 'aaaa',
                                format: {
                                    textColor: 'red',
                                },
                            },
                        ],
                        format: {},
                    },
                    {
                        blockType: 'BlockGroup',
                        blockGroupType: 'FormatContainer',
                        tagName: 'blockquote',
                        blocks: [
                            {
                                blockType: 'Paragraph',
                                segments: [
                                    {
                                        segmentType: 'Text',
                                        text: 'bbbbbb',
                                        format: {
                                            fontFamily: 'Calibri, Arial, Helvetica, sans-serif',
                                            fontSize: '12pt',
                                            textColor: 'rgb(102, 102, 102)',
                                        },
                                    },
                                ],
                                format: {},
                            },
                        ],
                        format: {
                            borderLeft: '3px solid rgb(200, 200, 200)',
                            marginTop: '1em',
                            marginRight: '40px',
                            marginBottom: '1em',
                            marginLeft: '40px',
                            paddingLeft: '10px',
                        },
                    },
                    {
                        blockType: 'Paragraph',
                        segments: [
                            {
                                segmentType: 'Text',
                                text: 'cccc',
                                format: {
                                    textColor: 'red',
                                },
                            },
                        ],
                        format: {},
                    },
                    {
                        blockType: 'Paragraph',
                        segments: [
                            {
                                segmentType: 'Text',
                                text: 'aaaa',
                                format: {
                                    textColor: 'red',
                                },
                            },
                        ],
                        format: {},
                    },
                    {
                        blockType: 'Paragraph',
                        segments: [
                            {
                                segmentType: 'Text',
                                text: 'bbbbbb',
                                format: {
                                    fontFamily: 'Calibri, Arial, Helvetica, sans-serif',
                                    fontSize: '12pt',
                                    textColor: 'rgb(102, 102, 102)',
                                },
                            },
                        ],
                        format: {
                            marginRight: '40px',
                            marginLeft: '40px',
                        },
                    },
                    {
                        blockType: 'Paragraph',
                        segments: [
                            {
                                segmentType: 'Text',
                                text: 'cccc',
                                format: {
                                    textColor: 'red',
                                },
                            },
                        ],
                        format: {},
                    },
                ],
            },
            '<div><span style="color: red;">aaaa</span></div><blockquote style="padding-left: 10px; border-left: 3px solid rgb(200, 200, 200);"><div><span style="font-family: Calibri, Arial, Helvetica, sans-serif; font-size: 12pt; color: rgb(102, 102, 102);">bbbbbb</span></div></blockquote><div><span style="color: red;">cccc</span></div><div><span style="color: red;">aaaa</span></div><div style="margin-right: 40px; margin-left: 40px;"><span style="font-family: Calibri, Arial, Helvetica, sans-serif; font-size: 12pt; color: rgb(102, 102, 102);">bbbbbb</span></div><div><span style="color: red;">cccc</span></div>'
        );
    });

    it('margin left and format container', () => {
        runTest(
            '<div style="margin-left: 40px">aaa<pre><div>bbb</div></pre>ccc</div>',
            {
                blockGroupType: 'Document',
                blocks: [
                    {
                        blockType: 'Paragraph',
                        segments: [
                            {
                                segmentType: 'Text',
                                text: 'aaa',
                                format: {},
                            },
                        ],
                        format: {
                            marginLeft: '40px',
                        },
                    },
                    {
                        blockType: 'BlockGroup',
                        blockGroupType: 'FormatContainer',
                        tagName: 'pre',
                        blocks: [
                            {
                                blockType: 'Paragraph',
                                segments: [
                                    {
                                        segmentType: 'Text',
                                        text: 'bbb',
                                        format: {
                                            fontFamily: 'monospace',
                                        },
                                    },
                                ],
                                format: {
                                    whiteSpace: 'pre',
                                },
                            },
                        ],
                        format: {
                            whiteSpace: 'pre',
                            marginTop: '1em',
                            marginBottom: '1em',
                            marginLeft: '40px',
                        },
                    },
                    {
                        blockType: 'Paragraph',
                        segments: [
                            {
                                segmentType: 'Text',
                                text: 'ccc',
                                format: {},
                            },
                        ],
                        format: {
                            marginLeft: '40px',
                        },
                        isImplicit: true,
                    },
                ],
            },
            '<div style="margin-left: 40px;">aaa</div><pre style="margin-left: 40px;"><div>bbb</div></pre><div style="margin-left: 40px;">ccc</div>'
        );
    });

    it('nested margin left', () => {
        runTest(
            '<div style="margin-left: 40px">aaa<div style="margin: 0 50px">bbb</div></div>',
            {
                blockGroupType: 'Document',
                blocks: [
                    {
                        blockType: 'Paragraph',
                        segments: [
                            {
                                segmentType: 'Text',
                                text: 'aaa',
                                format: {},
                            },
                        ],
                        format: {
                            marginLeft: '40px',
                        },
                    },
                    {
                        blockType: 'Paragraph',
                        segments: [
                            {
                                segmentType: 'Text',
                                text: 'bbb',
                                format: {},
                            },
                        ],
                        format: {
                            marginLeft: '90px',
                            marginTop: '0px',
                            marginRight: '50px',
                            marginBottom: '0px',
                        },
                    },
                ],
            },
            '<div style="margin-left: 40px;">aaa</div><div style="margin: 0px 50px 0px 90px;">bbb</div>'
        );
    });

    it('text after format container', () => {
        runTest(
            '<div align="center" style="background-color: red;">test1</div>test2',
            {
                blockGroupType: 'Document',
                blocks: [
                    {
                        blockType: 'Paragraph',
                        segments: [
                            {
                                segmentType: 'Text',
                                text: 'test1',
                                format: {},
                            },
                        ],
                        format: {
<<<<<<< HEAD
                            textAlign: 'center',
                            isTextAlignFromAttr: true,
=======
                            htmlAlign: 'center',
>>>>>>> 50c4271f
                            backgroundColor: 'red',
                        },
                        isImplicit: false,
                    },
                    {
                        blockType: 'Paragraph',
                        segments: [
                            {
                                segmentType: 'Text',
                                text: 'test2',
                                format: {},
                            },
                        ],
                        format: {},
                        isImplicit: true,
<<<<<<< HEAD
                    },
                ],
            },
            '<div align="center" style="background-color: red;">test1</div>test2',
            '<div style="background-color: red;" align="center">test1</div>test2'
=======
                    },
                ],
            },
            '<div align="center" style="background-color: red;">test1</div>test2',
            '<div style="background-color: red;" align="center">test1</div>test2'
        );
    });

    it('Center', () => {
        const cloneNodeSpy = jasmine
            .createSpy('cloneNode')
            .and.returnValue(document.createElement('center'));
        const mockedElement = {
            name: 'ELEMENT',
            cloneNode: cloneNodeSpy,
        } as any;
        const mockedGeneral: ContentModelGeneralBlock = {
            blockType: 'BlockGroup',
            blockGroupType: 'General',
            element: mockedElement,
            blocks: [],
            format: {},
        };

        const createGeneralBlockSpy = spyOn(
            createGeneralBlock,
            'createGeneralBlock'
        ).and.returnValue(mockedGeneral);

        runTest(
            '<center>test1<table><tr><td>test2</td></tr></table><div align="right">test3</div></center>',
            {
                blockGroupType: 'Document',
                blocks: [
                    {
                        blockType: 'BlockGroup',
                        blockGroupType: 'General',
                        format: {},
                        blocks: [
                            {
                                blockType: 'Paragraph',
                                format: {},
                                isImplicit: true,
                                segments: [
                                    {
                                        segmentType: 'Text',
                                        format: {},
                                        text: 'test1',
                                    },
                                ],
                            },
                            {
                                blockType: 'Table',
                                format: {},
                                rows: [
                                    {
                                        format: {},
                                        height: 0,
                                        cells: [
                                            {
                                                blockGroupType: 'TableCell',
                                                blocks: [
                                                    {
                                                        blockType: 'Paragraph',
                                                        format: {},
                                                        isImplicit: true,
                                                        segments: [
                                                            {
                                                                segmentType: 'Text',
                                                                format: {},
                                                                text: 'test2',
                                                            },
                                                        ],
                                                    },
                                                ],
                                                format: {},
                                                spanLeft: false,
                                                spanAbove: false,
                                                isHeader: false,
                                                dataset: {},
                                            },
                                        ],
                                    },
                                ],
                                widths: [],
                                dataset: {},
                            },
                            {
                                blockType: 'Paragraph',
                                format: { htmlAlign: 'end' },
                                isImplicit: false,
                                segments: [
                                    {
                                        segmentType: 'Text',
                                        format: {},
                                        text: 'test3',
                                    },
                                ],
                            },
                        ],
                        element: mockedElement,
                    },
                ],
            },
            '<center>test1<table><tbody><tr><td>test2</td></tr></tbody></table><div align="right">test3</div></center>'
        );

        expect(createGeneralBlockSpy).toHaveBeenCalledTimes(1);
        expect(cloneNodeSpy).toHaveBeenCalledTimes(1);
    });

    it('html align overwrite text align from context', () => {
        runTest(
            '<div style="text-align:center">aaa<div align=right>bbb<div>ccc</div>ddd</div>eee</div>',
            {
                blockGroupType: 'Document',
                blocks: [
                    {
                        blockType: 'Paragraph',
                        format: { textAlign: 'center' },
                        segments: [
                            {
                                segmentType: 'Text',
                                format: {},
                                text: 'aaa',
                            },
                        ],
                    },
                    {
                        blockType: 'BlockGroup',
                        blockGroupType: 'FormatContainer',
                        tagName: 'div',
                        format: {
                            htmlAlign: 'end',
                        },
                        blocks: [
                            {
                                blockType: 'Paragraph',
                                format: {},
                                segments: [
                                    {
                                        segmentType: 'Text',
                                        format: {},
                                        text: 'bbb',
                                    },
                                ],
                                isImplicit: true,
                            },
                            {
                                blockType: 'Paragraph',
                                format: {},
                                segments: [
                                    {
                                        segmentType: 'Text',
                                        format: {},
                                        text: 'ccc',
                                    },
                                ],
                            },
                            {
                                blockType: 'Paragraph',
                                format: {},
                                segments: [
                                    {
                                        segmentType: 'Text',
                                        format: {},
                                        text: 'ddd',
                                    },
                                ],
                                isImplicit: true,
                            },
                        ],
                    },
                    {
                        blockType: 'Paragraph',
                        format: {
                            textAlign: 'center',
                        },
                        segments: [
                            {
                                segmentType: 'Text',
                                format: {},
                                text: 'eee',
                            },
                        ],
                        isImplicit: true,
                    },
                ],
            },
            '<div style="text-align: center;">aaa</div><div align="right">bbb<div>ccc</div>ddd</div><div style="text-align: center;">eee</div>'
        );
    });

    it('SUB needs to be put inside S or U if any', () => {
        runTest(
            '<div><s><u><sub>test</sub></u></s></div>',
            {
                blockGroupType: 'Document',
                blocks: [
                    {
                        blockType: 'Paragraph',
                        format: {},
                        segments: [
                            {
                                segmentType: 'Text',
                                text: 'test',
                                format: {
                                    strikethrough: true,
                                    underline: true,
                                    superOrSubScriptSequence: 'sub',
                                },
                            },
                        ],
                    },
                ],
            },
            '<div><sub><u><s>test</s></u></sub></div>'
        );
    });

    it('Table with margin under "align=center"', () => {
        runTest(
            '<div align="center"><table style="margin: 0"><tr><td></td></tr></table></div>',
            {
                blockGroupType: 'Document',
                blocks: [
                    {
                        blockType: 'BlockGroup',
                        blockGroupType: 'FormatContainer',
                        format: { htmlAlign: 'center' },
                        tagName: 'div',
                        blocks: [
                            {
                                blockType: 'Table',
                                format: {
                                    marginBottom: '0px',
                                    marginLeft: '0px',
                                    marginRight: '0px',
                                    marginTop: '0px',
                                },
                                widths: [],
                                dataset: {},
                                rows: [
                                    {
                                        format: {},
                                        height: 0,
                                        cells: [
                                            {
                                                blockGroupType: 'TableCell',
                                                format: {},
                                                spanAbove: false,
                                                spanLeft: false,
                                                isHeader: false,
                                                dataset: {},
                                                blocks: [],
                                            },
                                        ],
                                    },
                                ],
                            },
                        ],
                    },
                ],
            },
            '<div align="center"><table style="margin: 0px;"><tbody><tr><td></td></tr></tbody></table></div>'
        );
    });

    it('A with display:block', () => {
        runTest(
            '<a href="#" style="display:block;color:red">test</a>',
            {
                blockGroupType: 'Document',
                blocks: [
                    {
                        blockType: 'Paragraph',
                        isImplicit: true,
                        format: {},
                        segments: [
                            {
                                segmentType: 'Text',
                                text: 'test',
                                format: { textColor: 'red' },
                                link: {
                                    format: {
                                        underline: true,
                                        href: '#',
                                        textColor: 'red',
                                        display: 'block',
                                    },
                                    dataset: {},
                                },
                            },
                        ],
                    },
                ],
            },
            '<a href="#" style="color: red; display: block;"><span style="color: red;">test</span></a>',
            '<a style="color: red; display: block;"><span style="color: red;" href="#">test</span></a>'
>>>>>>> 50c4271f
        );
    });
});<|MERGE_RESOLUTION|>--- conflicted
+++ resolved
@@ -438,39 +438,6 @@
                     },
                     {
                         blockType: 'Table',
-<<<<<<< HEAD
-                        cells: [
-                            [
-                                {
-                                    blockGroupType: 'TableCell',
-                                    blocks: [
-                                        {
-                                            blockType: 'Paragraph',
-                                            segments: [
-                                                {
-                                                    segmentType: 'Text',
-                                                    text: 'bb',
-                                                    format: {
-                                                        fontWeight: 'bold',
-                                                    },
-                                                },
-                                            ],
-                                            format: {},
-                                            isImplicit: true,
-                                        },
-                                    ],
-                                    format: {},
-                                    spanLeft: false,
-                                    spanAbove: false,
-                                    isHeader: false,
-                                    dataset: {},
-                                },
-                            ],
-                        ],
-                        format: {},
-                        widths: [],
-                        heights: [],
-=======
                         rows: [
                             {
                                 format: {},
@@ -505,7 +472,6 @@
                         ],
                         format: {},
                         widths: [],
->>>>>>> 50c4271f
                         dataset: {},
                     },
                     {
@@ -556,39 +522,6 @@
                             },
                             {
                                 blockType: 'Table',
-<<<<<<< HEAD
-                                cells: [
-                                    [
-                                        {
-                                            blockGroupType: 'TableCell',
-                                            blocks: [
-                                                {
-                                                    blockType: 'Paragraph',
-                                                    segments: [
-                                                        {
-                                                            segmentType: 'Text',
-                                                            text: 'bb',
-                                                            format: {
-                                                                fontWeight: 'bold',
-                                                            },
-                                                        },
-                                                    ],
-                                                    format: {},
-                                                    isImplicit: true,
-                                                },
-                                            ],
-                                            format: {},
-                                            spanLeft: false,
-                                            spanAbove: false,
-                                            isHeader: false,
-                                            dataset: {},
-                                        },
-                                    ],
-                                ],
-                                format: {},
-                                widths: [],
-                                heights: [],
-=======
                                 rows: [
                                     {
                                         format: {},
@@ -623,7 +556,6 @@
                                 ],
                                 format: {},
                                 widths: [],
->>>>>>> 50c4271f
                                 dataset: {},
                             },
                             {
@@ -643,20 +575,12 @@
                         ],
                         format: {
                             backgroundColor: 'red',
-<<<<<<< HEAD
-                        },
-                    },
-                ],
-            },
-            '<div style="background-color: red;"><b>aa</b><table><tbody><tr><td><b>bb</b></td></tr></tbody></table><b>cc</b></div>'
-=======
                             display: 'block',
                         },
                     },
                 ],
             },
             '<div style="background-color: red; display: block;"><b>aa</b><table><tbody><tr><td><b>bb</b></td></tr></tbody></table><b>cc</b></div>'
->>>>>>> 50c4271f
         );
     });
 
@@ -735,21 +659,13 @@
                             marginRight: '20px',
                             marginBottom: '20px',
                             marginLeft: '20px',
-<<<<<<< HEAD
-                        },
-=======
                             display: 'block',
                         } as ContentModelBlockFormat,
->>>>>>> 50c4271f
                         isImplicit: false,
                     },
                 ],
             },
-<<<<<<< HEAD
-            '<div style="margin: 20px;"><b>aa</b></div>'
-=======
             '<div style="margin: 20px; display: block;"><b>aa</b></div>'
->>>>>>> 50c4271f
         );
     });
 
@@ -1304,12 +1220,7 @@
                             },
                         ],
                         format: {
-<<<<<<< HEAD
-                            textAlign: 'center',
-                            isTextAlignFromAttr: true,
-=======
                             htmlAlign: 'center',
->>>>>>> 50c4271f
                             backgroundColor: 'red',
                         },
                         isImplicit: false,
@@ -1325,13 +1236,6 @@
                         ],
                         format: {},
                         isImplicit: true,
-<<<<<<< HEAD
-                    },
-                ],
-            },
-            '<div align="center" style="background-color: red;">test1</div>test2',
-            '<div style="background-color: red;" align="center">test1</div>test2'
-=======
                     },
                 ],
             },
@@ -1631,7 +1535,6 @@
             },
             '<a href="#" style="color: red; display: block;"><span style="color: red;">test</span></a>',
             '<a style="color: red; display: block;"><span style="color: red;" href="#">test</span></a>'
->>>>>>> 50c4271f
         );
     });
 });
--- conflicted
+++ resolved
@@ -298,8 +298,6 @@
             ],
             isImplicit: true,
             format: {},
-<<<<<<< HEAD
-=======
         });
     });
 
@@ -396,7 +394,6 @@
             levels: [],
             listParent: undefined,
             threadItemCounts: [1],
->>>>>>> e81200f4
         });
     });
 });
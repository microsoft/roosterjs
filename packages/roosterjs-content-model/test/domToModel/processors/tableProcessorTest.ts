--- conflicted
+++ resolved
@@ -545,8 +545,6 @@
             ],
         });
     });
-<<<<<<< HEAD
-=======
 
     it('Check inherited format from context', () => {
         const group = createContentModelDocument();
@@ -588,5 +586,4 @@
             ],
         });
     });
->>>>>>> 74f740f9
 });
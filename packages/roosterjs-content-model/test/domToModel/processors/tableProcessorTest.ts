--- conflicted
+++ resolved
@@ -182,8 +182,64 @@
 
         expect(containerProcessor.containerProcessor).toHaveBeenCalledTimes(4);
     });
-<<<<<<< HEAD
-=======
+
+    it('calculate table size with zoom scale', () => {
+        const mockedTable = ({
+            rows: [
+                {
+                    cells: [
+                        {
+                            colSpan: 1,
+                            rowSpan: 1,
+                            tagName: 'TD',
+                            style: {},
+                            dataset: {},
+                            getBoundingClientRect: () => ({
+                                width: 100,
+                                height: 200,
+                            }),
+                            getAttribute: () => '',
+                        },
+                    ],
+                },
+            ],
+            style: {},
+            dataset: {},
+            getAttribute: () => '',
+        } as any) as HTMLTableElement;
+
+        const doc = createContentModelDocument(document);
+        context.contentModelContext.zoomScale = 2;
+
+        tableProcessor(doc, mockedTable, context);
+
+        expect(doc).toEqual({
+            blockType: ContentModelBlockType.BlockGroup,
+            blockGroupType: ContentModelBlockGroupType.Document,
+            document: document,
+            blocks: [
+                {
+                    blockType: ContentModelBlockType.Table,
+                    widths: [50],
+                    heights: [100],
+                    format: {},
+                    cells: [
+                        [
+                            {
+                                blockType: ContentModelBlockType.BlockGroup,
+                                blockGroupType: ContentModelBlockGroupType.TableCell,
+                                format: {},
+                                blocks: [],
+                                spanAbove: false,
+                                spanLeft: false,
+                                isHeader: false,
+                            },
+                        ],
+                    ],
+                },
+            ],
+        });
+    });
 });
 
 describe('tableProcessor with format', () => {
@@ -274,7 +330,6 @@
             ],
         });
     });
->>>>>>> fb7a721b
 
     it('calculate table size with zoom scale', () => {
         const mockedTable = ({
@@ -307,34 +362,20 @@
         tableProcessor(doc, mockedTable, context);
 
         expect(doc).toEqual({
-<<<<<<< HEAD
-            blockType: ContentModelBlockType.BlockGroup,
-            blockGroupType: ContentModelBlockGroupType.Document,
-            document: document,
-            blocks: [
-                {
-                    blockType: ContentModelBlockType.Table,
-=======
             blockType: 'BlockGroup',
             blockGroupType: 'Document',
             document: document,
             blocks: [
                 {
                     blockType: 'Table',
->>>>>>> fb7a721b
                     widths: [50],
                     heights: [100],
                     format: {},
                     cells: [
                         [
                             {
-<<<<<<< HEAD
-                                blockType: ContentModelBlockType.BlockGroup,
-                                blockGroupType: ContentModelBlockGroupType.TableCell,
-=======
                                 blockType: 'BlockGroup',
                                 blockGroupType: 'TableCell',
->>>>>>> fb7a721b
                                 format: {},
                                 blocks: [],
                                 spanAbove: false,

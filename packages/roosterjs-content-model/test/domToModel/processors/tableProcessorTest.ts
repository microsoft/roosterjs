import * as getBoundingClientRect from '../../../lib/domToModel/utils/getBoundingClientRect';
import * as parseFormat from '../../../lib/domToModel/utils/parseFormat';
import * as stackFormat from '../../../lib/domToModel/utils/stackFormat';
import { childProcessor as originalChildProcessor } from '../../../lib/domToModel/processors/childProcessor';
import { ContentModelBlock } from '../../../lib/publicTypes/block/ContentModelBlock';
import { createContentModelDocument } from '../../../lib/modelApi/creators/createContentModelDocument';
import { createDomToModelContext } from '../../../lib/domToModel/context/createDomToModelContext';
import { createTableCell } from '../../../lib/modelApi/creators/createTableCell';
import { DomToModelContext } from '../../../lib/publicTypes/context/DomToModelContext';
import { ElementProcessor } from '../../../lib/publicTypes/context/ElementProcessor';
import { tableProcessor } from '../../../lib/domToModel/processors/tableProcessor';

describe('tableProcessor', () => {
    let context: DomToModelContext;
    let childProcessor: jasmine.Spy<ElementProcessor<HTMLElement>>;

    beforeEach(() => {
        childProcessor = jasmine.createSpy();
        context = createDomToModelContext(undefined, {
            processorOverride: {
                child: childProcessor,
            },
            allowCacheElement: true,
        });

        spyOn(getBoundingClientRect, 'getBoundingClientRect').and.returnValue(({
            width: 100,
            height: 200,
        } as any) as DOMRect);
    });

    function runTest(tableHTML: string, getExpectedModel: (div: HTMLElement) => ContentModelBlock) {
        const doc = createContentModelDocument();

        const div = document.createElement('div');
        div.innerHTML = tableHTML;

        const expectedModel = getExpectedModel(div);

        tableProcessor(doc, div.firstChild as HTMLTableElement, context);

        expect(doc.blocks[0]).toEqual(expectedModel);
    }

    it('Process a regular 1*1 table', () => {
        runTest('<table class="tb1"><tr><td id="td1"></td></tr></table>', div => {
            return {
                blockType: 'Table',
                cells: [
                    [
                        {
                            blockGroupType: 'TableCell',
                            spanAbove: false,
                            spanLeft: false,
                            isHeader: false,
                            blocks: [],
                            format: {},
                            dataset: {},
                            cachedElement: div.querySelector('#td1') as HTMLTableCellElement,
                        },
                    ],
                ],
                format: {},
                widths: [100],
                heights: [200],
                dataset: {},
                cachedElement: div.querySelector('.tb1') as HTMLTableElement,
            };
        });
    });

    it('Process a regular 2*2 table', () => {
        const tableHTML =
            '<table class="tb1"><tr><td id="td1"></td><td id="td2"></td></tr><tr><td id="td3"></td><td id="td4"></td></tr></table>';
        const tdModel1 = createTableCell(1, 1, false);
        const tdModel2 = createTableCell(1, 1, false);
        const tdModel3 = createTableCell(1, 1, false);
        const tdModel4 = createTableCell(1, 1, false);

        runTest(tableHTML, div => {
            tdModel1.cachedElement = div.querySelector('#td1') as HTMLTableCellElement;
            tdModel2.cachedElement = div.querySelector('#td2') as HTMLTableCellElement;
            tdModel3.cachedElement = div.querySelector('#td3') as HTMLTableCellElement;
            tdModel4.cachedElement = div.querySelector('#td4') as HTMLTableCellElement;

            return {
                blockType: 'Table',
                cells: [
                    [tdModel1, tdModel2],
                    [tdModel3, tdModel4],
                ],
                format: {},
                widths: [100, 100],
                heights: [200, 200],
                dataset: {},
                cachedElement: div.querySelector('.tb1') as HTMLTableElement,
            };
        });
    });

    it('Process a 2*2 table with merged cell', () => {
        const tableHTML =
            '<table class="tb1"><tr><td id="td1"></td><td id="td2"></td></tr><tr><td colspan="2" id="td3"></td></tr></table>';
        const tdModel1 = createTableCell(1, 1, false);
        const tdModel2 = createTableCell(1, 1, false);
        const tdModel3 = createTableCell(1, 1, false);
        const tdModel4 = createTableCell(2, 1, false);

        runTest(tableHTML, div => {
            tdModel1.cachedElement = div.querySelector('#td1') as HTMLTableCellElement;
            tdModel2.cachedElement = div.querySelector('#td2') as HTMLTableCellElement;
            tdModel3.cachedElement = div.querySelector('#td3') as HTMLTableCellElement;

            return {
                blockType: 'Table',
                cells: [
                    [tdModel1, tdModel2],
                    [tdModel3, tdModel4],
                ],
                format: {},
                widths: [100, 100],
                heights: [200, 200],
                dataset: {},
                cachedElement: div.querySelector('.tb1') as HTMLTableElement,
            };
        });
    });

    it('Process a 2*2 table with all cells merged', () => {
        const tableHTML =
            '<table class="tb1"><tr><td colspan="2" rowspan="2" id="td1"></td></tr><tr></tr></table>';

        runTest(tableHTML, div => {
            const tdModel1 = createTableCell(1, 1, false);
            tdModel1.cachedElement = div.querySelector('#td1') as HTMLTableCellElement;

            return {
                blockType: 'Table',
                cells: [
                    [tdModel1, createTableCell(2, 1, false)],
                    [createTableCell(1, 2, false), createTableCell(2, 2, false)],
                ],
                format: {},
                widths: [100, 0],
                heights: [200, 0],
                dataset: {},
                cachedElement: div.querySelector('.tb1') as HTMLTableElement,
            };
        });
    });

    it('Process a 1*1 table with text content', () => {
        const tableHTML = '<table class="tb1"><tr><td id="td1">test</td></tr></table>';
        const tdModel = createTableCell(1, 1, false);

        runTest(tableHTML, div => {
            tdModel.cachedElement = div.querySelector('#td1') as HTMLTableCellElement;

            return {
                blockType: 'Table',
                cells: [[tdModel]],
                format: {},
                widths: [100],
                heights: [200],
                dataset: {},
                cachedElement: div.querySelector('.tb1') as HTMLTableElement,
            };
        });

        expect(childProcessor).toHaveBeenCalledTimes(1);
    });

    it('Process a 1*2 table with element content', () => {
        const tableHTML =
            '<table class="tb1"><tr><td id="td1"><span>test</span></td><td id="td2"><span>test</span></td></tr></table>';
        const tdModel1 = createTableCell(1, 1, false);
        const tdModel2 = createTableCell(1, 1, false);

        runTest(tableHTML, div => {
            tdModel1.cachedElement = div.querySelector('#td1') as HTMLTableCellElement;
            tdModel2.cachedElement = div.querySelector('#td2') as HTMLTableCellElement;

            return {
                blockType: 'Table',
                cells: [[tdModel1, tdModel2]],
                format: {},
                widths: [100, 100],
                heights: [200],
                dataset: {},
                cachedElement: div.querySelector('.tb1') as HTMLTableElement,
            };
        });

        expect(childProcessor).toHaveBeenCalledTimes(2);
    });

    it('Process a 1*2 table with element content in merged cell', () => {
        const tableHTML =
            '<table class="tb1"><tr><td colspan="2" id="td1"><span>test</span></td></tr></table>';
        const tdModel1 = createTableCell(1, 1, false);
        const tdModel2 = createTableCell(2, 1, false);

        runTest(tableHTML, div => {
            tdModel1.cachedElement = div.querySelector('#td1') as HTMLTableCellElement;

            return {
                blockType: 'Table',
                cells: [[tdModel1, tdModel2]],
                format: {},
                widths: [100, 0],
                heights: [200],
                dataset: {},
                cachedElement: div.querySelector('.tb1') as HTMLTableElement,
            };
        });

        expect(childProcessor).toHaveBeenCalledTimes(1);
    });

    it('Process table with selection', () => {
        const tableHTML =
            '<table class="tb1"><tr><td id="td1"></td><td id="td2"></td></tr><tr><td id="td3"></td><td id="td4"></td></tr></table>';
        const tdModel1 = createTableCell(1, 1, false);
        const tdModel2 = createTableCell(1, 1, false);
        const tdModel3 = createTableCell(1, 1, false);
        const tdModel4 = createTableCell(1, 1, false);
        const doc = createContentModelDocument();
        const div = document.createElement('div');

        div.innerHTML = tableHTML;
        context.tableSelection = {
            table: div.firstChild as HTMLTableElement,
            firstCell: {
                x: 1,
                y: 0,
            },
            lastCell: {
                x: 1,
                y: 1,
            },
        };

        tdModel2.isSelected = true;
        tdModel4.isSelected = true;
        tdModel1.cachedElement = div.querySelector('#td1') as HTMLTableCellElement;
        tdModel2.cachedElement = div.querySelector('#td2') as HTMLTableCellElement;
        tdModel3.cachedElement = div.querySelector('#td3') as HTMLTableCellElement;
        tdModel4.cachedElement = div.querySelector('#td4') as HTMLTableCellElement;

        tableProcessor(doc, div.firstChild as HTMLTableElement, context);

        expect(doc.blocks[0]).toEqual({
            blockType: 'Table',
            cells: [
                [tdModel1, tdModel2],
                [tdModel3, tdModel4],
            ],
            format: {},
            widths: [100, 100],
            heights: [200, 200],
            dataset: {},
            cachedElement: div.querySelector('.tb1') as HTMLTableElement,
        });

        expect(childProcessor).toHaveBeenCalledTimes(4);
    });
});

describe('tableProcessor with format', () => {
    let context: DomToModelContext;

    beforeEach(() => {
        context = createDomToModelContext();

        context.allowCacheElement = true;

        spyOn(getBoundingClientRect, 'getBoundingClientRect').and.returnValue(({
            width: 100,
            height: 200,
        } as any) as DOMRect);
    });

    it('Process table and check segment format', () => {
        const doc = createContentModelDocument();
        const table = document.createElement('table');
        const tr = document.createElement('tr');
        const td = document.createElement('td');
        const br = document.createElement('br');

        table.appendChild(tr);
        tr.appendChild(td);
        td.appendChild(br);

        context.segmentFormat = { a: 'b' } as any;

        spyOn(stackFormat, 'stackFormat').and.callThrough();
        spyOn(parseFormat, 'parseFormat').and.callFake((element, handlers, format, context) => {
            if (element == table) {
                if (handlers == context.formatParsers.table) {
                    (<any>format).format1 = 'table';
                } else if (handlers == context.formatParsers.segmentOnBlock) {
                    (<any>format).format2 = 'tableSegment';
                }
            } else if (element == td) {
                if (handlers == context.formatParsers.tableCell) {
                    (<any>format).format3 = 'td';
                } else if (handlers == context.formatParsers.segmentOnTableCell) {
                    (<any>format).format4 = 'tdSegment';
                }
            }
        });

        tableProcessor(doc, table, context);

        expect(stackFormat.stackFormat).toHaveBeenCalledTimes(3);
        expect(parseFormat.parseFormat).toHaveBeenCalledTimes(12);
        expect(context.segmentFormat).toEqual({ a: 'b' } as any);
        expect(doc).toEqual({
            blockGroupType: 'Document',

            blocks: [
                {
                    blockType: 'Table',
                    cells: [
                        [
                            {
                                blockGroupType: 'TableCell',
                                blocks: [
                                    {
                                        blockType: 'Paragraph',
                                        isImplicit: true,
                                        segments: [
                                            {
                                                segmentType: 'Br',
                                                format: {
                                                    a: 'b',
                                                    format2: 'tableSegment',
                                                    format4: 'tdSegment',
                                                } as any,
                                            },
                                        ],
                                        format: {},
                                    },
                                ],
                                cachedElement: td,
                                spanLeft: false,
                                spanAbove: false,
                                isHeader: false,
                                format: {
                                    format3: 'td',
                                } as any,
                                dataset: {},
                            },
                        ],
                    ],
                    widths: [100],
                    heights: [200],
                    format: {
                        format1: 'table',
                    } as any,
                    dataset: {},
                    cachedElement: table,
                },
            ],
        });
    });

    it('calculate table size with zoom scale', () => {
        const mockedTd = ({
            colSpan: 1,
            rowSpan: 1,
            tagName: 'TD',
            style: {},
            dataset: {},
            getAttribute: () => '',
        } as any) as HTMLTableCellElement;
        const mockedTable = ({
            tagName: 'table',
            rows: [
                {
                    tagName: 'tr',
                    style: {},
                    getAttribute: () => '',
                    cells: [mockedTd],
                },
            ],
            style: {},
            dataset: {},
            getAttribute: () => '',
        } as any) as HTMLTableElement;

        const doc = createContentModelDocument();
        context.zoomScaleFormat.zoomScale = 2;

        tableProcessor(doc, mockedTable, context);

        expect(doc).toEqual({
            blockGroupType: 'Document',

            blocks: [
                {
                    blockType: 'Table',
                    widths: [50],
                    heights: [100],
                    format: {},
                    cells: [
                        [
                            {
                                blockGroupType: 'TableCell',
                                format: {},
                                blocks: [],
                                spanAbove: false,
                                spanLeft: false,
                                isHeader: false,
                                dataset: {},
                                cachedElement: mockedTd,
                            },
                        ],
                    ],
                    dataset: {},
                    cachedElement: mockedTable,
                },
            ],
        });
    });

    it('parse dataset', () => {
        const mockedTable = ({
            tagName: 'table',
            rows: [
                {
                    tagName: 'tr',
                    style: {},
                    getAttribute: () => '',
                    cells: [
                        {
                            colSpan: 1,
                            rowSpan: 1,
                            tagName: 'TD',
                            style: {},
                            dataset: {},
                            getAttribute: () => '',
                        },
                    ],
                },
            ],
            style: {},
            dataset: {},
            getAttribute: () => '',
        } as any) as HTMLTableElement;

        const doc = createContentModelDocument();
        const datasetParser = jasmine.createSpy('datasetParser');

        context.formatParsers.dataset = [datasetParser];

        tableProcessor(doc, mockedTable, context);

        expect(datasetParser).toHaveBeenCalledWith({}, mockedTable, context, {
            display: 'table',
            boxSizing: 'border-box',
        });
        expect(datasetParser).toHaveBeenCalledWith({}, mockedTable.rows[0].cells[0], context, {
            display: 'table-cell',
        });
    });

    it('parse dataset', () => {
        const mockedTable = ({
            tagName: 'table',
            rows: [
                {
                    tagName: 'tr',
                    style: {},
                    getAttribute: () => '',
                    cells: [
                        {
                            colSpan: 1,
                            rowSpan: 1,
                            tagName: 'TD',
                            style: {},
                            dataset: {},
                            getAttribute: () => '',
                        },
                    ],
                },
            ],
            style: {},
            dataset: {},
            getAttribute: () => '',
        } as any) as HTMLTableElement;

        const doc = createContentModelDocument();
        const datasetParser = jasmine.createSpy('datasetParser');

        context.formatParsers.dataset = [datasetParser];

        tableProcessor(doc, mockedTable, context);

        expect(datasetParser).toHaveBeenCalledWith({}, mockedTable.rows[0].cells[0], context, {
            display: 'table-cell',
        });
    });
});

describe('tableProcessor', () => {
    let context: DomToModelContext;
    let childProcessor: jasmine.Spy<ElementProcessor<HTMLElement>>;

    beforeEach(() => {
        childProcessor = jasmine.createSpy();
        context = createDomToModelContext(undefined, {
            processorOverride: {
                child: childProcessor,
            },
            allowCacheElement: true,
        });

        spyOn(getBoundingClientRect, 'getBoundingClientRect').and.returnValue(({
            width: 100,
            height: 200,
        } as any) as DOMRect);
    });

    it('list context is stacked during table processing', () => {
        const listLevels = { value: 'test1' } as any;
        const listParent = { value: 'test2' } as any;
        const threadItemCounts = { value: 'test3' } as any;

        context.listFormat.levels = listLevels;
        context.listFormat.listParent = listParent;
        context.listFormat.threadItemCounts = threadItemCounts;

        childProcessor.and.callFake((group, parent, context) => {
            expect(context.listFormat.levels).toEqual([]);
            expect(context.listFormat.listParent).toBeUndefined();
            expect(context.listFormat.threadItemCounts).toBe(threadItemCounts);
        });

        const group = createContentModelDocument();
        const mockedTable = ({
            tagName: 'table',
            rows: [
                {
                    tagName: 'tr',
                    style: {},
                    getAttribute: () => '',
                    cells: [
                        {
                            colSpan: 1,
                            rowSpan: 1,
                            tagName: 'TD',
                            style: {},
                            dataset: {},
                            getAttribute: () => '',
                        },
                    ],
                },
            ],
            style: {},
            dataset: {},
            getAttribute: () => '',
        } as any) as HTMLTableElement;

        tableProcessor(group, mockedTable, context);

        expect(childProcessor).toHaveBeenCalledTimes(1);
        expect(context.listFormat.levels).toBe(listLevels);
        expect(context.listFormat.listParent).toBe(listParent);
        expect(context.listFormat.threadItemCounts).toBe(threadItemCounts);
    });

    it('Parse text color into table cell format and not impact segment format', () => {
        const group = createContentModelDocument();
        const mockedTd = ({
            colSpan: 1,
            rowSpan: 1,
            tagName: 'TD',
            style: {
                color: 'red',
            },
            dataset: {},
            getAttribute: () => '',
        } as any) as HTMLTableCellElement;
        const mockedTable = ({
            tagName: 'table',
            rows: [
                {
                    tagName: 'tr',
                    style: {},
                    getAttribute: () => '',
                    cells: [mockedTd],
                },
            ],
            style: {},
            dataset: {},
            getAttribute: () => '',
        } as any) as HTMLTableElement;

        context.segmentFormat = {
            textColor: 'green',
        };

        tableProcessor(group, mockedTable, context);

        expect(group).toEqual({
            blockGroupType: 'Document',
            blocks: [
                {
                    blockType: 'Table',
                    format: {},
                    dataset: {},
                    widths: [100],
                    heights: [200],
                    cells: [
                        [
                            {
                                blockGroupType: 'TableCell',
                                blocks: [],
                                format: {
                                    textColor: 'red',
                                },
                                spanAbove: false,
                                spanLeft: false,
                                isHeader: false,
                                dataset: {},
                                cachedElement: mockedTd,
                            },
                        ],
                    ],
                    cachedElement: mockedTable,
                },
            ],
        });
    });

    it('Check inherited format from context', () => {
        const group = createContentModelDocument();
        const mockedTable = ({
            tagName: 'table',
            rows: [],
            style: {},
            dataset: {},
            getAttribute: () => '',
        } as any) as HTMLTableElement;

        context.blockFormat.backgroundColor = 'red';
        context.blockFormat.lineHeight = '2';
        context.blockFormat.whiteSpace = 'pre';
        context.blockFormat.direction = 'rtl';

        tableProcessor(group, mockedTable, context);

        expect(group).toEqual({
            blockGroupType: 'Document',
            blocks: [
                {
                    blockType: 'Table',
                    format: {
                        backgroundColor: 'red',
                        lineHeight: '2',
                        whiteSpace: 'pre',
                        direction: 'rtl',
                    },
                    dataset: {},
                    widths: [],
                    heights: [],
                    cells: [],
                    cachedElement: mockedTable,
                },
            ],
        });
    });

    it('Style on TR node should be respected', () => {
        const group = createContentModelDocument();
        const text = document.createTextNode('test');
        const td = document.createElement('td');
        const tr = document.createElement('tr');
        const table = document.createElement('table');

        childProcessor.and.callFake(originalChildProcessor);
        td.appendChild(text);
        tr.appendChild(td);
        table.appendChild(tr);

        tr.style.fontSize = '20px';
        tr.style.lineHeight = '2';

        tableProcessor(group, table, context);

        expect(group).toEqual({
            blockGroupType: 'Document',
            blocks: [
                {
                    blockType: 'Table',
                    cells: [
                        [
                            {
                                blockGroupType: 'TableCell',
                                spanAbove: false,
                                spanLeft: false,
                                isHeader: false,
                                format: {
                                    lineHeight: '2',
                                },
                                dataset: {},
                                blocks: [
                                    {
                                        blockType: 'Paragraph',
                                        isImplicit: true,
                                        format: { lineHeight: '2' },
                                        segments: [
                                            {
                                                segmentType: 'Text',
                                                format: { fontSize: '20px' },
                                                text: 'test',
                                            },
                                        ],
                                    },
                                ],
                                cachedElement: td,
                            },
                        ],
                    ],
                    format: {},
                    dataset: {},
                    widths: [100],
                    heights: [200],
                    cachedElement: table,
                },
            ],
        });
    });

    it('border styles from table is respected', () => {
        const group = createContentModelDocument();
        const table = document.createElement('table');

        table.style.boxSizing = 'border-box';
        table.style.borderCollapse = 'collapse';

        tableProcessor(group, table, context);

        expect(group).toEqual({
            blockGroupType: 'Document',
            blocks: [
                {
                    blockType: 'Table',
                    cells: [],
                    format: {
                        useBorderBox: true,
                        borderCollapse: true,
                    },
                    dataset: {},
                    widths: [],
                    heights: [],
                    cachedElement: table,
                },
            ],
        });
    });

    it('border styles from td is respected', () => {
        const group = createContentModelDocument();
        const td = document.createElement('td');
        const tr = document.createElement('tr');
        const table = document.createElement('table');

        tr.appendChild(td);
        table.appendChild(tr);

        td.style.boxSizing = 'border-box';

        tableProcessor(group, table, context);

        expect(group).toEqual({
            blockGroupType: 'Document',
            blocks: [
                {
                    blockType: 'Table',
                    cells: [
                        [
                            {
                                blockGroupType: 'TableCell',
                                format: { useBorderBox: true },
                                blocks: [],
                                spanAbove: false,
                                spanLeft: false,
                                isHeader: false,
                                dataset: {},
                                cachedElement: td,
                            },
                        ],
                    ],
                    format: {},
                    dataset: {},
                    widths: [100],
                    heights: [200],
                    cachedElement: table,
                },
            ],
        });
    });

    it('block format on TD is respected', () => {
        const group = createContentModelDocument();
        const td = document.createElement('td');
        const tr = document.createElement('tr');
        const table = document.createElement('table');

        tr.appendChild(td);
        table.appendChild(tr);

        td.style.lineHeight = '2';
        td.style.whiteSpace = 'pre';
        td.style.direction = 'rtl';
        td.style.textAlign = 'right';

        tableProcessor(group, table, context);

        expect(group).toEqual({
            blockGroupType: 'Document',
            blocks: [
                {
                    blockType: 'Table',
                    cells: [
                        [
                            {
                                blockGroupType: 'TableCell',
                                format: {
                                    lineHeight: '2',
                                    whiteSpace: 'pre',
                                    direction: 'rtl',
                                    textAlign: 'start',
                                },
                                blocks: [],
                                spanAbove: false,
                                spanLeft: false,
                                isHeader: false,
                                dataset: {},
                                cachedElement: td,
                            },
                        ],
                    ],
                    format: {},
                    dataset: {},
                    widths: [100],
                    heights: [200],
                    cachedElement: table,
                },
            ],
        });
    });

    it('segment format on TD is respected', () => {
        const group = createContentModelDocument();
        const text = document.createTextNode('test');
        const td = document.createElement('td');
        const tr = document.createElement('tr');
        const table = document.createElement('table');

        td.appendChild(text);
        tr.appendChild(td);
        table.appendChild(tr);

        td.style.color = 'red';
        td.style.fontFamily = 'Arial';
        td.style.fontWeight = 'bold';

        childProcessor.and.callFake(originalChildProcessor);

        tableProcessor(group, table, context);

        expect(group).toEqual({
            blockGroupType: 'Document',
            blocks: [
                {
                    blockType: 'Table',
                    cells: [
                        [
                            {
                                blockGroupType: 'TableCell',
                                format: { textColor: 'red' },
                                blocks: [
                                    {
                                        blockType: 'Paragraph',
                                        isImplicit: true,
                                        format: {},
                                        segments: [
                                            {
                                                segmentType: 'Text',
                                                format: {
                                                    fontFamily: 'Arial',
                                                    fontWeight: 'bold',
                                                },
                                                text: 'test',
                                            },
                                        ],
                                    },
                                ],
                                spanAbove: false,
                                spanLeft: false,
                                isHeader: false,
                                dataset: {},
                                cachedElement: td,
                            },
                        ],
                    ],
                    format: {},
                    dataset: {},
                    widths: [100],
                    heights: [200],
                    cachedElement: table,
                },
            ],
        });
    });

<<<<<<< HEAD
    it('table has format on TBODY', () => {
        const group = createContentModelDocument();
        const table = document.createElement('table');
        const tbody = document.createElement('tbody');
        const tr = document.createElement('tr');
        const td = document.createElement('td');

        td.appendChild(document.createTextNode('test'));
        tr.appendChild(td);
        tbody.appendChild(tr);
        table.appendChild(tbody);

        tbody.style.fontSize = '12px';

        childProcessor.and.callFake(originalChildProcessor);

        tableProcessor(group, table, context);

=======
    it('Make sure block format and HTML align is parsed', () => {
        const group = createContentModelDocument();
        const table = document.createElement('table');
        const tr = document.createElement('tr');
        const td = document.createElement('td');

        table.dir = 'rtl';
        table.style.lineHeight = '2';
        table.style.textAlign = 'center';
        table.style.whiteSpace = 'pre';

        td.dir = 'ltr';
        td.style.lineHeight = '1';
        td.style.textAlign = 'left';
        td.style.whiteSpace = 'normal';

        table.appendChild(tr);
        tr.appendChild(td);

        childProcessor.and.callFake(() => {
            expect(context.blockFormat).toEqual({
                direction: 'ltr',
                textAlign: 'start',
                lineHeight: '1',
                whiteSpace: 'normal',
            });
        });

        tableProcessor(group, table, context);

        expect(childProcessor).toHaveBeenCalledTimes(1);
        expect(group).toEqual({
            blockGroupType: 'Document',
            blocks: [
                {
                    blockType: 'Table',
                    widths: [100],
                    heights: [200],
                    dataset: {},
                    cachedElement: table,
                    cells: [
                        [
                            {
                                blockGroupType: 'TableCell',
                                blocks: [],
                                format: {
                                    direction: 'ltr',
                                    textAlign: 'start',
                                    lineHeight: '1',
                                    whiteSpace: 'normal',
                                },
                                spanAbove: false,
                                spanLeft: false,
                                isHeader: false,
                                dataset: {},
                                cachedElement: td,
                            },
                        ],
                    ],
                    format: {
                        direction: 'rtl',
                        textAlign: 'center',
                        lineHeight: '2',
                        whiteSpace: 'pre',
                    },
                },
            ],
        });

        expect(context.blockFormat).toEqual({});
    });

    it('Respect html align on table', () => {
        const group = createContentModelDocument();
        const table = document.createElement('table');
        const tr = document.createElement('tr');
        const td = document.createElement('td');

        table.align = 'center';

        table.appendChild(tr);
        tr.appendChild(td);

        context.blockFormat.textAlign = 'end';

        childProcessor.and.callFake(() => {
            expect(context.blockFormat).toEqual({});
        });

        tableProcessor(group, table, context);

        expect(childProcessor).toHaveBeenCalledTimes(1);
>>>>>>> fac0b16a
        expect(group).toEqual({
            blockGroupType: 'Document',
            blocks: [
                {
                    blockType: 'Table',
<<<<<<< HEAD
=======
                    widths: [100],
                    heights: [200],
                    dataset: {},
                    cachedElement: table,
>>>>>>> fac0b16a
                    cells: [
                        [
                            {
                                blockGroupType: 'TableCell',
<<<<<<< HEAD
                                format: {},
                                blocks: [
                                    {
                                        blockType: 'Paragraph',
                                        isImplicit: true,
                                        format: {},
                                        segments: [
                                            {
                                                segmentType: 'Text',
                                                format: {
                                                    fontSize: '12px',
                                                },
                                                text: 'test',
                                            },
                                        ],
                                    },
                                ],
=======
                                blocks: [],
                                format: {},
>>>>>>> fac0b16a
                                spanAbove: false,
                                spanLeft: false,
                                isHeader: false,
                                dataset: {},
                                cachedElement: td,
                            },
                        ],
                    ],
<<<<<<< HEAD
                    format: {},
                    dataset: {},
                    widths: [100],
                    heights: [200],
                    cachedElement: table,
                },
            ],
        });
=======
                    format: {
                        htmlAlign: 'center',
                    },
                },
            ],
        });

        expect(context.blockFormat).toEqual({
            textAlign: 'end',
        });
    });

    it('Respect html align on td', () => {
        const group = createContentModelDocument();
        const table = document.createElement('table');
        const tr = document.createElement('tr');
        const td = document.createElement('td');

        td.align = 'center';

        table.appendChild(tr);
        tr.appendChild(td);

        context.blockFormat.textAlign = 'end';

        childProcessor.and.callFake(() => {
            expect(context.blockFormat).toEqual({});
        });

        tableProcessor(group, table, context);

        expect(childProcessor).toHaveBeenCalledTimes(1);
        expect(group).toEqual({
            blockGroupType: 'Document',
            blocks: [
                {
                    blockType: 'Table',
                    widths: [100],
                    heights: [200],
                    dataset: {},
                    cachedElement: table,
                    cells: [
                        [
                            {
                                blockGroupType: 'TableCell',
                                blocks: [],
                                format: {
                                    htmlAlign: 'center',
                                },
                                spanAbove: false,
                                spanLeft: false,
                                isHeader: false,
                                dataset: {},
                                cachedElement: td,
                            },
                        ],
                    ],
                    format: {
                        textAlign: 'end',
                    },
                },
            ],
        });

        expect(context.blockFormat).toEqual({
            textAlign: 'end',
        });
>>>>>>> fac0b16a
    });
});<|MERGE_RESOLUTION|>--- conflicted
+++ resolved
@@ -917,7 +917,6 @@
         });
     });
 
-<<<<<<< HEAD
     it('table has format on TBODY', () => {
         const group = createContentModelDocument();
         const table = document.createElement('table');
@@ -936,7 +935,50 @@
 
         tableProcessor(group, table, context);
 
-=======
+        expect(group).toEqual({
+            blockGroupType: 'Document',
+            blocks: [
+                {
+                    blockType: 'Table',
+                    cells: [
+                        [
+                            {
+                                blockGroupType: 'TableCell',
+                                format: {},
+                                blocks: [
+                                    {
+                                        blockType: 'Paragraph',
+                                        isImplicit: true,
+                                        format: {},
+                                        segments: [
+                                            {
+                                                segmentType: 'Text',
+                                                format: {
+                                                    fontSize: '12px',
+                                                },
+                                                text: 'test',
+                                            },
+                                        ],
+                                    },
+                                ],
+                                spanAbove: false,
+                                spanLeft: false,
+                                isHeader: false,
+                                dataset: {},
+                                cachedElement: td,
+                            },
+                        ],
+                    ],
+                    format: {},
+                    dataset: {},
+                    widths: [100],
+                    heights: [200],
+                    cachedElement: table,
+                },
+            ],
+        });
+    });
+
     it('Make sure block format and HTML align is parsed', () => {
         const group = createContentModelDocument();
         const table = document.createElement('table');
@@ -1029,45 +1071,21 @@
         tableProcessor(group, table, context);
 
         expect(childProcessor).toHaveBeenCalledTimes(1);
->>>>>>> fac0b16a
         expect(group).toEqual({
             blockGroupType: 'Document',
             blocks: [
                 {
                     blockType: 'Table',
-<<<<<<< HEAD
-=======
                     widths: [100],
                     heights: [200],
                     dataset: {},
                     cachedElement: table,
->>>>>>> fac0b16a
                     cells: [
                         [
                             {
                                 blockGroupType: 'TableCell',
-<<<<<<< HEAD
-                                format: {},
-                                blocks: [
-                                    {
-                                        blockType: 'Paragraph',
-                                        isImplicit: true,
-                                        format: {},
-                                        segments: [
-                                            {
-                                                segmentType: 'Text',
-                                                format: {
-                                                    fontSize: '12px',
-                                                },
-                                                text: 'test',
-                                            },
-                                        ],
-                                    },
-                                ],
-=======
                                 blocks: [],
                                 format: {},
->>>>>>> fac0b16a
                                 spanAbove: false,
                                 spanLeft: false,
                                 isHeader: false,
@@ -1076,16 +1094,6 @@
                             },
                         ],
                     ],
-<<<<<<< HEAD
-                    format: {},
-                    dataset: {},
-                    widths: [100],
-                    heights: [200],
-                    cachedElement: table,
-                },
-            ],
-        });
-=======
                     format: {
                         htmlAlign: 'center',
                     },
@@ -1153,6 +1161,5 @@
         expect(context.blockFormat).toEqual({
             textAlign: 'end',
         });
->>>>>>> fac0b16a
     });
 });
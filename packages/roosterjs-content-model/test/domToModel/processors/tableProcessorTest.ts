import * as parseFormat from '../../../lib/domToModel/utils/parseFormat';
import * as stackFormat from '../../../lib/domToModel/utils/stackFormat';
import { ContentModelBlock } from '../../../lib/publicTypes/block/ContentModelBlock';
import { createContentModelDocument } from '../../../lib/modelApi/creators/createContentModelDocument';
import { createDomToModelContext } from '../../../lib/domToModel/context/createDomToModelContext';
import { createTableCell } from '../../../lib/modelApi/creators/createTableCell';
import { DomToModelContext } from '../../../lib/publicTypes/context/DomToModelContext';
import { ElementProcessor } from '../../../lib/publicTypes/context/ElementProcessor';
import { tableProcessor } from '../../../lib/domToModel/processors/tableProcessor';

describe('tableProcessor', () => {
    let context: DomToModelContext;
    let childProcessor: jasmine.Spy<ElementProcessor<HTMLElement>>;

    beforeEach(() => {
        childProcessor = jasmine.createSpy();
        context = createDomToModelContext(undefined, {
            processorOverride: {
                child: childProcessor,
            },
        });
    });

    function runTest(tableHTML: string, expectedModel: ContentModelBlock) {
        const doc = createContentModelDocument(document);

        const div = document.createElement('div');
        div.innerHTML = tableHTML;

        tableProcessor(doc, div.firstChild as HTMLTableElement, context);

        expect(doc.blocks[0]).toEqual(expectedModel);
    }

    it('Process a regular 1*1 table', () => {
        runTest('<table><tr><td></td></tr></table>', {
            blockType: 'Table',
            cells: [
                [
                    {
                        blockGroupType: 'TableCell',
                        spanAbove: false,
                        spanLeft: false,
                        isHeader: false,
                        blocks: [],
                        format: {},
                        dataset: {},
                    },
                ],
            ],
            format: {},
            widths: [0],
            heights: [0],
            dataset: {},
        });
    });

    it('Process a regular 2*2 table', () => {
        const tdHTML = '<td></td>';
        const trHTML = `<tr>${tdHTML}${tdHTML}</tr>`;
        const tableHTML = `<table>${trHTML}${trHTML}</table>`;
        const tdModel = createTableCell(1, 1, false);

        runTest(tableHTML, {
            blockType: 'Table',
            cells: [
                [tdModel, tdModel],
                [tdModel, tdModel],
            ],
            format: {},
            widths: [0, 0],
            heights: [0, 0],
            dataset: {},
        });
    });

    it('Process a 2*2 table with merged cell', () => {
        const tableHTML =
            '<table><tr><td></td><td></td></tr><tr><td colspan="2"></td></tr></table>';
        const tdModel = createTableCell(1, 1, false);

        runTest(tableHTML, {
            blockType: 'Table',
            cells: [
                [tdModel, tdModel],
                [tdModel, createTableCell(2, 1, false)],
            ],
            format: {},
            widths: [0, 0],
            heights: [0, 0],
            dataset: {},
        });
    });

    it('Process a 2*2 table with all cells merged', () => {
        const tableHTML = '<table><tr><td colspan="2" rowspan="2"></td></tr><tr></tr></table>';

        runTest(tableHTML, {
            blockType: 'Table',
            cells: [
                [createTableCell(1, 1, false), createTableCell(2, 1, false)],
                [createTableCell(1, 2, false), createTableCell(2, 2, false)],
            ],
            format: {},
            widths: [0, 0],
            heights: [0, 0],
            dataset: {},
        });
    });

    it('Process a 1*1 table with text content', () => {
        const tableHTML = '<table><tr><td>test</td></tr></table>';
        const tdModel = createTableCell(1, 1, false);

        runTest(tableHTML, {
            blockType: 'Table',
            cells: [[tdModel]],
            format: {},
            widths: [0],
            heights: [0],
            dataset: {},
        });

        expect(childProcessor).toHaveBeenCalledTimes(1);
    });

    it('Process a 1*2 table with element content', () => {
        const tableHTML =
            '<table><tr><td><span>test</span></td><td><span>test</span></td></tr></table>';
        const tdModel = createTableCell(1, 1, false);

        runTest(tableHTML, {
            blockType: 'Table',
            cells: [[tdModel, tdModel]],
            format: {},
            widths: [0, 0],
            heights: [0],
            dataset: {},
        });

        expect(childProcessor).toHaveBeenCalledTimes(2);
    });

    it('Process a 1*2 table with element content in merged cell', () => {
        const tableHTML = '<table><tr><td colspan="2"><span>test</span></td></tr></table>';
        const tdModel = createTableCell(1, 1, false);

        runTest(tableHTML, {
            blockType: 'Table',
            cells: [[tdModel, createTableCell(2, 1, false)]],
            format: {},
            widths: [0, 0],
            heights: [0],
            dataset: {},
        });

        expect(childProcessor).toHaveBeenCalledTimes(1);
    });

    it('Process table with selection', () => {
        const tableHTML = '<table><tr><td></td><td></td></tr><tr><td></td><td></td></tr></table>';
        const tdModel = createTableCell(1, 1, false);
        const doc = createContentModelDocument(document);
        const div = document.createElement('div');

        div.innerHTML = tableHTML;
        context.tableSelection = {
            table: div.firstChild as HTMLTableElement,
            firstCell: {
                x: 1,
                y: 0,
            },
            lastCell: {
                x: 1,
                y: 1,
            },
        };

        tableProcessor(doc, div.firstChild as HTMLTableElement, context);

        expect(doc.blocks[0]).toEqual({
            blockType: 'Table',
            cells: [
                [tdModel, { ...tdModel, isSelected: true }],
                [tdModel, { ...tdModel, isSelected: true }],
            ],
            format: {},
            widths: [0, 0],
            heights: [0, 0],
            dataset: {},
        });

        expect(childProcessor).toHaveBeenCalledTimes(4);
    });
});

describe('tableProcessor with format', () => {
    let context: DomToModelContext;

    beforeEach(() => {
        context = createDomToModelContext();
    });

    it('Process table and check segment format', () => {
        const doc = createContentModelDocument(document);
        const table = document.createElement('table');
        const tr = document.createElement('tr');
        const td = document.createElement('td');
        const br = document.createElement('br');

        table.appendChild(tr);
        tr.appendChild(td);
        td.appendChild(br);

        context.segmentFormat = { a: 'b' } as any;

        spyOn(stackFormat, 'stackFormat').and.callThrough();
        spyOn(parseFormat, 'parseFormat').and.callFake((element, handlers, format, context) => {
            if (element == table) {
                if (handlers == context.formatParsers.table) {
                    (<any>format).format1 = 'table';
                } else if (handlers == context.formatParsers.segmentOnBlock) {
                    (<any>format).format2 = 'tableSegment';
                }
            } else if (element == td) {
                if (handlers == context.formatParsers.tableCell) {
                    (<any>format).format3 = 'td';
                } else if (handlers == context.formatParsers.segmentOnBlock) {
                    (<any>format).format4 = 'tdSegment';
                }
            }
        });

        tableProcessor(doc, table, context);

        expect(stackFormat.stackFormat).toHaveBeenCalledTimes(2);
        expect(parseFormat.parseFormat).toHaveBeenCalledTimes(6);
        expect(context.segmentFormat).toEqual({ a: 'b' } as any);
        expect(doc).toEqual({
            blockGroupType: 'Document',
            document: document,
            blocks: [
                {
                    blockType: 'Table',
                    cells: [
                        [
                            {
                                blockGroupType: 'TableCell',
                                blocks: [
                                    {
                                        blockType: 'Paragraph',
                                        isImplicit: true,
                                        segments: [
                                            {
                                                segmentType: 'Br',
                                                format: {
                                                    a: 'b',
                                                    format2: 'tableSegment',
                                                    format4: 'tdSegment',
                                                } as any,
                                            },
                                        ],
                                        format: {},
                                    },
                                ],
                                spanLeft: false,
                                spanAbove: false,
                                isHeader: false,
                                format: {
                                    format3: 'td',
                                } as any,
                                dataset: {},
                            },
                        ],
                    ],
                    widths: [0],
                    heights: [0],
                    format: {
                        format1: 'table',
                    } as any,
                    dataset: {},
                },
            ],
        });
    });

    it('calculate table size with zoom scale', () => {
        const mockedTable = ({
            tagName: 'table',
            rows: [
                {
                    cells: [
                        {
                            colSpan: 1,
                            rowSpan: 1,
                            tagName: 'TD',
                            style: {},
                            dataset: {},
                            getBoundingClientRect: () => ({
                                width: 100,
                                height: 200,
                            }),
                            getAttribute: () => '',
                        },
                    ],
                },
            ],
            style: {},
            dataset: {},
            getAttribute: () => '',
        } as any) as HTMLTableElement;

        const doc = createContentModelDocument(document);
        context.zoomScale = 2;

        tableProcessor(doc, mockedTable, context);

        expect(doc).toEqual({
            blockGroupType: 'Document',
            document: document,
            blocks: [
                {
                    blockType: 'Table',
                    widths: [50],
                    heights: [100],
                    format: {},
                    cells: [
                        [
                            {
                                blockGroupType: 'TableCell',
                                format: {},
                                blocks: [],
                                spanAbove: false,
                                spanLeft: false,
                                isHeader: false,
                                dataset: {},
                            },
                        ],
                    ],
                    dataset: {},
                },
            ],
        });
    });

    it('parse dataset', () => {
        const mockedTable = ({
            tagName: 'table',
            rows: [
                {
                    cells: [
                        {
                            colSpan: 1,
                            rowSpan: 1,
                            tagName: 'TD',
                            style: {},
                            dataset: {},
                            getBoundingClientRect: () => ({
                                width: 100,
                                height: 200,
                            }),
                            getAttribute: () => '',
                        },
                    ],
                },
            ],
            style: {},
            dataset: {},
            getAttribute: () => '',
        } as any) as HTMLTableElement;

        const doc = createContentModelDocument(document);
        const datasetParser = jasmine.createSpy('datasetParser');

        context.formatParsers.dataset = [datasetParser];

        tableProcessor(doc, mockedTable, context);

        expect(datasetParser).toHaveBeenCalledWith({}, mockedTable, context, {
            display: 'table',
            boxSizing: 'border-box',
        });
        expect(datasetParser).toHaveBeenCalledWith({}, mockedTable.rows[0].cells[0], context, {
            display: 'table-cell',
<<<<<<< HEAD
=======
        });
    });

    it('parse dataset', () => {
        const mockedTable = ({
            tagName: 'table',
            rows: [
                {
                    cells: [
                        {
                            colSpan: 1,
                            rowSpan: 1,
                            tagName: 'TD',
                            style: {},
                            dataset: {},
                            getBoundingClientRect: () => ({
                                width: 100,
                                height: 200,
                            }),
                            getAttribute: () => '',
                        },
                    ],
                },
            ],
            style: {},
            dataset: {},
            getAttribute: () => '',
        } as any) as HTMLTableElement;

        const doc = createContentModelDocument(document);
        const datasetParser = jasmine.createSpy('datasetParser');

        context.formatParsers.dataset = [datasetParser];

        tableProcessor(doc, mockedTable, context);

        expect(datasetParser).toHaveBeenCalledWith({}, mockedTable.rows[0].cells[0], context, {
            display: 'table-cell',
>>>>>>> 5cc3ddb0
        });
    });
});

describe('tableProcessor', () => {
    let context: DomToModelContext;
    let childProcessor: jasmine.Spy<ElementProcessor<HTMLElement>>;

    beforeEach(() => {
        childProcessor = jasmine.createSpy();
        context = createDomToModelContext(undefined, {
            processorOverride: {
                child: childProcessor,
            },
        });
    });

    it('list context is stacked during table processing', () => {
        const listLevels = { value: 'test1' } as any;
        const listParent = { value: 'test2' } as any;
        const threadItemCounts = { value: 'test3' } as any;

        context.listFormat.levels = listLevels;
        context.listFormat.listParent = listParent;
        context.listFormat.threadItemCounts = threadItemCounts;

        childProcessor.and.callFake((group, parent, context) => {
            expect(context.listFormat.levels).toEqual([]);
            expect(context.listFormat.listParent).toBeUndefined();
            expect(context.listFormat.threadItemCounts).toBe(threadItemCounts);
        });

        const group = createContentModelDocument(document);
        const mockedTable = ({
            tagName: 'table',
            rows: [
                {
                    cells: [
                        {
                            colSpan: 1,
                            rowSpan: 1,
                            tagName: 'TD',
                            style: {},
                            dataset: {},
                            getBoundingClientRect: () => ({
                                width: 100,
                                height: 200,
                            }),
                            getAttribute: () => '',
                        },
                    ],
                },
            ],
            style: {},
            dataset: {},
            getAttribute: () => '',
        } as any) as HTMLTableElement;

        tableProcessor(group, mockedTable, context);

        expect(childProcessor).toHaveBeenCalledTimes(1);
        expect(context.listFormat.levels).toBe(listLevels);
        expect(context.listFormat.listParent).toBe(listParent);
        expect(context.listFormat.threadItemCounts).toBe(threadItemCounts);
    });
});<|MERGE_RESOLUTION|>--- conflicted
+++ resolved
@@ -382,8 +382,6 @@
         });
         expect(datasetParser).toHaveBeenCalledWith({}, mockedTable.rows[0].cells[0], context, {
             display: 'table-cell',
-<<<<<<< HEAD
-=======
         });
     });
 
@@ -422,7 +420,6 @@
 
         expect(datasetParser).toHaveBeenCalledWith({}, mockedTable.rows[0].cells[0], context, {
             display: 'table-cell',
->>>>>>> 5cc3ddb0
         });
     });
 });

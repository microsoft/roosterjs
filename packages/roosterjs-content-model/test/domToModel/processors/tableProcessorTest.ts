--- conflicted
+++ resolved
@@ -369,11 +369,7 @@
             getAttribute: () => '',
         } as any) as HTMLTableElement;
 
-<<<<<<< HEAD
-        const doc = createContentModelDocument(document);
-=======
-        const doc = createContentModelDocument();
->>>>>>> 3afe4ae0
+        const doc = createContentModelDocument();
         const datasetParser = jasmine.createSpy('datasetParser');
 
         context.formatParsers.dataset = [datasetParser];
@@ -415,11 +411,7 @@
             getAttribute: () => '',
         } as any) as HTMLTableElement;
 
-<<<<<<< HEAD
-        const doc = createContentModelDocument(document);
-=======
-        const doc = createContentModelDocument();
->>>>>>> 3afe4ae0
+        const doc = createContentModelDocument();
         const datasetParser = jasmine.createSpy('datasetParser');
 
         context.formatParsers.dataset = [datasetParser];

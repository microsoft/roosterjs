import * as getBoundingClientRect from '../../../lib/domToModel/utils/getBoundingClientRect';
import * as parseFormat from '../../../lib/domToModel/utils/parseFormat';
import * as stackFormat from '../../../lib/domToModel/utils/stackFormat';
import { childProcessor as originalChildProcessor } from '../../../lib/domToModel/processors/childProcessor';
import { ContentModelBlock } from '../../../lib/publicTypes/block/ContentModelBlock';
import { createContentModelDocument } from '../../../lib/modelApi/creators/createContentModelDocument';
import { createDomToModelContext } from '../../../lib/domToModel/context/createDomToModelContext';
import { createTableCell } from '../../../lib/modelApi/creators/createTableCell';
import { DomToModelContext } from '../../../lib/publicTypes/context/DomToModelContext';
import { ElementProcessor } from '../../../lib/publicTypes/context/ElementProcessor';
import { tableProcessor } from '../../../lib/domToModel/processors/tableProcessor';

describe('tableProcessor', () => {
    let context: DomToModelContext;
    let childProcessor: jasmine.Spy<ElementProcessor<HTMLElement>>;

    beforeEach(() => {
        childProcessor = jasmine.createSpy();
        context = createDomToModelContext(undefined, {
            processorOverride: {
                child: childProcessor,
            },
            allowCacheElement: true,
        });

        spyOn(getBoundingClientRect, 'getBoundingClientRect').and.returnValue(({
            width: 100,
            height: 200,
        } as any) as DOMRect);
    });

    function runTest(tableHTML: string, getExpectedModel: (div: HTMLElement) => ContentModelBlock) {
        const doc = createContentModelDocument();

        const div = document.createElement('div');
        div.innerHTML = tableHTML;

        const expectedModel = getExpectedModel(div);

        tableProcessor(doc, div.firstChild as HTMLTableElement, context);

        expect(doc.blocks[0]).toEqual(expectedModel);
    }

    it('Process a regular 1*1 table', () => {
        runTest('<table class="tb1"><tr><td id="td1"></td></tr></table>', div => {
            return {
                blockType: 'Table',
                rows: [
                    {
                        format: {},
                        height: 200,
                        cells: [
                            {
                                blockGroupType: 'TableCell',
                                spanAbove: false,
                                spanLeft: false,
                                isHeader: false,
                                blocks: [],
                                format: {},
                                dataset: {},
                                cachedElement: div.querySelector('#td1') as HTMLTableCellElement,
                            },
                        ],
                    },
                ],
                format: {},
                widths: [100],
                dataset: {},
                cachedElement: div.querySelector('.tb1') as HTMLTableElement,
            };
        });
    });

    it('Process a regular 2*2 table', () => {
        const tableHTML =
            '<table class="tb1"><tr><td id="td1"></td><td id="td2"></td></tr><tr><td id="td3"></td><td id="td4"></td></tr></table>';
        const tdModel1 = createTableCell(1, 1, false);
        const tdModel2 = createTableCell(1, 1, false);
        const tdModel3 = createTableCell(1, 1, false);
        const tdModel4 = createTableCell(1, 1, false);

        runTest(tableHTML, div => {
            tdModel1.cachedElement = div.querySelector('#td1') as HTMLTableCellElement;
            tdModel2.cachedElement = div.querySelector('#td2') as HTMLTableCellElement;
            tdModel3.cachedElement = div.querySelector('#td3') as HTMLTableCellElement;
            tdModel4.cachedElement = div.querySelector('#td4') as HTMLTableCellElement;

            return {
                blockType: 'Table',
                rows: [
                    { format: {}, height: 200, cells: [tdModel1, tdModel2] },
                    { format: {}, height: 200, cells: [tdModel3, tdModel4] },
                ],
                format: {},
                widths: [100, 100],
                dataset: {},
                cachedElement: div.querySelector('.tb1') as HTMLTableElement,
            };
        });
    });

    it('Process a 2*2 table with merged cell', () => {
        const tableHTML =
            '<table class="tb1"><tr><td id="td1"></td><td id="td2"></td></tr><tr><td colspan="2" id="td3"></td></tr></table>';
        const tdModel1 = createTableCell(1, 1, false);
        const tdModel2 = createTableCell(1, 1, false);
        const tdModel3 = createTableCell(1, 1, false);
        const tdModel4 = createTableCell(2, 1, false);

        runTest(tableHTML, div => {
            tdModel1.cachedElement = div.querySelector('#td1') as HTMLTableCellElement;
            tdModel2.cachedElement = div.querySelector('#td2') as HTMLTableCellElement;
            tdModel3.cachedElement = div.querySelector('#td3') as HTMLTableCellElement;

            return {
                blockType: 'Table',
                rows: [
                    { format: {}, height: 200, cells: [tdModel1, tdModel2] },
                    { format: {}, height: 200, cells: [tdModel3, tdModel4] },
                ],
                format: {},
                widths: [100, 100],
                dataset: {},
                cachedElement: div.querySelector('.tb1') as HTMLTableElement,
            };
        });
    });

    it('Process a 2*2 table with all cells merged', () => {
        const tableHTML =
            '<table class="tb1"><tr><td colspan="2" rowspan="2" id="td1"></td></tr><tr></tr></table>';

        runTest(tableHTML, div => {
            const tdModel1 = createTableCell(1, 1, false);
            tdModel1.cachedElement = div.querySelector('#td1') as HTMLTableCellElement;

            return {
                blockType: 'Table',
                rows: [
                    { format: {}, height: 200, cells: [tdModel1, createTableCell(2, 1, false)] },
                    {
                        format: {},
                        height: 0,
                        cells: [createTableCell(1, 2, false), createTableCell(2, 2, false)],
                    },
                ],
                format: {},
                widths: [100, 0],
                dataset: {},
                cachedElement: div.querySelector('.tb1') as HTMLTableElement,
            };
        });
    });

    it('Process a 1*1 table with text content', () => {
        const tableHTML = '<table class="tb1"><tr><td id="td1">test</td></tr></table>';
        const tdModel = createTableCell(1, 1, false);

        runTest(tableHTML, div => {
            tdModel.cachedElement = div.querySelector('#td1') as HTMLTableCellElement;

            return {
                blockType: 'Table',
                rows: [{ format: {}, height: 200, cells: [tdModel] }],
                format: {},
                widths: [100],
                dataset: {},
                cachedElement: div.querySelector('.tb1') as HTMLTableElement,
            };
        });

        expect(childProcessor).toHaveBeenCalledTimes(1);
    });

    it('Process a 1*2 table with element content', () => {
        const tableHTML =
            '<table class="tb1"><tr><td id="td1"><span>test</span></td><td id="td2"><span>test</span></td></tr></table>';
        const tdModel1 = createTableCell(1, 1, false);
        const tdModel2 = createTableCell(1, 1, false);

        runTest(tableHTML, div => {
            tdModel1.cachedElement = div.querySelector('#td1') as HTMLTableCellElement;
            tdModel2.cachedElement = div.querySelector('#td2') as HTMLTableCellElement;

            return {
                blockType: 'Table',
                rows: [{ format: {}, height: 200, cells: [tdModel1, tdModel2] }],
                format: {},
                widths: [100, 100],
                dataset: {},
                cachedElement: div.querySelector('.tb1') as HTMLTableElement,
            };
        });

        expect(childProcessor).toHaveBeenCalledTimes(2);
    });

    it('Process a 1*2 table with element content in merged cell', () => {
        const tableHTML =
            '<table class="tb1"><tr><td colspan="2" id="td1"><span>test</span></td></tr></table>';
        const tdModel1 = createTableCell(1, 1, false);
        const tdModel2 = createTableCell(2, 1, false);

        runTest(tableHTML, div => {
            tdModel1.cachedElement = div.querySelector('#td1') as HTMLTableCellElement;

            return {
                blockType: 'Table',
                rows: [{ format: {}, height: 200, cells: [tdModel1, tdModel2] }],
                format: {},
                widths: [100, 0],
                dataset: {},
                cachedElement: div.querySelector('.tb1') as HTMLTableElement,
            };
        });

        expect(childProcessor).toHaveBeenCalledTimes(1);
    });

    it('Process table with selection', () => {
        const tableHTML =
            '<table class="tb1"><tr><td id="td1"></td><td id="td2"></td></tr><tr><td id="td3"></td><td id="td4"></td></tr></table>';
        const tdModel1 = createTableCell(1, 1, false);
        const tdModel2 = createTableCell(1, 1, false);
        const tdModel3 = createTableCell(1, 1, false);
        const tdModel4 = createTableCell(1, 1, false);
        const doc = createContentModelDocument();
        const div = document.createElement('div');

        div.innerHTML = tableHTML;
        context.tableSelection = {
            table: div.firstChild as HTMLTableElement,
            firstCell: {
                x: 1,
                y: 0,
            },
            lastCell: {
                x: 1,
                y: 1,
            },
        };

        tdModel2.isSelected = true;
        tdModel4.isSelected = true;
        tdModel1.cachedElement = div.querySelector('#td1') as HTMLTableCellElement;
        tdModel2.cachedElement = div.querySelector('#td2') as HTMLTableCellElement;
        tdModel3.cachedElement = div.querySelector('#td3') as HTMLTableCellElement;
        tdModel4.cachedElement = div.querySelector('#td4') as HTMLTableCellElement;

        tableProcessor(doc, div.firstChild as HTMLTableElement, context);

        expect(doc.blocks[0]).toEqual({
            blockType: 'Table',
            rows: [
                { format: {}, height: 200, cells: [tdModel1, tdModel2] },
                { format: {}, height: 200, cells: [tdModel3, tdModel4] },
            ],
            format: {},
            widths: [100, 100],
            dataset: {},
            cachedElement: div.querySelector('.tb1') as HTMLTableElement,
        });

        expect(childProcessor).toHaveBeenCalledTimes(4);
    });
});

describe('tableProcessor with format', () => {
    let context: DomToModelContext;

    beforeEach(() => {
        context = createDomToModelContext();

        context.allowCacheElement = true;

        spyOn(getBoundingClientRect, 'getBoundingClientRect').and.returnValue(({
            width: 100,
            height: 200,
        } as any) as DOMRect);
    });

    it('Process table and check segment format', () => {
        const doc = createContentModelDocument();
        const table = document.createElement('table');
        const tr = document.createElement('tr');
        const td = document.createElement('td');
        const br = document.createElement('br');

        table.appendChild(tr);
        tr.appendChild(td);
        td.appendChild(br);

        context.segmentFormat = { a: 'b' } as any;

        spyOn(stackFormat, 'stackFormat').and.callThrough();
        spyOn(parseFormat, 'parseFormat').and.callFake((element, handlers, format, context) => {
            if (element == table) {
                if (handlers == context.formatParsers.table) {
                    (<any>format).format1 = 'table';
                } else if (handlers == context.formatParsers.segmentOnBlock) {
                    (<any>format).format2 = 'tableSegment';
                }
            } else if (element == td) {
                if (handlers == context.formatParsers.tableCell) {
                    (<any>format).format3 = 'td';
                } else if (handlers == context.formatParsers.segmentOnTableCell) {
                    (<any>format).format4 = 'tdSegment';
                }
            }
        });

        tableProcessor(doc, table, context);

        expect(stackFormat.stackFormat).toHaveBeenCalledTimes(3);
        expect(parseFormat.parseFormat).toHaveBeenCalledTimes(12);
        expect(context.segmentFormat).toEqual({ a: 'b' } as any);
        expect(doc).toEqual({
            blockGroupType: 'Document',

            blocks: [
                {
                    blockType: 'Table',
                    rows: [
                        {
                            format: {},
                            height: 200,
                            cells: [
                                {
                                    blockGroupType: 'TableCell',
                                    blocks: [
                                        {
                                            blockType: 'Paragraph',
                                            isImplicit: true,
                                            segments: [
                                                {
                                                    segmentType: 'Br',
                                                    format: {
                                                        a: 'b',
                                                        format2: 'tableSegment',
                                                        format4: 'tdSegment',
                                                    } as any,
                                                },
                                            ],
                                            format: {},
                                        },
                                    ],
                                    cachedElement: td,
                                    spanLeft: false,
                                    spanAbove: false,
                                    isHeader: false,
                                    format: {
                                        format3: 'td',
                                    } as any,
                                    dataset: {},
                                },
                            ],
                        },
                    ],
                    widths: [100],
                    format: {
                        format1: 'table',
                    } as any,
                    dataset: {},
                    cachedElement: table,
                },
            ],
        });
    });

    it('calculate table size with zoom scale', () => {
        const mockedTd = ({
            colSpan: 1,
            rowSpan: 1,
            tagName: 'TD',
            style: {},
            dataset: {},
            getAttribute: () => '',
        } as any) as HTMLTableCellElement;
        const mockedTable = ({
            tagName: 'table',
            rows: [
                {
                    tagName: 'tr',
                    style: {},
                    getAttribute: () => '',
                    cells: [mockedTd],
                },
            ],
            style: {},
            dataset: {},
            getAttribute: () => '',
        } as any) as HTMLTableElement;

        const doc = createContentModelDocument();
        context.zoomScaleFormat.zoomScale = 2;

        tableProcessor(doc, mockedTable, context);

        expect(doc).toEqual({
            blockGroupType: 'Document',

            blocks: [
                {
                    blockType: 'Table',
                    widths: [50],
                    format: {},
                    rows: [
                        {
                            format: {},
                            height: 100,
                            cells: [
                                {
                                    blockGroupType: 'TableCell',
                                    format: {},
                                    blocks: [],
                                    spanAbove: false,
                                    spanLeft: false,
                                    isHeader: false,
                                    dataset: {},
                                    cachedElement: mockedTd,
                                },
                            ],
                        },
                    ],
                    dataset: {},
                    cachedElement: mockedTable,
                },
            ],
        });
    });

    it('parse dataset', () => {
        const mockedTable = ({
            tagName: 'table',
            rows: [
                {
                    tagName: 'tr',
                    style: {},
                    getAttribute: () => '',
                    cells: [
                        {
                            colSpan: 1,
                            rowSpan: 1,
                            tagName: 'TD',
                            style: {},
                            dataset: {},
                            getAttribute: () => '',
                        },
                    ],
                },
            ],
            style: {},
            dataset: {},
            getAttribute: () => '',
        } as any) as HTMLTableElement;

        const doc = createContentModelDocument();
        const datasetParser = jasmine.createSpy('datasetParser');

        context.formatParsers.dataset = [datasetParser];

        tableProcessor(doc, mockedTable, context);

        expect(datasetParser).toHaveBeenCalledWith({}, mockedTable, context, {
            display: 'table',
            boxSizing: 'border-box',
        });
        expect(datasetParser).toHaveBeenCalledWith({}, mockedTable.rows[0].cells[0], context, {
            display: 'table-cell',
        });
    });

    it('parse dataset', () => {
        const mockedTable = ({
            tagName: 'table',
            rows: [
                {
                    tagName: 'tr',
                    style: {},
                    getAttribute: () => '',
                    cells: [
                        {
                            colSpan: 1,
                            rowSpan: 1,
                            tagName: 'TD',
                            style: {},
                            dataset: {},
                            getAttribute: () => '',
                        },
                    ],
                },
            ],
            style: {},
            dataset: {},
            getAttribute: () => '',
        } as any) as HTMLTableElement;

        const doc = createContentModelDocument();
        const datasetParser = jasmine.createSpy('datasetParser');

        context.formatParsers.dataset = [datasetParser];

        tableProcessor(doc, mockedTable, context);

        expect(datasetParser).toHaveBeenCalledWith({}, mockedTable.rows[0].cells[0], context, {
            display: 'table-cell',
        });
    });
});

describe('tableProcessor', () => {
    let context: DomToModelContext;
    let childProcessor: jasmine.Spy<ElementProcessor<HTMLElement>>;

    beforeEach(() => {
        childProcessor = jasmine.createSpy();
        context = createDomToModelContext(undefined, {
            processorOverride: {
                child: childProcessor,
            },
            allowCacheElement: true,
        });

        spyOn(getBoundingClientRect, 'getBoundingClientRect').and.returnValue(({
            width: 100,
            height: 200,
        } as any) as DOMRect);
    });

    it('list context is stacked during table processing', () => {
        const listLevels = { value: 'test1' } as any;
        const listParent = { value: 'test2' } as any;
        const threadItemCounts = { value: 'test3' } as any;

        context.listFormat.levels = listLevels;
        context.listFormat.listParent = listParent;
        context.listFormat.threadItemCounts = threadItemCounts;

        childProcessor.and.callFake((group, parent, context) => {
            expect(context.listFormat.levels).toEqual([]);
            expect(context.listFormat.listParent).toBeUndefined();
            expect(context.listFormat.threadItemCounts).toBe(threadItemCounts);
        });

        const group = createContentModelDocument();
        const mockedTable = ({
            tagName: 'table',
            rows: [
                {
                    tagName: 'tr',
                    style: {},
                    getAttribute: () => '',
                    cells: [
                        {
                            colSpan: 1,
                            rowSpan: 1,
                            tagName: 'TD',
                            style: {},
                            dataset: {},
                            getAttribute: () => '',
                        },
                    ],
                },
            ],
            style: {},
            dataset: {},
            getAttribute: () => '',
        } as any) as HTMLTableElement;

        tableProcessor(group, mockedTable, context);

        expect(childProcessor).toHaveBeenCalledTimes(1);
        expect(context.listFormat.levels).toBe(listLevels);
        expect(context.listFormat.listParent).toBe(listParent);
        expect(context.listFormat.threadItemCounts).toBe(threadItemCounts);
    });

    it('Parse text color into table cell format and not impact segment format', () => {
        const group = createContentModelDocument();
        const mockedTd = ({
            colSpan: 1,
            rowSpan: 1,
            tagName: 'TD',
            style: {
                color: 'red',
            },
            dataset: {},
            getAttribute: () => '',
        } as any) as HTMLTableCellElement;
        const mockedTable = ({
            tagName: 'table',
            rows: [
                {
                    tagName: 'tr',
                    style: {},
                    getAttribute: () => '',
                    cells: [mockedTd],
                },
            ],
            style: {},
            dataset: {},
            getAttribute: () => '',
        } as any) as HTMLTableElement;

        context.segmentFormat = {
            textColor: 'green',
        };

        tableProcessor(group, mockedTable, context);

        expect(group).toEqual({
            blockGroupType: 'Document',
            blocks: [
                {
                    blockType: 'Table',
                    format: {},
                    dataset: {},
                    widths: [100],
                    rows: [
                        {
                            format: {},
                            height: 200,
                            cells: [
                                {
                                    blockGroupType: 'TableCell',
                                    blocks: [],
                                    format: {
                                        textColor: 'red',
                                    },
                                    spanAbove: false,
                                    spanLeft: false,
                                    isHeader: false,
                                    dataset: {},
                                    cachedElement: mockedTd,
                                },
                            ],
                        },
                    ],
                    cachedElement: mockedTable,
                },
            ],
        });
    });

    it('Check inherited format from context', () => {
        const group = createContentModelDocument();
        const mockedTable = ({
            tagName: 'table',
            rows: [],
            style: {},
            dataset: {},
            getAttribute: () => '',
        } as any) as HTMLTableElement;

        context.blockFormat.backgroundColor = 'red';
        context.blockFormat.lineHeight = '2';
        context.blockFormat.whiteSpace = 'pre';
        context.blockFormat.direction = 'rtl';

        tableProcessor(group, mockedTable, context);

        expect(group).toEqual({
            blockGroupType: 'Document',
            blocks: [
                {
                    blockType: 'Table',
                    format: {
                        backgroundColor: 'red',
                        lineHeight: '2',
                        whiteSpace: 'pre',
                        direction: 'rtl',
                    },
                    dataset: {},
                    widths: [],
                    rows: [],
                    cachedElement: mockedTable,
                },
            ],
        });
    });

<<<<<<< HEAD
    it('Table with center align and align in context', () => {
        context.blockFormat.htmlAlign = 'center';

        const table = document.createElement('table');
        const group = createContentModelDocument();

        table.align = 'right';

        tableProcessor(group, table, context);

        expect(group).toEqual({
            blockGroupType: 'Document',
            blocks: [
                {
                    blockType: 'Table',
                    rows: [],
                    format: {
                        marginLeft: 'auto',
                        marginRight: 'auto',
                        htmlAlign: 'end',
                    },
                    widths: [],
                    dataset: {},
                    cachedElement: table,
                },
            ],
        });
    });

    it('Table does not apply margin alignment when there is text align in context', () => {
        context.blockFormat.htmlAlign = 'center';
        context.blockFormat.textAlign = 'end';

        const table = document.createElement('table');
        const group = createContentModelDocument();

        tableProcessor(group, table, context);

        expect(group).toEqual({
            blockGroupType: 'Document',
            blocks: [
                {
                    blockType: 'Table',
                    rows: [],
                    format: {
                        textAlign: 'end',
                    },
                    widths: [],
                    dataset: {},
                    cachedElement: table,
                },
            ],
        });
    });

    it('Html align should be deleted from context after process table', () => {
        context.blockFormat.htmlAlign = 'center';

        const text = document.createTextNode('test');
        const td = document.createElement('td');
        const tr = document.createElement('tr');
        const table = document.createElement('table');
        const group = createContentModelDocument();

        td.appendChild(text);
        tr.appendChild(td);
        table.appendChild(tr);

        childProcessor.and.callFake(() => {
            expect(context.blockFormat).toEqual({});
        });

        tableProcessor(group, table, context);

        expect(childProcessor).toHaveBeenCalledTimes(1);
        expect(group).toEqual({
            blockGroupType: 'Document',
            blocks: [
                {
                    blockType: 'Table',
                    rows: [
                        {
                            format: {},
                            height: 200,
                            cells: [
                                {
                                    blockGroupType: 'TableCell',
                                    blocks: [],
                                    format: {},
                                    isHeader: false,
                                    spanAbove: false,
                                    spanLeft: false,
                                    dataset: {},
                                    cachedElement: td,
                                },
                            ],
                        },
                    ],
                    format: {
                        marginLeft: 'auto',
                        marginRight: 'auto',
                    },
                    widths: [100],
                    dataset: {},
                    cachedElement: table,
                },
            ],
        });

        expect(context.blockFormat).toEqual({
            htmlAlign: 'center',
        });
    });

=======
>>>>>>> fac0b16a
    it('Style on TR node should be respected', () => {
        const group = createContentModelDocument();
        const text = document.createTextNode('test');
        const td = document.createElement('td');
        const tr = document.createElement('tr');
        const table = document.createElement('table');

        childProcessor.and.callFake(originalChildProcessor);
        td.appendChild(text);
        tr.appendChild(td);
        table.appendChild(tr);

        tr.style.fontSize = '20px';
        tr.style.lineHeight = '2';

        tableProcessor(group, table, context);

        expect(group).toEqual({
            blockGroupType: 'Document',
            blocks: [
                {
                    blockType: 'Table',
                    rows: [
                        {
                            format: {},
                            height: 200,
                            cells: [
                                {
                                    blockGroupType: 'TableCell',
                                    spanAbove: false,
                                    spanLeft: false,
                                    isHeader: false,
                                    format: {
                                        lineHeight: '2',
                                    },
                                    dataset: {},
                                    blocks: [
                                        {
                                            blockType: 'Paragraph',
                                            isImplicit: true,
                                            format: { lineHeight: '2' },
                                            segments: [
                                                {
                                                    segmentType: 'Text',
                                                    format: { fontSize: '20px' },
                                                    text: 'test',
                                                },
                                            ],
                                        },
                                    ],
                                    cachedElement: td,
                                },
                            ],
                        },
                    ],
                    format: {},
                    dataset: {},
                    widths: [100],
                    cachedElement: table,
                },
            ],
        });
    });

<<<<<<< HEAD
    it('align attribute from context is respected', () => {
        const group = createContentModelDocument();
        const table = document.createElement('table');

        context.blockFormat.htmlAlign = 'center';

        tableProcessor(group, table, context);

        expect(group).toEqual({
            blockGroupType: 'Document',
            blocks: [
                {
                    blockType: 'Table',
                    rows: [],
                    format: {
                        marginLeft: 'auto',
                        marginRight: 'auto',
                    },
                    dataset: {},
                    widths: [],
                    cachedElement: table,
                },
            ],
        });
    });

=======
>>>>>>> fac0b16a
    it('border styles from table is respected', () => {
        const group = createContentModelDocument();
        const table = document.createElement('table');

        table.style.boxSizing = 'border-box';
        table.style.borderCollapse = 'collapse';

        tableProcessor(group, table, context);

        expect(group).toEqual({
            blockGroupType: 'Document',
            blocks: [
                {
                    blockType: 'Table',
                    rows: [],
                    format: {
                        useBorderBox: true,
                        borderCollapse: true,
                    },
                    dataset: {},
                    widths: [],
                    cachedElement: table,
                },
            ],
        });
    });

    it('border styles from td is respected', () => {
        const group = createContentModelDocument();
        const td = document.createElement('td');
        const tr = document.createElement('tr');
        const table = document.createElement('table');

        tr.appendChild(td);
        table.appendChild(tr);

        td.style.boxSizing = 'border-box';

        tableProcessor(group, table, context);

        expect(group).toEqual({
            blockGroupType: 'Document',
            blocks: [
                {
                    blockType: 'Table',
                    rows: [
                        {
                            format: {},
                            height: 200,
                            cells: [
                                {
                                    blockGroupType: 'TableCell',
                                    format: { useBorderBox: true },
                                    blocks: [],
                                    spanAbove: false,
                                    spanLeft: false,
                                    isHeader: false,
                                    dataset: {},
                                    cachedElement: td,
                                },
                            ],
                        },
                    ],
                    format: {},
                    dataset: {},
                    widths: [100],
                    cachedElement: table,
                },
            ],
        });
    });

    it('block format on TD is respected', () => {
        const group = createContentModelDocument();
        const td = document.createElement('td');
        const tr = document.createElement('tr');
        const table = document.createElement('table');

        tr.appendChild(td);
        table.appendChild(tr);

        td.style.lineHeight = '2';
        td.style.whiteSpace = 'pre';
        td.style.direction = 'rtl';
        td.style.textAlign = 'right';

        tableProcessor(group, table, context);

        expect(group).toEqual({
            blockGroupType: 'Document',
            blocks: [
                {
                    blockType: 'Table',
                    rows: [
                        {
                            format: {},
                            height: 200,
                            cells: [
                                {
                                    blockGroupType: 'TableCell',
                                    format: {
                                        lineHeight: '2',
                                        whiteSpace: 'pre',
                                        direction: 'rtl',
                                        textAlign: 'start',
                                    },
                                    blocks: [],
                                    spanAbove: false,
                                    spanLeft: false,
                                    isHeader: false,
                                    dataset: {},
                                    cachedElement: td,
                                },
                            ],
                        },
                    ],
                    format: {},
                    dataset: {},
                    widths: [100],
                    cachedElement: table,
                },
            ],
        });
    });

    it('segment format on TD is respected', () => {
        const group = createContentModelDocument();
        const text = document.createTextNode('test');
        const td = document.createElement('td');
        const tr = document.createElement('tr');
        const table = document.createElement('table');

        td.appendChild(text);
        tr.appendChild(td);
        table.appendChild(tr);

        td.style.color = 'red';
        td.style.fontFamily = 'Arial';
        td.style.fontWeight = 'bold';

        childProcessor.and.callFake(originalChildProcessor);

        tableProcessor(group, table, context);

        expect(group).toEqual({
            blockGroupType: 'Document',
            blocks: [
                {
                    blockType: 'Table',
                    rows: [
                        {
                            format: {},
                            height: 200,
                            cells: [
                                {
                                    blockGroupType: 'TableCell',
                                    format: { textColor: 'red' },
                                    blocks: [
                                        {
                                            blockType: 'Paragraph',
                                            isImplicit: true,
                                            format: {},
                                            segments: [
                                                {
                                                    segmentType: 'Text',
                                                    format: {
                                                        fontFamily: 'Arial',
                                                        fontWeight: 'bold',
                                                    },
                                                    text: 'test',
                                                },
                                            ],
                                        },
                                    ],
                                    spanAbove: false,
                                    spanLeft: false,
                                    isHeader: false,
                                    dataset: {},
                                    cachedElement: td,
                                },
                            ],
                        },
                    ],
                    format: {},
                    dataset: {},
                    widths: [100],
                    cachedElement: table,
                },
            ],
        });
    });

    it('Make sure block format and HTML align is parsed', () => {
        const group = createContentModelDocument();
        const table = document.createElement('table');
        const tr = document.createElement('tr');
        const td = document.createElement('td');

        table.dir = 'rtl';
        table.style.lineHeight = '2';
        table.style.textAlign = 'center';
        table.style.whiteSpace = 'pre';

        td.dir = 'ltr';
        td.style.lineHeight = '1';
        td.style.textAlign = 'left';
        td.style.whiteSpace = 'normal';

        table.appendChild(tr);
        tr.appendChild(td);

        childProcessor.and.callFake(() => {
            expect(context.blockFormat).toEqual({
                direction: 'ltr',
                textAlign: 'start',
                lineHeight: '1',
                whiteSpace: 'normal',
            });
        });

        tableProcessor(group, table, context);

        expect(childProcessor).toHaveBeenCalledTimes(1);
        expect(group).toEqual({
            blockGroupType: 'Document',
            blocks: [
                {
                    blockType: 'Table',
                    widths: [100],
                    heights: [200],
                    dataset: {},
                    cachedElement: table,
                    cells: [
                        [
                            {
                                blockGroupType: 'TableCell',
                                blocks: [],
                                format: {
                                    direction: 'ltr',
                                    textAlign: 'start',
                                    lineHeight: '1',
                                    whiteSpace: 'normal',
                                },
                                spanAbove: false,
                                spanLeft: false,
                                isHeader: false,
                                dataset: {},
                                cachedElement: td,
                            },
                        ],
                    ],
                    format: {
                        direction: 'rtl',
                        textAlign: 'center',
                        lineHeight: '2',
                        whiteSpace: 'pre',
                    },
                },
            ],
        });

        expect(context.blockFormat).toEqual({});
    });

    it('Respect html align on table', () => {
        const group = createContentModelDocument();
        const table = document.createElement('table');
        const tr = document.createElement('tr');
        const td = document.createElement('td');

        table.align = 'center';

        table.appendChild(tr);
        tr.appendChild(td);

        context.blockFormat.textAlign = 'end';

        childProcessor.and.callFake(() => {
            expect(context.blockFormat).toEqual({});
        });

        tableProcessor(group, table, context);

        expect(childProcessor).toHaveBeenCalledTimes(1);
        expect(group).toEqual({
            blockGroupType: 'Document',
            blocks: [
                {
                    blockType: 'Table',
                    widths: [100],
                    heights: [200],
                    dataset: {},
                    cachedElement: table,
                    cells: [
                        [
                            {
                                blockGroupType: 'TableCell',
                                blocks: [],
                                format: {},
                                spanAbove: false,
                                spanLeft: false,
                                isHeader: false,
                                dataset: {},
                                cachedElement: td,
                            },
                        ],
                    ],
                    format: {
                        htmlAlign: 'center',
                    },
                },
            ],
        });

        expect(context.blockFormat).toEqual({
            textAlign: 'end',
        });
    });

    it('Respect html align on td', () => {
        const group = createContentModelDocument();
        const table = document.createElement('table');
        const tr = document.createElement('tr');
        const td = document.createElement('td');

        td.align = 'center';

        table.appendChild(tr);
        tr.appendChild(td);

        context.blockFormat.textAlign = 'end';

        childProcessor.and.callFake(() => {
            expect(context.blockFormat).toEqual({});
        });

        tableProcessor(group, table, context);

        expect(childProcessor).toHaveBeenCalledTimes(1);
        expect(group).toEqual({
            blockGroupType: 'Document',
            blocks: [
                {
                    blockType: 'Table',
                    widths: [100],
                    heights: [200],
                    dataset: {},
                    cachedElement: table,
                    cells: [
                        [
                            {
                                blockGroupType: 'TableCell',
                                blocks: [],
                                format: {
                                    htmlAlign: 'center',
                                },
                                spanAbove: false,
                                spanLeft: false,
                                isHeader: false,
                                dataset: {},
                                cachedElement: td,
                            },
                        ],
                    ],
                    format: {
                        textAlign: 'end',
                    },
                },
            ],
        });

        expect(context.blockFormat).toEqual({
            textAlign: 'end',
        });
    });
});<|MERGE_RESOLUTION|>--- conflicted
+++ resolved
@@ -680,123 +680,6 @@
         });
     });
 
-<<<<<<< HEAD
-    it('Table with center align and align in context', () => {
-        context.blockFormat.htmlAlign = 'center';
-
-        const table = document.createElement('table');
-        const group = createContentModelDocument();
-
-        table.align = 'right';
-
-        tableProcessor(group, table, context);
-
-        expect(group).toEqual({
-            blockGroupType: 'Document',
-            blocks: [
-                {
-                    blockType: 'Table',
-                    rows: [],
-                    format: {
-                        marginLeft: 'auto',
-                        marginRight: 'auto',
-                        htmlAlign: 'end',
-                    },
-                    widths: [],
-                    dataset: {},
-                    cachedElement: table,
-                },
-            ],
-        });
-    });
-
-    it('Table does not apply margin alignment when there is text align in context', () => {
-        context.blockFormat.htmlAlign = 'center';
-        context.blockFormat.textAlign = 'end';
-
-        const table = document.createElement('table');
-        const group = createContentModelDocument();
-
-        tableProcessor(group, table, context);
-
-        expect(group).toEqual({
-            blockGroupType: 'Document',
-            blocks: [
-                {
-                    blockType: 'Table',
-                    rows: [],
-                    format: {
-                        textAlign: 'end',
-                    },
-                    widths: [],
-                    dataset: {},
-                    cachedElement: table,
-                },
-            ],
-        });
-    });
-
-    it('Html align should be deleted from context after process table', () => {
-        context.blockFormat.htmlAlign = 'center';
-
-        const text = document.createTextNode('test');
-        const td = document.createElement('td');
-        const tr = document.createElement('tr');
-        const table = document.createElement('table');
-        const group = createContentModelDocument();
-
-        td.appendChild(text);
-        tr.appendChild(td);
-        table.appendChild(tr);
-
-        childProcessor.and.callFake(() => {
-            expect(context.blockFormat).toEqual({});
-        });
-
-        tableProcessor(group, table, context);
-
-        expect(childProcessor).toHaveBeenCalledTimes(1);
-        expect(group).toEqual({
-            blockGroupType: 'Document',
-            blocks: [
-                {
-                    blockType: 'Table',
-                    rows: [
-                        {
-                            format: {},
-                            height: 200,
-                            cells: [
-                                {
-                                    blockGroupType: 'TableCell',
-                                    blocks: [],
-                                    format: {},
-                                    isHeader: false,
-                                    spanAbove: false,
-                                    spanLeft: false,
-                                    dataset: {},
-                                    cachedElement: td,
-                                },
-                            ],
-                        },
-                    ],
-                    format: {
-                        marginLeft: 'auto',
-                        marginRight: 'auto',
-                    },
-                    widths: [100],
-                    dataset: {},
-                    cachedElement: table,
-                },
-            ],
-        });
-
-        expect(context.blockFormat).toEqual({
-            htmlAlign: 'center',
-        });
-    });
-
-=======
->>>>>>> fac0b16a
     it('Style on TR node should be respected', () => {
         const group = createContentModelDocument();
         const text = document.createTextNode('test');
@@ -861,35 +744,6 @@
         });
     });
 
-<<<<<<< HEAD
-    it('align attribute from context is respected', () => {
-        const group = createContentModelDocument();
-        const table = document.createElement('table');
-
-        context.blockFormat.htmlAlign = 'center';
-
-        tableProcessor(group, table, context);
-
-        expect(group).toEqual({
-            blockGroupType: 'Document',
-            blocks: [
-                {
-                    blockType: 'Table',
-                    rows: [],
-                    format: {
-                        marginLeft: 'auto',
-                        marginRight: 'auto',
-                    },
-                    dataset: {},
-                    widths: [],
-                    cachedElement: table,
-                },
-            ],
-        });
-    });
-
-=======
->>>>>>> fac0b16a
     it('border styles from table is respected', () => {
         const group = createContentModelDocument();
         const table = document.createElement('table');

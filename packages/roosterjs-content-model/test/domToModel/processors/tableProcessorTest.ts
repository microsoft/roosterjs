import * as getBoundingClientRect from '../../../lib/domToModel/utils/getBoundingClientRect';
import * as parseFormat from '../../../lib/domToModel/utils/parseFormat';
import * as stackFormat from '../../../lib/domToModel/utils/stackFormat';
import { ContentModelBlock } from '../../../lib/publicTypes/block/ContentModelBlock';
import { createContentModelDocument } from '../../../lib/modelApi/creators/createContentModelDocument';
import { createDomToModelContext } from '../../../lib/domToModel/context/createDomToModelContext';
import { createTableCell } from '../../../lib/modelApi/creators/createTableCell';
import { DomToModelContext } from '../../../lib/publicTypes/context/DomToModelContext';
import { ElementProcessor } from '../../../lib/publicTypes/context/ElementProcessor';
import { tableProcessor } from '../../../lib/domToModel/processors/tableProcessor';

describe('tableProcessor', () => {
    let context: DomToModelContext;
    let childProcessor: jasmine.Spy<ElementProcessor<HTMLElement>>;

    beforeEach(() => {
        childProcessor = jasmine.createSpy();
        context = createDomToModelContext(undefined, {
            processorOverride: {
                child: childProcessor,
            },
        });

        spyOn(getBoundingClientRect, 'getBoundingClientRect').and.returnValue(({
            width: 100,
            height: 200,
        } as any) as DOMRect);
    });

    function runTest(tableHTML: string, getExpectedModel: (div: HTMLElement) => ContentModelBlock) {
        const doc = createContentModelDocument();

        const div = document.createElement('div');
        div.innerHTML = tableHTML;

        const expectedModel = getExpectedModel(div);

        tableProcessor(doc, div.firstChild as HTMLTableElement, context);

        expect(doc.blocks[0]).toEqual(expectedModel);
    }

    it('Process a regular 1*1 table', () => {
        runTest('<table class="tb1"><tr><td id="td1"></td></tr></table>', div => {
            return {
                blockType: 'Table',
                cells: [
                    [
                        {
                            blockGroupType: 'TableCell',
                            spanAbove: false,
                            spanLeft: false,
                            isHeader: false,
                            blocks: [],
                            format: {},
                            dataset: {},
                            cachedElement: div.querySelector('#td1') as HTMLTableCellElement,
                        },
                    ],
                ],
<<<<<<< HEAD
            ],
            format: {},
            widths: [100],
            heights: [200],
            dataset: {},
=======
                format: {},
                widths: [100],
                heights: [200],
                dataset: {},
                cachedElement: div.querySelector('.tb1') as HTMLTableElement,
            };
>>>>>>> d833fb29
        });
    });

    it('Process a regular 2*2 table', () => {
<<<<<<< HEAD
        const tdHTML = '<td></td>';
        const trHTML = `<tr>${tdHTML}${tdHTML}</tr>`;
        const tableHTML = `<table>${trHTML}${trHTML}</table>`;
        const tdModel = createTableCell(1, 1, false);

        runTest(tableHTML, {
            blockType: 'Table',
            cells: [
                [tdModel, tdModel],
                [tdModel, tdModel],
            ],
            format: {},
            widths: [100, 100],
            heights: [200, 200],
            dataset: {},
=======
        const tableHTML =
            '<table class="tb1"><tr><td id="td1"></td><td id="td2"></td></tr><tr><td id="td3"></td><td id="td4"></td></tr></table>';
        const tdModel1 = createTableCell(1, 1, false);
        const tdModel2 = createTableCell(1, 1, false);
        const tdModel3 = createTableCell(1, 1, false);
        const tdModel4 = createTableCell(1, 1, false);

        runTest(tableHTML, div => {
            tdModel1.cachedElement = div.querySelector('#td1') as HTMLTableCellElement;
            tdModel2.cachedElement = div.querySelector('#td2') as HTMLTableCellElement;
            tdModel3.cachedElement = div.querySelector('#td3') as HTMLTableCellElement;
            tdModel4.cachedElement = div.querySelector('#td4') as HTMLTableCellElement;

            return {
                blockType: 'Table',
                cells: [
                    [tdModel1, tdModel2],
                    [tdModel3, tdModel4],
                ],
                format: {},
                widths: [100, 100],
                heights: [200, 200],
                dataset: {},
                cachedElement: div.querySelector('.tb1') as HTMLTableElement,
            };
>>>>>>> d833fb29
        });
    });

    it('Process a 2*2 table with merged cell', () => {
        const tableHTML =
<<<<<<< HEAD
            '<table><tr><td></td><td></td></tr><tr><td colspan="2"></td></tr></table>';
        const tdModel = createTableCell(1, 1, false);

        runTest(tableHTML, {
            blockType: 'Table',
            cells: [
                [tdModel, tdModel],
                [tdModel, createTableCell(2, 1, false)],
            ],
            format: {},
            widths: [100, 100],
            heights: [200, 200],
            dataset: {},
=======
            '<table class="tb1"><tr><td id="td1"></td><td id="td2"></td></tr><tr><td colspan="2" id="td3"></td></tr></table>';
        const tdModel1 = createTableCell(1, 1, false);
        const tdModel2 = createTableCell(1, 1, false);
        const tdModel3 = createTableCell(1, 1, false);
        const tdModel4 = createTableCell(2, 1, false);

        runTest(tableHTML, div => {
            tdModel1.cachedElement = div.querySelector('#td1') as HTMLTableCellElement;
            tdModel2.cachedElement = div.querySelector('#td2') as HTMLTableCellElement;
            tdModel3.cachedElement = div.querySelector('#td3') as HTMLTableCellElement;

            return {
                blockType: 'Table',
                cells: [
                    [tdModel1, tdModel2],
                    [tdModel3, tdModel4],
                ],
                format: {},
                widths: [100, 100],
                heights: [200, 200],
                dataset: {},
                cachedElement: div.querySelector('.tb1') as HTMLTableElement,
            };
>>>>>>> d833fb29
        });
    });

    it('Process a 2*2 table with all cells merged', () => {
        const tableHTML =
            '<table class="tb1"><tr><td colspan="2" rowspan="2" id="td1"></td></tr><tr></tr></table>';

<<<<<<< HEAD
        runTest(tableHTML, {
            blockType: 'Table',
            cells: [
                [createTableCell(1, 1, false), createTableCell(2, 1, false)],
                [createTableCell(1, 2, false), createTableCell(2, 2, false)],
            ],
            format: {},
            widths: [100, 0],
            heights: [200, 0],
            dataset: {},
=======
        runTest(tableHTML, div => {
            const tdModel1 = createTableCell(1, 1, false);
            tdModel1.cachedElement = div.querySelector('#td1') as HTMLTableCellElement;

            return {
                blockType: 'Table',
                cells: [
                    [tdModel1, createTableCell(2, 1, false)],
                    [createTableCell(1, 2, false), createTableCell(2, 2, false)],
                ],
                format: {},
                widths: [100, 0],
                heights: [200, 0],
                dataset: {},
                cachedElement: div.querySelector('.tb1') as HTMLTableElement,
            };
>>>>>>> d833fb29
        });
    });

    it('Process a 1*1 table with text content', () => {
        const tableHTML = '<table class="tb1"><tr><td id="td1">test</td></tr></table>';
        const tdModel = createTableCell(1, 1, false);

<<<<<<< HEAD
        runTest(tableHTML, {
            blockType: 'Table',
            cells: [[tdModel]],
            format: {},
            widths: [100],
            heights: [200],
            dataset: {},
=======
        runTest(tableHTML, div => {
            tdModel.cachedElement = div.querySelector('#td1') as HTMLTableCellElement;

            return {
                blockType: 'Table',
                cells: [[tdModel]],
                format: {},
                widths: [100],
                heights: [200],
                dataset: {},
                cachedElement: div.querySelector('.tb1') as HTMLTableElement,
            };
>>>>>>> d833fb29
        });

        expect(childProcessor).toHaveBeenCalledTimes(1);
    });

    it('Process a 1*2 table with element content', () => {
        const tableHTML =
<<<<<<< HEAD
            '<table><tr><td><span>test</span></td><td><span>test</span></td></tr></table>';
        const tdModel = createTableCell(1, 1, false);

        runTest(tableHTML, {
            blockType: 'Table',
            cells: [[tdModel, tdModel]],
            format: {},
            widths: [100, 100],
            heights: [200],
            dataset: {},
=======
            '<table class="tb1"><tr><td id="td1"><span>test</span></td><td id="td2"><span>test</span></td></tr></table>';
        const tdModel1 = createTableCell(1, 1, false);
        const tdModel2 = createTableCell(1, 1, false);

        runTest(tableHTML, div => {
            tdModel1.cachedElement = div.querySelector('#td1') as HTMLTableCellElement;
            tdModel2.cachedElement = div.querySelector('#td2') as HTMLTableCellElement;

            return {
                blockType: 'Table',
                cells: [[tdModel1, tdModel2]],
                format: {},
                widths: [100, 100],
                heights: [200],
                dataset: {},
                cachedElement: div.querySelector('.tb1') as HTMLTableElement,
            };
>>>>>>> d833fb29
        });

        expect(childProcessor).toHaveBeenCalledTimes(2);
    });

    it('Process a 1*2 table with element content in merged cell', () => {
<<<<<<< HEAD
        const tableHTML = '<table><tr><td colspan="2"><span>test</span></td></tr></table>';
        const tdModel = createTableCell(1, 1, false);

        runTest(tableHTML, {
            blockType: 'Table',
            cells: [[tdModel, createTableCell(2, 1, false)]],
            format: {},
            widths: [100, 0],
            heights: [200],
            dataset: {},
=======
        const tableHTML =
            '<table class="tb1"><tr><td colspan="2" id="td1"><span>test</span></td></tr></table>';
        const tdModel1 = createTableCell(1, 1, false);
        const tdModel2 = createTableCell(2, 1, false);

        runTest(tableHTML, div => {
            tdModel1.cachedElement = div.querySelector('#td1') as HTMLTableCellElement;

            return {
                blockType: 'Table',
                cells: [[tdModel1, tdModel2]],
                format: {},
                widths: [100, 0],
                heights: [200],
                dataset: {},
                cachedElement: div.querySelector('.tb1') as HTMLTableElement,
            };
>>>>>>> d833fb29
        });

        expect(childProcessor).toHaveBeenCalledTimes(1);
    });

    it('Process table with selection', () => {
        const tableHTML =
            '<table class="tb1"><tr><td id="td1"></td><td id="td2"></td></tr><tr><td id="td3"></td><td id="td4"></td></tr></table>';
        const tdModel1 = createTableCell(1, 1, false);
        const tdModel2 = createTableCell(1, 1, false);
        const tdModel3 = createTableCell(1, 1, false);
        const tdModel4 = createTableCell(1, 1, false);
        const doc = createContentModelDocument();
        const div = document.createElement('div');

        div.innerHTML = tableHTML;
        context.tableSelection = {
            table: div.firstChild as HTMLTableElement,
            firstCell: {
                x: 1,
                y: 0,
            },
            lastCell: {
                x: 1,
                y: 1,
            },
        };

        tdModel2.isSelected = true;
        tdModel4.isSelected = true;
        tdModel1.cachedElement = div.querySelector('#td1') as HTMLTableCellElement;
        tdModel2.cachedElement = div.querySelector('#td2') as HTMLTableCellElement;
        tdModel3.cachedElement = div.querySelector('#td3') as HTMLTableCellElement;
        tdModel4.cachedElement = div.querySelector('#td4') as HTMLTableCellElement;

        tableProcessor(doc, div.firstChild as HTMLTableElement, context);

        expect(doc.blocks[0]).toEqual({
            blockType: 'Table',
            cells: [
                [tdModel1, tdModel2],
                [tdModel3, tdModel4],
            ],
            format: {},
            widths: [100, 100],
            heights: [200, 200],
            dataset: {},
            cachedElement: div.querySelector('.tb1') as HTMLTableElement,
        });

        expect(childProcessor).toHaveBeenCalledTimes(4);
    });
});

describe('tableProcessor with format', () => {
    let context: DomToModelContext;

    beforeEach(() => {
        context = createDomToModelContext();

        spyOn(getBoundingClientRect, 'getBoundingClientRect').and.returnValue(({
            width: 100,
            height: 200,
        } as any) as DOMRect);
    });

    it('Process table and check segment format', () => {
        const doc = createContentModelDocument();
        const table = document.createElement('table');
        const tr = document.createElement('tr');
        const td = document.createElement('td');
        const br = document.createElement('br');

        table.appendChild(tr);
        tr.appendChild(td);
        td.appendChild(br);

        context.segmentFormat = { a: 'b' } as any;

        spyOn(stackFormat, 'stackFormat').and.callThrough();
        spyOn(parseFormat, 'parseFormat').and.callFake((element, handlers, format, context) => {
            if (element == table) {
                if (handlers == context.formatParsers.table) {
                    (<any>format).format1 = 'table';
                } else if (handlers == context.formatParsers.segmentOnBlock) {
                    (<any>format).format2 = 'tableSegment';
                }
            } else if (element == td) {
                if (handlers == context.formatParsers.tableCell) {
                    (<any>format).format3 = 'td';
                } else if (handlers == context.formatParsers.segmentOnTableCell) {
                    (<any>format).format4 = 'tdSegment';
                }
            }
        });

        tableProcessor(doc, table, context);

        expect(stackFormat.stackFormat).toHaveBeenCalledTimes(2);
        expect(parseFormat.parseFormat).toHaveBeenCalledTimes(6);
        expect(context.segmentFormat).toEqual({ a: 'b' } as any);
        expect(doc).toEqual({
            blockGroupType: 'Document',

            blocks: [
                {
                    blockType: 'Table',
                    cells: [
                        [
                            {
                                blockGroupType: 'TableCell',
                                blocks: [
                                    {
                                        blockType: 'Paragraph',
                                        isImplicit: true,
                                        segments: [
                                            {
                                                segmentType: 'Br',
                                                format: {
                                                    a: 'b',
                                                    format2: 'tableSegment',
                                                    format4: 'tdSegment',
                                                } as any,
                                            },
                                        ],
                                        format: {},
                                    },
                                ],
                                cachedElement: td,
                                spanLeft: false,
                                spanAbove: false,
                                isHeader: false,
                                format: {
                                    format3: 'td',
                                } as any,
                                dataset: {},
                            },
                        ],
                    ],
                    widths: [100],
                    heights: [200],
                    format: {
                        format1: 'table',
                    } as any,
                    dataset: {},
                    cachedElement: table,
                },
            ],
        });
    });

    it('calculate table size with zoom scale', () => {
        const mockedTd = ({
            colSpan: 1,
            rowSpan: 1,
            tagName: 'TD',
            style: {},
            dataset: {},
            getAttribute: () => '',
        } as any) as HTMLTableCellElement;
        const mockedTable = ({
            tagName: 'table',
            rows: [
                {
<<<<<<< HEAD
                    cells: [
                        {
                            colSpan: 1,
                            rowSpan: 1,
                            tagName: 'TD',
                            style: {},
                            dataset: {},
                            getAttribute: () => '',
                        },
                    ],
=======
                    cells: [mockedTd],
>>>>>>> d833fb29
                },
            ],
            style: {},
            dataset: {},
            getAttribute: () => '',
        } as any) as HTMLTableElement;

        const doc = createContentModelDocument();
        context.zoomScaleFormat.zoomScale = 2;

        tableProcessor(doc, mockedTable, context);

        expect(doc).toEqual({
            blockGroupType: 'Document',

            blocks: [
                {
                    blockType: 'Table',
                    widths: [50],
                    heights: [100],
                    format: {},
                    cells: [
                        [
                            {
                                blockGroupType: 'TableCell',
                                format: {},
                                blocks: [],
                                spanAbove: false,
                                spanLeft: false,
                                isHeader: false,
                                dataset: {},
                                cachedElement: mockedTd,
                            },
                        ],
                    ],
                    dataset: {},
                    cachedElement: mockedTable,
                },
            ],
        });
    });

    it('parse dataset', () => {
        const mockedTable = ({
            tagName: 'table',
            rows: [
                {
                    cells: [
                        {
                            colSpan: 1,
                            rowSpan: 1,
                            tagName: 'TD',
                            style: {},
                            dataset: {},
                            getAttribute: () => '',
                        },
                    ],
                },
            ],
            style: {},
            dataset: {},
            getAttribute: () => '',
        } as any) as HTMLTableElement;

        const doc = createContentModelDocument();
        const datasetParser = jasmine.createSpy('datasetParser');

        context.formatParsers.dataset = [datasetParser];

        tableProcessor(doc, mockedTable, context);

        expect(datasetParser).toHaveBeenCalledWith({}, mockedTable, context, {
            display: 'table',
            boxSizing: 'border-box',
        });
        expect(datasetParser).toHaveBeenCalledWith({}, mockedTable.rows[0].cells[0], context, {
            display: 'table-cell',
        });
    });

    it('parse dataset', () => {
        const mockedTable = ({
            tagName: 'table',
            rows: [
                {
                    cells: [
                        {
                            colSpan: 1,
                            rowSpan: 1,
                            tagName: 'TD',
                            style: {},
                            dataset: {},
                            getAttribute: () => '',
                        },
                    ],
                },
            ],
            style: {},
            dataset: {},
            getAttribute: () => '',
        } as any) as HTMLTableElement;

        const doc = createContentModelDocument();
        const datasetParser = jasmine.createSpy('datasetParser');

        context.formatParsers.dataset = [datasetParser];

        tableProcessor(doc, mockedTable, context);

        expect(datasetParser).toHaveBeenCalledWith({}, mockedTable.rows[0].cells[0], context, {
            display: 'table-cell',
        });
    });
});

describe('tableProcessor', () => {
    let context: DomToModelContext;
    let childProcessor: jasmine.Spy<ElementProcessor<HTMLElement>>;

    beforeEach(() => {
        childProcessor = jasmine.createSpy();
        context = createDomToModelContext(undefined, {
            processorOverride: {
                child: childProcessor,
            },
        });

        spyOn(getBoundingClientRect, 'getBoundingClientRect').and.returnValue(({
            width: 100,
            height: 200,
        } as any) as DOMRect);
    });

    it('list context is stacked during table processing', () => {
        const listLevels = { value: 'test1' } as any;
        const listParent = { value: 'test2' } as any;
        const threadItemCounts = { value: 'test3' } as any;

        context.listFormat.levels = listLevels;
        context.listFormat.listParent = listParent;
        context.listFormat.threadItemCounts = threadItemCounts;

        childProcessor.and.callFake((group, parent, context) => {
            expect(context.listFormat.levels).toEqual([]);
            expect(context.listFormat.listParent).toBeUndefined();
            expect(context.listFormat.threadItemCounts).toBe(threadItemCounts);
        });

        const group = createContentModelDocument();
        const mockedTable = ({
            tagName: 'table',
            rows: [
                {
                    cells: [
                        {
                            colSpan: 1,
                            rowSpan: 1,
                            tagName: 'TD',
                            style: {},
                            dataset: {},
                            getAttribute: () => '',
                        },
                    ],
                },
            ],
            style: {},
            dataset: {},
            getAttribute: () => '',
        } as any) as HTMLTableElement;

        tableProcessor(group, mockedTable, context);

        expect(childProcessor).toHaveBeenCalledTimes(1);
        expect(context.listFormat.levels).toBe(listLevels);
        expect(context.listFormat.listParent).toBe(listParent);
        expect(context.listFormat.threadItemCounts).toBe(threadItemCounts);
    });

    it('Parse text color into table cell format and not impact segment format', () => {
        const group = createContentModelDocument();
<<<<<<< HEAD
=======
        const mockedTd = ({
            colSpan: 1,
            rowSpan: 1,
            tagName: 'TD',
            style: {
                color: 'red',
            },
            dataset: {},
            getAttribute: () => '',
        } as any) as HTMLTableCellElement;
>>>>>>> d833fb29
        const mockedTable = ({
            tagName: 'table',
            rows: [
                {
<<<<<<< HEAD
                    cells: [
                        {
                            colSpan: 1,
                            rowSpan: 1,
                            tagName: 'TD',
                            style: {
                                color: 'red',
                            },
                            dataset: {},
                            getAttribute: () => '',
                        },
                    ],
=======
                    cells: [mockedTd],
>>>>>>> d833fb29
                },
            ],
            style: {},
            dataset: {},
            getAttribute: () => '',
        } as any) as HTMLTableElement;

        context.segmentFormat = {
            textColor: 'green',
        };

        tableProcessor(group, mockedTable, context);

        expect(group).toEqual({
            blockGroupType: 'Document',
            blocks: [
                {
                    blockType: 'Table',
                    format: {},
                    dataset: {},
                    widths: [100],
                    heights: [200],
                    cells: [
                        [
                            {
                                blockGroupType: 'TableCell',
                                blocks: [],
                                format: {
                                    textColor: 'red',
                                },
                                spanAbove: false,
                                spanLeft: false,
                                isHeader: false,
                                dataset: {},
<<<<<<< HEAD
                            },
                        ],
                    ],
=======
                                cachedElement: mockedTd,
                            },
                        ],
                    ],
                    cachedElement: mockedTable,
>>>>>>> d833fb29
                },
            ],
        });
    });

    it('Check inherited format from context', () => {
        const group = createContentModelDocument();
        const mockedTable = ({
            tagName: 'table',
            rows: [],
            style: {},
            dataset: {},
            getAttribute: () => '',
        } as any) as HTMLTableElement;

        context.blockFormat.backgroundColor = 'red';
        context.blockFormat.textAlign = 'center';
        context.blockFormat.isTextAlignFromAttr = true;
        context.blockFormat.lineHeight = '2';
        context.blockFormat.whiteSpace = 'pre';
        context.blockFormat.direction = 'rtl';

        tableProcessor(group, mockedTable, context);

        expect(group).toEqual({
            blockGroupType: 'Document',
            blocks: [
                {
                    blockType: 'Table',
                    format: {
                        backgroundColor: 'red',
                        textAlign: 'center',
                        isTextAlignFromAttr: true,
                        lineHeight: '2',
                        whiteSpace: 'pre',
                        direction: 'rtl',
                    },
                    dataset: {},
                    widths: [],
                    heights: [],
                    cells: [],
<<<<<<< HEAD
=======
                    cachedElement: mockedTable,
>>>>>>> d833fb29
                },
            ],
        });
    });
});<|MERGE_RESOLUTION|>--- conflicted
+++ resolved
@@ -58,41 +58,16 @@
                         },
                     ],
                 ],
-<<<<<<< HEAD
-            ],
-            format: {},
-            widths: [100],
-            heights: [200],
-            dataset: {},
-=======
                 format: {},
                 widths: [100],
                 heights: [200],
                 dataset: {},
                 cachedElement: div.querySelector('.tb1') as HTMLTableElement,
             };
->>>>>>> d833fb29
         });
     });
 
     it('Process a regular 2*2 table', () => {
-<<<<<<< HEAD
-        const tdHTML = '<td></td>';
-        const trHTML = `<tr>${tdHTML}${tdHTML}</tr>`;
-        const tableHTML = `<table>${trHTML}${trHTML}</table>`;
-        const tdModel = createTableCell(1, 1, false);
-
-        runTest(tableHTML, {
-            blockType: 'Table',
-            cells: [
-                [tdModel, tdModel],
-                [tdModel, tdModel],
-            ],
-            format: {},
-            widths: [100, 100],
-            heights: [200, 200],
-            dataset: {},
-=======
         const tableHTML =
             '<table class="tb1"><tr><td id="td1"></td><td id="td2"></td></tr><tr><td id="td3"></td><td id="td4"></td></tr></table>';
         const tdModel1 = createTableCell(1, 1, false);
@@ -118,27 +93,11 @@
                 dataset: {},
                 cachedElement: div.querySelector('.tb1') as HTMLTableElement,
             };
->>>>>>> d833fb29
         });
     });
 
     it('Process a 2*2 table with merged cell', () => {
         const tableHTML =
-<<<<<<< HEAD
-            '<table><tr><td></td><td></td></tr><tr><td colspan="2"></td></tr></table>';
-        const tdModel = createTableCell(1, 1, false);
-
-        runTest(tableHTML, {
-            blockType: 'Table',
-            cells: [
-                [tdModel, tdModel],
-                [tdModel, createTableCell(2, 1, false)],
-            ],
-            format: {},
-            widths: [100, 100],
-            heights: [200, 200],
-            dataset: {},
-=======
             '<table class="tb1"><tr><td id="td1"></td><td id="td2"></td></tr><tr><td colspan="2" id="td3"></td></tr></table>';
         const tdModel1 = createTableCell(1, 1, false);
         const tdModel2 = createTableCell(1, 1, false);
@@ -162,7 +121,6 @@
                 dataset: {},
                 cachedElement: div.querySelector('.tb1') as HTMLTableElement,
             };
->>>>>>> d833fb29
         });
     });
 
@@ -170,18 +128,6 @@
         const tableHTML =
             '<table class="tb1"><tr><td colspan="2" rowspan="2" id="td1"></td></tr><tr></tr></table>';
 
-<<<<<<< HEAD
-        runTest(tableHTML, {
-            blockType: 'Table',
-            cells: [
-                [createTableCell(1, 1, false), createTableCell(2, 1, false)],
-                [createTableCell(1, 2, false), createTableCell(2, 2, false)],
-            ],
-            format: {},
-            widths: [100, 0],
-            heights: [200, 0],
-            dataset: {},
-=======
         runTest(tableHTML, div => {
             const tdModel1 = createTableCell(1, 1, false);
             tdModel1.cachedElement = div.querySelector('#td1') as HTMLTableCellElement;
@@ -198,7 +144,6 @@
                 dataset: {},
                 cachedElement: div.querySelector('.tb1') as HTMLTableElement,
             };
->>>>>>> d833fb29
         });
     });
 
@@ -206,15 +151,6 @@
         const tableHTML = '<table class="tb1"><tr><td id="td1">test</td></tr></table>';
         const tdModel = createTableCell(1, 1, false);
 
-<<<<<<< HEAD
-        runTest(tableHTML, {
-            blockType: 'Table',
-            cells: [[tdModel]],
-            format: {},
-            widths: [100],
-            heights: [200],
-            dataset: {},
-=======
         runTest(tableHTML, div => {
             tdModel.cachedElement = div.querySelector('#td1') as HTMLTableCellElement;
 
@@ -227,7 +163,6 @@
                 dataset: {},
                 cachedElement: div.querySelector('.tb1') as HTMLTableElement,
             };
->>>>>>> d833fb29
         });
 
         expect(childProcessor).toHaveBeenCalledTimes(1);
@@ -235,18 +170,6 @@
 
     it('Process a 1*2 table with element content', () => {
         const tableHTML =
-<<<<<<< HEAD
-            '<table><tr><td><span>test</span></td><td><span>test</span></td></tr></table>';
-        const tdModel = createTableCell(1, 1, false);
-
-        runTest(tableHTML, {
-            blockType: 'Table',
-            cells: [[tdModel, tdModel]],
-            format: {},
-            widths: [100, 100],
-            heights: [200],
-            dataset: {},
-=======
             '<table class="tb1"><tr><td id="td1"><span>test</span></td><td id="td2"><span>test</span></td></tr></table>';
         const tdModel1 = createTableCell(1, 1, false);
         const tdModel2 = createTableCell(1, 1, false);
@@ -264,25 +187,12 @@
                 dataset: {},
                 cachedElement: div.querySelector('.tb1') as HTMLTableElement,
             };
->>>>>>> d833fb29
         });
 
         expect(childProcessor).toHaveBeenCalledTimes(2);
     });
 
     it('Process a 1*2 table with element content in merged cell', () => {
-<<<<<<< HEAD
-        const tableHTML = '<table><tr><td colspan="2"><span>test</span></td></tr></table>';
-        const tdModel = createTableCell(1, 1, false);
-
-        runTest(tableHTML, {
-            blockType: 'Table',
-            cells: [[tdModel, createTableCell(2, 1, false)]],
-            format: {},
-            widths: [100, 0],
-            heights: [200],
-            dataset: {},
-=======
         const tableHTML =
             '<table class="tb1"><tr><td colspan="2" id="td1"><span>test</span></td></tr></table>';
         const tdModel1 = createTableCell(1, 1, false);
@@ -300,7 +210,6 @@
                 dataset: {},
                 cachedElement: div.querySelector('.tb1') as HTMLTableElement,
             };
->>>>>>> d833fb29
         });
 
         expect(childProcessor).toHaveBeenCalledTimes(1);
@@ -465,20 +374,7 @@
             tagName: 'table',
             rows: [
                 {
-<<<<<<< HEAD
-                    cells: [
-                        {
-                            colSpan: 1,
-                            rowSpan: 1,
-                            tagName: 'TD',
-                            style: {},
-                            dataset: {},
-                            getAttribute: () => '',
-                        },
-                    ],
-=======
                     cells: [mockedTd],
->>>>>>> d833fb29
                 },
             ],
             style: {},
@@ -659,8 +555,6 @@
 
     it('Parse text color into table cell format and not impact segment format', () => {
         const group = createContentModelDocument();
-<<<<<<< HEAD
-=======
         const mockedTd = ({
             colSpan: 1,
             rowSpan: 1,
@@ -671,27 +565,11 @@
             dataset: {},
             getAttribute: () => '',
         } as any) as HTMLTableCellElement;
->>>>>>> d833fb29
         const mockedTable = ({
             tagName: 'table',
             rows: [
                 {
-<<<<<<< HEAD
-                    cells: [
-                        {
-                            colSpan: 1,
-                            rowSpan: 1,
-                            tagName: 'TD',
-                            style: {
-                                color: 'red',
-                            },
-                            dataset: {},
-                            getAttribute: () => '',
-                        },
-                    ],
-=======
                     cells: [mockedTd],
->>>>>>> d833fb29
                 },
             ],
             style: {},
@@ -726,17 +604,11 @@
                                 spanLeft: false,
                                 isHeader: false,
                                 dataset: {},
-<<<<<<< HEAD
-                            },
-                        ],
-                    ],
-=======
                                 cachedElement: mockedTd,
                             },
                         ],
                     ],
                     cachedElement: mockedTable,
->>>>>>> d833fb29
                 },
             ],
         });
@@ -778,10 +650,7 @@
                     widths: [],
                     heights: [],
                     cells: [],
-<<<<<<< HEAD
-=======
                     cachedElement: mockedTable,
->>>>>>> d833fb29
                 },
             ],
         });

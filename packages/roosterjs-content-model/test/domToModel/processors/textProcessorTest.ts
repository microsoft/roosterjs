import { addBlock } from '../../../lib/modelApi/common/addBlock';
import { addSegment } from '../../../lib/modelApi/common/addSegment';
import { createContentModelDocument } from '../../../lib/modelApi/creators/createContentModelDocument';
import { createDomToModelContext } from '../../../lib/domToModel/context/createDomToModelContext';
import { createParagraph } from '../../../lib/modelApi/creators/createParagraph';
import { createText } from '../../../lib/modelApi/creators/createText';
import { DomToModelContext } from '../../../lib/publicTypes/context/DomToModelContext';
import { textProcessor } from '../../../lib/domToModel/processors/textProcessor';

describe('textProcessor', () => {
    let context: DomToModelContext;

    beforeEach(() => {
        context = createDomToModelContext();
    });

    it('Empty group', () => {
        const doc = createContentModelDocument();
        const text = document.createTextNode('test');

        textProcessor(doc, text, context);

        expect(doc).toEqual({
            blockGroupType: 'Document',
            blocks: [
                {
                    blockType: 'Paragraph',
                    isImplicit: true,
                    segments: [
                        {
                            segmentType: 'Text',
                            text: 'test',
                            format: {},
                        },
                    ],
                    format: {},
                },
            ],
        });
    });

    it('Group with empty paragraph', () => {
        const doc = createContentModelDocument();
        const text = document.createTextNode('test');
        doc.blocks.push({
            blockType: 'Paragraph',
            segments: [],
            format: {},
        });

        textProcessor(doc, text, context);

        expect(doc).toEqual({
            blockGroupType: 'Document',
            blocks: [
                {
                    blockType: 'Paragraph',
                    segments: [
                        {
                            segmentType: 'Text',
                            text: 'test',
                            format: {},
                        },
                    ],
                    format: {},
                },
            ],
        });
    });

    it('Group with paragraph with text segment', () => {
        const doc = createContentModelDocument();
        const text = document.createTextNode('test1');

        doc.blocks.push({
            blockType: 'Paragraph',
            segments: [
                {
                    segmentType: 'Text',
                    text: 'test0',
                    format: {},
                },
            ],
            format: {},
        });

        textProcessor(doc, text, context);

        expect(doc).toEqual({
            blockGroupType: 'Document',
            blocks: [
                {
                    blockType: 'Paragraph',
                    segments: [
                        {
                            segmentType: 'Text',
                            text: 'test0test1',
                            format: {},
                        },
                    ],
                    format: {},
                },
            ],
        });
    });

    it('Group with paragraph with different type of segment', () => {
        const doc = createContentModelDocument();
        const text = document.createTextNode('test');

        doc.blocks.push({
            blockType: 'Paragraph',
            segments: [
                {
                    segmentType: 'General',
                    blockType: 'BlockGroup',
                    blockGroupType: 'General',
                    element: null!,
                    blocks: [],
                    format: {},
                },
            ],
            format: {},
        });

        textProcessor(doc, text, context);

        expect(doc).toEqual({
            blockGroupType: 'Document',
            blocks: [
                {
                    blockType: 'Paragraph',
                    segments: [
                        {
                            segmentType: 'General',
                            blockType: 'BlockGroup',
                            blockGroupType: 'General',
                            element: null!,
                            blocks: [],
                            format: {},
                        },
                        {
                            segmentType: 'Text',
                            text: 'test',
                            format: {},
                        },
                    ],
                    format: {},
                },
            ],
        });
    });

    it('Handle text with selection 1', () => {
        const doc = createContentModelDocument();
        const text = document.createTextNode('test2');

        doc.blocks.push({
            blockType: 'Paragraph',
            segments: [
                {
                    segmentType: 'Text',
                    text: 'test1',
                    format: {},
                },
            ],
            format: {},
        });

        context.isInSelection = true;

        textProcessor(doc, text, context);

        expect(doc.blocks[0]).toEqual({
            blockType: 'Paragraph',
            segments: [
                {
                    segmentType: 'Text',
                    text: 'test1',
                    format: {},
                },
                {
                    segmentType: 'Text',
                    text: 'test2',
                    isSelected: true,
                    format: {},
                },
            ],
            format: {},
        });
    });

    it('Handle text with selection 2', () => {
        const doc = createContentModelDocument();
        const text = document.createTextNode('test2');

        doc.blocks.push({
            blockType: 'Paragraph',
            segments: [
                {
                    segmentType: 'Text',
                    text: 'test1',
                    isSelected: true,
                    format: {},
                },
            ],
            format: {},
        });

        textProcessor(doc, text, context);

        expect(doc.blocks[0]).toEqual({
            blockType: 'Paragraph',
            segments: [
                {
                    segmentType: 'Text',
                    text: 'test1',
                    isSelected: true,
                    format: {},
                },
                {
                    segmentType: 'Text',
                    text: 'test2',
                    format: {},
                },
            ],
            format: {},
        });
    });

    it('Handle text with selection 3', () => {
        const doc = createContentModelDocument();
        const text = document.createTextNode('test2');

        doc.blocks.push({
            blockType: 'Paragraph',
            segments: [
                {
                    segmentType: 'Text',
                    text: 'test1',
                    isSelected: true,
                    format: {},
                },
            ],
            format: {},
        });

        context.isInSelection = true;

        textProcessor(doc, text, context);

        expect(doc.blocks[0]).toEqual({
            blockType: 'Paragraph',
            segments: [
                {
                    segmentType: 'Text',
                    text: 'test1test2',
                    isSelected: true,
                    format: {},
                },
            ],
            format: {},
        });
    });

    it('Handle text with format', () => {
        const doc = createContentModelDocument();
        const text = document.createTextNode('test');

        context.segmentFormat = { a: 'b' } as any;

        textProcessor(doc, text, context);

        expect(doc.blocks[0]).toEqual({
            blockType: 'Paragraph',
            segments: [
                {
                    segmentType: 'Text',
                    text: 'test',
                    format: { a: 'b' } as any,
                },
            ],
            isImplicit: true,
            format: {},
        });
    });

    it('Handle text with link format', () => {
<<<<<<< HEAD
        const doc = createContentModelDocument(document);
=======
        const doc = createContentModelDocument();
>>>>>>> 3afe4ae0
        const text = document.createTextNode('test');

        context.link = { format: { href: '/test' }, dataset: {} };

        textProcessor(doc, text, context);

        expect(doc.blocks[0]).toEqual({
            blockType: 'Paragraph',
            segments: [
                {
                    segmentType: 'Text',
                    text: 'test',
                    format: {},
                    link: { format: { href: '/test' }, dataset: {} },
                },
            ],
            isImplicit: true,
            format: {},
        });
    });

    it('Handle text with selection and link format 1', () => {
<<<<<<< HEAD
        const doc = createContentModelDocument(document);
=======
        const doc = createContentModelDocument();
>>>>>>> 3afe4ae0
        const text = document.createTextNode('test2');

        doc.blocks.push({
            blockType: 'Paragraph',
            segments: [
                {
                    segmentType: 'Text',
                    text: 'test1',
                    isSelected: true,
                    format: {},
                },
            ],
            format: {},
        });

        context.isInSelection = true;
        context.link = { format: { href: '/test' }, dataset: {} };

        textProcessor(doc, text, context);

        expect(doc.blocks[0]).toEqual({
            blockType: 'Paragraph',
            segments: [
                {
                    segmentType: 'Text',
                    text: 'test1',
                    isSelected: true,
                    format: {},
                },
                {
                    segmentType: 'Text',
                    text: 'test2',
                    isSelected: true,
                    format: {},
                    link: { format: { href: '/test' }, dataset: {} },
                },
            ],
            format: {},
        });
    });

    it('Handle text with selection and link format 2', () => {
<<<<<<< HEAD
        const doc = createContentModelDocument(document);
=======
        const doc = createContentModelDocument();
>>>>>>> 3afe4ae0
        const text = document.createTextNode('test');

        context.link = { format: { href: '/test' }, dataset: {} };
        context.regularSelection = {
            startContainer: text,
            startOffset: 2,
            endContainer: text,
            endOffset: 2,
            isSelectionCollapsed: true,
        };

        textProcessor(doc, text, context);

        expect(doc.blocks[0]).toEqual({
            blockType: 'Paragraph',
            isImplicit: true,
            segments: [
                {
                    segmentType: 'Text',
                    text: 'te',
                    format: {},
                    link: {
                        format: {
                            href: '/test',
                        },
                        dataset: {},
                    },
                },
                {
                    segmentType: 'SelectionMarker',
                    isSelected: true,
                    format: {},
                    link: {
                        format: {
                            href: '/test',
                        },
                        dataset: {},
                    },
                },
                {
                    segmentType: 'Text',
                    text: 'st',
                    format: {},
                    link: { format: { href: '/test' }, dataset: {} },
                },
            ],
            format: {},
        });
    });

    it('Empty text', () => {
<<<<<<< HEAD
        const doc = createContentModelDocument(document);
=======
        const doc = createContentModelDocument();
>>>>>>> 3afe4ae0
        const text = document.createTextNode('');

        textProcessor(doc, text, context);

        expect(doc).toEqual({
            blockGroupType: 'Document',
            blocks: [],
<<<<<<< HEAD
            document: document,
=======
>>>>>>> 3afe4ae0
        });
    });

    it('Space only text without existing paragraph', () => {
<<<<<<< HEAD
        const doc = createContentModelDocument(document);
=======
        const doc = createContentModelDocument();
>>>>>>> 3afe4ae0
        const text = document.createTextNode(' ');

        textProcessor(doc, text, context);

        expect(doc).toEqual({
            blockGroupType: 'Document',
            blocks: [],
<<<<<<< HEAD
            document: document,
=======
>>>>>>> 3afe4ae0
        });
    });

    it('Space only text with existing paragraph', () => {
<<<<<<< HEAD
        const doc = createContentModelDocument(document);
=======
        const doc = createContentModelDocument();
>>>>>>> 3afe4ae0
        const text = document.createTextNode(' ');

        addBlock(doc, createParagraph());
        textProcessor(doc, text, context);

        expect(doc).toEqual({
            blockGroupType: 'Document',
            blocks: [
                {
                    blockType: 'Paragraph',
                    format: {},
                    segments: [],
                },
            ],
<<<<<<< HEAD
            document: document,
=======
>>>>>>> 3afe4ae0
        });
    });

    it('Space only text with existing implicit paragraph with existing segment', () => {
<<<<<<< HEAD
        const doc = createContentModelDocument(document);
=======
        const doc = createContentModelDocument();
>>>>>>> 3afe4ae0
        const text = document.createTextNode(' ');

        addSegment(doc, createText('test'));
        textProcessor(doc, text, context);

        expect(doc).toEqual({
            blockGroupType: 'Document',
            blocks: [
                {
                    blockType: 'Paragraph',
                    format: {},
                    isImplicit: true,
                    segments: [
                        {
                            segmentType: 'Text',
                            format: {},
                            text: 'test ',
                        },
                    ],
                },
            ],
<<<<<<< HEAD
            document: document,
=======
>>>>>>> 3afe4ae0
        });
    });
});<|MERGE_RESOLUTION|>--- conflicted
+++ resolved
@@ -286,11 +286,7 @@
     });
 
     it('Handle text with link format', () => {
-<<<<<<< HEAD
-        const doc = createContentModelDocument(document);
-=======
-        const doc = createContentModelDocument();
->>>>>>> 3afe4ae0
+        const doc = createContentModelDocument();
         const text = document.createTextNode('test');
 
         context.link = { format: { href: '/test' }, dataset: {} };
@@ -313,11 +309,7 @@
     });
 
     it('Handle text with selection and link format 1', () => {
-<<<<<<< HEAD
-        const doc = createContentModelDocument(document);
-=======
-        const doc = createContentModelDocument();
->>>>>>> 3afe4ae0
+        const doc = createContentModelDocument();
         const text = document.createTextNode('test2');
 
         doc.blocks.push({
@@ -360,11 +352,7 @@
     });
 
     it('Handle text with selection and link format 2', () => {
-<<<<<<< HEAD
-        const doc = createContentModelDocument(document);
-=======
-        const doc = createContentModelDocument();
->>>>>>> 3afe4ae0
+        const doc = createContentModelDocument();
         const text = document.createTextNode('test');
 
         context.link = { format: { href: '/test' }, dataset: {} };
@@ -416,11 +404,7 @@
     });
 
     it('Empty text', () => {
-<<<<<<< HEAD
-        const doc = createContentModelDocument(document);
-=======
-        const doc = createContentModelDocument();
->>>>>>> 3afe4ae0
+        const doc = createContentModelDocument();
         const text = document.createTextNode('');
 
         textProcessor(doc, text, context);
@@ -428,19 +412,11 @@
         expect(doc).toEqual({
             blockGroupType: 'Document',
             blocks: [],
-<<<<<<< HEAD
-            document: document,
-=======
->>>>>>> 3afe4ae0
         });
     });
 
     it('Space only text without existing paragraph', () => {
-<<<<<<< HEAD
-        const doc = createContentModelDocument(document);
-=======
-        const doc = createContentModelDocument();
->>>>>>> 3afe4ae0
+        const doc = createContentModelDocument();
         const text = document.createTextNode(' ');
 
         textProcessor(doc, text, context);
@@ -448,19 +424,11 @@
         expect(doc).toEqual({
             blockGroupType: 'Document',
             blocks: [],
-<<<<<<< HEAD
-            document: document,
-=======
->>>>>>> 3afe4ae0
         });
     });
 
     it('Space only text with existing paragraph', () => {
-<<<<<<< HEAD
-        const doc = createContentModelDocument(document);
-=======
-        const doc = createContentModelDocument();
->>>>>>> 3afe4ae0
+        const doc = createContentModelDocument();
         const text = document.createTextNode(' ');
 
         addBlock(doc, createParagraph());
@@ -475,19 +443,11 @@
                     segments: [],
                 },
             ],
-<<<<<<< HEAD
-            document: document,
-=======
->>>>>>> 3afe4ae0
         });
     });
 
     it('Space only text with existing implicit paragraph with existing segment', () => {
-<<<<<<< HEAD
-        const doc = createContentModelDocument(document);
-=======
-        const doc = createContentModelDocument();
->>>>>>> 3afe4ae0
+        const doc = createContentModelDocument();
         const text = document.createTextNode(' ');
 
         addSegment(doc, createText('test'));
@@ -509,10 +469,6 @@
                     ],
                 },
             ],
-<<<<<<< HEAD
-            document: document,
-=======
->>>>>>> 3afe4ae0
         });
     });
 });
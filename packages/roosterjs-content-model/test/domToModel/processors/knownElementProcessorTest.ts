--- conflicted
+++ resolved
@@ -507,28 +507,19 @@
         });
     });
 
-<<<<<<< HEAD
     it('Paragraph with zero font size', () => {
         const group = createContentModelDocument();
         const div = document.createElement('div');
 
         div.appendChild(document.createTextNode('test1'));
         div.style.fontSize = '0px';
-=======
-    it('div with align attribute, need to use FormatContainer', () => {
-        const group = createContentModelDocument();
-        const div = document.createElement('div');
-
-        div.align = 'center';
->>>>>>> fac0b16a
-
-        knownElementProcessor(group, div, context);
-
-        expect(group).toEqual({
-            blockGroupType: 'Document',
-            blocks: [
-                {
-<<<<<<< HEAD
+
+        knownElementProcessor(group, div, context);
+
+        expect(group).toEqual({
+            blockGroupType: 'Document',
+            blocks: [
+                {
                     blockType: 'Paragraph',
                     format: {},
                     segments: [
@@ -541,7 +532,29 @@
                         },
                     ],
                     zeroFontSize: true,
-=======
+                },
+                {
+                    blockType: 'Paragraph',
+                    format: {},
+                    segments: [],
+                    isImplicit: true,
+                },
+            ],
+        });
+    });
+
+    it('div with align attribute, need to use FormatContainer', () => {
+        const group = createContentModelDocument();
+        const div = document.createElement('div');
+
+        div.align = 'center';
+
+        knownElementProcessor(group, div, context);
+
+        expect(group).toEqual({
+            blockGroupType: 'Document',
+            blocks: [
+                {
                     blockType: 'BlockGroup',
                     blockGroupType: 'FormatContainer',
                     tagName: 'div',
@@ -549,7 +562,6 @@
                         htmlAlign: 'center',
                     },
                     blocks: [],
->>>>>>> fac0b16a
                 },
                 {
                     blockType: 'Paragraph',

--- conflicted
+++ resolved
@@ -355,11 +355,7 @@
 
     it('OL without list style type and metadata', () => {
         const ol = document.createElement('ol');
-<<<<<<< HEAD
-        const group = createContentModelDocument(document);
-=======
-        const group = createContentModelDocument();
->>>>>>> 3afe4ae0
+        const group = createContentModelDocument();
 
         childProcessor.and.callFake((group, element, context) => {
             expect(context.listFormat.levels).toEqual([
@@ -376,11 +372,7 @@
 
     it('OL with valid metadata', () => {
         const ol = document.createElement('ol');
-<<<<<<< HEAD
-        const group = createContentModelDocument(document);
-=======
-        const group = createContentModelDocument();
->>>>>>> 3afe4ae0
+        const group = createContentModelDocument();
 
         ol.dataset.editingInfo = JSON.stringify({
             orderedStyleType: 1,
@@ -404,11 +396,7 @@
 
     it('OL with invalid metadata', () => {
         const ol = document.createElement('ol');
-<<<<<<< HEAD
-        const group = createContentModelDocument(document);
-=======
-        const group = createContentModelDocument();
->>>>>>> 3afe4ae0
+        const group = createContentModelDocument();
 
         ol.dataset.editingInfo = JSON.stringify({
             orderedStyleType: true,
@@ -430,11 +418,7 @@
 
     it('OL with metadata that has value at the edge of range', () => {
         const ol = document.createElement('ol');
-<<<<<<< HEAD
-        const group = createContentModelDocument(document);
-=======
-        const group = createContentModelDocument();
->>>>>>> 3afe4ae0
+        const group = createContentModelDocument();
 
         ol.dataset.editingInfo = JSON.stringify({
             orderedStyleType: NumberingListType.Max,
@@ -458,11 +442,7 @@
 
     it('OL with metadata that has value at the out of range', () => {
         const ol = document.createElement('ol');
-<<<<<<< HEAD
-        const group = createContentModelDocument(document);
-=======
-        const group = createContentModelDocument();
->>>>>>> 3afe4ae0
+        const group = createContentModelDocument();
 
         ol.dataset.editingInfo = JSON.stringify({
             orderedStyleType: NumberingListType.Max + 1,
@@ -484,11 +464,7 @@
 
     it('OL with conflict metadata and list type', () => {
         const ol = document.createElement('ol');
-<<<<<<< HEAD
-        const group = createContentModelDocument(document);
-=======
-        const group = createContentModelDocument();
->>>>>>> 3afe4ae0
+        const group = createContentModelDocument();
 
         ol.style.listStyleType = 'decimal';
         ol.dataset.editingInfo = JSON.stringify({

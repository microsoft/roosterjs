import * as stackFormat from '../../../lib/modelToDom/utils/stackFormat';
import DarkColorHandlerImpl from '../../../../roosterjs-editor-core/lib/editor/DarkColorHandlerImpl';
import { ContentModelText } from '../../../lib/publicTypes/segment/ContentModelText';
import { createModelToDomContext } from '../../../lib/modelToDom/context/createModelToDomContext';
import { handleText } from '../../../lib/modelToDom/handlers/handleText';
import { ModelToDomContext } from '../../../lib/publicTypes/context/ModelToDomContext';

describe('handleSegment', () => {
    let parent: HTMLElement;
    let context: ModelToDomContext;

    beforeEach(() => {
        parent = document.createElement('div');
        context = createModelToDomContext();
    });

    it('Text segment', () => {
        const text: ContentModelText = {
            segmentType: 'Text',
            text: 'test',
            format: {},
        };

        handleText(document, parent, text, context);

        expect(parent.innerHTML).toBe('<span>test</span>');
    });

    it('Text segment with format', () => {
        const text: ContentModelText = {
            segmentType: 'Text',
            text: 'test',
            format: { textColor: 'red' },
        };
        context.darkColorHandler = new DarkColorHandlerImpl({} as any, s => 'darkMock: ' + s);

        handleText(document, parent, text, context);

        expect(parent.innerHTML).toBe('<span style="color: red;">test</span>');
    });

    it('Text segment with link', () => {
        const text: ContentModelText = {
            segmentType: 'Text',
            text: 'test',
            format: {},
            link: { format: { href: '/test', underline: true }, dataset: {} },
        };

        handleText(document, parent, text, context);

        expect(parent.innerHTML).toBe('<a href="/test"><span>test</span></a>');
    });

    it('Text segment with code', () => {
        const text: ContentModelText = {
            segmentType: 'Text',
            text: 'test',
            format: {},
            code: {
                format: {
                    fontFamily: 'monospace',
                },
            },
        };

        handleText(document, parent, text, context);

        expect(parent.innerHTML).toBe('<code><span>test</span></code>');
    });

    it('call stackFormat', () => {
        const text: ContentModelText = {
            segmentType: 'Text',
            text: 'test',
            format: {},
            link: { format: { href: '/test', underline: true }, dataset: {} },
        };

        spyOn(stackFormat, 'stackFormat').and.callThrough();

        handleText(document, parent, text, context);

        expect(parent.innerHTML).toBe('<a href="/test"><span>test</span></a>');
        expect(stackFormat.stackFormat).toHaveBeenCalledTimes(1);
        expect((<jasmine.Spy>stackFormat.stackFormat).calls.argsFor(0)[1]).toBe('a');
    });

    it('With onNodeCreated', () => {
        const parent = document.createElement('div');
        const text: ContentModelText = {
            segmentType: 'Text',
            text: 'test',
            format: {},
        };

        const onNodeCreated = jasmine.createSpy('onNodeCreated');

        context.onNodeCreated = onNodeCreated;

        handleText(document, parent, text, context);

        expect(parent.innerHTML).toBe('<span>test</span>');
        expect(onNodeCreated).toHaveBeenCalledTimes(1);
        expect(onNodeCreated.calls.argsFor(0)[0]).toBe(text);
        expect(onNodeCreated.calls.argsFor(0)[1]).toBe(parent.querySelector('span')!.firstChild);
    });
<<<<<<< HEAD
=======

    it('Link is outside of SPAN', () => {
        const parent = document.createElement('div');
        const text: ContentModelText = {
            segmentType: 'Text',
            text: 'test',
            format: { fontSize: '12px' },
            link: {
                format: {
                    href: '#',
                    underline: true,
                },
                dataset: {},
            },
        };

        handleText(document, parent, text, context);

        expect(parent.innerHTML).toBe('<a href="#"><span style="font-size: 12px;">test</span></a>');
    });
>>>>>>> 50c4271f
});<|MERGE_RESOLUTION|>--- conflicted
+++ resolved
@@ -105,8 +105,6 @@
         expect(onNodeCreated.calls.argsFor(0)[0]).toBe(text);
         expect(onNodeCreated.calls.argsFor(0)[1]).toBe(parent.querySelector('span')!.firstChild);
     });
-<<<<<<< HEAD
-=======
 
     it('Link is outside of SPAN', () => {
         const parent = document.createElement('div');
@@ -127,5 +125,4 @@
 
         expect(parent.innerHTML).toBe('<a href="#"><span style="font-size: 12px;">test</span></a>');
     });
->>>>>>> 50c4271f
 });
--- conflicted
+++ resolved
@@ -43,8 +43,6 @@
             text: 'test',
             format: {},
             link: { format: { href: '/test', underline: true }, dataset: {} },
-<<<<<<< HEAD
-=======
         };
 
         handleText(document, parent, text, context);
@@ -62,16 +60,11 @@
                     fontFamily: 'monospace',
                 },
             },
->>>>>>> 227331d8
         };
 
         handleText(document, parent, text, context);
 
-<<<<<<< HEAD
-        expect(parent.innerHTML).toBe('<span><a href="/test">test</a></span>');
-=======
         expect(parent.innerHTML).toBe('<span><code>test</code></span>');
->>>>>>> 227331d8
     });
 
     it('call stackFormat', () => {

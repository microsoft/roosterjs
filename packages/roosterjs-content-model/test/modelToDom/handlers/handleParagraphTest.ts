--- conflicted
+++ resolved
@@ -454,8 +454,6 @@
         expect(onNodeCreated.calls.argsFor(0)[0]).toBe(paragraph);
         expect(onNodeCreated.calls.argsFor(0)[1]).toBe(parent.querySelector('div'));
     });
-<<<<<<< HEAD
-=======
 
     it('With zeroFontSize = true and no text segment', () => {
         const paragraph: ContentModelParagraph = {
@@ -493,5 +491,4 @@
 
         expect(parent.innerHTML).toBe('<div></div>');
     });
->>>>>>> 50c4271f
 });
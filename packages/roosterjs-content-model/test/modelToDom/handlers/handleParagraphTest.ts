import * as stackFormat from '../../../lib/modelToDom/utils/stackFormat';
import { ContentModelHandler } from '../../../lib/publicTypes/context/ContentModelHandler';
import { ContentModelParagraph } from '../../../lib/publicTypes/block/ContentModelParagraph';
import { ContentModelSegment } from '../../../lib/publicTypes/segment/ContentModelSegment';
import { createModelToDomContext } from '../../../lib/modelToDom/context/createModelToDomContext';
import { createParagraph } from '../../../lib/modelApi/creators/createParagraph';
import { createText } from '../../../lib/modelApi/creators/createText';
import { handleParagraph } from '../../../lib/modelToDom/handlers/handleParagraph';
import { handleSegment as originalHandleSegment } from '../../../lib/modelToDom/handlers/handleSegment';
import { ModelToDomContext } from '../../../lib/publicTypes/context/ModelToDomContext';
import { optimize } from '../../../lib/modelToDom/optimizers/optimize';

describe('handleParagraph', () => {
    let parent: HTMLElement;
    let context: ModelToDomContext;
    let handleSegment: jasmine.Spy<ContentModelHandler<ContentModelSegment>>;

    beforeEach(() => {
        parent = document.createElement('div');
        handleSegment = jasmine.createSpy('handleSegment');
        context = createModelToDomContext(undefined, {
            modelHandlerOverride: {
                segment: handleSegment,
            },
        });
    });

    function runTest(
        paragraph: ContentModelParagraph,
        expectedInnerHTML: string,
        expectedCreateSegmentFromContentCalledTimes: number
    ) {
        handleParagraph(document, parent, paragraph, context, null);

        expect(parent.innerHTML).toBe(expectedInnerHTML);
        expect(handleSegment).toHaveBeenCalledTimes(expectedCreateSegmentFromContentCalledTimes);
        expect(paragraph.cachedElement).toBe((parent.firstChild as HTMLElement) || undefined);
    }

    it('Handle empty explicit paragraph', () => {
        runTest(
            {
                blockType: 'Paragraph',
                segments: [],
                format: {},
            },
            '<div></div>',
            0
        );
    });

    it('Handle empty implicit paragraph', () => {
        runTest(
            {
                blockType: 'Paragraph',
                segments: [],
                isImplicit: true,
                format: {},
            },
            '',
            0
        );
    });

    it('Handle paragraph with single text segment', () => {
        const segment: ContentModelSegment = {
            segmentType: 'Text',
            text: 'test',
            format: {},
        };
        runTest(
            {
                blockType: 'Paragraph',
                segments: [segment],
                format: {},
            },
            '<div></div>',
            1
        );

        expect(handleSegment).toHaveBeenCalledWith(
            document,
            parent.firstChild as HTMLElement,
            segment,
            context
        );
    });

    it('Handle implicit paragraph single text segment', () => {
        const segment: ContentModelSegment = {
            segmentType: 'Text',
            text: 'test',
            format: {},
        };
        runTest(
            {
                blockType: 'Paragraph',
                segments: [segment],
                isImplicit: true,
                format: {},
            },
            '',
            1
        );

        expect(handleSegment).toHaveBeenCalledWith(document, parent, segment, context);
    });

    it('Handle multiple segments', () => {
        const segment1: ContentModelSegment = {
            segmentType: 'Text',
            text: 'test',
            format: {},
        };
        const segment2: ContentModelSegment = {
            segmentType: 'General',
            blockType: 'BlockGroup',
            blockGroupType: 'General',
            blocks: [],
            element: null!,
            format: {},
        };
        runTest(
            {
                blockType: 'Paragraph',
                segments: [segment1, segment2],
                format: {},
            },
            '<div></div>',
            2
        );

        expect(handleSegment).toHaveBeenCalledWith(
            document,
            parent.firstChild as HTMLElement,
            segment1,
            context
        );
        expect(handleSegment).toHaveBeenCalledWith(
            document,
            parent.firstChild as HTMLElement,
            segment2,
            context
        );
    });

    it('handle p without margin', () => {
        handleSegment.and.callFake(originalHandleSegment);

        runTest(
            {
                blockType: 'Paragraph',
                format: {},
                decorator: {
                    tagName: 'p',
                    format: {},
                },
                segments: [
                    {
                        segmentType: 'Text',
                        format: {},
                        text: 'test',
                    },
                ],
            },
            '<p style="margin-top: 0px; margin-bottom: 0px;"><span>test</span></p>',
            1
        );
    });

    it('handle p with margin', () => {
        handleSegment.and.callFake(originalHandleSegment);

        runTest(
            {
                blockType: 'Paragraph',
                format: { marginTop: '1em', marginBottom: '1em' },
                decorator: {
                    tagName: 'p',
                    format: {},
                },
                segments: [
                    {
                        segmentType: 'Text',
                        format: {},
                        text: 'test',
                    },
                ],
            },
            '<p><span>test</span></p>',
            1
        );
    });

    it('handle headers', () => {
        handleSegment.and.callFake(originalHandleSegment);

        runTest(
            {
                blockType: 'Paragraph',
                format: {},
                decorator: {
                    tagName: 'h1',
                    format: { fontWeight: 'bold', fontSize: '2em' },
                },
                segments: [
                    {
                        segmentType: 'Text',
                        format: { fontWeight: 'bold' },
                        text: 'test',
                    },
                ],
            },
            '<h1><span>test</span></h1>',
            1
        );
    });

    it('handle headers with default format override', () => {
        handleSegment.and.callFake(originalHandleSegment);

        runTest(
            {
                blockType: 'Paragraph',
                format: {},
                decorator: {
                    tagName: 'h1',
                    format: { fontWeight: 'bold', fontSize: '20px' },
                },
                segments: [
                    {
                        segmentType: 'Text',
                        format: { fontWeight: 'bold' },
                        text: 'test',
                    },
                ],
            },
            '<h1 style="font-size: 20px;"><span>test</span></h1>',
            1
        );
    });

    it('handle headers without default format', () => {
        handleSegment.and.callFake(originalHandleSegment);

        runTest(
            {
                blockType: 'Paragraph',
                format: {},
                decorator: {
                    tagName: 'h1',
                    format: {},
                },
                segments: [
                    {
                        segmentType: 'Text',
                        format: { fontWeight: 'bold' },
                        text: 'test',
                    },
                ],
            },
            '<h1 style="font-weight: normal;"><span>test</span></h1>',
            1
        );
    });

    it('handle headers that has non-bold text', () => {
        handleSegment.and.callFake(originalHandleSegment);

        runTest(
            {
                blockType: 'Paragraph',
                format: {},
                decorator: {
                    tagName: 'h1',
                    format: {
                        fontWeight: 'bold',
                    },
                },
                segments: [
                    {
                        segmentType: 'Text',
                        format: { fontWeight: 'bold' },
                        text: 'test 1',
                    },
                    {
                        segmentType: 'Text',
                        format: {},
                        text: 'test 2',
                    },
                ],
            },
            '<h1><span>test 1</span><span style="font-weight: normal;">test 2</span></h1>',
            2
        );
    });

    it('handle headers with implicit block and other inline format', () => {
        handleSegment.and.callFake(originalHandleSegment);

        runTest(
            {
                blockType: 'Paragraph',
                isImplicit: true,
                format: {},
                decorator: {
                    tagName: 'h1',
                    format: { fontWeight: 'bold' },
                },
                segments: [
                    {
                        segmentType: 'Text',
                        format: { fontWeight: 'bold', italic: true },
                        text: 'test',
                    },
                ],
            },
            '<h1><span><i>test</i></span></h1>',
            1
        );
    });

    it('handle implicit paragraph with segments and format', () => {
        handleSegment.and.callFake(originalHandleSegment);

        runTest(
            {
                blockType: 'Paragraph',
                isImplicit: true,
                format: {
                    textAlign: 'center',
                },
                segments: [
                    {
                        segmentType: 'Text',
                        format: {},
                        text: 'test',
                    },
                ],
            },
            '<div style="text-align: center;"><span>test</span></div>',
            1
        );
    });

    it('call stackFormat', () => {
        handleSegment.and.callFake(originalHandleSegment);

        spyOn(stackFormat, 'stackFormat').and.callThrough();

        runTest(
            {
                blockType: 'Paragraph',
                format: {},
                decorator: {
                    tagName: 'h1',
                    format: { fontWeight: 'bold', fontSize: '2em' },
                },
                segments: [
                    {
                        segmentType: 'Text',
                        format: { fontWeight: 'bold' },
                        text: 'test',
                    },
                ],
            },
            '<h1><span>test</span></h1>',
            1
        );

        expect(stackFormat.stackFormat).toHaveBeenCalledTimes(1);
        expect((<jasmine.Spy>stackFormat.stackFormat).calls.argsFor(0)[1]).toBe('h1');
    });

    it('Handle paragraph with refNode', () => {
        const segment: ContentModelSegment = {
            segmentType: 'Text',
            text: 'test',
            format: {},
        };
        const paragraph: ContentModelParagraph = {
            blockType: 'Paragraph',
            segments: [segment],
            format: {},
        };
        const br = document.createElement('br');

<<<<<<< HEAD
        parent.appendChild(br);
=======
        const result = parent.appendChild(br);
>>>>>>> d833fb29

        handleParagraph(document, parent, paragraph, context, br);

        expect(parent.innerHTML).toBe('<div></div><br>');
        expect(paragraph.cachedElement).toBe(parent.firstChild as HTMLElement);
<<<<<<< HEAD
    });

    it('Handle paragraph with PRE', () => {
        const segment: ContentModelSegment = {
            segmentType: 'Text',
            text: 'test',
            format: {},
        };
        const paragraph: ContentModelParagraph = {
            blockType: 'Paragraph',
            segments: [segment],
            format: {
                whiteSpace: 'pre',
            },
        };
        const br = document.createElement('br');

        parent.appendChild(br);

        handleParagraph(document, parent, paragraph, context, br);

        expect(parent.innerHTML).toBe(
            '<pre style="margin-top: 0px; margin-bottom: 0px;"><div style="white-space: pre;"></div></pre><br>'
        );
        expect(paragraph.cachedElement).toBe(parent.firstChild as HTMLElement);
        expect(paragraph.cachedElement?.outerHTML).toBe(
            '<pre style="margin-top: 0px; margin-bottom: 0px;"><div style="white-space: pre;"></div></pre>'
        );
=======
        expect(result).toBe(br);
    });

    it('Handle paragraph with PRE', () => {
        const segment1 = createText('test1');
        const segment2 = createText('test2');
        const para1 = createParagraph(false, { whiteSpace: 'pre' });
        const para2 = createParagraph(false, { whiteSpace: 'pre' });
        const br = document.createElement('br');

        para1.segments.push(segment1);
        para2.segments.push(segment2);

        parent.appendChild(br);

        handleSegment.and.callFake(originalHandleSegment);

        handleParagraph(document, parent, para1, context, br);
        handleParagraph(document, parent, para2, context, br);

        expect(parent.innerHTML).toBe(
            '<div style="white-space: pre;"><span>test1</span></div><div style="white-space: pre;"><span>test2</span></div><br>'
        );
        expect(para1.cachedElement).toBe(parent.firstChild as HTMLElement);
        expect(para1.cachedElement?.outerHTML).toBe(
            '<div style="white-space: pre;"><span>test1</span></div>'
        );
        expect(para2.cachedElement).toBe(parent.firstChild?.nextSibling as HTMLElement);
        expect(para2.cachedElement?.outerHTML).toBe(
            '<div style="white-space: pre;"><span>test2</span></div>'
        );

        optimize(parent, 2);

        expect(parent.innerHTML).toBe(
            '<div style="white-space: pre;">test1</div><div style="white-space: pre;">test2</div><br>'
        );
        expect(para1.cachedElement).toBe(parent.firstChild as HTMLElement);
        expect(para1.cachedElement?.outerHTML).toBe('<div style="white-space: pre;">test1</div>');
        expect(para2.cachedElement).toBe(parent.firstChild?.nextSibling as HTMLElement);
        expect(para2.cachedElement?.outerHTML).toBe('<div style="white-space: pre;">test2</div>');
>>>>>>> d833fb29
    });
});<|MERGE_RESOLUTION|>--- conflicted
+++ resolved
@@ -385,46 +385,12 @@
         };
         const br = document.createElement('br');
 
-<<<<<<< HEAD
-        parent.appendChild(br);
-=======
         const result = parent.appendChild(br);
->>>>>>> d833fb29
 
         handleParagraph(document, parent, paragraph, context, br);
 
         expect(parent.innerHTML).toBe('<div></div><br>');
         expect(paragraph.cachedElement).toBe(parent.firstChild as HTMLElement);
-<<<<<<< HEAD
-    });
-
-    it('Handle paragraph with PRE', () => {
-        const segment: ContentModelSegment = {
-            segmentType: 'Text',
-            text: 'test',
-            format: {},
-        };
-        const paragraph: ContentModelParagraph = {
-            blockType: 'Paragraph',
-            segments: [segment],
-            format: {
-                whiteSpace: 'pre',
-            },
-        };
-        const br = document.createElement('br');
-
-        parent.appendChild(br);
-
-        handleParagraph(document, parent, paragraph, context, br);
-
-        expect(parent.innerHTML).toBe(
-            '<pre style="margin-top: 0px; margin-bottom: 0px;"><div style="white-space: pre;"></div></pre><br>'
-        );
-        expect(paragraph.cachedElement).toBe(parent.firstChild as HTMLElement);
-        expect(paragraph.cachedElement?.outerHTML).toBe(
-            '<pre style="margin-top: 0px; margin-bottom: 0px;"><div style="white-space: pre;"></div></pre>'
-        );
-=======
         expect(result).toBe(br);
     });
 
@@ -466,6 +432,5 @@
         expect(para1.cachedElement?.outerHTML).toBe('<div style="white-space: pre;">test1</div>');
         expect(para2.cachedElement).toBe(parent.firstChild?.nextSibling as HTMLElement);
         expect(para2.cachedElement?.outerHTML).toBe('<div style="white-space: pre;">test2</div>');
->>>>>>> d833fb29
     });
 });
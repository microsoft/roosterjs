--- conflicted
+++ resolved
@@ -395,33 +395,6 @@
     });
 
     it('Handle paragraph with PRE', () => {
-<<<<<<< HEAD
-        const segment: ContentModelSegment = {
-            segmentType: 'Text',
-            text: 'test',
-            format: {},
-        };
-        const paragraph: ContentModelParagraph = {
-            blockType: 'Paragraph',
-            segments: [segment],
-            format: {
-                whiteSpace: 'pre',
-            },
-        };
-        const br = document.createElement('br');
-
-        parent.appendChild(br);
-
-        handleParagraph(document, parent, paragraph, context, br);
-
-        expect(parent.innerHTML).toBe(
-            '<pre style="margin-top: 0px; margin-bottom: 0px;"><div style="white-space: pre;"></div></pre><br>'
-        );
-        expect(paragraph.cachedElement).toBe(parent.firstChild as HTMLElement);
-        expect(paragraph.cachedElement?.outerHTML).toBe(
-            '<pre style="margin-top: 0px; margin-bottom: 0px;"><div style="white-space: pre;"></div></pre>'
-        );
-=======
         const segment1 = createText('test1');
         const segment2 = createText('test2');
         const para1 = createParagraph(false, { whiteSpace: 'pre' });
@@ -459,6 +432,5 @@
         expect(para1.cachedElement?.outerHTML).toBe('<div style="white-space: pre;">test1</div>');
         expect(para2.cachedElement).toBe(parent.firstChild?.nextSibling as HTMLElement);
         expect(para2.cachedElement?.outerHTML).toBe('<div style="white-space: pre;">test2</div>');
->>>>>>> d833fb29
     });
 });
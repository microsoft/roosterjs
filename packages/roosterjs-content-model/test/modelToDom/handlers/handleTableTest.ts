--- conflicted
+++ resolved
@@ -325,13 +325,8 @@
         const tableCell2 = createTableCell();
         const table = createTable(2);
 
-<<<<<<< HEAD
-        table.cells[0].push(tableCell1);
-        table.cells[1].push(tableCell2);
-=======
         table.rows[0].cells.push(tableCell1);
         table.rows[1].cells.push(tableCell2);
->>>>>>> 50c4271f
 
         const onNodeCreated = jasmine.createSpy('onNodeCreated');
 
@@ -342,15 +337,6 @@
         expect(parent.innerHTML).toBe(
             '<table><tbody><tr><th></th></tr><tr><td></td></tr></tbody></table>'
         );
-<<<<<<< HEAD
-        expect(onNodeCreated).toHaveBeenCalledTimes(3);
-        expect(onNodeCreated.calls.argsFor(0)[0]).toBe(table);
-        expect(onNodeCreated.calls.argsFor(0)[1]).toBe(parent.querySelector('table'));
-        expect(onNodeCreated.calls.argsFor(1)[0]).toBe(tableCell1);
-        expect(onNodeCreated.calls.argsFor(1)[1]).toBe(parent.querySelector('th'));
-        expect(onNodeCreated.calls.argsFor(2)[0]).toBe(tableCell2);
-        expect(onNodeCreated.calls.argsFor(2)[1]).toBe(parent.querySelector('td'));
-=======
         const tableNode = parent.querySelector('table') as HTMLTableElement;
 
         expect(onNodeCreated).toHaveBeenCalledTimes(5);
@@ -560,6 +546,5 @@
         handleTable(document, parent, table, context, null);
 
         expect(parent.innerHTML).toBe('<table><tbody><tr id="tr1"><td></td></tr></tbody></table>');
->>>>>>> 50c4271f
     });
 });
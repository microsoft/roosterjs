import * as handleBlock from '../../../lib/modelToDom/handlers/handleBlock';
import { ContentModelTable } from '../../../lib/publicTypes/block/ContentModelTable';
import { createModelToDomContext } from '../../../lib/modelToDom/context/createModelToDomContext';
import { createTableCell } from '../../../lib/modelApi/creators/createTableCell';
import { handleTable } from '../../../lib/modelToDom/handlers/handleTable';
import { ModelToDomContext } from '../../../lib/publicTypes/context/ModelToDomContext';

describe('handleTable', () => {
    let context: ModelToDomContext;

    beforeEach(() => {
        spyOn(handleBlock, 'handleBlock');
        context = createModelToDomContext();
    });

    function runTest(model: ContentModelTable, expectedInnerHTML: string) {
        const div = document.createElement('div');
        handleTable(document, div, model, context, null);
        expect(div.innerHTML).toBe(expectedInnerHTML);
    }

    it('Empty table', () => {
        runTest(
            {
                blockType: 'Table',
                cells: [],
                format: {},
                widths: [],
                heights: [],
                dataset: {},
            },
            ''
        );
    });

    it('Table with all empty rows', () => {
        runTest(
            {
                blockType: 'Table',
                cells: [[], []],
                format: {},
                widths: [],
                heights: [],
                dataset: {},
            },
            ''
        );
    });

    it('Regular 1 * 1 table', () => {
        runTest(
            {
                blockType: 'Table',
                cells: [[createTableCell(1, 1, false)]],
                format: {},
                widths: [],
                heights: [],
                dataset: {},
            },
            '<table><tbody><tr><td></td></tr></tbody></table>'
        );
    });

    it('Regular 2 * 2 table', () => {
        const tdModel1 = createTableCell(1, 1, false);
        const tdModel2 = createTableCell(1, 1, false);
        const tdModel3 = createTableCell(1, 1, false);
        const tdModel4 = createTableCell(1, 1, false);
        runTest(
            {
                blockType: 'Table',
                cells: [
                    [tdModel1, tdModel2],
                    [tdModel3, tdModel4],
                ],
                format: {},
                widths: [],
                heights: [],
                dataset: {},
            },
            '<table><tbody><tr><td></td><td></td></tr><tr><td></td><td></td></tr></tbody></table>'
        );
    });

    it('3 * 1 table with empty row', () => {
        const tdModel1 = createTableCell(1, 1, false);
        const tdModel2 = createTableCell(1, 1, false);
        runTest(
            {
                blockType: 'Table',
                cells: [[tdModel1], [], [tdModel2]],
                format: {},
                widths: [],
                heights: [],
                dataset: {},
            },
            '<table><tbody><tr><td></td></tr><tr><td></td></tr></tbody></table>'
        );
    });

    it('Table with spanLeft cell', () => {
        const tdModel1 = createTableCell(1, 1, false);
        const tdModel2 = createTableCell(1, 1, false);
        const tdModel3 = createTableCell(1, 1, false);
        runTest(
            {
                blockType: 'Table',
                cells: [
                    [tdModel1, createTableCell(2, 1, false)],
                    [tdModel2, tdModel3],
                ],
                format: {},
                widths: [],
                heights: [],
                dataset: {},
            },
            '<table><tbody><tr><td colspan="2"></td></tr><tr><td></td><td></td></tr></tbody></table>'
        );
    });

    it('Table with spanAbove cell', () => {
        const tdModel1 = createTableCell(1, 1, false);
        const tdModel2 = createTableCell(1, 1, false);
        const tdModel3 = createTableCell(1, 1, false);
        runTest(
            {
                blockType: 'Table',
                cells: [
                    [tdModel1, tdModel2],
                    [createTableCell(1, 2, false), tdModel3],
                ],
                format: {},
                widths: [],
                heights: [],
                dataset: {},
            },
            '<table><tbody><tr><td rowspan="2"></td><td></td></tr><tr><td></td></tr></tbody></table>'
        );
    });

    it('Table with spanAbove and spanLeft cell', () => {
        runTest(
            {
                blockType: 'Table',
                cells: [
                    [createTableCell(1, 1, false), createTableCell(2, 1, false)],
                    [createTableCell(1, 2, false), createTableCell(2, 2, false)],
                ],
                format: {},
                widths: [],
                heights: [],
                dataset: {},
            },
            '<table><tbody><tr><td rowspan="2" colspan="2"></td></tr><tr></tr></tbody></table>'
        );
    });

    it('Complex table', () => {
        // +--+-----+
        // |  |     |
        // |  +--+--+
        // |  |  |  |
        // +--+--+  |
        // |     |  |
        // +-----+--+
        runTest(
            {
                blockType: 'Table',
                cells: [
                    [
                        createTableCell(1, 1, false),
                        createTableCell(1, 1, false),
                        createTableCell(2, 1, false),
                    ],
                    [
                        createTableCell(1, 2, false),
                        createTableCell(1, 1, false),
                        createTableCell(1, 1, false),
                    ],
                    [
                        createTableCell(1, 1, false),
                        createTableCell(2, 1, false),
                        createTableCell(1, 2, false),
                    ],
                ],
                format: {},
                widths: [],
                heights: [],
                dataset: {},
            },
            '<table><tbody>' +
                '<tr><td rowspan="2"></td><td colspan="2"></td></tr>' +
                '<tr><td></td><td rowspan="2"></td></tr>' +
                '<tr><td colspan="2"></td></tr>' +
                '</tbody></table>'
        );
    });

    it('Table with header', () => {
        runTest(
            {
                blockType: 'Table',
                cells: [[createTableCell(1, 1, true)], [createTableCell(1, 1, false)]],
                format: {},
                widths: [],
                heights: [],
                dataset: {},
            },
            '<table><tbody><tr><th></th></tr><tr><td></td></tr></tbody></table>'
        );
    });

    it('Regular 1 * 1 table, handle dataset', () => {
        const datasetApplier = jasmine.createSpy('datasetApplier');
        context.formatAppliers.dataset = [datasetApplier];

        const div = document.createElement('div');
        handleTable(
            document,
            div,
            {
                blockType: 'Table',
                cells: [[createTableCell(1, 1, false)]],
                format: {},
                widths: [],
                heights: [],
                dataset: {},
            },
            context,
            null
        );

        expect(div.innerHTML).toBe('<table><tbody><tr><td></td></tr></tbody></table>');

        const table = div.firstChild as HTMLTableElement;
        expect(datasetApplier).toHaveBeenCalledWith({}, table, context);
        expect(datasetApplier).toHaveBeenCalledWith({}, table.rows[0].cells[0], context);
    });

    it('Regular 1 * 1 table with refNode', () => {
        const div = document.createElement('div');
        const br = document.createElement('br');

        div.appendChild(br);

<<<<<<< HEAD
        handleTable(
=======
        const result = handleTable(
>>>>>>> d833fb29
            document,
            div,
            {
                blockType: 'Table',
                cells: [[createTableCell(1, 1, false)]],
                format: {},
                widths: [],
                heights: [],
                dataset: {},
            },
            context,
            br
        );

        expect(div.innerHTML).toBe('<table><tbody><tr><td></td></tr></tbody></table><br>');
<<<<<<< HEAD
=======
        expect(result).toBe(br);
    });

    it('Regular 1 * 1 table with refNode and cached element', () => {
        const div = document.createElement('div');
        const table = document.createElement('table');
        const br = document.createElement('br');
        const td = document.createElement('td');

        table.id = 't1';
        td.id = 'd1';

        div.appendChild(table);
        div.appendChild(br);

        const cell = createTableCell(1, 1, false);
        cell.cachedElement = td;

        const result = handleTable(
            document,
            div,
            {
                blockType: 'Table',
                cells: [[cell]],
                format: {},
                widths: [],
                heights: [],
                dataset: {},
                cachedElement: table,
            },
            context,
            table
        );

        expect(div.innerHTML).toBe(
            '<table id="t1"><tbody><tr><td id="d1"></td></tr></tbody></table><br>'
        );
        expect(result).toBe(br);
>>>>>>> d833fb29
    });
});<|MERGE_RESOLUTION|>--- conflicted
+++ resolved
@@ -243,11 +243,7 @@
 
         div.appendChild(br);
 
-<<<<<<< HEAD
-        handleTable(
-=======
         const result = handleTable(
->>>>>>> d833fb29
             document,
             div,
             {
@@ -263,8 +259,6 @@
         );
 
         expect(div.innerHTML).toBe('<table><tbody><tr><td></td></tr></tbody></table><br>');
-<<<<<<< HEAD
-=======
         expect(result).toBe(br);
     });
 
@@ -303,6 +297,5 @@
             '<table id="t1"><tbody><tr><td id="d1"></td></tr></tbody></table><br>'
         );
         expect(result).toBe(br);
->>>>>>> d833fb29
     });
 });
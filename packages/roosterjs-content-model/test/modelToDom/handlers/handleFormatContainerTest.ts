--- conflicted
+++ resolved
@@ -102,11 +102,7 @@
         handleFormatContainer(document, parent, quote, context, null);
 
         expect(parent.innerHTML).toBe(
-<<<<<<< HEAD
-            '<blockquote style="margin: 0px;"><div><span>test</span></div></blockquote>'
-=======
             '<blockquote style="margin: 0px;"><div>test</div></blockquote>'
->>>>>>> 50c4271f
         );
         expect(onNodeCreated).toHaveBeenCalledTimes(3);
         expect(onNodeCreated.calls.argsFor(2)[0]).toBe(quote);

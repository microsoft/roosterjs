import { createDomToModelContext } from '../../../lib/domToModel/context/createDomToModelContext';
import { createModelToDomContext } from '../../../lib/modelToDom/context/createModelToDomContext';
import { DomToModelContext } from '../../../lib/publicTypes/context/DomToModelContext';
import { ModelToDomContext } from '../../../lib/publicTypes/context/ModelToDomContext';
import { WhiteSpaceFormat } from '../../../lib/publicTypes/format/formatParts/WhiteSpaceFormat';
import { whiteSpaceFormatHandler } from '../../../lib/formatHandlers/block/whiteSpaceFormatHandler';

describe('whiteSpaceFormatHandler.parse', () => {
    let div: HTMLElement;
    let format: WhiteSpaceFormat;
    let context: DomToModelContext;

    beforeEach(() => {
        div = document.createElement('div');
        format = {};
        context = createDomToModelContext();
    });

    it('No white space', () => {
        whiteSpaceFormatHandler.parse(format, div, context, {});
        expect(format).toEqual({});
    });

    it('White space from CSS', () => {
        div.style.whiteSpace = 'pre';
        whiteSpaceFormatHandler.parse(format, div, context, {});
        expect(format).toEqual({
            whiteSpace: 'pre',
        });
    });

    it('White space from default style', () => {
        whiteSpaceFormatHandler.parse(format, div, context, {
            whiteSpace: 'nowrap',
        });
        expect(format).toEqual({
            whiteSpace: 'nowrap',
        });
    });

    it('White space from both CSs and default style', () => {
        div.style.whiteSpace = 'pre';
        whiteSpaceFormatHandler.parse(format, div, context, {
            whiteSpace: 'nowrap',
        });
        expect(format).toEqual({
            whiteSpace: 'pre',
        });
    });
});

describe('whiteSpaceFormatHandler.apply', () => {
    let div: HTMLElement;
    let container: HTMLElement;
    let format: WhiteSpaceFormat;
    let context: ModelToDomContext;

    beforeEach(() => {
        container = document.createElement('div');
        div = document.createElement('div');
        container.appendChild(div);

        format = {};
        context = createModelToDomContext();
    });

    it('No white space', () => {
        whiteSpaceFormatHandler.apply(format, div, context);
        expect(container.innerHTML).toBe('<div></div>');
    });

    it('Has white space: pre', () => {
        format.whiteSpace = 'pre';
        whiteSpaceFormatHandler.apply(format, div, context);
<<<<<<< HEAD
        expect(container.innerHTML).toBe(
            '<pre style="margin-top: 0px; margin-bottom: 0px;"><div></div></pre>'
        );
=======
        expect(container.innerHTML).toBe('<div style="white-space: pre;"></div>');
>>>>>>> 227331d8
    });

    it('Has white space: pre-wrap', () => {
        format.whiteSpace = 'pre-wrap';
        whiteSpaceFormatHandler.apply(format, div, context);
        expect(container.innerHTML).toBe('<div style="white-space: pre-wrap;"></div>');
    });
});<|MERGE_RESOLUTION|>--- conflicted
+++ resolved
@@ -72,13 +72,7 @@
     it('Has white space: pre', () => {
         format.whiteSpace = 'pre';
         whiteSpaceFormatHandler.apply(format, div, context);
-<<<<<<< HEAD
-        expect(container.innerHTML).toBe(
-            '<pre style="margin-top: 0px; margin-bottom: 0px;"><div></div></pre>'
-        );
-=======
         expect(container.innerHTML).toBe('<div style="white-space: pre;"></div>');
->>>>>>> 227331d8
     });
 
     it('Has white space: pre-wrap', () => {

import { createDomToModelContext } from '../../../lib/domToModel/context/createDomToModelContext';
import { createModelToDomContext } from '../../../lib/modelToDom/context/createModelToDomContext';
import { DirectionFormat } from '../../../lib/publicTypes/format/formatParts/DirectionFormat';
import { directionFormatHandler } from '../../../lib/formatHandlers/block/directionFormatHandler';
import { DomToModelContext } from '../../../lib/publicTypes/context/DomToModelContext';
import { getDefaultStyle } from '../../../lib/domToModel/utils/getDefaultStyle';
import { ModelToDomContext } from '../../../lib/publicTypes/context/ModelToDomContext';

describe('directionFormatHandler.parse', () => {
    let div: HTMLElement;
    let li: HTMLLIElement;
    let format: DirectionFormat;
    let context: DomToModelContext;

    beforeEach(() => {
        div = document.createElement('div');
        li = document.createElement('li');
        format = {};
        context = createDomToModelContext();
    });

    function runTest(
        element: HTMLElement,
        textAlignCssValue: string | null,
        textAlignAttrValue: string | null,
        directionCssValue: string | null,
        directionAttrVAlue: string | null,
        expectedAlignValue: 'start' | 'center' | 'end' | undefined,
        expectedDirectionValue: 'ltr' | 'rtl' | undefined,
        expectedIsAlignFromAttr: boolean | undefined
    ) {
        if (textAlignCssValue && element.tagName !== 'li') {
            element.style.textAlign = textAlignCssValue;
        }

        if (textAlignCssValue && element.tagName === 'li') {
            element.style.alignSelf = textAlignCssValue;
            element.style.display = 'flex';
            element.style.flexDirection = 'column';
        }

        if (textAlignAttrValue) {
            element.setAttribute('align', textAlignAttrValue);
        }

        if (directionCssValue) {
            element.style.direction = directionCssValue;
        }

        if (directionAttrVAlue) {
            element.setAttribute('dir', directionAttrVAlue);
        }

        directionFormatHandler.parse(format, element, context, {});

        expect(format.textAlign).toBe(expectedAlignValue);
        expect(format.direction).toBe(expectedDirectionValue);
        expect(format.isTextAlignFromAttr).toBe(expectedIsAlignFromAttr);
    }

    it('No alignment, no direction', () => {
        directionFormatHandler.parse(format, div, context, {});
        expect(format).toEqual({});
    });

    it('Direction in CSS', () => {
        runTest(div, null, null, 'rtl', null, undefined, 'rtl', undefined);
    });

    it('Direction in attribute', () => {
        runTest(div, null, null, null, 'rtl', undefined, 'rtl', undefined);
    });

    it('Direction in both', () => {
        runTest(div, null, null, 'ltr', 'rtl', undefined, 'ltr', undefined);
    });

    it('Align in CSS', () => {
        runTest(div, 'left', null, null, null, 'start', undefined, undefined);
    });

    it('Align in CSS - list', () => {
        runTest(li, 'start', null, null, null, 'start', undefined, undefined);
    });

    it('Align in attribute', () => {
        runTest(div, null, 'left', null, null, 'start', undefined, true);
    });

    it('Align in both CSS and attribute', () => {
        runTest(div, 'left', 'right', null, null, 'start', undefined, undefined);
    });

    it('LTR', () => {
        runTest(div, 'left', null, null, null, 'start', undefined, undefined);
        runTest(div, 'center', null, null, null, 'center', undefined, undefined);
        runTest(div, 'right', null, null, null, 'end', undefined, undefined);
        runTest(div, 'start', null, null, null, 'start', undefined, undefined);
        runTest(div, 'end', null, null, null, 'end', undefined, undefined);
    });

    it('RTL', () => {
        context.blockFormat.direction = 'rtl';
<<<<<<< HEAD

        runTest('left', null, 'rtl', null, 'end', 'rtl', undefined);
        runTest('center', null, 'rtl', null, 'center', 'rtl', undefined);
        runTest('right', null, 'rtl', null, 'start', 'rtl', undefined);
        runTest('start', null, 'rtl', null, 'start', 'rtl', undefined);
        runTest('end', null, 'rtl', null, 'end', 'rtl', undefined);
=======
        runTest(div, 'left', null, 'rtl', null, 'end', 'rtl', undefined);
        runTest(div, 'center', null, 'rtl', null, 'center', 'rtl', undefined);
        runTest(div, 'right', null, 'rtl', null, 'start', 'rtl', undefined);
        runTest(div, 'start', null, 'rtl', null, 'start', 'rtl', undefined);
        runTest(div, 'end', null, 'rtl', null, 'end', 'rtl', undefined);
>>>>>>> d833fb29
    });

    it('Center tag', () => {
        const center = document.createElement('center');
        const defaultStyle = getDefaultStyle(center, context);

        directionFormatHandler.parse(format, center, context, defaultStyle);

        expect(format).toEqual({
            textAlign: 'center',
        });
    });
});

describe('directionFormatHandler.apply', () => {
    let div: HTMLElement;
    let li: HTMLLIElement;
    let format: DirectionFormat;
    let context: ModelToDomContext;

    beforeEach(() => {
        div = document.createElement('div');
        li = document.createElement('li');
        format = {};
        context = createModelToDomContext();
    });

    it('No alignment and direction', () => {
        directionFormatHandler.apply(format, div, context);
        expect(div.outerHTML).toBe('<div></div>');
    });

    it('No direction start', () => {
        format.textAlign = 'start';
        directionFormatHandler.apply(format, div, context);
        expect(div.outerHTML).toBe('<div style="text-align: left;"></div>');
    });

    it('LTR start', () => {
        format.textAlign = 'start';
        format.direction = 'ltr';
        directionFormatHandler.apply(format, div, context);
        expect(div.outerHTML).toBe('<div style="direction: ltr; text-align: left;"></div>');
    });

    it('LTR end', () => {
        format.textAlign = 'end';
        format.direction = 'ltr';
        directionFormatHandler.apply(format, div, context);
        expect(div.outerHTML).toBe('<div style="direction: ltr; text-align: right;"></div>');
    });

    it('RTL start', () => {
        format.textAlign = 'start';
        format.direction = 'rtl';
        directionFormatHandler.apply(format, div, context);
        expect(div.outerHTML).toBe('<div style="direction: rtl; text-align: right;"></div>');
    });

    it('RTL end', () => {
        format.textAlign = 'end';
        format.direction = 'rtl';
        directionFormatHandler.apply(format, div, context);
        expect(div.outerHTML).toBe('<div style="direction: rtl; text-align: left;"></div>');
    });

    it('Center', () => {
        format.textAlign = 'center';
        directionFormatHandler.apply(format, div, context);
        expect(div.outerHTML).toBe('<div style="text-align: center;"></div>');
    });

    it('Align right in attr', () => {
        format.textAlign = 'end';
        format.isTextAlignFromAttr = true;
        directionFormatHandler.apply(format, div, context);
        expect(div.outerHTML).toBe('<div align="right"></div>');
    });

    it('Align start - list', () => {
        format.textAlign = 'start';
        directionFormatHandler.apply(format, li, context);
        expect(li.outerHTML).toBe('<li style="align-self: start;"></li>');
    });

    it('Align center - list', () => {
        format.textAlign = 'center';
        directionFormatHandler.apply(format, li, context);
        expect(li.outerHTML).toBe('<li style="align-self: center;"></li>');
    });

    it('Align right - list', () => {
        format.textAlign = 'end';
        directionFormatHandler.apply(format, li, context);
        expect(li.outerHTML).toBe('<li style="align-self: end;"></li>');
    });
});<|MERGE_RESOLUTION|>--- conflicted
+++ resolved
@@ -101,20 +101,11 @@
 
     it('RTL', () => {
         context.blockFormat.direction = 'rtl';
-<<<<<<< HEAD
-
-        runTest('left', null, 'rtl', null, 'end', 'rtl', undefined);
-        runTest('center', null, 'rtl', null, 'center', 'rtl', undefined);
-        runTest('right', null, 'rtl', null, 'start', 'rtl', undefined);
-        runTest('start', null, 'rtl', null, 'start', 'rtl', undefined);
-        runTest('end', null, 'rtl', null, 'end', 'rtl', undefined);
-=======
         runTest(div, 'left', null, 'rtl', null, 'end', 'rtl', undefined);
         runTest(div, 'center', null, 'rtl', null, 'center', 'rtl', undefined);
         runTest(div, 'right', null, 'rtl', null, 'start', 'rtl', undefined);
         runTest(div, 'start', null, 'rtl', null, 'start', 'rtl', undefined);
         runTest(div, 'end', null, 'rtl', null, 'end', 'rtl', undefined);
->>>>>>> d833fb29
     });
 
     it('Center tag', () => {

import { applyFormat } from '../utils/applyFormat';
import { ContentModelBlockHandler } from '../../publicTypes/context/ContentModelHandler';
import { ContentModelEntity } from '../../publicTypes/entity/ContentModelEntity';
import { Entity } from 'roosterjs-editor-types';
import { ModelToDomContext } from '../../publicTypes/context/ModelToDomContext';
<<<<<<< HEAD
=======
import { reuseCachedElement } from '../utils/reuseCachedElement';
>>>>>>> d833fb29
import {
    addDelimiters,
    commitEntity,
    getObjectKeys,
    isBlockElement,
    wrap,
} from 'roosterjs-editor-dom';

/**
 * @internal
 */
export const handleEntity: ContentModelBlockHandler<ContentModelEntity> = (
    doc: Document,
    parent: Node,
    entityModel: ContentModelEntity,
    context: ModelToDomContext,
    refNode: Node | null
) => {
    const { wrapper, id, type, isReadonly, format } = entityModel;
    const entity: Entity | null =
        id && type
            ? {
                  wrapper,
                  id,
                  type,
                  isReadonly: !!isReadonly,
              }
            : null;
    const isInlineEntity = !isBlockElement(wrapper);

    if (entity) {
        // Commit the entity attributes in case there is any change
        commitEntity(wrapper, entity.type, entity.isReadonly, entity.id);
    }

<<<<<<< HEAD
    parent.insertBefore(wrapper, refNode);
=======
    refNode = reuseCachedElement(parent, wrapper, refNode);
>>>>>>> d833fb29

    if (isInlineEntity && getObjectKeys(format).length > 0) {
        const span = wrap(wrapper, 'span');

        applyFormat(span, context.formatAppliers.segment, format, context);
    }

    if (context.addDelimiterForEntity && isInlineEntity && isReadonly) {
<<<<<<< HEAD
        addDelimiters(wrapper);
=======
        const [after] = addDelimiters(wrapper);

        context.regularSelection.current.segment = after;
>>>>>>> d833fb29
    }

    return refNode;
};<|MERGE_RESOLUTION|>--- conflicted
+++ resolved
@@ -3,10 +3,7 @@
 import { ContentModelEntity } from '../../publicTypes/entity/ContentModelEntity';
 import { Entity } from 'roosterjs-editor-types';
 import { ModelToDomContext } from '../../publicTypes/context/ModelToDomContext';
-<<<<<<< HEAD
-=======
 import { reuseCachedElement } from '../utils/reuseCachedElement';
->>>>>>> d833fb29
 import {
     addDelimiters,
     commitEntity,
@@ -42,11 +39,7 @@
         commitEntity(wrapper, entity.type, entity.isReadonly, entity.id);
     }
 
-<<<<<<< HEAD
-    parent.insertBefore(wrapper, refNode);
-=======
     refNode = reuseCachedElement(parent, wrapper, refNode);
->>>>>>> d833fb29
 
     if (isInlineEntity && getObjectKeys(format).length > 0) {
         const span = wrap(wrapper, 'span');
@@ -55,13 +48,9 @@
     }
 
     if (context.addDelimiterForEntity && isInlineEntity && isReadonly) {
-<<<<<<< HEAD
-        addDelimiters(wrapper);
-=======
         const [after] = addDelimiters(wrapper);
 
         context.regularSelection.current.segment = after;
->>>>>>> d833fb29
     }
 
     return refNode;

--- conflicted
+++ resolved
@@ -42,13 +42,10 @@
             regularSelection.current.segment = br;
 
             applyFormat(element, context.formatAppliers.segment, segment.format, context);
-<<<<<<< HEAD
-=======
             break;
 
         case 'Image':
             context.modelHandlers.image(doc, parent, segment, context);
->>>>>>> 01d6911b
             break;
 
         case 'General':

import { applyFormat } from '../utils/applyFormat';
import { ContentModelBlockHandler } from '../../publicTypes/context/ContentModelHandler';
import { ContentModelGeneralBlock } from '../../publicTypes/group/ContentModelGeneralBlock';
<<<<<<< HEAD
import { ContentModelGeneralSegment } from '../../publicTypes/segment/ContentModelGeneralSegment';
import { isNodeOfType } from '../../domUtils/isNodeOfType';
import { ModelToDomContext } from '../../publicTypes/context/ModelToDomContext';
import { NodeType } from 'roosterjs-editor-types';
=======
import { isGeneralSegment } from '../../modelApi/common/isGeneralSegment';
import { isNodeOfType } from '../../domUtils/isNodeOfType';
import { ModelToDomContext } from '../../publicTypes/context/ModelToDomContext';
import { NodeType } from 'roosterjs-editor-types';
import { reuseCachedElement } from '../utils/reuseCachedElement';
>>>>>>> d833fb29

/**
 * @internal
 */
export const handleGeneralModel: ContentModelBlockHandler<ContentModelGeneralBlock> = (
    doc: Document,
    parent: Node,
    group: ContentModelGeneralBlock,
    context: ModelToDomContext,
    refNode: Node | null
) => {
<<<<<<< HEAD
    const element = group.element.cloneNode();

    parent.insertBefore(element, refNode);
=======
    let element: Node = group.element;

    if (refNode && element.parentNode == parent) {
        refNode = reuseCachedElement(parent, element, refNode);
    } else {
        element = element.cloneNode();
        group.element = element as HTMLElement;

        parent.insertBefore(element, refNode);
    }
>>>>>>> d833fb29

    if (isGeneralSegment(group) && isNodeOfType(element, NodeType.Element)) {
        if (!group.element.firstChild) {
            context.regularSelection.current.segment = element;
        }

        applyFormat(element, context.formatAppliers.segment, group.format, context);

        context.modelHandlers.segmentDecorator(doc, element, group, context);
    }

    context.modelHandlers.blockGroupChildren(doc, element, group, context);
<<<<<<< HEAD
};
=======
>>>>>>> d833fb29

    return refNode;
};<|MERGE_RESOLUTION|>--- conflicted
+++ resolved
@@ -1,18 +1,11 @@
 import { applyFormat } from '../utils/applyFormat';
 import { ContentModelBlockHandler } from '../../publicTypes/context/ContentModelHandler';
 import { ContentModelGeneralBlock } from '../../publicTypes/group/ContentModelGeneralBlock';
-<<<<<<< HEAD
-import { ContentModelGeneralSegment } from '../../publicTypes/segment/ContentModelGeneralSegment';
-import { isNodeOfType } from '../../domUtils/isNodeOfType';
-import { ModelToDomContext } from '../../publicTypes/context/ModelToDomContext';
-import { NodeType } from 'roosterjs-editor-types';
-=======
 import { isGeneralSegment } from '../../modelApi/common/isGeneralSegment';
 import { isNodeOfType } from '../../domUtils/isNodeOfType';
 import { ModelToDomContext } from '../../publicTypes/context/ModelToDomContext';
 import { NodeType } from 'roosterjs-editor-types';
 import { reuseCachedElement } from '../utils/reuseCachedElement';
->>>>>>> d833fb29
 
 /**
  * @internal
@@ -24,11 +17,6 @@
     context: ModelToDomContext,
     refNode: Node | null
 ) => {
-<<<<<<< HEAD
-    const element = group.element.cloneNode();
-
-    parent.insertBefore(element, refNode);
-=======
     let element: Node = group.element;
 
     if (refNode && element.parentNode == parent) {
@@ -39,7 +27,6 @@
 
         parent.insertBefore(element, refNode);
     }
->>>>>>> d833fb29
 
     if (isGeneralSegment(group) && isNodeOfType(element, NodeType.Element)) {
         if (!group.element.firstChild) {
@@ -52,10 +39,6 @@
     }
 
     context.modelHandlers.blockGroupChildren(doc, element, group, context);
-<<<<<<< HEAD
-};
-=======
->>>>>>> d833fb29
 
     return refNode;
 };
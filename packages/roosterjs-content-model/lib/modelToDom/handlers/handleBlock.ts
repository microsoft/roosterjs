--- conflicted
+++ resolved
@@ -33,13 +33,8 @@
                     refNode = handlers.general(doc, parent, block, context, refNode);
                     break;
 
-<<<<<<< HEAD
-                case 'Quote':
-                    refNode = handlers.quote(doc, parent, block, context, refNode);
-=======
                 case 'FormatContainer':
                     refNode = handlers.formatContainer(doc, parent, block, context, refNode);
->>>>>>> d833fb29
                     break;
 
                 case 'ListItem':

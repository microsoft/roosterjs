--- conflicted
+++ resolved
@@ -12,32 +12,10 @@
     context: ModelToDomContext,
     refNode: Node | null
 ) => {
-<<<<<<< HEAD
-    function callHandler<T extends ContentModelBlock>(
-        block: T,
-        handler: ContentModelBlockHandler<T>
-    ) {
-        handler(doc, parent, block, context, refNode);
-    }
-
-=======
->>>>>>> d833fb29
     const handlers = context.modelHandlers;
 
     switch (block.blockType) {
         case 'Table':
-<<<<<<< HEAD
-            callHandler(block, handlers.table);
-            break;
-        case 'Paragraph':
-            callHandler(block, handlers.paragraph);
-            break;
-        case 'Entity':
-            callHandler(block, handlers.entity);
-            break;
-        case 'Divider':
-            callHandler(block, handlers.divider);
-=======
             refNode = handlers.table(doc, parent, block, context, refNode);
             break;
         case 'Paragraph':
@@ -48,22 +26,10 @@
             break;
         case 'Divider':
             refNode = handlers.divider(doc, parent, block, context, refNode);
->>>>>>> d833fb29
             break;
         case 'BlockGroup':
             switch (block.blockGroupType) {
                 case 'General':
-<<<<<<< HEAD
-                    callHandler(block, handlers.general);
-                    break;
-
-                case 'Quote':
-                    callHandler(block, handlers.quote);
-                    break;
-
-                case 'ListItem':
-                    callHandler(block, handlers.listItem);
-=======
                     refNode = handlers.general(doc, parent, block, context, refNode);
                     break;
 
@@ -73,7 +39,6 @@
 
                 case 'ListItem':
                     refNode = handlers.listItem(doc, parent, block, context, refNode);
->>>>>>> d833fb29
                     break;
             }
 

import { applyFormat } from '../utils/applyFormat';
import { ContentModelBlockHandler } from '../../publicTypes/context/ContentModelHandler';
import { ContentModelListItem } from '../../publicTypes/group/ContentModelListItem';
import { ModelToDomContext } from '../../publicTypes/context/ModelToDomContext';
import { setParagraphNotImplicit } from '../../modelApi/block/setParagraphNotImplicit';
import { unwrap } from 'roosterjs-editor-dom';

/**
 * @internal
 */
export const handleListItem: ContentModelBlockHandler<ContentModelListItem> = (
    doc: Document,
    parent: Node,
    listItem: ContentModelListItem,
    context: ModelToDomContext,
    refNode: Node | null
) => {
<<<<<<< HEAD
    context.modelHandlers.list(doc, parent, listItem, context, refNode);
=======
    refNode = context.modelHandlers.list(doc, parent, listItem, context, refNode);
>>>>>>> d833fb29

    const { nodeStack } = context.listFormat;

    let listParent = nodeStack?.[nodeStack?.length - 1]?.node || parent;
    const li = doc.createElement('li');
    const level = listItem.levels[listItem.levels.length - 1];

    // It is possible listParent is the same with parent param.
    // This happens when outdent a list item to cause it has no list level
    listParent.insertBefore(li, refNode?.parentNode == listParent ? refNode : null);

    if (level) {
<<<<<<< HEAD
=======
        applyFormat(li, context.formatAppliers.listItemElement, listItem.format, context);
>>>>>>> d833fb29
        applyFormat(li, context.formatAppliers.segment, listItem.formatHolder.format, context);
        applyFormat(li, context.formatAppliers.listItem, level, context);

        context.modelHandlers.blockGroupChildren(doc, li, listItem, context);
    } else {
        // There is no level for this list item, that means it should be moved out of the list
        // For each paragraph, make it not implicit so it will have a DIV around it, to avoid more paragraphs connected together
        listItem.blocks.forEach(setParagraphNotImplicit);
<<<<<<< HEAD

        context.modelHandlers.blockGroupChildren(doc, li, listItem, context);

        unwrap(li);
    }
=======

        context.modelHandlers.blockGroupChildren(doc, li, listItem, context);

        unwrap(li);
    }

    return refNode;
>>>>>>> d833fb29
};<|MERGE_RESOLUTION|>--- conflicted
+++ resolved
@@ -15,11 +15,7 @@
     context: ModelToDomContext,
     refNode: Node | null
 ) => {
-<<<<<<< HEAD
-    context.modelHandlers.list(doc, parent, listItem, context, refNode);
-=======
     refNode = context.modelHandlers.list(doc, parent, listItem, context, refNode);
->>>>>>> d833fb29
 
     const { nodeStack } = context.listFormat;
 
@@ -32,10 +28,7 @@
     listParent.insertBefore(li, refNode?.parentNode == listParent ? refNode : null);
 
     if (level) {
-<<<<<<< HEAD
-=======
         applyFormat(li, context.formatAppliers.listItemElement, listItem.format, context);
->>>>>>> d833fb29
         applyFormat(li, context.formatAppliers.segment, listItem.formatHolder.format, context);
         applyFormat(li, context.formatAppliers.listItem, level, context);
 
@@ -44,13 +37,6 @@
         // There is no level for this list item, that means it should be moved out of the list
         // For each paragraph, make it not implicit so it will have a DIV around it, to avoid more paragraphs connected together
         listItem.blocks.forEach(setParagraphNotImplicit);
-<<<<<<< HEAD
-
-        context.modelHandlers.blockGroupChildren(doc, li, listItem, context);
-
-        unwrap(li);
-    }
-=======
 
         context.modelHandlers.blockGroupChildren(doc, li, listItem, context);
 
@@ -58,5 +44,4 @@
     }
 
     return refNode;
->>>>>>> d833fb29
 };
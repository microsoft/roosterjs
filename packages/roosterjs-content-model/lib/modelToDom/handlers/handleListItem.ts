import { applyFormat } from '../utils/applyFormat';
import { ContentModelBlockHandler } from '../../publicTypes/context/ContentModelHandler';
import { ContentModelListItem } from '../../publicTypes/group/ContentModelListItem';
import { ModelToDomContext } from '../../publicTypes/context/ModelToDomContext';
import { setParagraphNotImplicit } from '../../modelApi/block/setParagraphNotImplicit';
import { unwrap } from 'roosterjs-editor-dom';

/**
 * @internal
 */
export const handleListItem: ContentModelBlockHandler<ContentModelListItem> = (
    doc: Document,
    parent: Node,
    listItem: ContentModelListItem,
    context: ModelToDomContext,
    refNode: Node | null
) => {
    context.modelHandlers.list(doc, parent, listItem, context, refNode);

    const { nodeStack } = context.listFormat;

    let listParent = nodeStack?.[nodeStack?.length - 1]?.node || parent;
    const li = doc.createElement('li');
    const level = listItem.levels[listItem.levels.length - 1];

    // It is possible listParent is the same with parent param.
    // This happens when outdent a list item to cause it has no list level
    listParent.insertBefore(li, refNode?.parentNode == listParent ? refNode : null);

    if (level) {
        applyFormat(li, context.formatAppliers.segment, listItem.formatHolder.format, context);
<<<<<<< HEAD
        applyFormat(li, context.formatAppliers.block, listItem.format, context);
=======
        applyFormat(li, context.formatAppliers.listItem, level, context);
>>>>>>> 8994f156

        context.modelHandlers.blockGroupChildren(doc, li, listItem, context);
    } else {
        // There is no level for this list item, that means it should be moved out of the list
        // For each paragraph, make it not implicit so it will have a DIV around it, to avoid more paragraphs connected together
        listItem.blocks.forEach(setParagraphNotImplicit);

        context.modelHandlers.blockGroupChildren(doc, li, listItem, context);

        unwrap(li);
    }
};<|MERGE_RESOLUTION|>--- conflicted
+++ resolved
@@ -29,11 +29,7 @@
 
     if (level) {
         applyFormat(li, context.formatAppliers.segment, listItem.formatHolder.format, context);
-<<<<<<< HEAD
-        applyFormat(li, context.formatAppliers.block, listItem.format, context);
-=======
         applyFormat(li, context.formatAppliers.listItem, level, context);
->>>>>>> 8994f156
 
         context.modelHandlers.blockGroupChildren(doc, li, listItem, context);
     } else {

import { ContentModelBlock } from '../../publicTypes/block/ContentModelBlock';
import { ContentModelBlockGroup } from '../../publicTypes/group/ContentModelBlockGroup';
import { ContentModelBlockWithCache } from '../../publicTypes/block/ContentModelBlockWithCache';
import { ContentModelHandler } from '../../publicTypes/context/ContentModelHandler';
import { getEntityFromElement } from 'roosterjs-editor-dom';
import { isNodeOfType } from '../../domUtils/isNodeOfType';
import { ModelToDomContext } from '../../publicTypes/context/ModelToDomContext';
import { NodeType } from 'roosterjs-editor-types';

/**
 * @internal
 */
export const handleBlockGroupChildren: ContentModelHandler<ContentModelBlockGroup> = (
    doc: Document,
    parent: Node,
    group: ContentModelBlockGroup,
    context: ModelToDomContext
) => {
    const { listFormat } = context;
    const nodeStack = listFormat.nodeStack;
    let refNode: Node | null = parent.firstChild;

    try {
        group.blocks.forEach((childBlock, index) => {
            // When process list, we need a node stack.
            // When there are two continuous lists, they should share the same stack
            // so that list items with same type/threadId can be merged into the same list element
            // In other cases, clear the stack so that two separate lists won't share the same list element
            if (
                index == 0 ||
                childBlock.blockType != 'BlockGroup' ||
                childBlock.blockGroupType != 'ListItem'
            ) {
                listFormat.nodeStack = [];
            }

<<<<<<< HEAD
            const element = getCachedElement(childBlock);

            // Check if there is cached element and if we can reuse it
            if (element) {
                if (element.parentNode == parent) {
                    // Remove nodes before the one we are hitting since they don't appear in Content Model at this position.
                    // But we don't want to touch entity since it would better to keep entity at its place unless it is removed
                    // In that case we will remove it after we have handled all other nodes
                    while (refNode && refNode != element && !isEntity(refNode)) {
                        refNode = remove(refNode);
                    }

                    if (refNode && refNode == element) {
                        refNode = refNode.nextSibling;
                    } else {
                        parent.insertBefore(element, refNode);
                    }
                } else {
                    parent.insertBefore(element, refNode);
                }

                // No need to add entity delimiter here since entity delimiter is only for inline entity, but here we only handle block entity.

                if (childBlock.blockType == 'BlockGroup') {
                    context.modelHandlers.blockGroupChildren(doc, element, childBlock, context);
                }
            } else {
                context.modelHandlers.block(doc, parent, childBlock, context, refNode);
            }
=======
            refNode = context.modelHandlers.block(doc, parent, childBlock, context, refNode);
>>>>>>> d833fb29
        });

        // Remove all rest node if any since they don't appear in content model
        while (refNode) {
<<<<<<< HEAD
            refNode = remove(refNode);
=======
            const next = refNode.nextSibling;

            refNode.parentNode?.removeChild(refNode);
            refNode = next;
>>>>>>> d833fb29
        }
    } finally {
        listFormat.nodeStack = nodeStack;
    }
};

function remove(node: Node) {
    const next = node.nextSibling;
    node.parentNode?.removeChild(node);

    return next;
}

function isEntity(node: Node) {
    return isNodeOfType(node, NodeType.Element) && !!getEntityFromElement(node);
}

function getCachedElement(block: ContentModelBlock): HTMLElement | undefined {
    if ((block as ContentModelBlockWithCache).cachedElement) {
        return (block as ContentModelBlockWithCache).cachedElement;
    } else if (block.blockType == 'Entity') {
        return block.wrapper;
    } else if (block.blockType == 'BlockGroup' && block.blockGroupType == 'General') {
        return block.element;
    } else {
        return undefined;
    }
}<|MERGE_RESOLUTION|>--- conflicted
+++ resolved
@@ -34,51 +34,15 @@
                 listFormat.nodeStack = [];
             }
 
-<<<<<<< HEAD
-            const element = getCachedElement(childBlock);
-
-            // Check if there is cached element and if we can reuse it
-            if (element) {
-                if (element.parentNode == parent) {
-                    // Remove nodes before the one we are hitting since they don't appear in Content Model at this position.
-                    // But we don't want to touch entity since it would better to keep entity at its place unless it is removed
-                    // In that case we will remove it after we have handled all other nodes
-                    while (refNode && refNode != element && !isEntity(refNode)) {
-                        refNode = remove(refNode);
-                    }
-
-                    if (refNode && refNode == element) {
-                        refNode = refNode.nextSibling;
-                    } else {
-                        parent.insertBefore(element, refNode);
-                    }
-                } else {
-                    parent.insertBefore(element, refNode);
-                }
-
-                // No need to add entity delimiter here since entity delimiter is only for inline entity, but here we only handle block entity.
-
-                if (childBlock.blockType == 'BlockGroup') {
-                    context.modelHandlers.blockGroupChildren(doc, element, childBlock, context);
-                }
-            } else {
-                context.modelHandlers.block(doc, parent, childBlock, context, refNode);
-            }
-=======
             refNode = context.modelHandlers.block(doc, parent, childBlock, context, refNode);
->>>>>>> d833fb29
         });
 
         // Remove all rest node if any since they don't appear in content model
         while (refNode) {
-<<<<<<< HEAD
-            refNode = remove(refNode);
-=======
             const next = refNode.nextSibling;
 
             refNode.parentNode?.removeChild(refNode);
             refNode = next;
->>>>>>> d833fb29
         }
     } finally {
         listFormat.nodeStack = nodeStack;

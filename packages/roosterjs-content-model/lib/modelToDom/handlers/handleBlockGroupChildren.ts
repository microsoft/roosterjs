--- conflicted
+++ resolved
@@ -1,10 +1,6 @@
 import { ContentModelBlockGroup } from '../../publicTypes/group/ContentModelBlockGroup';
 import { ContentModelHandler } from '../../publicTypes/context/ContentModelHandler';
 import { ModelToDomContext } from '../../publicTypes/context/ModelToDomContext';
-<<<<<<< HEAD
-import { removeNode } from '../utils/reuseCachedElement';
-=======
->>>>>>> b4d45504
 
 /**
  * @internal
@@ -38,14 +34,10 @@
 
         // Remove all rest node if any since they don't appear in content model
         while (refNode) {
-<<<<<<< HEAD
-            refNode = removeNode(refNode);
-=======
             const next = refNode.nextSibling;
 
             refNode.parentNode?.removeChild(refNode);
             refNode = next;
->>>>>>> b4d45504
         }
     } finally {
         listFormat.nodeStack = nodeStack;

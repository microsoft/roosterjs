import { applyFormat } from '../utils/applyFormat';
import { ContentModelBlockHandler } from '../../publicTypes/context/ContentModelHandler';
import { ContentModelParagraph } from '../../publicTypes/block/ContentModelParagraph';
<<<<<<< HEAD
import { CreateElementData } from 'roosterjs-editor-types';
import { getObjectKeys, unwrap, wrap } from 'roosterjs-editor-dom';
=======
import { getObjectKeys, unwrap } from 'roosterjs-editor-dom';
>>>>>>> d833fb29
import { ModelToDomContext } from '../../publicTypes/context/ModelToDomContext';
import { reuseCachedElement } from '../utils/reuseCachedElement';
import { stackFormat } from '../utils/stackFormat';

const DefaultParagraphTag = 'div';
<<<<<<< HEAD
const Pre: CreateElementData = {
    tag: 'PRE',
    style: 'margin-top: 0px; margin-bottom: 0px;',
};
=======
>>>>>>> d833fb29

/**
 * @internal
 */
export const handleParagraph: ContentModelBlockHandler<ContentModelParagraph> = (
    doc: Document,
    parent: Node,
    paragraph: ContentModelParagraph,
    context: ModelToDomContext,
    refNode: Node | null
) => {
    const element = paragraph.cachedElement;

    if (element) {
        refNode = reuseCachedElement(parent, element, refNode);
    } else {
        stackFormat(context, paragraph.decorator?.tagName || null, () => {
            const needParagraphWrapper =
                !paragraph.isImplicit ||
                !!paragraph.decorator ||
                (getObjectKeys(paragraph.format).length > 0 &&
                    paragraph.segments.some(segment => segment.segmentType != 'SelectionMarker'));

            let container = doc.createElement(paragraph.decorator?.tagName || DefaultParagraphTag);

            parent.insertBefore(container, refNode);

            if (needParagraphWrapper) {
                applyFormat(container, context.formatAppliers.block, paragraph.format, context);
            }

            if (paragraph.decorator) {
                applyFormat(
                    container,
                    context.formatAppliers.segmentOnBlock,
                    paragraph.decorator.format,
                    context
                );
            }

<<<<<<< HEAD
            let pre: HTMLElement | undefined;

            // Need some special handling for PRE tag in order to cache the correct element.
            // TODO: Consider use decorator to handle PRE tag
            if (paragraph.format.whiteSpace == 'pre') {
                pre = wrap(container, Pre);
            }

=======
>>>>>>> d833fb29
            context.regularSelection.current = {
                block: needParagraphWrapper ? container : container.parentNode,
                segment: null,
            };

            paragraph.segments.forEach(segment => {
                context.modelHandlers.segment(doc, container, segment, context);
            });

            if (needParagraphWrapper) {
<<<<<<< HEAD
                paragraph.cachedElement = pre || container;
=======
                paragraph.cachedElement = container;
>>>>>>> d833fb29
            } else {
                unwrap(container);
            }
        });
    }

    return refNode;
};<|MERGE_RESOLUTION|>--- conflicted
+++ resolved
@@ -1,24 +1,12 @@
 import { applyFormat } from '../utils/applyFormat';
 import { ContentModelBlockHandler } from '../../publicTypes/context/ContentModelHandler';
 import { ContentModelParagraph } from '../../publicTypes/block/ContentModelParagraph';
-<<<<<<< HEAD
-import { CreateElementData } from 'roosterjs-editor-types';
-import { getObjectKeys, unwrap, wrap } from 'roosterjs-editor-dom';
-=======
 import { getObjectKeys, unwrap } from 'roosterjs-editor-dom';
->>>>>>> d833fb29
 import { ModelToDomContext } from '../../publicTypes/context/ModelToDomContext';
 import { reuseCachedElement } from '../utils/reuseCachedElement';
 import { stackFormat } from '../utils/stackFormat';
 
 const DefaultParagraphTag = 'div';
-<<<<<<< HEAD
-const Pre: CreateElementData = {
-    tag: 'PRE',
-    style: 'margin-top: 0px; margin-bottom: 0px;',
-};
-=======
->>>>>>> d833fb29
 
 /**
  * @internal
@@ -59,17 +47,6 @@
                 );
             }
 
-<<<<<<< HEAD
-            let pre: HTMLElement | undefined;
-
-            // Need some special handling for PRE tag in order to cache the correct element.
-            // TODO: Consider use decorator to handle PRE tag
-            if (paragraph.format.whiteSpace == 'pre') {
-                pre = wrap(container, Pre);
-            }
-
-=======
->>>>>>> d833fb29
             context.regularSelection.current = {
                 block: needParagraphWrapper ? container : container.parentNode,
                 segment: null,
@@ -80,11 +57,7 @@
             });
 
             if (needParagraphWrapper) {
-<<<<<<< HEAD
-                paragraph.cachedElement = pre || container;
-=======
                 paragraph.cachedElement = container;
->>>>>>> d833fb29
             } else {
                 unwrap(container);
             }

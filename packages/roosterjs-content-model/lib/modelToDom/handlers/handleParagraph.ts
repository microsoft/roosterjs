import { applyFormat } from '../utils/applyFormat';
import { ContentModelHandler } from '../../publicTypes/context/ContentModelHandler';
import { ContentModelParagraph } from '../../publicTypes/block/ContentModelParagraph';
import { ModelToDomContext } from '../../publicTypes/context/ModelToDomContext';

/**
 * @internal
 */
export const handleParagraph: ContentModelHandler<ContentModelParagraph> = (
    doc: Document,
    parent: Node,
    paragraph: ContentModelParagraph,
    context: ModelToDomContext
) => {
    let container: HTMLElement;
    let tagName: string | undefined;

    if (shouldCreateElement(paragraph)) {
        tagName = typeof paragraph.headerLevel == 'number' ? 'h' + paragraph.headerLevel : 'div';
        container = doc.createElement(tagName);
        parent.appendChild(container);

        applyFormat(container, context.formatAppliers.block, paragraph.format, context);
<<<<<<< HEAD
=======
    } else {
        container = parent as HTMLElement;
>>>>>>> 01d6911b
    }

    context.regularSelection.current = {
        block: container,
        segment: null,
    };

<<<<<<< HEAD
    paragraph.segments.forEach(segment => {
        context.modelHandlers.segment(doc, container, segment, context);
    });
};
=======
    const segmentFormatFromBlock = context.segmentFormatFromBlock;

    try {
        context.segmentFormatFromBlock = { ...segmentFormatFromBlock };

        if (tagName && /h\d/.test(tagName)) {
            // TODO: Need a unified way to handle all this kind of format that brought from block, but not just for headers
            context.segmentFormatFromBlock.bold = true;
        }

        paragraph.segments.forEach(segment => {
            context.modelHandlers.segment(doc, container, segment, context);
        });
    } finally {
        context.segmentFormatFromBlock = segmentFormatFromBlock;
    }
};

function shouldCreateElement(paragraph: ContentModelParagraph) {
    return (
        !paragraph.isImplicit ||
        (typeof paragraph.headerLevel == 'number' && paragraph.headerLevel > 0)
    );
}
>>>>>>> 01d6911b
<|MERGE_RESOLUTION|>--- conflicted
+++ resolved
@@ -21,11 +21,8 @@
         parent.appendChild(container);
 
         applyFormat(container, context.formatAppliers.block, paragraph.format, context);
-<<<<<<< HEAD
-=======
     } else {
         container = parent as HTMLElement;
->>>>>>> 01d6911b
     }
 
     context.regularSelection.current = {
@@ -33,12 +30,6 @@
         segment: null,
     };
 
-<<<<<<< HEAD
-    paragraph.segments.forEach(segment => {
-        context.modelHandlers.segment(doc, container, segment, context);
-    });
-};
-=======
     const segmentFormatFromBlock = context.segmentFormatFromBlock;
 
     try {
@@ -62,5 +53,4 @@
         !paragraph.isImplicit ||
         (typeof paragraph.headerLevel == 'number' && paragraph.headerLevel > 0)
     );
-}
->>>>>>> 01d6911b
+}
import { applyFormat } from '../utils/applyFormat';
import { ContentModelBlockHandler } from '../../publicTypes/context/ContentModelHandler';
import { ContentModelParagraph } from '../../publicTypes/block/ContentModelParagraph';
import { getObjectKeys, unwrap } from 'roosterjs-editor-dom';
import { ModelToDomContext } from '../../publicTypes/context/ModelToDomContext';
import { optimize } from '../optimizers/optimize';
import { reuseCachedElement } from '../utils/reuseCachedElement';
import { stackFormat } from '../utils/stackFormat';

const DefaultParagraphTag = 'div';

/**
 * @internal
 */
export const handleParagraph: ContentModelBlockHandler<ContentModelParagraph> = (
    doc: Document,
    parent: Node,
    paragraph: ContentModelParagraph,
    context: ModelToDomContext,
    refNode: Node | null
) => {
    let container = paragraph.cachedElement;

    if (container) {
        refNode = reuseCachedElement(parent, container, refNode);
    } else {
        stackFormat(context, paragraph.decorator?.tagName || null, () => {
            let hasDefaultFormatOnContainer = false;
            const needParagraphWrapper =
                !paragraph.isImplicit ||
                !!paragraph.decorator ||
                (getObjectKeys(paragraph.format).length > 0 &&
                    paragraph.segments.some(segment => segment.segmentType != 'SelectionMarker'));

            container = doc.createElement(paragraph.decorator?.tagName || DefaultParagraphTag);

            parent.insertBefore(container, refNode);

            if (needParagraphWrapper) {
                applyFormat(container, context.formatAppliers.block, paragraph.format, context);
                applyFormat(container, context.formatAppliers.container, paragraph.format, context);

                if (context.defaultFormat) {
                    applyFormat(
                        container,
                        context.formatAppliers.segmentOnBlock,
                        context.defaultFormat,
                        context
                    );
                    hasDefaultFormatOnContainer = true;
                }
            }

            if (paragraph.zeroFontSize && !paragraph.segments.some(s => s.segmentType == 'Text')) {
                container.style.fontSize = '0';
            }

            context.regularSelection.current = {
                block: needParagraphWrapper ? container : container.parentNode,
                segment: null,
            };

            const handleSegments = () => {
                paragraph.segments.forEach(segment => {
                    context.modelHandlers.segment(doc, container!, segment, context);
                });
            };

<<<<<<< HEAD
            if (paragraph.decorator) {
                applyFormat(
                    container,
                    context.formatAppliers.segmentOnBlock,
                    paragraph.decorator.format,
                    context
                );

                stackFormat(context, paragraph.decorator.format, () => {
                    handleSegments();
                });
=======
            if (hasDefaultFormatOnContainer) {
                stackFormat(context, context.defaultFormat || null, handleSegments);
>>>>>>> 7f77d38b
            } else {
                handleSegments();
            }

            optimize(container);

            if (needParagraphWrapper) {
                paragraph.cachedElement = container;
            } else {
                unwrap(container);
            }
        });
    }

    if (container) {
        context.onNodeCreated?.(paragraph, container);
    }

    return refNode;
};<|MERGE_RESOLUTION|>--- conflicted
+++ resolved
@@ -25,12 +25,17 @@
         refNode = reuseCachedElement(parent, container, refNode);
     } else {
         stackFormat(context, paragraph.decorator?.tagName || null, () => {
-            let hasDefaultFormatOnContainer = false;
             const needParagraphWrapper =
                 !paragraph.isImplicit ||
                 !!paragraph.decorator ||
                 (getObjectKeys(paragraph.format).length > 0 &&
                     paragraph.segments.some(segment => segment.segmentType != 'SelectionMarker'));
+            const formatOnWrapper = needParagraphWrapper
+                ? {
+                      ...context.defaultFormat,
+                      ...(paragraph.decorator?.format || {}),
+                  }
+                : {};
 
             container = doc.createElement(paragraph.decorator?.tagName || DefaultParagraphTag);
 
@@ -39,16 +44,12 @@
             if (needParagraphWrapper) {
                 applyFormat(container, context.formatAppliers.block, paragraph.format, context);
                 applyFormat(container, context.formatAppliers.container, paragraph.format, context);
-
-                if (context.defaultFormat) {
-                    applyFormat(
-                        container,
-                        context.formatAppliers.segmentOnBlock,
-                        context.defaultFormat,
-                        context
-                    );
-                    hasDefaultFormatOnContainer = true;
-                }
+                applyFormat(
+                    container,
+                    context.formatAppliers.segmentOnBlock,
+                    formatOnWrapper,
+                    context
+                );
             }
 
             if (paragraph.zeroFontSize && !paragraph.segments.some(s => s.segmentType == 'Text')) {
@@ -66,22 +67,8 @@
                 });
             };
 
-<<<<<<< HEAD
-            if (paragraph.decorator) {
-                applyFormat(
-                    container,
-                    context.formatAppliers.segmentOnBlock,
-                    paragraph.decorator.format,
-                    context
-                );
-
-                stackFormat(context, paragraph.decorator.format, () => {
-                    handleSegments();
-                });
-=======
-            if (hasDefaultFormatOnContainer) {
-                stackFormat(context, context.defaultFormat || null, handleSegments);
->>>>>>> 7f77d38b
+            if (needParagraphWrapper) {
+                stackFormat(context, formatOnWrapper, handleSegments);
             } else {
                 handleSegments();
             }

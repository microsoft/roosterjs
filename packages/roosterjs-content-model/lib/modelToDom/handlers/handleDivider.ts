import { applyFormat } from '../utils/applyFormat';
import { ContentModelBlockHandler } from '../../publicTypes/context/ContentModelHandler';
import { ContentModelDivider } from '../../publicTypes/block/ContentModelDivider';
import { ModelToDomContext } from '../../publicTypes/context/ModelToDomContext';
import { reuseCachedElement } from '../utils/reuseCachedElement';

/**
 * @internal
 */
export const handleDivider: ContentModelBlockHandler<ContentModelDivider> = (
    doc: Document,
    parent: Node,
    divider: ContentModelDivider,
    context: ModelToDomContext,
    refNode: Node | null
) => {
    const element = divider.cachedElement;

<<<<<<< HEAD
    divider.cachedElement = element;
    parent.insertBefore(element, refNode);

    applyFormat(element, context.formatAppliers.divider, divider.format, context);
=======
    if (element) {
        refNode = reuseCachedElement(parent, element, refNode);
    } else {
        const element = doc.createElement(divider.tagName);

        divider.cachedElement = element;
        parent.insertBefore(element, refNode);

        applyFormat(element, context.formatAppliers.divider, divider.format, context);
    }

    return refNode;
>>>>>>> d833fb29
};<|MERGE_RESOLUTION|>--- conflicted
+++ resolved
@@ -16,12 +16,6 @@
 ) => {
     const element = divider.cachedElement;
 
-<<<<<<< HEAD
-    divider.cachedElement = element;
-    parent.insertBefore(element, refNode);
-
-    applyFormat(element, context.formatAppliers.divider, divider.format, context);
-=======
     if (element) {
         refNode = reuseCachedElement(parent, element, refNode);
     } else {
@@ -34,5 +28,4 @@
     }
 
     return refNode;
->>>>>>> d833fb29
 };
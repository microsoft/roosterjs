--- conflicted
+++ resolved
@@ -15,12 +15,8 @@
 ) => {
     const element = doc.createElement(divider.tagName);
 
-<<<<<<< HEAD
-    applyFormat(element, context.formatAppliers.divider, divider.format, context);
-=======
     divider.cachedElement = element;
     parent.insertBefore(element, refNode);
->>>>>>> 227331d8
 
     applyFormat(element, context.formatAppliers.divider, divider.format, context);
 };
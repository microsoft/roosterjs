import { isNodeOfType } from '../../domUtils/isNodeOfType';
import { NodeType } from 'roosterjs-editor-types';

<<<<<<< HEAD
const OptimizeTags = ['SPAN', 'B', 'EM', 'I', 'U', 'SUB', 'SUP', 'STRIKE', 'S', 'A', 'PRE', 'CODE'];
=======
const OptimizeTags = ['SPAN', 'B', 'EM', 'I', 'U', 'SUB', 'SUP', 'STRIKE', 'S', 'A', 'CODE'];
>>>>>>> d833fb29

/**
 * @internal
 */
export function mergeNode(root: Node) {
    for (let child = root.firstChild; child; ) {
        const next = child.nextSibling;

        if (
            next &&
            isNodeOfType(child, NodeType.Element) &&
            isNodeOfType(next, NodeType.Element) &&
            child.tagName == next.tagName &&
            OptimizeTags.indexOf(child.tagName) >= 0 &&
            hasSameAttributes(child, next)
        ) {
            while (next.firstChild) {
                child.appendChild(next.firstChild);
            }

            next.parentNode!.removeChild(next);
        } else {
            child = next;
        }
    }
}

function hasSameAttributes(element1: HTMLElement, element2: HTMLElement) {
    const attr1 = element1.attributes;
    const attr2 = element2.attributes;

    if (attr1.length != attr2.length) {
        return false;
    }

    for (let i = 0; i < attr1.length; i++) {
        if (attr1[i].name != attr2[i].name || attr1[i].value != attr2[i].value) {
            return false;
        }
    }

    return true;
}<|MERGE_RESOLUTION|>--- conflicted
+++ resolved
@@ -1,11 +1,7 @@
 import { isNodeOfType } from '../../domUtils/isNodeOfType';
 import { NodeType } from 'roosterjs-editor-types';
 
-<<<<<<< HEAD
-const OptimizeTags = ['SPAN', 'B', 'EM', 'I', 'U', 'SUB', 'SUP', 'STRIKE', 'S', 'A', 'PRE', 'CODE'];
-=======
 const OptimizeTags = ['SPAN', 'B', 'EM', 'I', 'U', 'SUB', 'SUP', 'STRIKE', 'S', 'A', 'CODE'];
->>>>>>> d833fb29
 
 /**
  * @internal

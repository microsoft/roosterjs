--- conflicted
+++ resolved
@@ -8,24 +8,12 @@
 export function stackFormat(
     context: ModelToDomContext,
     tagNameOrFormat: string | (ContentModelSegmentFormat & ContentModelBlockFormat) | null,
-<<<<<<< HEAD
-    callback: () => void,
-    additionalFormat?: ContentModelSegmentFormat & ContentModelBlockFormat
-) {
-    const newFormat =
-        typeof tagNameOrFormat == 'string'
-            ? context.defaultImplicitFormatMap[tagNameOrFormat] || {}
-            : typeof tagNameOrFormat == 'object'
-            ? tagNameOrFormat
-            : null;
-=======
     callback: () => void
 ) {
     const newFormat =
         typeof tagNameOrFormat === 'string'
             ? context.defaultImplicitFormatMap[tagNameOrFormat]
             : tagNameOrFormat;
->>>>>>> 7f77d38b
 
     if (newFormat) {
         const implicitFormat = context.implicitFormat;

--- conflicted
+++ resolved
@@ -30,10 +30,7 @@
             threadItemCounts: [],
             nodeStack: [],
         },
-<<<<<<< HEAD
-=======
         segmentFormatFromBlock: {},
->>>>>>> 01d6911b
         formatAppliers: getFormatAppliers(
             options?.formatApplierOverride,
             options?.additionalFormatAppliers

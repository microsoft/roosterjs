import { defaultFormatParsers, getFormatParsers } from '../../formatHandlers/defaultFormatHandlers';
import { defaultProcessorMap } from './defaultProcessors';
import { defaultStyleMap } from '../../formatHandlers/utils/defaultStyles';
import { DomToModelContext } from '../../publicTypes/context/DomToModelContext';
import { DomToModelOption } from '../../publicTypes/IContentModelEditor';
import { EditorContext } from '../../publicTypes/context/EditorContext';
import { SelectionRangeTypes } from 'roosterjs-editor-types';

/**
 * @internal
 */
export function createDomToModelContext(
    editorContext?: EditorContext,
    options?: DomToModelOption
): DomToModelContext {
    const context: DomToModelContext = {
        ...(editorContext || {
            isDarkMode: false,
        }),

        blockFormat: {},
        segmentFormat: {},
        zoomScaleFormat: {},
        isInSelection: false,

        listFormat: {
            levels: [],
            threadItemCounts: [],
        },
        link: {
            format: {},
            dataset: {},
        },
        code: {
            format: {},
        },
        blockDecorator: {
            format: {},
            tagName: '',
        },

        elementProcessors: {
            ...defaultProcessorMap,
            ...(options?.processorOverride || {}),
        },

        defaultStyles: {
            ...defaultStyleMap,
            ...(options?.defaultStyleOverride || {}),
        },

        formatParsers: getFormatParsers(
            options?.formatParserOverride,
            options?.additionalFormatParsers
        ),

        defaultElementProcessors: defaultProcessorMap,
        defaultFormatParsers: defaultFormatParsers,
        allowCacheElement: !options?.disableCacheElement,
    };

<<<<<<< HEAD
    if (options?.alwaysNormalizeTable) {
        context.alwaysNormalizeTable = true;
    }

    if (options?.allowCacheElement) {
        context.allowCacheElement = true;
    }

=======
>>>>>>> 50c4271f
    const range = options?.selectionRange;
    let selectionRoot: Node | undefined;

    switch (range?.type) {
        case SelectionRangeTypes.Normal:
            const regularRange = range.ranges[0];
            if (regularRange) {
                selectionRoot = regularRange.commonAncestorContainer;
                context.regularSelection = {
                    startContainer: regularRange.startContainer,
                    startOffset: regularRange.startOffset,
                    endContainer: regularRange.endContainer,
                    endOffset: regularRange.endOffset,
                    isSelectionCollapsed: regularRange.collapsed,
                };
            }
            break;

        case SelectionRangeTypes.TableSelection:
            if (range.coordinates && range.table) {
                selectionRoot = range.table;
                context.tableSelection = {
                    table: range.table,
                    firstCell: { ...range.coordinates.firstCell },
                    lastCell: { ...range.coordinates.lastCell },
                };
            }

            break;

        case SelectionRangeTypes.ImageSelection:
            selectionRoot = range.image;
            context.imageSelection = {
                image: range.image,
            };
            break;
    }

    if (selectionRoot) {
        context.selectionRootNode = selectionRoot;
    }

    return context;
}<|MERGE_RESOLUTION|>--- conflicted
+++ resolved
@@ -59,17 +59,6 @@
         allowCacheElement: !options?.disableCacheElement,
     };
 
-<<<<<<< HEAD
-    if (options?.alwaysNormalizeTable) {
-        context.alwaysNormalizeTable = true;
-    }
-
-    if (options?.allowCacheElement) {
-        context.allowCacheElement = true;
-    }
-
-=======
->>>>>>> 50c4271f
     const range = options?.selectionRange;
     let selectionRoot: Node | undefined;
 

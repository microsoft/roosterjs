import { defaultProcessorMap } from './defaultProcessors';
import { defaultStyleMap } from './defaultStyles';
import { DomToModelContext } from '../../publicTypes/context/DomToModelContext';
import { DomToModelOption } from '../../publicTypes/IExperimentalContentModelEditor';
import { EditorContext } from '../../publicTypes/context/EditorContext';
import { getFormatParsers } from '../../formatHandlers/defaultFormatHandlers';
import { SelectionRangeTypes } from 'roosterjs-editor-types';

/**
 * @internal
 */
export function createDomToModelContext(
    editorContext?: EditorContext,
    options?: DomToModelOption
): DomToModelContext {
    const context: DomToModelContext = {
        ...(editorContext || {
            isDarkMode: false,
            zoomScale: 1,
            isRightToLeft: false,
            getDarkColor: undefined,
        }),

        blockFormat: {},
        segmentFormat: {},
        isInSelection: false,

        listFormat: {
            levels: [],
            threadItemCounts: [],
        },

        elementProcessors: {
            ...defaultProcessorMap,
            ...(options?.processorOverride || {}),
        },

        defaultStyles: {
            ...defaultStyleMap,
            ...(options?.defaultStyleOverride || {}),
        },

        formatParsers: getFormatParsers(options?.formatParserOverride),
    };

<<<<<<< HEAD
=======
    if (editorContext?.isRightToLeft) {
        context.blockFormat.direction = 'rtl';
    }

>>>>>>> f9730908
    if (options?.alwaysNormalizeTable) {
        context.alwaysNormalizeTable = true;
    }

    const range = options?.selectionRange;

    switch (range?.type) {
        case SelectionRangeTypes.Normal:
            const regularRange = range.ranges[0];
            if (regularRange) {
                context.regularSelection = {
                    startContainer: regularRange.startContainer,
                    startOffset: regularRange.startOffset,
                    endContainer: regularRange.endContainer,
                    endOffset: regularRange.endOffset,
                    isSelectionCollapsed: regularRange.collapsed,
                };
            }
            break;

        case SelectionRangeTypes.TableSelection:
            if (range.coordinates && range.table) {
                context.tableSelection = {
                    table: range.table,
                    firstCell: { ...range.coordinates.firstCell },
                    lastCell: { ...range.coordinates.lastCell },
                };
            }

            break;
    }

    return context;
}<|MERGE_RESOLUTION|>--- conflicted
+++ resolved
@@ -43,13 +43,10 @@
         formatParsers: getFormatParsers(options?.formatParserOverride),
     };
 
-<<<<<<< HEAD
-=======
     if (editorContext?.isRightToLeft) {
         context.blockFormat.direction = 'rtl';
     }
 
->>>>>>> f9730908
     if (options?.alwaysNormalizeTable) {
         context.alwaysNormalizeTable = true;
     }

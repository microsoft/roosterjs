--- conflicted
+++ resolved
@@ -24,14 +24,11 @@
         segmentFormat: {},
         isInSelection: false,
 
-<<<<<<< HEAD
-=======
         listFormat: {
             levels: [],
             threadItemCounts: [],
         },
 
->>>>>>> 3fe46ec3
         elementProcessors: {
             ...defaultProcessorMap,
             ...(options?.processorOverride || {}),

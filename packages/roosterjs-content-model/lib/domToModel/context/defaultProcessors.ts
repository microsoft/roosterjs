import { brProcessor } from '../processors/brProcessor';
import { childProcessor } from '../processors/childProcessor';
import { codeProcessor } from '../processors/codeProcessor';
import { elementProcessor } from '../processors/elementProcessor';
import { ElementProcessorMap } from '../../publicTypes/context/DomToModelSettings';
import { entityProcessor } from '../processors/entityProcessor';
import { fontProcessor } from '../processors/fontProcessor';
import { generalProcessor } from '../processors/generalProcessor';
import { hrProcessor } from '../processors/hrProcessor';
import { imageProcessor } from '../processors/imageProcessor';
import { knownElementProcessor } from '../processors/knownElementProcessor';
import { listItemProcessor } from '../processors/listItemProcessor';
import { listProcessor } from '../processors/listProcessor';
import { quoteProcessor } from '../processors/quoteProcessor';
import { tableProcessor } from '../processors/tableProcessor';
import { textProcessor } from '../processors/textProcessor';

/**
 * @internal
 */
export const defaultProcessorMap: ElementProcessorMap = {
    a: knownElementProcessor,
    b: knownElementProcessor,
    blockquote: quoteProcessor,
    br: brProcessor,
<<<<<<< HEAD
    code: codeProcessor,
=======
    center: knownElementProcessor,
>>>>>>> deb46ce2
    div: knownElementProcessor,
    em: knownElementProcessor,
    font: fontProcessor,
    i: knownElementProcessor,
    img: imageProcessor,
    h1: knownElementProcessor,
    h2: knownElementProcessor,
    h3: knownElementProcessor,
    h4: knownElementProcessor,
    h5: knownElementProcessor,
    h6: knownElementProcessor,
    hr: hrProcessor,
    li: listItemProcessor,
    ol: listProcessor,
    p: knownElementProcessor,
    pre: knownElementProcessor,
    s: knownElementProcessor,
    span: knownElementProcessor,
    strike: knownElementProcessor,
    strong: knownElementProcessor,
    sub: knownElementProcessor,
    sup: knownElementProcessor,
    table: tableProcessor,
    u: knownElementProcessor,
    ul: listProcessor,

    '*': generalProcessor,
    '#text': textProcessor,
    element: elementProcessor,
    entity: entityProcessor,
    child: childProcessor,
};<|MERGE_RESOLUTION|>--- conflicted
+++ resolved
@@ -23,11 +23,8 @@
     b: knownElementProcessor,
     blockquote: quoteProcessor,
     br: brProcessor,
-<<<<<<< HEAD
+    center: knownElementProcessor,
     code: codeProcessor,
-=======
-    center: knownElementProcessor,
->>>>>>> deb46ce2
     div: knownElementProcessor,
     em: knownElementProcessor,
     font: fontProcessor,

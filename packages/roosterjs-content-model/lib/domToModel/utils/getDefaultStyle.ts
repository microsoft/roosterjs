import { DefaultStyleMap } from '../../publicTypes/context/DomToModelSettings';
import { DomToModelContext } from '../../publicTypes/context/DomToModelContext';

/**
 * @internal
 * Get default CSS style of given element
 * @param element The element to get default style from
 * @param context The context of DOM to Content Model conversion
 * @returns A valid CSS style object
 */
export function getDefaultStyle(
    element: HTMLElement,
    context: DomToModelContext
): Partial<CSSStyleDeclaration> {
    let tag = element.tagName.toLowerCase() as keyof DefaultStyleMap;

<<<<<<< HEAD
    if (tag == 'a' && !element.hasAttribute('href')) {
        // For A tag without Href, treat it as SPAN since it will not be rendered as a link
        tag = 'span';
    }

=======
>>>>>>> 74f740f9
    return context.defaultStyles[tag] || {};
}<|MERGE_RESOLUTION|>--- conflicted
+++ resolved
@@ -14,13 +14,5 @@
 ): Partial<CSSStyleDeclaration> {
     let tag = element.tagName.toLowerCase() as keyof DefaultStyleMap;
 
-<<<<<<< HEAD
-    if (tag == 'a' && !element.hasAttribute('href')) {
-        // For A tag without Href, treat it as SPAN since it will not be rendered as a link
-        tag = 'span';
-    }
-
-=======
->>>>>>> 74f740f9
     return context.defaultStyles[tag] || {};
 }
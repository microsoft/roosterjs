--- conflicted
+++ resolved
@@ -15,10 +15,6 @@
     const defaultStyle = styleItem || {};
 
     handlerKeys.forEach(key => {
-<<<<<<< HEAD
-        context.formatParsers[key](format, element, context, defaultStyle);
-=======
         context.formatParsers[key]?.(format, element, context, defaultStyle);
->>>>>>> 3fe46ec3
     });
 }
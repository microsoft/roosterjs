--- conflicted
+++ resolved
@@ -1,8 +1,5 @@
 import { ContentModelBlockFormat } from '../../publicTypes/format/ContentModelBlockFormat';
-<<<<<<< HEAD
-=======
 import { ContentModelCode } from '../../publicTypes/decorator/ContentModelCode';
->>>>>>> 227331d8
 import { ContentModelFormatBase } from '../../publicTypes/format/ContentModelFormatBase';
 import { ContentModelLink } from '../../publicTypes/decorator/ContentModelLink';
 import { ContentModelSegmentFormat } from '../../publicTypes/format/ContentModelSegmentFormat';
@@ -16,10 +13,7 @@
     segment?: 'shallowClone' | 'shallowCloneForBlock' | 'empty';
     paragraph?: 'shallowClone' | 'shallowCopyInherit' | 'empty';
     link?: 'linkDefault' | 'empty';
-<<<<<<< HEAD
-=======
     code?: 'codeDefault' | 'empty';
->>>>>>> 227331d8
 }
 
 // Some styles, such as background color, won't be inherited by block element if it was originally
@@ -55,10 +49,7 @@
         context.segmentFormat = stackFormatInternal(segmentFormat, segment);
         context.blockFormat = stackFormatInternal(blockFormat, paragraph);
         context.link = stackLinkInternal(linkFormat, link);
-<<<<<<< HEAD
-=======
         context.code = stackCodeInternal(codeFormat, code);
->>>>>>> 227331d8
 
         callback();
     } finally {
@@ -107,27 +98,6 @@
     }
 }
 
-function stackLinkInternal(linkFormat: ContentModelLink, link?: 'linkDefault' | 'empty') {
-    switch (link) {
-        case 'linkDefault':
-            return {
-                format: {
-                    underline: true,
-                },
-                dataset: {},
-            };
-
-        case 'empty':
-            return {
-                format: {},
-                dataset: {},
-            };
-
-        default:
-            return linkFormat;
-    }
-}
-
 function stackFormatInternal<T extends ContentModelFormatBase>(
     format: T,
     processType?: 'shallowClone' | 'shallowCloneForBlock' | 'shallowCopyInherit' | 'empty'

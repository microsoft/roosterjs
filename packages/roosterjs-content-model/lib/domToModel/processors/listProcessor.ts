--- conflicted
+++ resolved
@@ -18,11 +18,7 @@
         context,
         {
             segment: 'shallowCloneForBlock',
-<<<<<<< HEAD
-            paragraph: 'shallowClone',
-=======
             paragraph: 'shallowCloneForGroup',
->>>>>>> 50c4271f
         },
         () => {
             const level: ContentModelListItemLevelFormat = { ...context.blockFormat };

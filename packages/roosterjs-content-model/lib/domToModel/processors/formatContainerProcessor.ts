import { addBlock } from '../../modelApi/common/addBlock';
<<<<<<< HEAD
import { ContentModelBlockFormat } from '../../publicTypes/format/ContentModelBlockFormat';
import { ContentModelFormatContainer } from '../../publicTypes/group/ContentModelFormatContainer';
import { ContentModelSegmentFormat } from '../../publicTypes/format/ContentModelSegmentFormat';
=======
import { ContentModelFormatContainer } from '../../publicTypes/group/ContentModelFormatContainer';
import { ContentModelFormatContainerFormat } from '../../publicTypes/format/ContentModelFormatContainerFormat';
import { ContentModelParagraph } from '../../publicTypes/block/ContentModelParagraph';
>>>>>>> 50c4271f
import { createFormatContainer } from '../../modelApi/creators/createFormatContainer';
import { createParagraph } from '../../modelApi/creators/createParagraph';
import { ElementProcessor } from '../../publicTypes/context/ElementProcessor';
import { getDefaultStyle } from '../utils/getDefaultStyle';
import { MarginFormat } from '../../publicTypes/format/formatParts/MarginFormat';
import { PaddingFormat } from '../../publicTypes/format/formatParts/PaddingFormat';
import { parseFormat } from '../utils/parseFormat';
import { setParagraphNotImplicit } from '../../modelApi/block/setParagraphNotImplicit';
import { stackFormat } from '../utils/stackFormat';

/**
 * @internal
 */
export const ContextStyles: (keyof (MarginFormat & PaddingFormat))[] = [
    'marginLeft',
    'marginRight',
    'paddingLeft',
    'paddingRight',
];

/**
 * @internal
 */
export const formatContainerProcessor: ElementProcessor<HTMLElement> = (
    group,
    element,
    context
) => {
    stackFormat(context, { segment: 'shallowCloneForBlock', paragraph: 'shallowClone' }, () => {
        parseFormat(element, context.formatParsers.block, context.blockFormat, context);
        parseFormat(element, context.formatParsers.segmentOnBlock, context.segmentFormat, context);

<<<<<<< HEAD
        const format: ContentModelBlockFormat & ContentModelSegmentFormat = {
            ...context.blockFormat,
        };

        parseFormat(element, context.formatParsers.container, format, context);

        const tagName =
            getDefaultStyle(element, context).display == 'block'
                ? element.tagName.toLowerCase()
                : 'div';
        const formatContainer = createFormatContainer(tagName, format);

        // It is possible to inherit margin left/right styles from parent DIV or other containers,
        // since we are going into a deeper level of format container now,
        // the container will render these styles so no need to keep them in context format
        ContextStyles.forEach(style => {
            delete context.blockFormat[style];
        });

        context.elementProcessors.child(formatContainer, element, context);
=======
        const format: ContentModelFormatContainerFormat = {
            ...context.blockFormat,
        };

        parseFormat(element, context.formatParsers.container, format, context);

        const tagName =
            getDefaultStyle(element, context).display == 'block'
                ? element.tagName.toLowerCase()
                : 'div';
        const formatContainer = createFormatContainer(tagName, format);

        // It is possible to inherit margin left/right styles from parent DIV or other containers,
        // since we are going into a deeper level of format container now,
        // the container will render these styles so no need to keep them in context format
        ContextStyles.forEach(style => {
            delete context.blockFormat[style];
        });

        context.elementProcessors.child(formatContainer, element, context);

        if (element.style.fontSize && parseInt(element.style.fontSize) == 0) {
            formatContainer.zeroFontSize = true;
        }
>>>>>>> 50c4271f

        if (shouldFallbackToParagraph(formatContainer)) {
            // For DIV container that only has one paragraph child, container style can be merged into paragraph
            // and no need to have this container
<<<<<<< HEAD
            const firstChild = formatContainer.blocks[0];

            Object.assign(firstChild.format, formatContainer.format);
            setParagraphNotImplicit(firstChild);
            addBlock(group, firstChild);
=======
            const paragraph = formatContainer.blocks[0] as ContentModelParagraph;

            if (formatContainer.zeroFontSize) {
                paragraph.zeroFontSize = true;
            }

            Object.assign(paragraph.format, formatContainer.format);
            setParagraphNotImplicit(paragraph);
            addBlock(group, paragraph);
>>>>>>> 50c4271f
        } else {
            addBlock(group, formatContainer);
        }
    });

    addBlock(group, createParagraph(true /*isImplicit*/, context.blockFormat));
};

function shouldFallbackToParagraph(formatContainer: ContentModelFormatContainer) {
    const firstChild = formatContainer.blocks[0];

    return (
        formatContainer.tagName == 'div' &&
        formatContainer.blocks.length == 1 &&
        firstChild.blockType == 'Paragraph' &&
        firstChild.isImplicit
    );
}<|MERGE_RESOLUTION|>--- conflicted
+++ resolved
@@ -1,13 +1,7 @@
 import { addBlock } from '../../modelApi/common/addBlock';
-<<<<<<< HEAD
-import { ContentModelBlockFormat } from '../../publicTypes/format/ContentModelBlockFormat';
-import { ContentModelFormatContainer } from '../../publicTypes/group/ContentModelFormatContainer';
-import { ContentModelSegmentFormat } from '../../publicTypes/format/ContentModelSegmentFormat';
-=======
 import { ContentModelFormatContainer } from '../../publicTypes/group/ContentModelFormatContainer';
 import { ContentModelFormatContainerFormat } from '../../publicTypes/format/ContentModelFormatContainerFormat';
 import { ContentModelParagraph } from '../../publicTypes/block/ContentModelParagraph';
->>>>>>> 50c4271f
 import { createFormatContainer } from '../../modelApi/creators/createFormatContainer';
 import { createParagraph } from '../../modelApi/creators/createParagraph';
 import { ElementProcessor } from '../../publicTypes/context/ElementProcessor';
@@ -40,28 +34,6 @@
         parseFormat(element, context.formatParsers.block, context.blockFormat, context);
         parseFormat(element, context.formatParsers.segmentOnBlock, context.segmentFormat, context);
 
-<<<<<<< HEAD
-        const format: ContentModelBlockFormat & ContentModelSegmentFormat = {
-            ...context.blockFormat,
-        };
-
-        parseFormat(element, context.formatParsers.container, format, context);
-
-        const tagName =
-            getDefaultStyle(element, context).display == 'block'
-                ? element.tagName.toLowerCase()
-                : 'div';
-        const formatContainer = createFormatContainer(tagName, format);
-
-        // It is possible to inherit margin left/right styles from parent DIV or other containers,
-        // since we are going into a deeper level of format container now,
-        // the container will render these styles so no need to keep them in context format
-        ContextStyles.forEach(style => {
-            delete context.blockFormat[style];
-        });
-
-        context.elementProcessors.child(formatContainer, element, context);
-=======
         const format: ContentModelFormatContainerFormat = {
             ...context.blockFormat,
         };
@@ -86,18 +58,10 @@
         if (element.style.fontSize && parseInt(element.style.fontSize) == 0) {
             formatContainer.zeroFontSize = true;
         }
->>>>>>> 50c4271f
 
         if (shouldFallbackToParagraph(formatContainer)) {
             // For DIV container that only has one paragraph child, container style can be merged into paragraph
             // and no need to have this container
-<<<<<<< HEAD
-            const firstChild = formatContainer.blocks[0];
-
-            Object.assign(firstChild.format, formatContainer.format);
-            setParagraphNotImplicit(firstChild);
-            addBlock(group, firstChild);
-=======
             const paragraph = formatContainer.blocks[0] as ContentModelParagraph;
 
             if (formatContainer.zeroFontSize) {
@@ -107,7 +71,6 @@
             Object.assign(paragraph.format, formatContainer.format);
             setParagraphNotImplicit(paragraph);
             addBlock(group, paragraph);
->>>>>>> 50c4271f
         } else {
             addBlock(group, formatContainer);
         }

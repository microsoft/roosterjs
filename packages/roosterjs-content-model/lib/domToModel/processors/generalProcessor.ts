--- conflicted
+++ resolved
@@ -34,13 +34,6 @@
     const segment = createGeneralSegment(element, context.segmentFormat);
     const isSelectedBefore = context.isInSelection;
 
-<<<<<<< HEAD
-    if (context.isInSelection && !element.firstChild) {
-        segment.isSelected = true;
-    }
-
-=======
->>>>>>> d833fb29
     addDecorators(segment, context);
     addSegment(group, segment);
 

import { addBlock } from '../../modelApi/common/addBlock';
import { createParagraph } from '../../modelApi/creators/createParagraph';
import { ElementProcessor } from '../../publicTypes/context/ElementProcessor';
import { isBlockElement } from '../utils/isBlockElement';
import { parseFormat } from '../utils/parseFormat';
<<<<<<< HEAD
=======
import { safeInstanceOf } from 'roosterjs-editor-dom';
>>>>>>> 01d6911b
import { stackFormat } from '../utils/stackFormat';

/**
 * @internal
 */
export const knownElementProcessor: ElementProcessor<HTMLElement> = (group, element, context) => {
<<<<<<< HEAD
    if (isBlockElement(element)) {
=======
    if (isBlockElement(element, context)) {
>>>>>>> 01d6911b
        stackFormat(
            context,
            {
                segment: 'shallowClone',
                paragraph: 'shallowClone',
            },
            () => {
                parseFormat(element, context.formatParsers.block, context.blockFormat, context);
                parseFormat(
                    element,
                    context.formatParsers.segmentOnBlock,
                    context.segmentFormat,
                    context
                );

<<<<<<< HEAD
                addBlock(group, createParagraph(false /*isImplicit*/, context.blockFormat));

=======
                const block = createParagraph(false /*isImplicit*/, context.blockFormat);

                if (safeInstanceOf(element, 'HTMLHeadingElement')) {
                    block.headerLevel = getHeaderLevel(element);
                }

                addBlock(group, block);

>>>>>>> 01d6911b
                context.elementProcessors.child(group, element, context);
            }
        );

        addBlock(group, createParagraph(false /*isImplicit*/, context.blockFormat));
    } else {
        stackFormat(context, { segment: 'shallowClone' }, () => {
            parseFormat(element, context.formatParsers.segment, context.segmentFormat, context);
            context.elementProcessors.child(group, element, context);
        });
    }
};

function getHeaderLevel(element: HTMLHeadingElement): number | undefined {
    // Parse the header level from tag name
    // e.g. "H1" will return 1
    const headerLevel = parseInt(element.tagName.substring(1));

    return headerLevel >= 1 && headerLevel <= 6 ? headerLevel : undefined;
}<|MERGE_RESOLUTION|>--- conflicted
+++ resolved
@@ -3,21 +3,14 @@
 import { ElementProcessor } from '../../publicTypes/context/ElementProcessor';
 import { isBlockElement } from '../utils/isBlockElement';
 import { parseFormat } from '../utils/parseFormat';
-<<<<<<< HEAD
-=======
 import { safeInstanceOf } from 'roosterjs-editor-dom';
->>>>>>> 01d6911b
 import { stackFormat } from '../utils/stackFormat';
 
 /**
  * @internal
  */
 export const knownElementProcessor: ElementProcessor<HTMLElement> = (group, element, context) => {
-<<<<<<< HEAD
-    if (isBlockElement(element)) {
-=======
     if (isBlockElement(element, context)) {
->>>>>>> 01d6911b
         stackFormat(
             context,
             {
@@ -33,10 +26,6 @@
                     context
                 );
 
-<<<<<<< HEAD
-                addBlock(group, createParagraph(false /*isImplicit*/, context.blockFormat));
-
-=======
                 const block = createParagraph(false /*isImplicit*/, context.blockFormat);
 
                 if (safeInstanceOf(element, 'HTMLHeadingElement')) {
@@ -45,7 +34,6 @@
 
                 addBlock(group, block);
 
->>>>>>> 01d6911b
                 context.elementProcessors.child(group, element, context);
             }
         );

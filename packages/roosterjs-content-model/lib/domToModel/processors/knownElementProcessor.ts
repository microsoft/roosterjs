--- conflicted
+++ resolved
@@ -36,7 +36,6 @@
                 if (safeInstanceOf(element, 'HTMLHeadingElement')) {
                     // For headers, inline format won't go into its child nodes, so we parse its format here and clear the format of context
                     paragraph.header = headerProcessor(element, context);
-<<<<<<< HEAD
 
                     Object.assign(context.segmentFormat, paragraph.header.format);
                 } else {
@@ -49,23 +48,6 @@
                 }
 
                 addBlock(group, paragraph);
-
-                // Block format will not be inherited by child blocks, so clear it.
-                context.blockFormat = {};
-=======
-
-                    Object.assign(context.segmentFormat, paragraph.header.format);
-                } else {
-                    parseFormat(
-                        element,
-                        context.formatParsers.segmentOnBlock,
-                        context.segmentFormat,
-                        context
-                    );
-                }
-
-                addBlock(group, paragraph);
->>>>>>> 3afe4ae0
             } else {
                 parseFormat(element, context.formatParsers.segment, context.segmentFormat, context);
             }

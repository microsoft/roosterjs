--- conflicted
+++ resolved
@@ -43,36 +43,6 @@
                 );
 
                 let decorator: ContentModelParagraphDecorator | undefined;
-<<<<<<< HEAD
-
-                switch (element.tagName) {
-                    case 'P':
-                    case 'H1':
-                    case 'H2':
-                    case 'H3':
-                    case 'H4':
-                    case 'H5':
-                    case 'H6':
-                        decorator = createParagraphDecorator(
-                            element.tagName,
-                            context.segmentFormat
-                        );
-                        break;
-                    default:
-                        topDivider = tryCreateDivider(context.blockFormat, 'marginTop');
-                        bottomDivider = tryCreateDivider(context.blockFormat, 'marginBottom');
-
-                        break;
-                }
-
-                const paragraph = createParagraph(
-                    false /*isImplicit*/,
-                    context.blockFormat,
-                    decorator
-                );
-
-                if (topDivider) {
-=======
 
                 switch (element.tagName) {
                     case 'P':
@@ -105,7 +75,6 @@
                         topDivider.isSelected = true;
                     }
 
->>>>>>> a7267055
                     addBlock(group, topDivider);
                 }
 
@@ -117,13 +86,10 @@
             context.elementProcessors.child(group, element, context);
 
             if (bottomDivider) {
-<<<<<<< HEAD
-=======
                 if (context.isInSelection) {
                     bottomDivider.isSelected = true;
                 }
 
->>>>>>> a7267055
                 addBlock(group, bottomDivider);
             }
         }

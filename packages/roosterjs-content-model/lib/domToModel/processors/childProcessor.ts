--- conflicted
+++ resolved
@@ -25,13 +25,8 @@
         index++;
     }
 
-<<<<<<< HEAD
     handleRegularSelection(index, context, group, nodeStartOffset, nodeEndOffset);
-}
-=======
-    handleSelection(index, context, group, nodeStartOffset, nodeEndOffset);
 };
->>>>>>> b20668b5
 
 /**
  * @internal

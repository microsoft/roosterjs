--- conflicted
+++ resolved
@@ -34,11 +34,8 @@
             const { table: selectedTable, firstCell, lastCell } = context.tableSelection || {};
             const hasTableSelection = selectedTable == tableElement && !!firstCell && !!lastCell;
 
-<<<<<<< HEAD
-=======
             table.cachedElement = tableElement;
 
->>>>>>> d833fb29
             parseFormat(tableElement, context.formatParsers.table, table.format, context);
             parseFormat(
                 tableElement,
@@ -92,11 +89,8 @@
                             table.cells[row + rowSpan - 1][targetCol] = cell;
 
                             if (hasTd) {
-<<<<<<< HEAD
-=======
                                 cell.cachedElement = td;
 
->>>>>>> d833fb29
                                 stackFormat(context, { segment: 'shallowClone' }, () => {
                                     parseFormat(
                                         td,

import { DirectionFormat } from '../../publicTypes/format/formatParts/DirectionFormat';
import { FormatHandler } from '../FormatHandler';

const ResultMap = {
    start: {
        ltr: 'left',
        rtl: 'right',
    },
    center: {
        ltr: 'center',
        rtl: 'center',
    },
    end: {
        ltr: 'right',
        rtl: 'left',
    },
};

/**
 * @internal
 */
export const directionFormatHandler: FormatHandler<DirectionFormat> = {
    parse: (format, element, _, defaultStyle) => {
        const dir = element.style.direction || element.dir || defaultStyle.direction;
        const alignFromAttr = element.getAttribute('align');
        const align = element.style.textAlign || alignFromAttr || defaultStyle.textAlign;

        if (dir) {
            format.direction = dir == 'rtl' ? 'rtl' : 'ltr';
        }

        switch (align) {
            case 'center':
                format.textAlign = 'center';
                break;

            case 'left':
                format.textAlign = dir == 'rtl' ? 'end' : 'start';
                break;

            case 'right':
                format.textAlign = dir == 'rtl' ? 'start' : 'end';
                break;

            case 'start':
            case 'end':
                format.textAlign = align;
                break;
        }

<<<<<<< HEAD
        if (align && !element.style.textAlign) {
=======
        if (alignFromAttr && !element.style.textAlign) {
>>>>>>> 3afe4ae0
            format.isTextAlignFromAttr = true;
        }
    },
    apply: (format, element) => {
        if (format.direction) {
            element.style.direction = format.direction;
        }

        if (format.textAlign) {
            const value = ResultMap[format.textAlign][format.direction == 'rtl' ? 'rtl' : 'ltr'];

            if (format.isTextAlignFromAttr) {
                element.setAttribute('align', value);
            } else {
                element.style.textAlign = value;
            }
        }
    },
};<|MERGE_RESOLUTION|>--- conflicted
+++ resolved
@@ -48,11 +48,7 @@
                 break;
         }
 
-<<<<<<< HEAD
-        if (align && !element.style.textAlign) {
-=======
         if (alignFromAttr && !element.style.textAlign) {
->>>>>>> 3afe4ae0
             format.isTextAlignFromAttr = true;
         }
     },

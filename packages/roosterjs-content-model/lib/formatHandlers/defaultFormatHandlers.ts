--- conflicted
+++ resolved
@@ -19,10 +19,7 @@
 import { listTypeFormatHandler } from './list/listTypeFormatHandler';
 import { marginFormatHandler } from './paragraph/marginFormatHandler';
 import { paddingFormatHandler } from './paragraph/paddingFormatHandler';
-<<<<<<< HEAD
-=======
 import { sizeFormatHandler } from './common/sizeFormatHandler';
->>>>>>> 01d6911b
 import { strikeFormatHandler } from './segment/strikeFormatHandler';
 import { superOrSubScriptFormatHandler } from './segment/superOrSubScriptFormatHandler';
 import { tableCellMetadataFormatHandler } from './table/tableCellMetadataFormatHandler';
@@ -64,10 +61,7 @@
     listType: listTypeFormatHandler,
     margin: marginFormatHandler,
     padding: paddingFormatHandler,
-<<<<<<< HEAD
-=======
     size: sizeFormatHandler,
->>>>>>> 01d6911b
     strike: strikeFormatHandler,
     superOrSubScript: superOrSubScriptFormatHandler,
     tableCellMetadata: tableCellMetadataFormatHandler,
@@ -81,11 +75,7 @@
 const defaultFormatKeysPerCategory: {
     [key in keyof ContentModelFormatMap]: (keyof FormatHandlerTypeMap)[];
 } = {
-<<<<<<< HEAD
-    block: ['backgroundColor', 'direction'],
-=======
     block: ['backgroundColor', 'direction', 'margin', 'padding'],
->>>>>>> 01d6911b
     listItem: ['listItemThread', 'listItemMetadata'],
     listLevel: ['listType', 'listLevelThread', 'listLevelMetadata'],
     segment: [
@@ -118,10 +108,7 @@
         'margin',
         'backgroundColor',
     ],
-<<<<<<< HEAD
-=======
     image: ['id', 'size', 'margin', 'padding', 'borderBox', 'imageMetadata'],
->>>>>>> 01d6911b
 };
 
 /**

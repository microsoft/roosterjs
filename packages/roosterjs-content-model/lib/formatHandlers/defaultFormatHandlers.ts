--- conflicted
+++ resolved
@@ -95,11 +95,7 @@
 } = {
     block: blockFormatHandlers,
     listItem: ['listItemThread', 'listItemMetadata'],
-<<<<<<< HEAD
-    listLevel: ['listType', 'listLevelThread', 'listLevelMetadata', 'direction'],
-=======
     listLevel: ['listType', 'listLevelThread', 'listLevelMetadata', 'direction', 'margin'],
->>>>>>> 227331d8
     segment: [
         'superOrSubScript',
         'strike',
@@ -136,10 +132,7 @@
     ],
     image: ['id', 'size', 'margin', 'padding', 'borderBox', 'border', 'boxShadow'],
     link: ['link', 'textColor', 'underline'],
-<<<<<<< HEAD
-=======
     code: ['fontFamily'],
->>>>>>> 227331d8
     dataset: ['dataset'],
     divider: [...blockFormatHandlers, 'display', 'size'],
 };

import { backgroundColorFormatHandler } from './common/backgroundColorFormatHandler';
import { boldFormatHandler } from './segment/boldFormatHandler';
import { borderBoxFormatHandler } from './common/borderBoxFormatHandler';
import { borderFormatHandler } from './common/borderFormatHandler';
import { boxShadowFormatHandler } from './common/boxShadowFormatHandler';
import { ContentModelFormatMap } from '../publicTypes/format/ContentModelFormatMap';
import { datasetFormatHandler } from './common/datasetFormatHandler';
import { directionFormatHandler } from './block/directionFormatHandler';
import { displayFormatHandler } from './block/displayFormatHandler';
import { fontFamilyFormatHandler } from './segment/fontFamilyFormatHandler';
import { fontSizeFormatHandler } from './segment/fontSizeFormatHandler';
import { FormatHandler } from './FormatHandler';
import { FormatHandlerTypeMap, FormatKey } from '../publicTypes/format/FormatHandlerTypeMap';
import { getObjectKeys } from 'roosterjs-editor-dom';
import { idFormatHandler } from './common/idFormatHandler';
import { italicFormatHandler } from './segment/italicFormatHandler';
import { letterSpacingFormatHandler } from './segment/letterSpacingFormatHandler';
import { lineHeightFormatHandler } from './block/lineHeightFormatHandler';
import { linkFormatHandler } from './segment/linkFormatHandler';
import { listItemMetadataFormatHandler } from './list/listItemMetadataFormatHandler';
import { listItemThreadFormatHandler } from './list/listItemThreadFormatHandler';
import { listLevelMetadataFormatHandler } from './list/listLevelMetadataFormatHandler';
import { listLevelThreadFormatHandler } from './list/listLevelThreadFormatHandler';
import { listStylePositionFormatHandler } from './list/listStylePositionFormatHandler';
import { listTypeFormatHandler } from './list/listTypeFormatHandler';
import { marginFormatHandler } from './paragraph/marginFormatHandler';
import { paddingFormatHandler } from './paragraph/paddingFormatHandler';
import { sizeFormatHandler } from './common/sizeFormatHandler';
import { strikeFormatHandler } from './segment/strikeFormatHandler';
import { superOrSubScriptFormatHandler } from './segment/superOrSubScriptFormatHandler';
import { tableDirAndMarginFormatHandler } from './table/tableDirAndMarginFormatHandler';
import { tableSpacingFormatHandler } from './table/tableSpacingFormatHandler';
import { textColorFormatHandler } from './segment/textColorFormatHandler';
import { textColorOnTableCellFormatHandler } from './table/textColorOnTableCellFormatHandler';
import { underlineFormatHandler } from './segment/underlineFormatHandler';
import { verticalAlignFormatHandler } from './common/verticalAlignFormatHandler';
import { whiteSpaceFormatHandler } from './block/whiteSpaceFormatHandler';
import { wordBreakFormatHandler } from './common/wordBreakFormatHandler';
import {
    FormatApplier,
    FormatAppliers,
    FormatAppliersPerCategory,
} from '../publicTypes/context/ModelToDomSettings';
import {
    FormatParser,
    FormatParsers,
    FormatParsersPerCategory,
} from '../publicTypes/context/DomToModelSettings';

type FormatHandlers = {
    [Key in FormatKey]: FormatHandler<FormatHandlerTypeMap[Key]>;
};

const defaultFormatHandlerMap: FormatHandlers = {
    backgroundColor: backgroundColorFormatHandler,
    bold: boldFormatHandler,
    border: borderFormatHandler,
    borderBox: borderBoxFormatHandler,
    boxShadow: boxShadowFormatHandler,
    dataset: datasetFormatHandler,
    direction: directionFormatHandler,
    display: displayFormatHandler,
    fontFamily: fontFamilyFormatHandler,
    fontSize: fontSizeFormatHandler,
    id: idFormatHandler,
    italic: italicFormatHandler,
    letterSpacing: letterSpacingFormatHandler,
    lineHeight: lineHeightFormatHandler,
    link: linkFormatHandler,
    listItemMetadata: listItemMetadataFormatHandler,
    listItemThread: listItemThreadFormatHandler,
    listLevelMetadata: listLevelMetadataFormatHandler,
    listLevelThread: listLevelThreadFormatHandler,
    listStylePosition: listStylePositionFormatHandler,
    listType: listTypeFormatHandler,
    margin: marginFormatHandler,
    padding: paddingFormatHandler,
    size: sizeFormatHandler,
    strike: strikeFormatHandler,
    superOrSubScript: superOrSubScriptFormatHandler,
    tableDirAndMargin: tableDirAndMarginFormatHandler,
    tableSpacing: tableSpacingFormatHandler,
    textColor: textColorFormatHandler,
    textColorOnTableCell: textColorOnTableCellFormatHandler,
    underline: underlineFormatHandler,
    verticalAlign: verticalAlignFormatHandler,
    whiteSpace: whiteSpaceFormatHandler,
    wordBreak: wordBreakFormatHandler,
};

const sharedSegmentFormats: (keyof FormatHandlerTypeMap)[] = [
    'letterSpacing',
<<<<<<< HEAD
    'superOrSubScript',
=======
>>>>>>> f7784a5f
    'strike',
    'fontFamily',
    'fontSize',
    'underline',
    'superOrSubScript',
    'italic',
    'bold',
];
const sharedBlockFormats: (keyof FormatHandlerTypeMap)[] = [
    'direction',
    'lineHeight',
    'whiteSpace',
];
const sharedContainerFormats: (keyof FormatHandlerTypeMap)[] = [
    'backgroundColor',
    'margin',
    'padding',
    'border',
];

const defaultFormatKeysPerCategory: {
    [key in keyof ContentModelFormatMap]: (keyof FormatHandlerTypeMap)[];
} = {
    block: sharedBlockFormats,
    listItem: ['listItemThread', 'listItemMetadata'],
    listItemElement: ['direction', 'lineHeight', 'margin'],
    listLevel: [
        'listType',
        'listLevelThread',
        'listLevelMetadata',
        'direction',
        'margin',
        'padding',
<<<<<<< HEAD
        'listStylePosition',
=======
>>>>>>> f7784a5f
    ],
    segment: [...sharedSegmentFormats, 'textColor', 'backgroundColor', 'lineHeight'],
    segmentOnBlock: [...sharedSegmentFormats, 'textColor'],
    segmentOnTableCell: [...sharedSegmentFormats, 'textColorOnTableCell'],
    tableCell: ['border', 'backgroundColor', 'padding', 'verticalAlign', 'wordBreak', 'textColor'],
    table: ['id', 'border', 'backgroundColor', 'display'],
    tableAlign: ['tableDirAndMargin'],
    tableBorder: ['borderBox', 'tableSpacing'],
    tableCellBorder: ['borderBox'],
    image: ['id', 'size', 'margin', 'padding', 'borderBox', 'border', 'boxShadow'],
    link: ['link', 'textColor', 'underline'],
    code: ['fontFamily'],
    dataset: ['dataset'],
    divider: [...sharedBlockFormats, ...sharedContainerFormats, 'display', 'size'],
    container: sharedContainerFormats,
};

/**
 * @internal
 */
export const defaultFormatParsers: FormatParsers = getObjectKeys(defaultFormatHandlerMap).reduce(
    (result, key) => {
        result[key] = defaultFormatHandlerMap[key].parse as FormatParser<any>;
        return result;
    },
    <FormatParsers>{}
);

/**
 * @internal
 */
export const defaultFormatAppliers: FormatAppliers = getObjectKeys(defaultFormatHandlerMap).reduce(
    (result, key) => {
        result[key] = defaultFormatHandlerMap[key].apply as FormatApplier<any>;
        return result;
    },
    <FormatAppliers>{}
);

/**
 * @internal
 */
export function getFormatParsers(
    override: Partial<FormatParsers> = {},
    additionalParsers: Partial<FormatParsersPerCategory> = {}
): FormatParsersPerCategory {
    return getObjectKeys(defaultFormatKeysPerCategory).reduce((result, key) => {
        const value = defaultFormatKeysPerCategory[key]
            .map(
                formatKey =>
                    (override[formatKey] === undefined
                        ? defaultFormatParsers[formatKey]
                        : override[formatKey]) as FormatParser<any>
            )
            .concat((additionalParsers[key] as FormatParser<any>[]) || []);

        result[key] = value;

        return result;
    }, {} as FormatParsersPerCategory);
}

/**
 * @internal
 */
export function getFormatAppliers(
    override: Partial<FormatAppliers> = {},
    additionalAppliers: Partial<FormatAppliersPerCategory> = {}
): FormatAppliersPerCategory {
    return getObjectKeys(defaultFormatKeysPerCategory).reduce((result, key) => {
        const value = defaultFormatKeysPerCategory[key]
            .map(
                formatKey =>
                    (override[formatKey] === undefined
                        ? defaultFormatAppliers[formatKey]
                        : override[formatKey]) as FormatApplier<any>
            )
            .concat((additionalAppliers[key] as FormatApplier<any>[]) || []);

        result[key] = value;

        return result;
    }, {} as FormatAppliersPerCategory);
}<|MERGE_RESOLUTION|>--- conflicted
+++ resolved
@@ -90,10 +90,6 @@
 
 const sharedSegmentFormats: (keyof FormatHandlerTypeMap)[] = [
     'letterSpacing',
-<<<<<<< HEAD
-    'superOrSubScript',
-=======
->>>>>>> f7784a5f
     'strike',
     'fontFamily',
     'fontSize',
@@ -127,10 +123,7 @@
         'direction',
         'margin',
         'padding',
-<<<<<<< HEAD
         'listStylePosition',
-=======
->>>>>>> f7784a5f
     ],
     segment: [...sharedSegmentFormats, 'textColor', 'backgroundColor', 'lineHeight'],
     segmentOnBlock: [...sharedSegmentFormats, 'textColor'],

--- conflicted
+++ resolved
@@ -1,194 +1,3 @@
-<<<<<<< HEAD
-import { backgroundColorFormatHandler } from './common/backgroundColorFormatHandler';
-import { boldFormatHandler } from './segment/boldFormatHandler';
-import { borderBoxFormatHandler } from './common/borderBoxFormatHandler';
-import { borderFormatHandler } from './common/borderFormatHandler';
-import { ContentModelFormatMap } from '../publicTypes/format/ContentModelFormatMap';
-import { datasetFormatHandler } from './common/datasetFormatHandler';
-import { directionFormatHandler } from './block/directionFormatHandler';
-import { displayFormatHandler } from './block/displayFormatHandler';
-import { fontFamilyFormatHandler } from './segment/fontFamilyFormatHandler';
-import { fontSizeFormatHandler } from './segment/fontSizeFormatHandler';
-import { FormatHandler } from './FormatHandler';
-import { FormatHandlerTypeMap, FormatKey } from '../publicTypes/format/FormatHandlerTypeMap';
-import { getObjectKeys } from 'roosterjs-editor-dom';
-import { idFormatHandler } from './common/idFormatHandler';
-import { italicFormatHandler } from './segment/italicFormatHandler';
-import { lineHeightFormatHandler } from './block/lineHeightFormatHandler';
-import { linkFormatHandler } from './segment/linkFormatHandler';
-import { listItemMetadataFormatHandler } from './list/listItemMetadataFormatHandler';
-import { listItemThreadFormatHandler } from './list/listItemThreadFormatHandler';
-import { listLevelMetadataFormatHandler } from './list/listLevelMetadataFormatHandler';
-import { listLevelThreadFormatHandler } from './list/listLevelThreadFormatHandler';
-import { listTypeFormatHandler } from './list/listTypeFormatHandler';
-import { marginFormatHandler } from './paragraph/marginFormatHandler';
-import { paddingFormatHandler } from './paragraph/paddingFormatHandler';
-import { sizeFormatHandler } from './common/sizeFormatHandler';
-import { strikeFormatHandler } from './segment/strikeFormatHandler';
-import { superOrSubScriptFormatHandler } from './segment/superOrSubScriptFormatHandler';
-import { tableSpacingFormatHandler } from './table/tableSpacingFormatHandler';
-import { textColorFormatHandler } from './segment/textColorFormatHandler';
-import { underlineFormatHandler } from './segment/underlineFormatHandler';
-import { verticalAlignFormatHandler } from './common/verticalAlignFormatHandler';
-import { whiteSpaceFormatHandler } from './block/whiteSpaceFormatHandler';
-import { wordBreakFormatHandler } from './common/wordBreakFormatHandler';
-import {
-    FormatApplier,
-    FormatAppliers,
-    FormatAppliersPerCategory,
-} from '../publicTypes/context/ModelToDomSettings';
-import {
-    FormatParser,
-    FormatParsers,
-    FormatParsersPerCategory,
-} from '../publicTypes/context/DomToModelSettings';
-
-type FormatHandlers = {
-    [Key in FormatKey]: FormatHandler<FormatHandlerTypeMap[Key]>;
-};
-
-const defaultFormatHandlerMap: FormatHandlers = {
-    backgroundColor: backgroundColorFormatHandler,
-    bold: boldFormatHandler,
-    border: borderFormatHandler,
-    borderBox: borderBoxFormatHandler,
-    dataset: datasetFormatHandler,
-    direction: directionFormatHandler,
-    display: displayFormatHandler,
-    fontFamily: fontFamilyFormatHandler,
-    fontSize: fontSizeFormatHandler,
-    id: idFormatHandler,
-    italic: italicFormatHandler,
-    lineHeight: lineHeightFormatHandler,
-    link: linkFormatHandler,
-    listItemMetadata: listItemMetadataFormatHandler,
-    listItemThread: listItemThreadFormatHandler,
-    listLevelMetadata: listLevelMetadataFormatHandler,
-    listLevelThread: listLevelThreadFormatHandler,
-    listType: listTypeFormatHandler,
-    margin: marginFormatHandler,
-    padding: paddingFormatHandler,
-    size: sizeFormatHandler,
-    strike: strikeFormatHandler,
-    superOrSubScript: superOrSubScriptFormatHandler,
-    tableSpacing: tableSpacingFormatHandler,
-    textColor: textColorFormatHandler,
-    underline: underlineFormatHandler,
-    verticalAlign: verticalAlignFormatHandler,
-    whiteSpace: whiteSpaceFormatHandler,
-    wordBreak: wordBreakFormatHandler,
-};
-
-const defaultFormatKeysPerCategory: {
-    [key in keyof ContentModelFormatMap]: (keyof FormatHandlerTypeMap)[];
-} = {
-    block: ['backgroundColor', 'direction', 'margin', 'padding', 'lineHeight', 'whiteSpace'],
-    listItem: ['listItemThread', 'listItemMetadata'],
-    listLevel: ['listType', 'listLevelThread', 'listLevelMetadata'],
-    segment: [
-        'superOrSubScript',
-        'strike',
-        'fontFamily',
-        'fontSize',
-        'underline',
-        'italic',
-        'bold',
-        'textColor',
-        'backgroundColor',
-    ],
-    segmentOnBlock: ['fontFamily', 'fontSize', 'underline', 'italic', 'bold', 'textColor'],
-    tableCell: [
-        'border',
-        'borderBox',
-        'backgroundColor',
-        'padding',
-        'direction',
-        'verticalAlign',
-        'wordBreak',
-    ],
-    table: [
-        'id',
-        'border',
-        'borderBox',
-        'tableSpacing',
-        'margin',
-        'backgroundColor',
-        'display',
-        'direction',
-    ],
-    image: ['id', 'size', 'margin', 'padding', 'borderBox'],
-    link: ['link'],
-    dataset: ['dataset'],
-};
-
-/**
- * @internal
- */
-export const defaultFormatParsers: FormatParsers = getObjectKeys(defaultFormatHandlerMap).reduce(
-    (result, key) => {
-        result[key] = defaultFormatHandlerMap[key].parse as FormatParser<any>;
-        return result;
-    },
-    <FormatParsers>{}
-);
-
-/**
- * @internal
- */
-export const defaultFormatAppliers: FormatAppliers = getObjectKeys(defaultFormatHandlerMap).reduce(
-    (result, key) => {
-        result[key] = defaultFormatHandlerMap[key].apply as FormatApplier<any>;
-        return result;
-    },
-    <FormatAppliers>{}
-);
-
-/**
- * @internal
- */
-export function getFormatParsers(
-    override: Partial<FormatParsers> = {},
-    additionalParsers: Partial<FormatParsersPerCategory> = {}
-): FormatParsersPerCategory {
-    return getObjectKeys(defaultFormatKeysPerCategory).reduce((result, key) => {
-        const value = defaultFormatKeysPerCategory[key]
-            .map(
-                formatKey =>
-                    (override[formatKey] === undefined
-                        ? defaultFormatParsers[formatKey]
-                        : override[formatKey]) as FormatParser<any>
-            )
-            .concat((additionalParsers[key] as FormatParser<any>[]) || []);
-
-        result[key] = value;
-
-        return result;
-    }, {} as FormatParsersPerCategory);
-}
-
-/**
- * @internal
- */
-export function getFormatAppliers(
-    override: Partial<FormatAppliers> = {},
-    additionalAppliers: Partial<FormatAppliersPerCategory> = {}
-): FormatAppliersPerCategory {
-    return getObjectKeys(defaultFormatKeysPerCategory).reduce((result, key) => {
-        const value = defaultFormatKeysPerCategory[key]
-            .map(
-                formatKey =>
-                    (override[formatKey] === undefined
-                        ? defaultFormatAppliers[formatKey]
-                        : override[formatKey]) as FormatApplier<any>
-            )
-            .concat((additionalAppliers[key] as FormatApplier<any>[]) || []);
-
-        result[key] = value;
-
-        return result;
-    }, {} as FormatAppliersPerCategory);
-}
-=======
 import { backgroundColorFormatHandler } from './common/backgroundColorFormatHandler';
 import { boldFormatHandler } from './segment/boldFormatHandler';
 import { borderBoxFormatHandler } from './common/borderBoxFormatHandler';
@@ -386,5 +195,4 @@
 
         return result;
     }, {} as FormatAppliersPerCategory);
-}
->>>>>>> a7267055
+}
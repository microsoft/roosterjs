--- conflicted
+++ resolved
@@ -37,10 +37,7 @@
     bold: boldFormatHandler,
     border: borderFormatHandler,
     borderBox: borderBoxFormatHandler,
-<<<<<<< HEAD
-=======
     direction: directionFormatHandler,
->>>>>>> f9730908
     fontFamily: fontFamilyFormatHandler,
     fontSize: fontSizeFormatHandler,
     id: idFormatHandler,

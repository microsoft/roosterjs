--- conflicted
+++ resolved
@@ -88,10 +88,6 @@
 
 const sharedSegmentFormats: (keyof FormatHandlerTypeMap)[] = [
     'letterSpacing',
-<<<<<<< HEAD
-    'superOrSubScript',
-=======
->>>>>>> 9fb1806f
     'strike',
     'fontFamily',
     'fontSize',
@@ -122,20 +118,6 @@
         'listType',
         'listLevelThread',
         'listLevelMetadata',
-<<<<<<< HEAD
-=======
-        'direction',
-        'margin',
-        'padding',
-    ],
-    segment: [...sharedSegmentFormats, 'backgroundColor', 'lineHeight'],
-    segmentOnBlock: sharedSegmentFormats,
-    segmentOnTableCell: ['fontFamily', 'fontSize', 'underline', 'italic', 'bold'],
-    tableCell: [
-        'border',
-        'backgroundColor',
-        'padding',
->>>>>>> 9fb1806f
         'direction',
         'margin',
         'padding',

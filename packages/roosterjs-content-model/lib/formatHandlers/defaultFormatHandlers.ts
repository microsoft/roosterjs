--- conflicted
+++ resolved
@@ -91,23 +91,11 @@
 };
 
 const sharedSegmentFormats: (keyof FormatHandlerTypeMap)[] = [
-<<<<<<< HEAD
-    'superOrSubScript',
-=======
     'letterSpacing',
->>>>>>> 50c4271f
     'strike',
     'fontFamily',
     'fontSize',
     'underline',
-<<<<<<< HEAD
-    'italic',
-    'bold',
-    'textColor',
-];
-const sharedBlockFormats: (keyof FormatHandlerTypeMap)[] = [
-    'direction',
-=======
     'superOrSubScript',
     'italic',
     'bold',
@@ -115,7 +103,6 @@
 const sharedBlockFormats: (keyof FormatHandlerTypeMap)[] = [
     'direction',
     'textAlign',
->>>>>>> 50c4271f
     'lineHeight',
     'whiteSpace',
 ];
@@ -131,13 +118,6 @@
 } = {
     block: sharedBlockFormats,
     listItem: ['listItemThread', 'listItemMetadata'],
-<<<<<<< HEAD
-    listItemElement: ['direction', 'lineHeight'],
-    listLevel: ['listType', 'listLevelThread', 'listLevelMetadata', 'direction', 'margin'],
-    segment: [...sharedSegmentFormats, 'backgroundColor', 'lineHeight'],
-    segmentOnBlock: sharedSegmentFormats,
-    segmentOnTableCell: ['fontFamily', 'fontSize', 'underline', 'italic', 'bold'],
-=======
     listItemElement: [...sharedBlockFormats, 'direction', 'textAlign', 'lineHeight', 'margin'],
     listLevel: [
         'listType',
@@ -152,7 +132,6 @@
     segment: [...sharedSegmentFormats, 'textColor', 'backgroundColor', 'lineHeight'],
     segmentOnBlock: [...sharedSegmentFormats, 'textColor'],
     segmentOnTableCell: [...sharedSegmentFormats, 'textColorOnTableCell'],
->>>>>>> 50c4271f
     tableCell: [
         'border',
         'backgroundColor',
@@ -181,13 +160,8 @@
     ],
     code: ['fontFamily', 'display'],
     dataset: ['dataset'],
-<<<<<<< HEAD
-    divider: [...sharedBlockFormats, ...sharedContainerFormats, 'display', 'size'],
-    container: sharedContainerFormats,
-=======
     divider: [...sharedBlockFormats, ...sharedContainerFormats, 'display', 'size', 'htmlAlign'],
     container: [...sharedContainerFormats, 'htmlAlign', 'size', 'display'],
->>>>>>> 50c4271f
 };
 
 /**

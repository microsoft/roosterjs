--- conflicted
+++ resolved
@@ -2,13 +2,9 @@
 import { createContentModelDocument } from '../../modelApi/creators/createContentModelDocument';
 import { createSelectionMarker } from '../../modelApi/creators/createSelectionMarker';
 import { createTableStructure } from '../../modelApi/table/createTableStructure';
-<<<<<<< HEAD
-import { formatWithContentModel } from '../utils/formatWithContentModel';
-=======
 import { deleteSelection } from '../../modelApi/selection/deleteSelections';
 import { formatWithContentModel } from '../utils/formatWithContentModel';
 import { getPendingFormat } from '../../modelApi/format/pendingFormat';
->>>>>>> ac35447c
 import { IContentModelEditor } from '../../publicTypes/IContentModelEditor';
 import { mergeModel } from '../../modelApi/common/mergeModel';
 import { normalizeTable } from '../../modelApi/table/normalizeTable';
@@ -31,24 +27,6 @@
     format?: TableMetadataFormat
 ) {
     formatWithContentModel(editor, 'insertTable', model => {
-<<<<<<< HEAD
-        const doc = createContentModelDocument();
-        const table = createTableStructure(doc, columns, rows);
-
-        normalizeTable(table);
-        applyTableFormat(table, format);
-        mergeModel(model, doc);
-
-        const firstBlock = table.cells[0]?.[0]?.blocks[0];
-
-        if (firstBlock?.blockType == 'Paragraph') {
-            const marker = createSelectionMarker(firstBlock.segments[0]?.format);
-            firstBlock.segments.unshift(marker);
-            setSelection(model, marker);
-        }
-
-        return true;
-=======
         const insertPosition = deleteSelection(model);
 
         if (insertPosition) {
@@ -73,6 +51,5 @@
         } else {
             return false;
         }
->>>>>>> ac35447c
     });
 }
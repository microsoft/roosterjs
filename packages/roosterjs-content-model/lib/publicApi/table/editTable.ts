import { alignTable } from '../../modelApi/table/alignTable';
import { alignTableCell } from '../../modelApi/table/alignTableCell';
import { applyTableFormat } from '../../modelApi/table/applyTableFormat';
import { deleteTable } from '../../modelApi/table/deleteTable';
import { deleteTableColumn } from '../../modelApi/table/deleteTableColumn';
import { deleteTableRow } from '../../modelApi/table/deleteTableRow';
import { formatWithContentModel } from '../utils/formatWithContentModel';
import { getFirstSelectedTable } from '../../modelApi/selection/collectSelections';
<<<<<<< HEAD
import { hasMetadata } from '../../modelApi/metadata/updateMetadata';
import { IExperimentalContentModelEditor } from '../../publicTypes/IExperimentalContentModelEditor';
=======
import { hasMetadata } from '../../domUtils/metadata/updateMetadata';
import { IContentModelEditor } from '../../publicTypes/IContentModelEditor';
>>>>>>> 74f740f9
import { insertTableColumn } from '../../modelApi/table/insertTableColumn';
import { insertTableRow } from '../../modelApi/table/insertTableRow';
import { mergeTableCells } from '../../modelApi/table/mergeTableCells';
import { mergeTableColumn } from '../../modelApi/table/mergeTableColumn';
import { mergeTableRow } from '../../modelApi/table/mergeTableRow';
import { normalizeTable } from '../../modelApi/table/normalizeTable';
import { splitTableCellHorizontally } from '../../modelApi/table/splitTableCellHorizontally';
import { splitTableCellVertically } from '../../modelApi/table/splitTableCellVertically';
import { TableOperation } from 'roosterjs-editor-types';

/**
 * Format current focused table with the given format
 * @param editor The editor instance
 * @param operation The table operation to apply
 */
<<<<<<< HEAD
export default function editTable(
    editor: IExperimentalContentModelEditor,
    operation: TableOperation
) {
=======
export default function editTable(editor: IContentModelEditor, operation: TableOperation) {
>>>>>>> 74f740f9
    formatWithContentModel(editor, 'editTable', model => {
        const tableModel = getFirstSelectedTable(model);

        if (tableModel) {
            switch (operation) {
                case TableOperation.AlignCellBottom:
                case TableOperation.AlignCellCenter:
                case TableOperation.AlignCellLeft:
                case TableOperation.AlignCellMiddle:
                case TableOperation.AlignCellRight:
                case TableOperation.AlignCellTop:
                    alignTableCell(tableModel, operation);
                    break;

                case TableOperation.AlignCenter:
                case TableOperation.AlignLeft:
                case TableOperation.AlignRight:
                    alignTable(tableModel, operation);
                    break;

                case TableOperation.DeleteColumn:
                    deleteTableColumn(tableModel);
                    break;

                case TableOperation.DeleteRow:
                    deleteTableRow(tableModel);
                    break;

                case TableOperation.DeleteTable:
                    deleteTable(tableModel);
                    break;

                case TableOperation.InsertAbove:
                case TableOperation.InsertBelow:
                    insertTableRow(tableModel, operation);
                    break;

                case TableOperation.InsertLeft:
                case TableOperation.InsertRight:
                    insertTableColumn(tableModel, operation);
                    break;

                case TableOperation.MergeAbove:
                case TableOperation.MergeBelow:
                    mergeTableRow(tableModel, operation);
                    break;

                case TableOperation.MergeCells:
                    mergeTableCells(tableModel);
                    break;

                case TableOperation.MergeLeft:
                case TableOperation.MergeRight:
                    mergeTableColumn(tableModel, operation);
                    break;

                case TableOperation.SplitHorizontally:
                    splitTableCellHorizontally(tableModel);
                    break;

                case TableOperation.SplitVertically:
                    splitTableCellVertically(tableModel);
                    break;
            }

            normalizeTable(tableModel);

            if (hasMetadata(tableModel)) {
                applyTableFormat(tableModel, undefined /*newFormat*/, true /*keepCellShade*/);
            }

            return true;
        } else {
            return false;
        }
    });
}<|MERGE_RESOLUTION|>--- conflicted
+++ resolved
@@ -6,13 +6,8 @@
 import { deleteTableRow } from '../../modelApi/table/deleteTableRow';
 import { formatWithContentModel } from '../utils/formatWithContentModel';
 import { getFirstSelectedTable } from '../../modelApi/selection/collectSelections';
-<<<<<<< HEAD
-import { hasMetadata } from '../../modelApi/metadata/updateMetadata';
-import { IExperimentalContentModelEditor } from '../../publicTypes/IExperimentalContentModelEditor';
-=======
 import { hasMetadata } from '../../domUtils/metadata/updateMetadata';
 import { IContentModelEditor } from '../../publicTypes/IContentModelEditor';
->>>>>>> 74f740f9
 import { insertTableColumn } from '../../modelApi/table/insertTableColumn';
 import { insertTableRow } from '../../modelApi/table/insertTableRow';
 import { mergeTableCells } from '../../modelApi/table/mergeTableCells';
@@ -28,14 +23,7 @@
  * @param editor The editor instance
  * @param operation The table operation to apply
  */
-<<<<<<< HEAD
-export default function editTable(
-    editor: IExperimentalContentModelEditor,
-    operation: TableOperation
-) {
-=======
 export default function editTable(editor: IContentModelEditor, operation: TableOperation) {
->>>>>>> 74f740f9
     formatWithContentModel(editor, 'editTable', model => {
         const tableModel = getFirstSelectedTable(model);
 

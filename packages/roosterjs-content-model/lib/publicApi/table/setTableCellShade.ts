--- conflicted
+++ resolved
@@ -1,11 +1,7 @@
 import hasSelectionInBlockGroup from '../selection/hasSelectionInBlockGroup';
 import { formatWithContentModel } from '../utils/formatWithContentModel';
 import { getFirstSelectedTable } from '../../modelApi/selection/collectSelections';
-<<<<<<< HEAD
-import { IExperimentalContentModelEditor } from '../../publicTypes/IExperimentalContentModelEditor';
-=======
 import { IContentModelEditor } from '../../publicTypes/IContentModelEditor';
->>>>>>> 74f740f9
 import { normalizeTable } from '../../modelApi/table/normalizeTable';
 import { setTableCellBackgroundColor } from '../../modelApi/table/setTableCellBackgroundColor';
 
@@ -14,11 +10,7 @@
  * @param editor The editor instance
  * @param color The color to set
  */
-<<<<<<< HEAD
-export default function setTableCellShade(editor: IExperimentalContentModelEditor, color: string) {
-=======
 export default function setTableCellShade(editor: IContentModelEditor, color: string) {
->>>>>>> 74f740f9
     formatWithContentModel(editor, 'setTableCellShade', model => {
         const table = getFirstSelectedTable(model);
 

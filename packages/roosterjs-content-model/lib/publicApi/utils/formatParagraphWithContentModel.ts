import { ContentModelParagraph } from '../../publicTypes/block/ContentModelParagraph';
import { formatWithContentModel } from './formatWithContentModel';
import { getSelectedParagraphs } from '../../modelApi/selection/collectSelections';
import { IContentModelEditor } from '../../publicTypes/IContentModelEditor';

/**
 * @internal
 */
export function formatParagraphWithContentModel(
    editor: IContentModelEditor,
    apiName: string,
    setStyleCallback: (paragraph: ContentModelParagraph) => void
) {
    formatWithContentModel(
        editor,
        apiName,
        model => {
            const paragraphs = getSelectedParagraphs(model);

            paragraphs.forEach(setStyleCallback);

            return paragraphs.length > 0;
        },
<<<<<<< HEAD
        undefined /*options*/,
        true /*preservePendingFormat*/
=======
        {
            preservePendingFormat: true,
        }
>>>>>>> 227331d8
    );
}<|MERGE_RESOLUTION|>--- conflicted
+++ resolved
@@ -21,13 +21,8 @@
 
             return paragraphs.length > 0;
         },
-<<<<<<< HEAD
-        undefined /*options*/,
-        true /*preservePendingFormat*/
-=======
         {
             preservePendingFormat: true,
         }
->>>>>>> 227331d8
     );
 }
--- conflicted
+++ resolved
@@ -33,17 +33,6 @@
 
             formats.forEach(format => toggleStyleCallback(format, !isTurningOff));
 
-<<<<<<< HEAD
-            if (
-                !pendingFormat &&
-                segments.length == 1 &&
-                segments[0].segmentType == 'SelectionMarker'
-            ) {
-                editor.setPendingFormat(segments[0].format);
-            }
-
-            return formats.length > 0;
-=======
             const isCollapsedSelection =
                 segments.length == 1 && segments[0].segmentType == 'SelectionMarker';
 
@@ -57,7 +46,6 @@
             } else {
                 return formats.length > 0;
             }
->>>>>>> d5a5cb8d
         },
         domToModelOptions
     );

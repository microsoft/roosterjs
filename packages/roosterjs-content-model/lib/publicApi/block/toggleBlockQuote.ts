import { ContentModelBlockFormat } from '../../publicTypes/format/ContentModelBlockFormat';
import { ContentModelSegmentFormat } from '../../publicTypes/format/ContentModelSegmentFormat';
import { formatWithContentModel } from '../utils/formatWithContentModel';
import { IContentModelEditor } from '../../publicTypes/IContentModelEditor';
import { toggleModelBlockQuote } from '../../modelApi/block/toggleModelBlockQuote';

<<<<<<< HEAD
const DefaultQuoteFormat: ContentModelBlockFormat = {
=======
const DefaultQuoteFormat: ContentModelBlockFormat & ContentModelSegmentFormat = {
>>>>>>> d833fb29
    borderLeft: '3px solid rgb(200, 200, 200)', // TODO: Support RTL
    textColor: 'rgb(102, 102, 102)',
};
const BuildInQuoteFormat: ContentModelBlockFormat = {
    marginTop: '1em',
    marginBottom: '1em',
    marginLeft: '40px',
    marginRight: '40px',
    paddingLeft: '10px',
};

/**
 * Toggle BLOCKQUOTE state of selected paragraphs.
 * If any selected paragraph is not under a BLOCKQUOTE, wrap them into a BLOCKQUOTE.
 * Otherwise, unwrap all related BLOCKQUOTEs.
 * @param editor The editor object to toggle BLOCKQUOTE onto
 * @param quoteFormat @optional Block format for the new quote object
 */
export default function toggleBlockQuote(
    editor: IContentModelEditor,
<<<<<<< HEAD
    quoteFormat: ContentModelBlockFormat = DefaultQuoteFormat,
    segmentFormat: ContentModelSegmentFormat = DefaultSegmentFormat
=======
    quoteFormat: ContentModelBlockFormat = DefaultQuoteFormat
>>>>>>> d833fb29
) {
    const fullQuoteFormat = {
        ...BuildInQuoteFormat,
        ...quoteFormat,
    };

    formatWithContentModel(
        editor,
        'toggleBlockQuote',
<<<<<<< HEAD
        model => toggleModelBlockQuote(model, fullQuoteFormat, segmentFormat),
=======
        model => toggleModelBlockQuote(model, fullQuoteFormat),
>>>>>>> d833fb29
        {
            preservePendingFormat: true,
        }
    );
}<|MERGE_RESOLUTION|>--- conflicted
+++ resolved
@@ -4,11 +4,7 @@
 import { IContentModelEditor } from '../../publicTypes/IContentModelEditor';
 import { toggleModelBlockQuote } from '../../modelApi/block/toggleModelBlockQuote';
 
-<<<<<<< HEAD
-const DefaultQuoteFormat: ContentModelBlockFormat = {
-=======
 const DefaultQuoteFormat: ContentModelBlockFormat & ContentModelSegmentFormat = {
->>>>>>> d833fb29
     borderLeft: '3px solid rgb(200, 200, 200)', // TODO: Support RTL
     textColor: 'rgb(102, 102, 102)',
 };
@@ -29,12 +25,7 @@
  */
 export default function toggleBlockQuote(
     editor: IContentModelEditor,
-<<<<<<< HEAD
-    quoteFormat: ContentModelBlockFormat = DefaultQuoteFormat,
-    segmentFormat: ContentModelSegmentFormat = DefaultSegmentFormat
-=======
     quoteFormat: ContentModelBlockFormat = DefaultQuoteFormat
->>>>>>> d833fb29
 ) {
     const fullQuoteFormat = {
         ...BuildInQuoteFormat,
@@ -44,11 +35,7 @@
     formatWithContentModel(
         editor,
         'toggleBlockQuote',
-<<<<<<< HEAD
-        model => toggleModelBlockQuote(model, fullQuoteFormat, segmentFormat),
-=======
         model => toggleModelBlockQuote(model, fullQuoteFormat),
->>>>>>> d833fb29
         {
             preservePendingFormat: true,
         }

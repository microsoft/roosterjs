--- conflicted
+++ resolved
@@ -24,11 +24,7 @@
  */
 export default function toggleBlockQuote(
     editor: IContentModelEditor,
-<<<<<<< HEAD
-    quoteFormat: ContentModelBlockFormat & ContentModelSegmentFormat = DefaultQuoteFormat
-=======
     quoteFormat: ContentModelFormatContainerFormat = DefaultQuoteFormat
->>>>>>> 50c4271f
 ) {
     const fullQuoteFormat = {
         ...BuildInQuoteFormat,

--- conflicted
+++ resolved
@@ -17,13 +17,8 @@
         editor,
         'setIndentation',
         model => setModelIndentation(model, indentation, length),
-<<<<<<< HEAD
-        undefined /*options*/,
-        true /*preservePendingFormat*/
-=======
         {
             preservePendingFormat: true,
         }
->>>>>>> 227331d8
     );
 }
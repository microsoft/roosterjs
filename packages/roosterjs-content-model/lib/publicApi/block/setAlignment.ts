<<<<<<< HEAD
import { formatParagraphWithContentModel } from '../utils/formatParagraphWithContentModel';
import { IContentModelEditor } from '../../publicTypes/IContentModelEditor';

const ResultMap: Record<
    'left' | 'center' | 'right',
    Record<'ltr' | 'rtl', 'start' | 'center' | 'end'>
> = {
    left: {
        ltr: 'start',
        rtl: 'end',
    },
    center: {
        ltr: 'center',
        rtl: 'center',
    },
    right: {
        ltr: 'end',
        rtl: 'start',
    },
};
=======
import { formatWithContentModel } from '../utils/formatWithContentModel';
import { IContentModelEditor } from '../../publicTypes/IContentModelEditor';
import { setModelAlignment } from '../../modelApi/block/setModelAlignment';
>>>>>>> d833fb29

/**
 * Set text alignment of selected paragraphs
 * @param editor The editor to set alignment
 * @param alignment Alignment value: left, center or right
 */
export default function setAlignment(
    editor: IContentModelEditor,
    alignment: 'left' | 'center' | 'right'
) {
    formatWithContentModel(editor, 'setAlignment', model => setModelAlignment(model, alignment));
}<|MERGE_RESOLUTION|>--- conflicted
+++ resolved
@@ -1,29 +1,6 @@
-<<<<<<< HEAD
-import { formatParagraphWithContentModel } from '../utils/formatParagraphWithContentModel';
-import { IContentModelEditor } from '../../publicTypes/IContentModelEditor';
-
-const ResultMap: Record<
-    'left' | 'center' | 'right',
-    Record<'ltr' | 'rtl', 'start' | 'center' | 'end'>
-> = {
-    left: {
-        ltr: 'start',
-        rtl: 'end',
-    },
-    center: {
-        ltr: 'center',
-        rtl: 'center',
-    },
-    right: {
-        ltr: 'end',
-        rtl: 'start',
-    },
-};
-=======
 import { formatWithContentModel } from '../utils/formatWithContentModel';
 import { IContentModelEditor } from '../../publicTypes/IContentModelEditor';
 import { setModelAlignment } from '../../modelApi/block/setModelAlignment';
->>>>>>> d833fb29
 
 /**
  * Set text alignment of selected paragraphs

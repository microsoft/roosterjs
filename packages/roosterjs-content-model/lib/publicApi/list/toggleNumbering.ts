--- conflicted
+++ resolved
@@ -9,17 +9,7 @@
  * @param editor The editor to operate on
  */
 export default function toggleNumbering(editor: IContentModelEditor) {
-<<<<<<< HEAD
-    formatWithContentModel(
-        editor,
-        'toggleNumbering',
-        model => setListType(model, 'OL'),
-        undefined /*options*/,
-        true /*preservePendingFormat*/
-    );
-=======
     formatWithContentModel(editor, 'toggleNumbering', model => setListType(model, 'OL'), {
         preservePendingFormat: true,
     });
->>>>>>> 227331d8
 }
--- conflicted
+++ resolved
@@ -9,9 +9,6 @@
  * @param editor The editor to operate on
  */
 export default function toggleBullet(editor: IContentModelEditor) {
-<<<<<<< HEAD
-    formatWithContentModel(editor, 'toggleBullet', model => setListType(model, 'UL'));
-=======
     formatWithContentModel(
         editor,
         'toggleBullet',
@@ -19,5 +16,4 @@
         undefined /*options*/,
         true /*preservePendingFormat*/
     );
->>>>>>> ac35447c
 }
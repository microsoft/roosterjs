--- conflicted
+++ resolved
@@ -9,17 +9,7 @@
  * @param editor The editor to operate on
  */
 export default function toggleBullet(editor: IContentModelEditor) {
-<<<<<<< HEAD
-    formatWithContentModel(
-        editor,
-        'toggleBullet',
-        model => setListType(model, 'UL'),
-        undefined /*options*/,
-        true /*preservePendingFormat*/
-    );
-=======
     formatWithContentModel(editor, 'toggleBullet', model => setListType(model, 'UL'), {
         preservePendingFormat: true,
     });
->>>>>>> 227331d8
 }
--- conflicted
+++ resolved
@@ -18,10 +18,7 @@
             return hasSelectionInBlockGroup(block);
 
         case 'Divider':
-<<<<<<< HEAD
-=======
         case 'Entity':
->>>>>>> a7267055
             return !!block.isSelected;
 
         default:

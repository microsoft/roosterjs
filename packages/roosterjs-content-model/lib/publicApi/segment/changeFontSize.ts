--- conflicted
+++ resolved
@@ -1,9 +1,4 @@
 import { ContentModelSegmentFormat } from '../../publicTypes/format/ContentModelSegmentFormat';
-<<<<<<< HEAD
-import { FontSizeFormat } from '../../publicTypes/format/formatParts/FontSizeFormat';
-import { FormatParser } from '../../publicTypes/context/DomToModelSettings';
-=======
->>>>>>> 74f740f9
 import { formatSegmentWithContentModel } from '../utils/formatSegmentWithContentModel';
 import { IContentModelEditor } from '../../publicTypes/IContentModelEditor';
 import { parseValueWithUnit } from '../../formatHandlers/utils/parseValueWithUnit';
@@ -35,27 +30,12 @@
     );
 }
 
-<<<<<<< HEAD
-const fontSizeHandler: FormatParser<FontSizeFormat> = (format, element, context, defaultStyle) => {
-    // Superscript and subscript will have "smaller" font size,
-    // we should keep using its parent element's font size since SUB/SUP tag will auto make font smaller
-    if (!format.fontSize || defaultStyle.fontSize != 'smaller') {
-        format.fontSize = getComputedStyle(element, 'font-size');
-    }
-};
-
-=======
->>>>>>> 74f740f9
 function changeFontSizeInternal(
     format: ContentModelSegmentFormat,
     change: 'increase' | 'decrease'
 ) {
     if (format.fontSize) {
-<<<<<<< HEAD
-        let sizeNumber = parseFloat(format.fontSize);
-=======
         let sizeInPt = parseValueWithUnit(format.fontSize, undefined /*element*/, 'pt');
->>>>>>> 74f740f9
 
         if (sizeInPt > 0) {
             const newSize = getNewFontSize(sizeInPt, change == 'increase' ? 1 : -1, FONT_SIZES);

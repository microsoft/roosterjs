--- conflicted
+++ resolved
@@ -9,17 +9,12 @@
     formatSegmentWithContentModel(
         editor,
         'toggleUnderline',
-<<<<<<< HEAD
-        (format, isTurningOn) => {
-            format.underline = !!isTurningOn;
-=======
         (format, isTurningOn, segment) => {
             format.underline = !!isTurningOn;
 
             if (segment?.link) {
                 segment.link.format.underline = !!isTurningOn;
             }
->>>>>>> 74f740f9
         },
         format => !!format.underline
     );

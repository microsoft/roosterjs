import { formatSegmentWithContentModel } from '../utils/formatSegmentWithContentModel';
import { IContentModelEditor } from '../../publicTypes/IContentModelEditor';

/**
 * Set background color
 * @param editor The editor to operate on
 * @param backgroundColor The color to set. Pass null to remove existing color.
 */
export default function setBackgroundColor(
<<<<<<< HEAD
    editor: IExperimentalContentModelEditor,
=======
    editor: IContentModelEditor,
>>>>>>> 74f740f9
    backgroundColor: string | null
) {
    formatSegmentWithContentModel(
        editor,
        'setBackgroundColor',
        backgroundColor === null
            ? format => {
                  delete format.backgroundColor;
              }
            : format => {
                  format.backgroundColor = backgroundColor;
              }
    );
}<|MERGE_RESOLUTION|>--- conflicted
+++ resolved
@@ -7,11 +7,7 @@
  * @param backgroundColor The color to set. Pass null to remove existing color.
  */
 export default function setBackgroundColor(
-<<<<<<< HEAD
-    editor: IExperimentalContentModelEditor,
-=======
     editor: IContentModelEditor,
->>>>>>> 74f740f9
     backgroundColor: string | null
 ) {
     formatSegmentWithContentModel(

--- conflicted
+++ resolved
@@ -6,25 +6,11 @@
  * @param editor The editor to operate on
  * @param textColor The text color to set. Pass null to remove existing color.
  */
-<<<<<<< HEAD
-export default function setTextColor(
-    editor: IExperimentalContentModelEditor,
-    textColor: string | null
-) {
-=======
 export default function setTextColor(editor: IContentModelEditor, textColor: string | null) {
->>>>>>> 74f740f9
     formatSegmentWithContentModel(
         editor,
         'setTextColor',
         textColor === null
-<<<<<<< HEAD
-            ? format => {
-                  delete format.textColor;
-              }
-            : format => {
-                  format.textColor = textColor;
-=======
             ? (format, _, segment) => {
                   delete format.textColor;
 
@@ -38,7 +24,6 @@
                   if (segment?.link) {
                       segment.link.format.textColor = textColor;
                   }
->>>>>>> 74f740f9
               },
         undefined /* segmentHasStyleCallback*/,
         true /*includingFormatHandler*/

import { ContentModelBlock } from '../../publicTypes/block/ContentModelBlock';
import { ContentModelBlockGroup } from '../../publicTypes/group/ContentModelBlockGroup';
import { ContentModelSegment } from '../../publicTypes/segment/ContentModelSegment';
import { ContentModelTable } from '../../publicTypes/block/ContentModelTable';

/**
 * @internal
 */
export interface TableSelectionContext {
    table: ContentModelTable;
    rowIndex: number;
    colIndex: number;
    isWholeTableSelected: boolean;
}

/**
 * @internal
 */
export interface IterateSelectionsOption {
    /**
     * For selected table cell, this property determines how do we handle its content.
     * include: No matter if table cell is selected, always invoke callback function for selected content (default value)
     * ignoreForTable: When the whole table is selected we invoke callback for the table (using block parameter) but skip
     * all its cells and content, otherwise keep invoking callback for table cell and content
     * ignoreForTableOrCell: If whole table is selected, same with ignoreForTable, or if a table cell is selected, only
     * invoke callback for the table cell itself but not for its content, otherwise keep invoking callback for content.
     * @default include
     */
<<<<<<< HEAD
    ignoreContentUnderSelectedTableCell?: boolean;
=======
    contentUnderSelectedTableCell?: 'include' | 'ignoreForTable' | 'ignoreForTableOrCell';
>>>>>>> 74f740f9

    /**
     * Whether call the callback for the list item format holder segment
     * anySegment: call the callback if any segment is selected under a list item
     * allSegments: call the callback only when all segments under the list item are selected
     * never: never call the callback for list item format holder
     * @default allSegments
     */
    includeListFormatHolder?: 'anySegment' | 'allSegments' | 'never';
}

/**
 * @internal
 * @returns True to stop iterating, otherwise keep going
 */
export type IterateSelectionsCallback = (
    path: ContentModelBlockGroup[],
    tableContext?: TableSelectionContext,
    block?: ContentModelBlock,
    segments?: ContentModelSegment[]
) => void | boolean;

/**
 * @internal
 * @returns True to stop iterating, otherwise keep going
 */
export function iterateSelections(
    path: ContentModelBlockGroup[],
    callback: IterateSelectionsCallback,
    option?: IterateSelectionsOption,
    table?: TableSelectionContext,
    treatAllAsSelect?: boolean
): boolean {
    const parent = path[0];
    const includeListFormatHolder = option?.includeListFormatHolder || 'allSegments';
<<<<<<< HEAD
=======
    const contentUnderSelectedTableCell = option?.contentUnderSelectedTableCell || 'include';

>>>>>>> 74f740f9
    let hasSelectedSegment = false;
    let hasUnselectedSegment = false;

    for (let i = 0; i < parent.blocks.length; i++) {
        const block = parent.blocks[i];

        switch (block.blockType) {
            case 'BlockGroup':
                const newPath = [block, ...path];
                if (iterateSelections(newPath, callback, option, table, treatAllAsSelect)) {
                    return true;
                }
                break;

            case 'Table':
                const cells = block.cells;
                const isWholeTableSelected = cells.every(row => row.every(cell => cell.isSelected));

<<<<<<< HEAD
                if (option?.ignoreContentUnderSelectedTableCell && isWholeTableSelected) {
=======
                if (contentUnderSelectedTableCell != 'include' && isWholeTableSelected) {
>>>>>>> 74f740f9
                    if (callback(path, table, block)) {
                        return true;
                    }
                } else {
                    for (let rowIndex = 0; rowIndex < cells.length; rowIndex++) {
                        const row = cells[rowIndex];

                        for (let colIndex = 0; colIndex < row.length; colIndex++) {
                            const cell = row[colIndex];

                            const newTable: TableSelectionContext = {
                                table: block,
                                rowIndex,
                                colIndex,
                                isWholeTableSelected,
                            };

                            if (cell.isSelected && callback(path, newTable)) {
                                return true;
                            }

                            if (
                                !cell.isSelected ||
                                contentUnderSelectedTableCell != 'ignoreForTableOrCell'
                            ) {
                                const newPath = [cell, ...path];
                                const isSelected = treatAllAsSelect || cell.isSelected;

                                if (
                                    iterateSelections(
                                        newPath,
                                        callback,
                                        option,
                                        newTable,
                                        isSelected
                                    )
                                ) {
                                    return true;
                                }
                            }
                        }
                    }
                }

                break;

            case 'Paragraph':
                const segments: ContentModelSegment[] = [];

                for (let i = 0; i < block.segments.length; i++) {
                    const segment = block.segments[i];

                    if (treatAllAsSelect || segment.isSelected) {
                        segments.push(segment);
                        hasSelectedSegment = true;
                    } else if (segment.segmentType == 'General') {
                        const newPath = [segment, ...path];

                        if (iterateSelections(newPath, callback, option, table, treatAllAsSelect)) {
                            return true;
                        }
                    } else {
                        hasUnselectedSegment = true;
                    }
                }

                if (segments.length > 0 && callback(path, table, block, segments)) {
                    return true;
                }
                break;

            case 'Divider':
            case 'Entity':
                if (block.isSelected && callback(path, table, block)) {
                    return true;
                }

                break;
        }
    }

    if (
        includeListFormatHolder != 'never' &&
        parent.blockGroupType == 'ListItem' &&
        hasSelectedSegment &&
        (!hasUnselectedSegment || includeListFormatHolder == 'anySegment') &&
        // When whole list item is selected, also add its format holder as selected segment
        callback(path, table, undefined /*block*/, [parent.formatHolder])
    ) {
        return true;
    }

    return false;
}<|MERGE_RESOLUTION|>--- conflicted
+++ resolved
@@ -26,11 +26,7 @@
      * invoke callback for the table cell itself but not for its content, otherwise keep invoking callback for content.
      * @default include
      */
-<<<<<<< HEAD
-    ignoreContentUnderSelectedTableCell?: boolean;
-=======
     contentUnderSelectedTableCell?: 'include' | 'ignoreForTable' | 'ignoreForTableOrCell';
->>>>>>> 74f740f9
 
     /**
      * Whether call the callback for the list item format holder segment
@@ -66,11 +62,8 @@
 ): boolean {
     const parent = path[0];
     const includeListFormatHolder = option?.includeListFormatHolder || 'allSegments';
-<<<<<<< HEAD
-=======
     const contentUnderSelectedTableCell = option?.contentUnderSelectedTableCell || 'include';
 
->>>>>>> 74f740f9
     let hasSelectedSegment = false;
     let hasUnselectedSegment = false;
 
@@ -89,11 +82,7 @@
                 const cells = block.cells;
                 const isWholeTableSelected = cells.every(row => row.every(cell => cell.isSelected));
 
-<<<<<<< HEAD
-                if (option?.ignoreContentUnderSelectedTableCell && isWholeTableSelected) {
-=======
                 if (contentUnderSelectedTableCell != 'include' && isWholeTableSelected) {
->>>>>>> 74f740f9
                     if (callback(path, table, block)) {
                         return true;
                     }

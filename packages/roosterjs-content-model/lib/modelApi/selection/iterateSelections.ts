--- conflicted
+++ resolved
@@ -60,8 +60,6 @@
     option?: IterateSelectionsOption,
     table?: TableSelectionContext,
     treatAllAsSelect?: boolean
-<<<<<<< HEAD
-=======
 ) {
     const internalCallback: IterateSelectionsCallback = (path, tableContext, block, segments) => {
         if (!!(block as ContentModelBlockWithCache)?.cachedElement) {
@@ -82,7 +80,6 @@
     option?: IterateSelectionsOption,
     table?: TableSelectionContext,
     treatAllAsSelect?: boolean
->>>>>>> 227331d8
 ): boolean {
     const parent = path[0];
     const includeListFormatHolder = option?.includeListFormatHolder || 'allSegments';
@@ -97,11 +94,7 @@
         switch (block.blockType) {
             case 'BlockGroup':
                 const newPath = [block, ...path];
-<<<<<<< HEAD
-                if (iterateSelections(newPath, callback, option, table, treatAllAsSelect)) {
-=======
                 if (internalIterateSelections(newPath, callback, option, table, treatAllAsSelect)) {
->>>>>>> 227331d8
                     return true;
                 }
                 break;
@@ -140,11 +133,7 @@
                                 const isSelected = treatAllAsSelect || cell.isSelected;
 
                                 if (
-<<<<<<< HEAD
-                                    iterateSelections(
-=======
                                     internalIterateSelections(
->>>>>>> 227331d8
                                         newPath,
                                         callback,
                                         option,
@@ -173,9 +162,6 @@
                     } else if (segment.segmentType == 'General') {
                         const newPath = [segment, ...path];
 
-<<<<<<< HEAD
-                        if (iterateSelections(newPath, callback, option, table, treatAllAsSelect)) {
-=======
                         if (
                             internalIterateSelections(
                                 newPath,
@@ -185,7 +171,6 @@
                                 treatAllAsSelect
                             )
                         ) {
->>>>>>> 227331d8
                             return true;
                         }
                     } else {

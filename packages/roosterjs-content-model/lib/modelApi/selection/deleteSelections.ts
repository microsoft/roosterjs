import { ContentModelBlockGroup } from '../../publicTypes/group/ContentModelBlockGroup';
import { ContentModelDocument } from '../../publicTypes/group/ContentModelDocument';
import { ContentModelParagraph } from '../../publicTypes/block/ContentModelParagraph';
import { ContentModelSegmentFormat } from '../../publicTypes/format/ContentModelSegmentFormat';
import { ContentModelSelectionMarker } from '../../publicTypes/segment/ContentModelSelectionMarker';
import { createParagraph } from '../creators/createParagraph';
import { createSelectionMarker } from '../creators/createSelectionMarker';
import { iterateSelections, TableSelectionContext } from './iterateSelections';

/**
 * @internal
 */
export interface InsertPosition {
    marker: ContentModelSelectionMarker;
    paragraph: ContentModelParagraph;
    path: ContentModelBlockGroup[];
    tableContext?: TableSelectionContext;
}

/**
 * @internal
 */
export function deleteSelection(model: ContentModelDocument): InsertPosition | null {
    let insertPosition: InsertPosition | undefined;
    let lastParagraph: ContentModelParagraph | undefined;
    let lastTableContext: TableSelectionContext | undefined;

    iterateSelections(
        [model],
        (path, tableContext, block, segments) => {
            let paragraph: ContentModelParagraph | undefined;
            let markerFormat: ContentModelSegmentFormat | undefined;
            let insertMarkerIndex = 0;

            if (segments) {
                if (segments.length > 0 && block?.blockType == 'Paragraph') {
                    paragraph = block;
                    insertMarkerIndex = paragraph.segments.indexOf(segments[0]);
                    markerFormat = segments[0].format;

                    lastParagraph = paragraph;
                    lastTableContext = tableContext;

                    segments.forEach(segment => {
                        const index = block.segments.indexOf(segment);

                        if (index >= 0) {
                            block.segments.splice(index, 1);
                        }
                    });
                }
            } else if (block) {
                const blocks = path[0].blocks;

                paragraph = createParagraph(true /*implicit*/);
                const index = blocks.indexOf(block);

                if (index >= 0) {
                    // Always insert a new (dummy) paragraph when delete a block to keep the count of blocks not changed
                    // so that the loop iterateSelections() can keep working. This may need some improvement later.
                    blocks.splice(index, 1, paragraph);
                }
            } else if (tableContext) {
                const { table, colIndex, rowIndex } = tableContext;
                const cell = table.cells[rowIndex][colIndex];

                path = [cell, ...path];
                paragraph = createParagraph(true /*implicit*/);
                cell.blocks = [paragraph];
            }

            if (!insertPosition && paragraph && insertMarkerIndex >= 0) {
                const marker = createSelectionMarker(markerFormat);

                paragraph.segments.splice(insertMarkerIndex, 0, marker);
                insertPosition = { marker, paragraph, path, tableContext };
            }
        },
        {
<<<<<<< HEAD
            ignoreContentUnderSelectedTableCell: true,
=======
            contentUnderSelectedTableCell: 'ignoreForTableOrCell', // When a table cell is selected, we replace all content for this cell, so no need to go into its content
>>>>>>> 74f740f9
            includeListFormatHolder: 'never',
        }
    );

    if (insertPosition && lastParagraph && lastParagraph != insertPosition.paragraph) {
        const { paragraph, marker, tableContext } = insertPosition;
        const { rowIndex, colIndex } = tableContext || {};
        const { rowIndex: lastRowIndex, colIndex: lastColIndex } = lastTableContext || {};

        if (
            paragraph != lastParagraph &&
            tableContext == lastTableContext &&
            rowIndex == lastRowIndex &&
            colIndex == lastColIndex
        ) {
            const markerIndex = paragraph.segments.indexOf(marker);

            if (markerIndex >= 0) {
                paragraph.segments.splice(markerIndex + 1, 0, ...lastParagraph.segments);
                lastParagraph.segments = [];
            }
        }
    }

    return insertPosition || null;
}<|MERGE_RESOLUTION|>--- conflicted
+++ resolved
@@ -77,11 +77,7 @@
             }
         },
         {
-<<<<<<< HEAD
-            ignoreContentUnderSelectedTableCell: true,
-=======
             contentUnderSelectedTableCell: 'ignoreForTableOrCell', // When a table cell is selected, we replace all content for this cell, so no need to go into its content
->>>>>>> 74f740f9
             includeListFormatHolder: 'never',
         }
     );

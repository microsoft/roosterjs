--- conflicted
+++ resolved
@@ -4,10 +4,7 @@
 import { ContentModelDocument } from '../../publicTypes/group/ContentModelDocument';
 import { ContentModelEntity } from '../../publicTypes/entity/ContentModelEntity';
 import { ContentModelParagraph } from '../../publicTypes/block/ContentModelParagraph';
-<<<<<<< HEAD
-=======
 import { ContentModelSegment } from '../../publicTypes/segment/ContentModelSegment';
->>>>>>> d833fb29
 import { ContentModelSelectionMarker } from '../../publicTypes/segment/ContentModelSelectionMarker';
 import { createBr } from '../creators/createBr';
 import { createParagraph } from '../creators/createParagraph';
@@ -106,13 +103,9 @@
     iterateSelections(
         [model],
         (path, tableContext, block, segments) => {
-<<<<<<< HEAD
-            let paragraph: ContentModelParagraph | undefined;
-=======
             // Set paragraph, format and index for default position where we will put cursor to.
             // Later we can overwrite these info when process the selections
             let paragraph = createParagraph(true /*implicit*/);
->>>>>>> d833fb29
             let markerFormat = model.format;
             let insertMarkerIndex = 0;
 
@@ -177,14 +170,7 @@
                 context.insertPoint = createInsertPoint(marker, paragraph, path, tableContext);
             }
         },
-<<<<<<< HEAD
-        {
-            contentUnderSelectedTableCell: 'ignoreForTableOrCell', // When a table cell is selected, we replace all content for this cell, so no need to go into its content
-            includeListFormatHolder: 'never',
-        }
-=======
         DeleteSelectionIteratingOptions
->>>>>>> d833fb29
     );
 };
 

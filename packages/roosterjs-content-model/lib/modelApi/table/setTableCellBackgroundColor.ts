import { ContentModelTableCell } from '../../publicTypes/group/ContentModelTableCell';
<<<<<<< HEAD
import { updateTableCellMetadata } from '../metadata/updateTableCellMetadata';
=======
import { updateTableCellMetadata } from '../../domUtils/metadata/updateTableCellMetadata';

// Using the HSL (hue, saturation and lightness) representation for RGB color values.
// If the value of the lightness is less than 20, the color is dark.
// If the value of the lightness is more than 80, the color is bright
const DARK_COLORS_LIGHTNESS = 20;
const BRIGHT_COLORS_LIGHTNESS = 80;
const White = '#ffffff';
const Black = '#000000';
const RGBA_REGEX = /^rgba?\((\d+),\s*(\d+),\s*(\d+)(?:,\s*(\d+(?:\.\d+)?))?\)$/;
>>>>>>> 74f740f9

// Using the HSL (hue, saturation and lightness) representation for RGB color values.
// If the value of the lightness is less than 20, the color is dark.
// If the value of the lightness is more than 80, the color is bright
const DARK_COLORS_LIGHTNESS = 20;
const BRIGHT_COLORS_LIGHTNESS = 80;
const White = '#ffffff';
const Black = '#000000';
const RGBA_REGEX = /^rgba?\((\d+),\s*(\d+),\s*(\d+)(?:,\s*(\d+(?:\.\d+)?))?\)$/;

/**
 * @internal
 */
export function setTableCellBackgroundColor(
    cell: ContentModelTableCell,
    color: string | null | undefined,
    isColorOverride?: boolean
) {
    if (color) {
        cell.format.backgroundColor = color;

        if (isColorOverride) {
            updateTableCellMetadata(cell, metadata => {
                metadata = metadata || {};
                metadata.bgColorOverride = true;
                return metadata;
            });
        }

        const lightness = calculateLightness(color);

        if (lightness < DARK_COLORS_LIGHTNESS) {
            cell.format.textColor = White;
        } else if (lightness > BRIGHT_COLORS_LIGHTNESS) {
            cell.format.textColor = Black;
        } else {
            delete cell.format.textColor;
        }
    } else {
        delete cell.format.backgroundColor;
        delete cell.format.textColor;
    }
}

function calculateLightness(color: string) {
    let r: number;
    let g: number;
    let b: number;

    if (color.substring(0, 1) == '#') {
        [r, g, b] = parseHexColor(color);
    } else {
        [r, g, b] = parseRGBColor(color);
    }

    // Use the values of r,g,b to calculate the lightness in the HSl representation
    //First calculate the fraction of the light in each color, since in css the value of r,g,b is in the interval of [0,255], we have

    const red = r / 255;
    const green = g / 255;
    const blue = b / 255;

    //Then the lightness in the HSL representation is the average between maximum fraction of r,g,b and the minimum fraction
    return (Math.max(red, green, blue) + Math.min(red, green, blue)) * 50;
}

function parseHexColor(color: string) {
    if (color.length === 4) {
        color = color.replace(/(.)/g, '$1$1');
    }

    const colors = color.replace('#', '');
    const r = parseInt(colors.substr(0, 2), 16);
    const g = parseInt(colors.substr(2, 2), 16);
    const b = parseInt(colors.substr(4, 2), 16);

    return [r, g, b];
}

function parseRGBColor(color: string) {
    const colors = color.match(RGBA_REGEX);

    if (colors) {
        const r = parseInt(colors[1]);
        const g = parseInt(colors[2]);
        const b = parseInt(colors[3]);
        return [r, g, b];
    } else {
        return [255, 255, 255];
    }
}<|MERGE_RESOLUTION|>--- conflicted
+++ resolved
@@ -1,7 +1,4 @@
 import { ContentModelTableCell } from '../../publicTypes/group/ContentModelTableCell';
-<<<<<<< HEAD
-import { updateTableCellMetadata } from '../metadata/updateTableCellMetadata';
-=======
 import { updateTableCellMetadata } from '../../domUtils/metadata/updateTableCellMetadata';
 
 // Using the HSL (hue, saturation and lightness) representation for RGB color values.
@@ -12,7 +9,6 @@
 const White = '#ffffff';
 const Black = '#000000';
 const RGBA_REGEX = /^rgba?\((\d+),\s*(\d+),\s*(\d+)(?:,\s*(\d+(?:\.\d+)?))?\)$/;
->>>>>>> 74f740f9
 
 // Using the HSL (hue, saturation and lightness) representation for RGB color values.
 // If the value of the lightness is less than 20, the color is dark.

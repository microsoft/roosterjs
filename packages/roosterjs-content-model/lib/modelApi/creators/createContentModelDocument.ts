import { ContentModelDocument } from '../../publicTypes/group/ContentModelDocument';
import { ContentModelSegmentFormat } from '../../publicTypes/format/ContentModelSegmentFormat';

/**
 * @internal
 */
export function createContentModelDocument(
    defaultFormat?: ContentModelSegmentFormat
): ContentModelDocument {
    const result: ContentModelDocument = {
        blockGroupType: 'Document',
        blocks: [],
    };

    if (defaultFormat) {
<<<<<<< HEAD
        result.defaultFormat = defaultFormat;
=======
        result.format = defaultFormat;
>>>>>>> a148fe10
    }

    return result;
}<|MERGE_RESOLUTION|>--- conflicted
+++ resolved
@@ -13,11 +13,7 @@
     };
 
     if (defaultFormat) {
-<<<<<<< HEAD
-        result.defaultFormat = defaultFormat;
-=======
         result.format = defaultFormat;
->>>>>>> a148fe10
     }
 
     return result;

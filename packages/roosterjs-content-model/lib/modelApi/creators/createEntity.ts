import { ContentModelEntity } from '../../publicTypes/entity/ContentModelEntity';
import { ContentModelSegmentFormat } from '../../publicTypes/format/ContentModelSegmentFormat';

/**
 * @internal
 */
export function createEntity(
    wrapper: HTMLElement,
<<<<<<< HEAD
    segmentFormat?: ContentModelSegmentFormat,
    id?: string,
    type?: string,
    isReadonly?: boolean
=======
    isReadonly: boolean,
    segmentFormat?: ContentModelSegmentFormat,
    id?: string,
    type?: string
>>>>>>> ed8c10fe
): ContentModelEntity {
    return {
        segmentType: 'Entity',
        blockType: 'Entity',
        format: {
            ...(segmentFormat || {}),
        },
        id,
        type,
        isReadonly,
        wrapper,
    };
}<|MERGE_RESOLUTION|>--- conflicted
+++ resolved
@@ -6,17 +6,10 @@
  */
 export function createEntity(
     wrapper: HTMLElement,
-<<<<<<< HEAD
-    segmentFormat?: ContentModelSegmentFormat,
-    id?: string,
-    type?: string,
-    isReadonly?: boolean
-=======
     isReadonly: boolean,
     segmentFormat?: ContentModelSegmentFormat,
     id?: string,
     type?: string
->>>>>>> ed8c10fe
 ): ContentModelEntity {
     return {
         segmentType: 'Entity',

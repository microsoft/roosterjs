--- conflicted
+++ resolved
@@ -1,9 +1,5 @@
 import { ContentModelBlockFormat } from '../../publicTypes/format/ContentModelBlockFormat';
-<<<<<<< HEAD
-import { ContentModelQuote } from '../../publicTypes/group/ContentModelQuote';
-=======
 import { ContentModelFormatContainer } from '../../publicTypes/group/ContentModelFormatContainer';
->>>>>>> d833fb29
 import { ContentModelSegmentFormat } from '../../publicTypes/format/ContentModelSegmentFormat';
 import { createFormatContainer } from './createFormatContainer';
 
@@ -11,20 +7,7 @@
  * @internal
  */
 export function createQuote(
-<<<<<<< HEAD
-    format?: ContentModelBlockFormat,
-    quoteSegmentFormat?: ContentModelSegmentFormat
-): ContentModelQuote {
-    return {
-        blockType: 'BlockGroup',
-        blockGroupType: 'Quote',
-        blocks: [],
-        format: { ...(format || {}) },
-        quoteSegmentFormat: { ...(quoteSegmentFormat || {}) },
-    };
-=======
     format?: ContentModelBlockFormat & ContentModelSegmentFormat
 ): ContentModelFormatContainer {
     return createFormatContainer('blockquote', format);
->>>>>>> d833fb29
 }
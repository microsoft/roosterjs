--- conflicted
+++ resolved
@@ -25,15 +25,12 @@
      * @default false
      */
     mergeTable?: boolean;
-<<<<<<< HEAD
-=======
 
     /**
      * Use this insert position to merge instead of querying selection from target model
      * @default undefined
      */
     insertPosition?: InsertPosition;
->>>>>>> ac35447c
 }
 
 /**
@@ -44,11 +41,7 @@
     source: ContentModelDocument,
     options?: MergeModelOption
 ) {
-<<<<<<< HEAD
-    const insertPosition = deleteSelection(target);
-=======
     const insertPosition = options?.insertPosition ?? deleteSelection(target);
->>>>>>> ac35447c
 
     if (insertPosition) {
         for (let i = 0; i < source.blocks.length; i++) {

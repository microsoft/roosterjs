--- conflicted
+++ resolved
@@ -43,11 +43,7 @@
             // So no need to clear format of list number.
             // Otherwise, we will clear all format of selected text. And since they are under LI tag, we
             // also need to clear the format of LI (format holder) so that the format is really cleared
-<<<<<<< HEAD
-            includeListFormatHolder: model.defaultFormat ? 'never' : 'anySegment',
-=======
             includeListFormatHolder: model.format ? 'never' : 'anySegment',
->>>>>>> a148fe10
         }
     );
 
@@ -73,11 +69,7 @@
     }
 
     // 3. Finally clear format for segments
-<<<<<<< HEAD
-    clearSegmentsFormat(segmentsToClear, model.defaultFormat);
-=======
     clearSegmentsFormat(segmentsToClear, model.format);
->>>>>>> a148fe10
 
     // 4. Clear format for table if any
     createTablesFormat(tablesToClear);

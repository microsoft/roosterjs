import contentModelToDom from '../../modelToDom/contentModelToDom';
import { cloneModel } from '../../modelApi/common/cloneModel';
import { deleteSelection } from '../../modelApi/edit/deleteSelection';
import { getOnDeleteEntityCallback } from '../utils/handleKeyboardEventCommon';
import { IContentModelEditor } from '../../publicTypes/IContentModelEditor';
import { iterateSelections } from '../../modelApi/selection/iterateSelections';
import {
    addRangeToSelection,
    createElement,
    moveChildNodes,
    createRange,
    extractClipboardItems,
    toArray,
    Browser,
} from 'roosterjs-editor-dom';
import {
    ChangeSource,
    CopyPastePluginState,
    EditorOptions,
    IEditor,
    PluginEventType,
    PluginWithState,
    KnownCreateElementDataIndex,
    ClipboardData,
    SelectionRangeTypes,
    SelectionRangeEx,
} from 'roosterjs-editor-types';

/**
 * @internal
 * Copy and paste plugin for handling onCopy and onPaste event
 */
export default class ContentModelCopyPastePlugin implements PluginWithState<CopyPastePluginState> {
    private editor: IContentModelEditor | null = null;
    private disposer: (() => void) | null = null;
    private state: CopyPastePluginState;

    /**
     * Construct a new instance of CopyPastePlugin
     * @param options The editor options
     */
    constructor(options: EditorOptions) {
        this.state = {
            allowedCustomPasteType: options.allowedCustomPasteType || [],
        };
    }

    /**
     * Get a friendly name of  this plugin
     */
    getName() {
        return 'ContentModelCopyPaste';
    }

    /**
     * Initialize this plugin. This should only be called from Editor
     * @param editor Editor instance
     */
    initialize(editor: IEditor) {
        this.editor = editor as IContentModelEditor;
        this.disposer = this.editor.addDomEventHandler({
            paste: e => this.onPaste(e),
            copy: e => this.onCutCopy(e, false /*isCut*/),
            cut: e => this.onCutCopy(e, true /*isCut*/),
        });
    }

    /**
     * Dispose this plugin
     */
    dispose() {
        if (this.disposer) {
            this.disposer();
        }
        this.disposer = null;
        this.editor = null;
    }

    /**
     * Get plugin state object
     */
    getState() {
        return this.state;
    }

    private onCutCopy(event: Event, isCut: boolean) {
        if (!this.editor) {
            return;
        }
        const selection = this.editor.getSelectionRangeEx();
        if (selection && !selection.areAllCollapsed) {
            const model = this.editor.createContentModel({
                disableCacheElement: true,
            });

            const pasteModel = cloneModel(model);
            if (selection.type === SelectionRangeTypes.TableSelection) {
                iterateSelections([pasteModel], (path, tableContext) => {
                    if (tableContext?.table) {
                        const table = tableContext?.table;
                        table.rows = table.rows
                            .map(row => {
                                return {
                                    ...row,
                                    cells: row.cells.filter(cell => cell.isSelected),
                                };
                            })
                            .filter(row => row.cells.length > 0);
                        return true;
                    }
                    return false;
                });
            }
            const tempDiv = this.getTempDiv(this.editor);
            const selectionAfterPaste = contentModelToDom(
                tempDiv.ownerDocument,
                tempDiv,
                pasteModel,
                {
                    isDarkMode: false /* To force light mode on paste */,
                    darkColorHandler: this.editor.getDarkColorHandler(),
                }
            );

            let newRange: Range | null = selectionExToRange(selectionAfterPaste, tempDiv);
            if (newRange) {
                const cutCopyEvent = this.editor.triggerPluginEvent(PluginEventType.BeforeCutCopy, {
                    clonedRoot: tempDiv,
                    range: newRange,
                    rawEvent: event as ClipboardEvent,
                    isCut,
                });

                if (cutCopyEvent.range) {
                    addRangeToSelection(newRange);
                }

                this.editor.runAsync(editor => {
                    cleanUpAndRestoreSelection(tempDiv);
                    editor.focus();
                    if (selectionAfterPaste) {
                        this.editor?.select(selectionAfterPaste);
                    }
                    if (isCut) {
                        editor.addUndoSnapshot(() => {
                            deleteSelection(model);
                            this.editor?.setContentModel(model);
                        }, ChangeSource.Cut);
                    }
<<<<<<< HEAD
                });
=======

                    this.editor.runAsync(editor => {
                        cleanUpAndRestoreSelection(tempDiv);
                        editor.focus();
                        if (selectionAfterPaste) {
                            this.editor?.select(selectionAfterPaste);
                        }
                        if (isCut) {
                            editor.addUndoSnapshot(() => {
                                deleteSelection(
                                    model,
                                    getOnDeleteEntityCallback(editor as IContentModelEditor)
                                );
                                this.editor?.setContentModel(model);
                            }, ChangeSource.Cut);
                        }
                    });
                }
>>>>>>> 3431c345
            }
        }
    }

    private onPaste = (event: Event) => {
        if (this.editor && isClipboardEvent(event)) {
            const editor = this.editor;

            const dataTransfer = event.clipboardData;

            if (dataTransfer?.items) {
                event.preventDefault();
                extractClipboardItems(toArray(dataTransfer.items), {
                    allowedCustomPasteType: this.state.allowedCustomPasteType,
                }).then((clipboardData: ClipboardData) => {
                    if (!editor.isDisposed()) {
                        removeContentForAndroid(editor);
                        editor.paste(clipboardData);
                    }
                });
            }
        }
    };

    private getTempDiv(editor: IEditor) {
        const div = editor.getCustomData(
            'CopyPasteTempDiv',
            () => {
                const tempDiv = createElement(
                    KnownCreateElementDataIndex.CopyPasteTempDiv,
                    editor.getDocument()
                ) as HTMLDivElement;

                editor.getDocument().body.appendChild(tempDiv);

                return tempDiv;
            },
            tempDiv => tempDiv.parentNode?.removeChild(tempDiv)
        );

        div.style.backgroundColor = 'white';
        div.style.color = 'black';
        div.childNodes.forEach(node => div.removeChild(node));

        div.style.display = '';
        div.focus();

        return div;
    }
}

function cleanUpAndRestoreSelection(tempDiv: HTMLDivElement) {
    tempDiv.style.backgroundColor = '';
    tempDiv.style.color = '';
    tempDiv.style.display = 'none';
    moveChildNodes(tempDiv);
}
function isClipboardEvent(event: Event): event is ClipboardEvent {
    return !!(event as ClipboardEvent).clipboardData;
}
function removeContentForAndroid(editor: IContentModelEditor) {
    if (Browser.isAndroid) {
        const model = editor.createContentModel();
        deleteSelection(model, getOnDeleteEntityCallback(editor));
        editor.setContentModel(model);
    }
}
function selectionExToRange(
    selection: SelectionRangeEx | null,
    tempDiv: HTMLDivElement
): Range | null {
    if (!selection) {
        return null;
    }
    let newRange: Range | null = null;
    if (selection.type === SelectionRangeTypes.TableSelection && selection.coordinates) {
        const table = tempDiv.querySelector(`#${selection.table.id}`) as HTMLTableElement;
        newRange = createRange(table);
    } else if (selection.type === SelectionRangeTypes.ImageSelection) {
        const image = tempDiv.querySelector('#' + selection.image.id);

        if (image) {
            newRange = createRange(image);
        }
    } else {
        newRange = selection.ranges[0];
    }

    return newRange;
}<|MERGE_RESOLUTION|>--- conflicted
+++ resolved
@@ -143,32 +143,14 @@
                     }
                     if (isCut) {
                         editor.addUndoSnapshot(() => {
-                            deleteSelection(model);
+                            deleteSelection(
+                                model,
+                                getOnDeleteEntityCallback(editor as IContentModelEditor)
+                            );
                             this.editor?.setContentModel(model);
                         }, ChangeSource.Cut);
                     }
-<<<<<<< HEAD
-                });
-=======
-
-                    this.editor.runAsync(editor => {
-                        cleanUpAndRestoreSelection(tempDiv);
-                        editor.focus();
-                        if (selectionAfterPaste) {
-                            this.editor?.select(selectionAfterPaste);
-                        }
-                        if (isCut) {
-                            editor.addUndoSnapshot(() => {
-                                deleteSelection(
-                                    model,
-                                    getOnDeleteEntityCallback(editor as IContentModelEditor)
-                                );
-                                this.editor?.setContentModel(model);
-                            }, ChangeSource.Cut);
-                        }
-                    });
-                }
->>>>>>> 3431c345
+                });
             }
         }
     }

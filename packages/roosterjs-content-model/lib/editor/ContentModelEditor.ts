import { ContentModelDocument } from '../publicTypes/group/ContentModelDocument';
import { ContentModelEditorCore } from '../publicTypes/ContentModelEditorCore';
import { ContentModelSegmentFormat } from '../publicTypes/format/ContentModelSegmentFormat';
import { createContentModelEditorCore } from './createContentModelEditorCore';
import { EditorBase } from 'roosterjs-editor-core';
import { formatWithContentModel } from '../publicApi/utils/formatWithContentModel';
import { mergeModel } from '../modelApi/common/mergeModel';
import { Position } from 'roosterjs-editor-dom';
import {
    ChangeSource,
    ClipboardData,
    ExperimentalFeatures,
    GetContentMode,
} from 'roosterjs-editor-types';
import {
    ContentModelEditorOptions,
    DomToModelOption,
    IContentModelEditor,
    ModelToDomOption,
} from '../publicTypes/IContentModelEditor';

/**
 * Editor for Content Model.
 * (This class is still under development, and may still be changed in the future with some breaking changes)
 */
export default class ContentModelEditor
    extends EditorBase<ContentModelEditorCore, ContentModelEditorOptions>
    implements IContentModelEditor {
    /**
     * Creates an instance of Editor
     * @param contentDiv The DIV HTML element which will be the container element of editor
     * @param options An optional options object to customize the editor
     */
    constructor(contentDiv: HTMLDivElement, options: ContentModelEditorOptions = {}) {
        super(contentDiv, options, createContentModelEditorCore);
    }

    dispose() {
        const { contentDiv, originalContainerFormat, defaultFormatOnContainer } = this.getCore();

        if (defaultFormatOnContainer) {
            contentDiv.style.setProperty('font-family', originalContainerFormat.fontFamily || null);
            contentDiv.style.setProperty('font-size', originalContainerFormat.fontSize || null);
        }

        super.dispose();
    }

    /**
     * Create Content Model from DOM tree in this editor
     * @param option The option to customize the behavior of DOM to Content Model conversion
     */
    createContentModel(option?: DomToModelOption): ContentModelDocument {
        const core = this.getCore();

        return core.api.createContentModel(core, option);
    }

    /**
     * Set content with content model
     * @param model The content model to set
     * @param option Additional options to customize the behavior of Content Model to DOM conversion
     */
    setContentModel(model: ContentModelDocument, option?: ModelToDomOption) {
        const core = this.getCore();

        core.api.setContentModel(core, model, option);
    }

    /**
     * Cache a content model object. Next time when format with content model, we can reuse it.
     * @param model
     */
    cacheContentModel(model: ContentModelDocument | null) {
        const core = this.getCore();

        if (core.reuseModel && !core.lifecycle.shadowEditFragment) {
            core.cachedModel = model || undefined;
        }
    }

    /**
<<<<<<< HEAD
=======
     * Get default format as ContentModelSegmentFormat.
     * This is a replacement of IEditor.getDefaultFormat for Content Model.
     * @returns The default format
     */
    getContentModelDefaultFormat(): ContentModelSegmentFormat {
        const core = this.getCore();

        return core.defaultFormat;
    }

    /**
>>>>>>> 50c4271f
     * Paste into editor using a clipboardData object
     * @param clipboardData Clipboard data retrieved from clipboard
     * @param pasteAsText Force pasting as plain text. Default value is false
     * @param applyCurrentStyle True if apply format of current selection to the pasted content,
     * false to keep original format.  Default value is false. When pasteAsText is true, this parameter is ignored
     */
    public paste(
        clipboardData: ClipboardData,
        pasteAsText: boolean = false,
        applyCurrentFormat: boolean = false,
        pasteAsImage: boolean = false
    ) {
        if (!this.isFeatureEnabled(ExperimentalFeatures.ContentModelPaste)) {
            super.paste(clipboardData, pasteAsText, applyCurrentFormat, pasteAsImage);
            return;
        }

        const core = this.getCore();
        if (!clipboardData) {
            return;
        }

        if (clipboardData.snapshotBeforePaste) {
            // Restore original content before paste a new one
            this.setContent(clipboardData.snapshotBeforePaste);
        } else {
            clipboardData.snapshotBeforePaste = this.getContent(
                GetContentMode.RawHTMLWithSelection
            );
        }

        const range = this.getSelectionRange();
        const pos = range && Position.getStart(range);
        const pasteModel = core.api.createPasteModel(
            core,
            clipboardData,
            pos,
            pasteAsText,
            applyCurrentFormat,
            pasteAsImage
        );

        if (pasteModel) {
            formatWithContentModel(
                this,
                'Paste',
                model => {
                    mergeModel(model, pasteModel);
                    return true;
                },
                {
                    changeSource: ChangeSource.Paste,
                }
            );
        }
    }
}<|MERGE_RESOLUTION|>--- conflicted
+++ resolved
@@ -80,8 +80,6 @@
     }
 
     /**
-<<<<<<< HEAD
-=======
      * Get default format as ContentModelSegmentFormat.
      * This is a replacement of IEditor.getDefaultFormat for Content Model.
      * @returns The default format
@@ -93,7 +91,6 @@
     }
 
     /**
->>>>>>> 50c4271f
      * Paste into editor using a clipboardData object
      * @param clipboardData Clipboard data retrieved from clipboard
      * @param pasteAsText Force pasting as plain text. Default value is false

import { ContentModelDocument } from '../publicTypes/group/ContentModelDocument';
import { ContentModelEditorCore } from '../publicTypes/ContentModelEditorCore';
import { createContentModelEditorCore } from './createContentModelEditorCore';
import { EditorBase } from 'roosterjs-editor-core';
import { formatWithContentModel } from '../publicApi/utils/formatWithContentModel';
import { mergeModel } from '../modelApi/common/mergeModel';
import { Position } from 'roosterjs-editor-dom';
import {
    ChangeSource,
    ClipboardData,
    ExperimentalFeatures,
    GetContentMode,
} from 'roosterjs-editor-types';
import {
    ContentModelEditorOptions,
    DomToModelOption,
    IContentModelEditor,
    ModelToDomOption,
} from '../publicTypes/IContentModelEditor';

/**
 * Editor for Content Model.
 * (This class is still under development, and may still be changed in the future with some breaking changes)
 */
export default class ContentModelEditor
    extends EditorBase<ContentModelEditorCore, ContentModelEditorOptions>
    implements IContentModelEditor {
    /**
     * Creates an instance of Editor
     * @param contentDiv The DIV HTML element which will be the container element of editor
     * @param options An optional options object to customize the editor
     */
    constructor(contentDiv: HTMLDivElement, options: ContentModelEditorOptions = {}) {
        super(contentDiv, options, createContentModelEditorCore);
    }

    dispose() {
        const { contentDiv, originalContainerFormat, defaultFormatOnContainer } = this.getCore();

        if (defaultFormatOnContainer) {
            contentDiv.style.setProperty('font-family', originalContainerFormat.fontFamily || null);
            contentDiv.style.setProperty('font-size', originalContainerFormat.fontSize || null);
        }

        super.dispose();
    }

    /**
     * Create Content Model from DOM tree in this editor
     * @param option The option to customize the behavior of DOM to Content Model conversion
     */
    createContentModel(option?: DomToModelOption): ContentModelDocument {
        const core = this.getCore();

        return core.api.createContentModel(core, option);
    }

    /**
     * Set content with content model
     * @param model The content model to set
     * @param option Additional options to customize the behavior of Content Model to DOM conversion
     */
    setContentModel(model: ContentModelDocument, option?: ModelToDomOption) {
        const core = this.getCore();

        core.api.setContentModel(core, model, option);
    }

    /**
     * Cache a content model object. Next time when format with content model, we can reuse it.
     * @param model
     */
    cacheContentModel(model: ContentModelDocument | null) {
        const core = this.getCore();

        if (core.reuseModel && !core.lifecycle.shadowEditFragment) {
            core.cachedModel = model || undefined;
        }
    }

    /**
     * Paste into editor using a clipboardData object
     * @param clipboardData Clipboard data retrieved from clipboard
     * @param pasteAsText Force pasting as plain text. Default value is false
     * @param applyCurrentStyle True if apply format of current selection to the pasted content,
     * false to keep original format.  Default value is false. When pasteAsText is true, this parameter is ignored
     */
    public paste(
        clipboardData: ClipboardData,
        pasteAsText: boolean = false,
        applyCurrentFormat: boolean = false,
        pasteAsImage: boolean = false
    ) {
        if (!this.isFeatureEnabled(ExperimentalFeatures.ContentModelPaste)) {
            super.paste(clipboardData, pasteAsText, applyCurrentFormat, pasteAsImage);
            return;
        }
<<<<<<< HEAD
=======

>>>>>>> 98e30856
        const core = this.getCore();
        if (!clipboardData) {
            return;
        }

        if (clipboardData.snapshotBeforePaste) {
            // Restore original content before paste a new one
            this.setContent(clipboardData.snapshotBeforePaste);
        } else {
            clipboardData.snapshotBeforePaste = this.getContent(
                GetContentMode.RawHTMLWithSelection
            );
        }

        const range = this.getSelectionRange();
        const pos = range && Position.getStart(range);
        const pasteModel = core.api.createPasteModel(
            core,
            clipboardData,
            pos,
            pasteAsText,
            applyCurrentFormat,
            pasteAsImage
        );

        if (pasteModel) {
            formatWithContentModel(
                this,
                'Paste',
                model => {
                    mergeModel(model, pasteModel);
                    return true;
                },
                {
                    changeSource: ChangeSource.Paste,
                }
            );
        }
    }
}<|MERGE_RESOLUTION|>--- conflicted
+++ resolved
@@ -95,10 +95,7 @@
             super.paste(clipboardData, pasteAsText, applyCurrentFormat, pasteAsImage);
             return;
         }
-<<<<<<< HEAD
-=======
 
->>>>>>> 98e30856
         const core = this.getCore();
         if (!clipboardData) {
             return;

--- conflicted
+++ resolved
@@ -48,15 +48,12 @@
         // We have deleted what we need from content model, no need to let browser keep handling the event
         rawEvent.preventDefault();
         normalizeContentModel(model);
-<<<<<<< HEAD
-=======
 
         // Trigger an event to let plugins know the content is about to be changed by Content Model keyboard editing.
         // So plugins can do proper handling. e.g. UndoPlugin can decide whether take a snapshot before this change happens.
         editor.triggerPluginEvent(PluginEventType.BeforeKeyboardEditing, {
             rawEvent,
         });
->>>>>>> 50c4271f
     } else {
         // We didn't delete anything from content model, so browser will handle this event and we need to clear the cache
         editor.cacheContentModel(null);

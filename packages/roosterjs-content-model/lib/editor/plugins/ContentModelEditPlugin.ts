--- conflicted
+++ resolved
@@ -69,16 +69,10 @@
                 // TODO: This is a temporary solution. Once Content Model can fully replace Entity Features, we can remove this.
                 this.triggeredEntityEvents.push(event);
             } else if (event.eventType == PluginEventType.KeyDown) {
-<<<<<<< HEAD
-                if (!this.editWithContentModel) {
-                    this.editor.cacheContentModel(null);
-                } else if (!event.rawEvent.defaultPrevented) {
-=======
-                if (event.rawEvent.defaultPrevented) {
+                if (!this.editWithContentModel || event.rawEvent.defaultPrevented) {
                     // Other plugins already handled this event, so it is most likely content is already changed, we need to clear cached content model
                     this.editor.cacheContentModel(null /*model*/);
-                } else {
->>>>>>> fbb467a9
+                } else if (!event.rawEvent.defaultPrevented) {
                     // TODO: Consider use ContentEditFeature and need to hide other conflict features that are not based on Content Model
                     switch (event.rawEvent.which) {
                         case Keys.BACKSPACE:

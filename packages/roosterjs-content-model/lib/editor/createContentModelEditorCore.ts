--- conflicted
+++ resolved
@@ -33,18 +33,14 @@
             )
                 ? new ContentModelTypeInContainerPlugin()
                 : undefined,
-<<<<<<< HEAD
-            copyPaste: new ContentModelCopyPastePlugin({
-                allowedCustomPasteType: options.allowedCustomPasteType || [],
-            }),
-=======
             copyPaste: isFeatureEnabled(
                 options.experimentalFeatures,
                 ExperimentalFeatures.ContentModelPaste
             )
-                ? new ContentModelCopyPastePlugin(options)
+                ? new ContentModelCopyPastePlugin({
+                      allowedCustomPasteType: options.allowedCustomPasteType || [],
+                  })
                 : undefined,
->>>>>>> 37694c55
             ...(options.corePluginOverride || {}),
         },
     };

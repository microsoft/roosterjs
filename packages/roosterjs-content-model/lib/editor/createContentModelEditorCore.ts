<<<<<<< HEAD
import ContentModelEditPlugin from './plugins/ContentModelEditPlugin';
import ContentModelFormatPlugin from './plugins/ContentModelFormatPlugin';
=======
import ContentModelTypeInContainerPlugin from './corePlugins/ContentModelTypeInContainerPlugin';
>>>>>>> fbb467a9
import { ContentModelEditorCore } from '../publicTypes/ContentModelEditorCore';
import { ContentModelEditorOptions } from '../publicTypes/IContentModelEditor';
import { ContentModelSegmentFormat } from '../publicTypes/format/ContentModelSegmentFormat';
import { createContentModel } from './coreApi/createContentModel';
import { createEditorContext } from './coreApi/createEditorContext';
import { createEditorCore, isFeatureEnabled } from 'roosterjs-editor-core';
import { createPasteModel } from './coreApi/createPasteModel';
import { setContentModel } from './coreApi/setContentModel';
import { switchShadowEdit } from './coreApi/switchShadowEdit';
import {
    CoreCreator,
    DefaultFormat,
    EditorCore,
    ExperimentalFeatures,
} from 'roosterjs-editor-types';

const DEFAULT_FORMAT: DefaultFormat = {
    fontFamily: 'Calibri, Arial, Helvetica, sans-serif',
    fontSize: '12pt',
};

/**
 * Editor Core creator for Content Model editor
 */
export const createContentModelEditorCore: CoreCreator<
    ContentModelEditorCore,
    ContentModelEditorOptions
> = (contentDiv, options) => {
    const modifiedOptions: ContentModelEditorOptions = {
        ...options,
<<<<<<< HEAD
        plugins: [
            ...(options.plugins || []),
            new ContentModelFormatPlugin(),
            new ContentModelEditPlugin(),
        ],
=======
        corePluginOverride: {
            ...(options.corePluginOverride || {}),
            typeInContainer: new ContentModelTypeInContainerPlugin(),
        },
>>>>>>> fbb467a9
    };

    const core = createEditorCore(contentDiv, modifiedOptions) as ContentModelEditorCore;

    promoteToContentModelEditorCore(core, modifiedOptions);

    return core;
};

/**
 * Creator Content Model Editor Core from Editor Core
 * @param core The original EditorCore object
 * @param options Options of this editor
 */
export function promoteToContentModelEditorCore(
    core: EditorCore,
    options: ContentModelEditorOptions
) {
    const cmCore = core as ContentModelEditorCore;

    promoteDefaultFormat(cmCore);
    promoteContentModelInfo(cmCore, options);
    promoteCoreApi(cmCore);
}

function promoteDefaultFormat(cmCore: ContentModelEditorCore) {
    cmCore.defaultFormatOnContainer = isFeatureEnabled(
        cmCore.lifecycle.experimentalFeatures,
        ExperimentalFeatures.DefaultFormatOnContainer
    );
    cmCore.lifecycle.defaultFormat = {
        ...(cmCore.defaultFormatOnContainer ? DEFAULT_FORMAT : {}),
        ...(cmCore.lifecycle.defaultFormat || {}),
    };
    cmCore.defaultFormat = getDefaultSegmentFormat(cmCore);
    cmCore.originalContainerFormat = {};

    if (cmCore.defaultFormatOnContainer) {
        const { contentDiv, defaultFormat } = cmCore;
        const { fontFamily, fontSize } = defaultFormat;

        cmCore.originalContainerFormat.fontFamily = contentDiv.style.fontFamily;
        cmCore.originalContainerFormat.fontSize = contentDiv.style.fontSize;

        if (fontFamily) {
            contentDiv.style.fontFamily = fontFamily;
        }

        if (fontSize) {
            contentDiv.style.fontSize = fontSize;
        }
    }
}

function promoteContentModelInfo(
    cmCore: ContentModelEditorCore,
    options: ContentModelEditorOptions
) {
    const experimentalFeatures = cmCore.lifecycle.experimentalFeatures;

    cmCore.defaultDomToModelOptions = options.defaultDomToModelOptions || {};
    cmCore.defaultModelToDomOptions = options.defaultModelToDomOptions || {};
    cmCore.reuseModel = isFeatureEnabled(
        experimentalFeatures,
        ExperimentalFeatures.ReusableContentModel
    );
    cmCore.addDelimiterForEntity = isFeatureEnabled(
        experimentalFeatures,
        ExperimentalFeatures.InlineEntityReadOnlyDelimiters
    );
}

function promoteCoreApi(cmCore: ContentModelEditorCore) {
    cmCore.api.createEditorContext = createEditorContext;
    cmCore.api.createContentModel = createContentModel;
    cmCore.api.setContentModel = setContentModel;
    cmCore.api.createPasteModel = createPasteModel;

    if (
        isFeatureEnabled(
            cmCore.lifecycle.experimentalFeatures,
            ExperimentalFeatures.ReusableContentModel
        )
    ) {
        // Only use Content Model shadow edit when reuse model is enabled because it relies on cached model for the original model
        cmCore.api.switchShadowEdit = switchShadowEdit;
    }
    cmCore.originalApi.createEditorContext = createEditorContext;
    cmCore.originalApi.createContentModel = createContentModel;
    cmCore.originalApi.setContentModel = setContentModel;
    cmCore.originalApi.createPasteModel = createPasteModel;
}

function getDefaultSegmentFormat(core: EditorCore): ContentModelSegmentFormat {
    const format = core.lifecycle.defaultFormat ?? {};

    return {
        fontWeight: format.bold ? 'bold' : undefined,
        italic: format.italic || undefined,
        underline: format.underline || undefined,
        fontFamily: format.fontFamily || DEFAULT_FORMAT.fontFamily,
        fontSize: format.fontSize || DEFAULT_FORMAT.fontSize,
        textColor:
            format.textColors?.lightModeColor || format.textColor || DEFAULT_FORMAT.textColor,
        backgroundColor:
            format.backgroundColors?.lightModeColor || format.backgroundColor || undefined,
    };
}<|MERGE_RESOLUTION|>--- conflicted
+++ resolved
@@ -1,9 +1,6 @@
-<<<<<<< HEAD
 import ContentModelEditPlugin from './plugins/ContentModelEditPlugin';
 import ContentModelFormatPlugin from './plugins/ContentModelFormatPlugin';
-=======
 import ContentModelTypeInContainerPlugin from './corePlugins/ContentModelTypeInContainerPlugin';
->>>>>>> fbb467a9
 import { ContentModelEditorCore } from '../publicTypes/ContentModelEditorCore';
 import { ContentModelEditorOptions } from '../publicTypes/IContentModelEditor';
 import { ContentModelSegmentFormat } from '../publicTypes/format/ContentModelSegmentFormat';
@@ -34,18 +31,15 @@
 > = (contentDiv, options) => {
     const modifiedOptions: ContentModelEditorOptions = {
         ...options,
-<<<<<<< HEAD
         plugins: [
             ...(options.plugins || []),
             new ContentModelFormatPlugin(),
             new ContentModelEditPlugin(),
         ],
-=======
         corePluginOverride: {
             ...(options.corePluginOverride || {}),
             typeInContainer: new ContentModelTypeInContainerPlugin(),
         },
->>>>>>> fbb467a9
     };
 
     const core = createEditorCore(contentDiv, modifiedOptions) as ContentModelEditorCore;

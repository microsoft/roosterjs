--- conflicted
+++ resolved
@@ -37,13 +37,8 @@
         },
     };
 
-<<<<<<< HEAD
-    if (core.reuseModel && context.allowCacheElement != false) {
-        context.allowCacheElement = true;
-=======
     if (!core.reuseModel) {
         context.disableCacheElement = true;
->>>>>>> 50c4271f
     }
 
     return domToContentModel(core.contentDiv, core.api.createEditorContext(core), context);

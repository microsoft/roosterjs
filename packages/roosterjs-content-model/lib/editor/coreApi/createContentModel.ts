--- conflicted
+++ resolved
@@ -1,10 +1,7 @@
 import domToContentModel from '../../domToModel/domToContentModel';
 import { cloneModel } from '../../modelApi/common/cloneModel';
 import { DomToModelOption } from '../../publicTypes/IContentModelEditor';
-<<<<<<< HEAD
-=======
 import { tablePreProcessor } from '../../domToModel/processors/tablePreProcessor';
->>>>>>> 50c4271f
 import {
     ContentModelEditorCore,
     CreateContentModel,
@@ -32,15 +29,6 @@
 ) {
     const context: DomToModelOption = {
         selectionRange: core.api.getSelectionRangeEx(core),
-<<<<<<< HEAD
-        alwaysNormalizeTable: true,
-        ...core.defaultDomToModelOptions,
-        ...(option || {}),
-    };
-
-    if (core.reuseModel) {
-        context.allowCacheElement = true;
-=======
         ...core.defaultDomToModelOptions,
         ...(option || {}),
         processorOverride: {
@@ -51,7 +39,6 @@
 
     if (!core.reuseModel) {
         context.disableCacheElement = true;
->>>>>>> 50c4271f
     }
 
     return domToContentModel(core.contentDiv, core.api.createEditorContext(core), context);

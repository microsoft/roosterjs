--- conflicted
+++ resolved
@@ -1,10 +1,6 @@
 import { ContentModelBlock } from '../block/ContentModelBlock';
 import { ContentModelBlockGroup } from '../group/ContentModelBlockGroup';
-<<<<<<< HEAD
-import { ContentModelLink } from '../decorator/ContentModelLink';
-=======
 import { ContentModelDecorator } from '../decorator/ContentModelDecorator';
->>>>>>> 227331d8
 import { ContentModelSegment } from '../segment/ContentModelSegment';
 import { ModelToDomContext } from './ModelToDomContext';
 
@@ -16,10 +12,6 @@
  * @param context The context object to provide related information
  */
 export type ContentModelHandler<
-<<<<<<< HEAD
-    T extends ContentModelSegment | ContentModelBlock | ContentModelBlockGroup | ContentModelLink
-> = (doc: Document, parent: Node, model: T, context: ModelToDomContext) => void;
-=======
     T extends ContentModelSegment | ContentModelBlockGroup | ContentModelDecorator
 > = (doc: Document, parent: Node, model: T, context: ModelToDomContext) => void;
 
@@ -38,5 +30,4 @@
     model: T,
     context: ModelToDomContext,
     refNode: Node | null
-) => void;
->>>>>>> 227331d8
+) => void;
<<<<<<< HEAD
=======
import { ContentModelSegmentFormat } from '../format/ContentModelSegmentFormat';
>>>>>>> d833fb29
import { DarkColorHandler } from 'roosterjs-editor-types';

/**
 * An editor context interface used by ContentModel PAI
 */
export interface EditorContext {
    /**
     * Whether current content is in dark mode
     */
    isDarkMode: boolean;

    /**
<<<<<<< HEAD
     * Calculate color for dark mode
     * @param lightColor Light mode color
     * @returns Dark mode color calculated from lightColor
     */
    getDarkColor?: (lightColor: string) => string;

    /**
     * Dark model color handler
     */
    darkColorHandler?: DarkColorHandler | null;
=======
     * Default format of editor
     */
    defaultFormat?: ContentModelSegmentFormat;
>>>>>>> d833fb29

    /**
     * Whether to handle delimiters in Content Model
     */
<<<<<<< HEAD
=======
    getDarkColor?: (lightColor: string) => string;

    /**
     * Dark model color handler
     */
    darkColorHandler?: DarkColorHandler | null;

    /**
     * Whether to handle delimiters in Content Model
     */
>>>>>>> d833fb29
    addDelimiterForEntity?: boolean;
}<|MERGE_RESOLUTION|>--- conflicted
+++ resolved
@@ -1,7 +1,4 @@
-<<<<<<< HEAD
-=======
 import { ContentModelSegmentFormat } from '../format/ContentModelSegmentFormat';
->>>>>>> d833fb29
 import { DarkColorHandler } from 'roosterjs-editor-types';
 
 /**
@@ -14,7 +11,11 @@
     isDarkMode: boolean;
 
     /**
-<<<<<<< HEAD
+     * Default format of editor
+     */
+    defaultFormat?: ContentModelSegmentFormat;
+
+    /**
      * Calculate color for dark mode
      * @param lightColor Light mode color
      * @returns Dark mode color calculated from lightColor
@@ -25,27 +26,9 @@
      * Dark model color handler
      */
     darkColorHandler?: DarkColorHandler | null;
-=======
-     * Default format of editor
-     */
-    defaultFormat?: ContentModelSegmentFormat;
->>>>>>> d833fb29
 
     /**
      * Whether to handle delimiters in Content Model
      */
-<<<<<<< HEAD
-=======
-    getDarkColor?: (lightColor: string) => string;
-
-    /**
-     * Dark model color handler
-     */
-    darkColorHandler?: DarkColorHandler | null;
-
-    /**
-     * Whether to handle delimiters in Content Model
-     */
->>>>>>> d833fb29
     addDelimiterForEntity?: boolean;
 }
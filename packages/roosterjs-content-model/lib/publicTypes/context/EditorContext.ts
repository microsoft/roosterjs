--- conflicted
+++ resolved
@@ -13,15 +13,6 @@
      * Calculate color for dark mode
      * @param lightColor Light mode color
      * @returns Dark mode color calculated from lightColor
-<<<<<<< HEAD
-     */
-    getDarkColor?: (lightColor: string) => string;
-
-    /**
-     * Dark model color handler
-     */
-    darkColorHandler?: DarkColorHandler | null;
-=======
      */
     getDarkColor?: (lightColor: string) => string;
 
@@ -34,5 +25,4 @@
      * Whether to handle delimiters in Content Model
      */
     addDelimiterForEntity?: boolean;
->>>>>>> 227331d8
 }
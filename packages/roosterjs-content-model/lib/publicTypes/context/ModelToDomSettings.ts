--- conflicted
+++ resolved
@@ -147,12 +147,8 @@
         | ContentModelBlockGroup
         | ContentModelSegment
         | ContentModelDecorator
-<<<<<<< HEAD
-        | ContentModelListItemLevelFormat,
-=======
         | ContentModelListItemLevelFormat
         | ContentModelTableRow,
->>>>>>> 50c4271f
     node: Node
 ) => void;
 

<<<<<<< HEAD
import { BackgroundColorFormat } from './formatParts/BackgroundColorFormat';
import { BoldFormat } from './formatParts/BoldFormat';
import { BorderBoxFormat } from './formatParts/BorderBoxFormat';
import { BorderFormat } from './formatParts/BorderFormat';
import { DatasetFormat } from './formatParts/DatasetFormat';
import { DirectionFormat } from './formatParts/DirectionFormat';
import { DisplayFormat } from './formatParts/DisplayFormat';
import { FontFamilyFormat } from './formatParts/FontFamilyFormat';
import { FontSizeFormat } from './formatParts/FontSizeFormat';
import { IdFormat } from './formatParts/IdFormat';
import { ItalicFormat } from './formatParts/ItalicFormat';
import { LineHeightFormat } from './formatParts/LineHeightFormat';
import { LinkFormat } from './formatParts/LinkFormat';
import { ListMetadataFormat } from './formatParts/ListMetadataFormat';
import { ListThreadFormat } from './formatParts/ListThreadFormat';
import { ListTypeFormat } from './formatParts/ListTypeFormat';
import { MarginFormat } from './formatParts/MarginFormat';
import { PaddingFormat } from './formatParts/PaddingFormat';
import { SizeFormat } from './formatParts/SizeFormat';
import { SpacingFormat } from './formatParts/SpacingFormat';
import { StrikeFormat } from './formatParts/StrikeFormat';
import { SuperOrSubScriptFormat } from './formatParts/SuperOrSubScriptFormat';
import { TextColorFormat } from './formatParts/TextColorFormat';
import { UnderlineFormat } from './formatParts/UnderlineFormat';
import { VerticalAlignFormat } from './formatParts/VerticalAlignFormat';
import { WhiteSpaceFormat } from './formatParts/WhiteSpaceFormat';

/**
 * Represents a record of all format handlers
 */
export interface FormatHandlerTypeMap {
    /**
     * Format for BackgroundColorFormat
     */
    backgroundColor: BackgroundColorFormat;

    /**
     * Format for BoldFormat
     */
    bold: BoldFormat;

    /**
     * Format for BorderFormat
     */
    border: BorderFormat;

    /**
     * Format for BorderBoxFormat
     */
    borderBox: BorderBoxFormat;

    /**
     * Format for DatasetFormat
     */
    dataset: DatasetFormat;

    /**
     * Format for DirectionFormat
     */
    direction: DirectionFormat;

    /**
     * Format for DisplayFormat
     */
    display: DisplayFormat;

    /**
     * Format for FontFamilyFormat
     */
    fontFamily: FontFamilyFormat;

    /**
     * Format for FontSizeFormat
     */
    fontSize: FontSizeFormat;

    /**
     * Format for IdFormat
     */
    id: IdFormat;

    /**
     * Format for ItalicFormat
     */
    italic: ItalicFormat;

    /**
     * Format for LineHeightFormat
     */
    lineHeight: LineHeightFormat;

    /**
     * Format for LinkFormat
     */
    link: LinkFormat;

    /**
     * Format for ListMetadataFormat (used by list item)
     */
    listItemMetadata: ListMetadataFormat;

    /**
     * Format for ListThreadFormat (used by list item)
     */
    listItemThread: ListThreadFormat;

    /**
     * Format for ListMetadataFormat (used by list level)
     */
    listLevelMetadata: ListMetadataFormat;

    /**
     * Format for ListThreadFormat (used by list level)
     */
    listLevelThread: ListThreadFormat;

    /**
     * Format for ListTypeFormat
     */
    listType: ListTypeFormat;

    /**
     * Format for MarginFormat
     */
    margin: MarginFormat;

    /**
     * Format for PaddingFormat
     */
    padding: PaddingFormat;

    /**
     * Format for SizeFormat
     */
    size: SizeFormat;

    /**
     * Format for StrikeFormat
     */
    strike: StrikeFormat;

    /**
     * Format for SuperOrSubScriptFormat
     */
    superOrSubScript: SuperOrSubScriptFormat;

    /**
     * Format for SpacingFormat
     */
    tableSpacing: SpacingFormat;

    /**
     * Format for TextColorFormat
     */
    textColor: TextColorFormat;

    /**
     * Format for UnderlineFormat
     */
    underline: UnderlineFormat;

    /**
     * Format for VerticalAlignFormat
     */
    verticalAlign: VerticalAlignFormat;

    /**
     * Format for WhiteSpaceFormat
     */
    whiteSpace: WhiteSpaceFormat;
}

/**
 * Key of all format handler
 */
export type FormatKey = keyof FormatHandlerTypeMap;
=======
import { BackgroundColorFormat } from './formatParts/BackgroundColorFormat';
import { BoldFormat } from './formatParts/BoldFormat';
import { BorderBoxFormat } from './formatParts/BorderBoxFormat';
import { BorderFormat } from './formatParts/BorderFormat';
import { DatasetFormat } from './formatParts/DatasetFormat';
import { DirectionFormat } from './formatParts/DirectionFormat';
import { DisplayFormat } from './formatParts/DisplayFormat';
import { FontFamilyFormat } from './formatParts/FontFamilyFormat';
import { FontSizeFormat } from './formatParts/FontSizeFormat';
import { IdFormat } from './formatParts/IdFormat';
import { ItalicFormat } from './formatParts/ItalicFormat';
import { LineHeightFormat } from './formatParts/LineHeightFormat';
import { LinkFormat } from './formatParts/LinkFormat';
import { ListMetadataFormat } from './formatParts/ListMetadataFormat';
import { ListThreadFormat } from './formatParts/ListThreadFormat';
import { ListTypeFormat } from './formatParts/ListTypeFormat';
import { MarginFormat } from './formatParts/MarginFormat';
import { PaddingFormat } from './formatParts/PaddingFormat';
import { SizeFormat } from './formatParts/SizeFormat';
import { SpacingFormat } from './formatParts/SpacingFormat';
import { StrikeFormat } from './formatParts/StrikeFormat';
import { SuperOrSubScriptFormat } from './formatParts/SuperOrSubScriptFormat';
import { TextColorFormat } from './formatParts/TextColorFormat';
import { UnderlineFormat } from './formatParts/UnderlineFormat';
import { VerticalAlignFormat } from './formatParts/VerticalAlignFormat';
import { WhiteSpaceFormat } from './formatParts/WhiteSpaceFormat';
import { WordBreakFormat } from './formatParts/WordBreakFormat';

/**
 * Represents a record of all format handlers
 */
export interface FormatHandlerTypeMap {
    /**
     * Format for BackgroundColorFormat
     */
    backgroundColor: BackgroundColorFormat;

    /**
     * Format for BoldFormat
     */
    bold: BoldFormat;

    /**
     * Format for BorderFormat
     */
    border: BorderFormat;

    /**
     * Format for BorderBoxFormat
     */
    borderBox: BorderBoxFormat;

    /**
     * Format for DatasetFormat
     */
    dataset: DatasetFormat;

    /**
     * Format for DirectionFormat
     */
    direction: DirectionFormat;

    /**
     * Format for DisplayFormat
     */
    display: DisplayFormat;

    /**
     * Format for FontFamilyFormat
     */
    fontFamily: FontFamilyFormat;

    /**
     * Format for FontSizeFormat
     */
    fontSize: FontSizeFormat;

    /**
     * Format for IdFormat
     */
    id: IdFormat;

    /**
     * Format for ItalicFormat
     */
    italic: ItalicFormat;

    /**
     * Format for LineHeightFormat
     */
    lineHeight: LineHeightFormat;

    /**
     * Format for LinkFormat
     */
    link: LinkFormat;

    /**
     * Format for ListMetadataFormat (used by list item)
     */
    listItemMetadata: ListMetadataFormat;

    /**
     * Format for ListThreadFormat (used by list item)
     */
    listItemThread: ListThreadFormat;

    /**
     * Format for ListMetadataFormat (used by list level)
     */
    listLevelMetadata: ListMetadataFormat;

    /**
     * Format for ListThreadFormat (used by list level)
     */
    listLevelThread: ListThreadFormat;

    /**
     * Format for ListTypeFormat
     */
    listType: ListTypeFormat;

    /**
     * Format for MarginFormat
     */
    margin: MarginFormat;

    /**
     * Format for PaddingFormat
     */
    padding: PaddingFormat;

    /**
     * Format for SizeFormat
     */
    size: SizeFormat;

    /**
     * Format for StrikeFormat
     */
    strike: StrikeFormat;

    /**
     * Format for SuperOrSubScriptFormat
     */
    superOrSubScript: SuperOrSubScriptFormat;

    /**
     * Format for SpacingFormat
     */
    tableSpacing: SpacingFormat;

    /**
     * Format for TextColorFormat
     */
    textColor: TextColorFormat;

    /**
     * Format for UnderlineFormat
     */
    underline: UnderlineFormat;

    /**
     * Format for VerticalAlignFormat
     */
    verticalAlign: VerticalAlignFormat;

    /**
     * Format for WhiteSpaceFormat
     */
    whiteSpace: WhiteSpaceFormat;

    /**
     * Format for WordBreakFormat
     */
    wordBreak: WordBreakFormat;
}

/**
 * Key of all format handler
 */
export type FormatKey = keyof FormatHandlerTypeMap;
>>>>>>> c2db4b3c
<|MERGE_RESOLUTION|>--- conflicted
+++ resolved
@@ -1,361 +1,182 @@
-<<<<<<< HEAD
-import { BackgroundColorFormat } from './formatParts/BackgroundColorFormat';
-import { BoldFormat } from './formatParts/BoldFormat';
-import { BorderBoxFormat } from './formatParts/BorderBoxFormat';
-import { BorderFormat } from './formatParts/BorderFormat';
-import { DatasetFormat } from './formatParts/DatasetFormat';
-import { DirectionFormat } from './formatParts/DirectionFormat';
-import { DisplayFormat } from './formatParts/DisplayFormat';
-import { FontFamilyFormat } from './formatParts/FontFamilyFormat';
-import { FontSizeFormat } from './formatParts/FontSizeFormat';
-import { IdFormat } from './formatParts/IdFormat';
-import { ItalicFormat } from './formatParts/ItalicFormat';
-import { LineHeightFormat } from './formatParts/LineHeightFormat';
-import { LinkFormat } from './formatParts/LinkFormat';
-import { ListMetadataFormat } from './formatParts/ListMetadataFormat';
-import { ListThreadFormat } from './formatParts/ListThreadFormat';
-import { ListTypeFormat } from './formatParts/ListTypeFormat';
-import { MarginFormat } from './formatParts/MarginFormat';
-import { PaddingFormat } from './formatParts/PaddingFormat';
-import { SizeFormat } from './formatParts/SizeFormat';
-import { SpacingFormat } from './formatParts/SpacingFormat';
-import { StrikeFormat } from './formatParts/StrikeFormat';
-import { SuperOrSubScriptFormat } from './formatParts/SuperOrSubScriptFormat';
-import { TextColorFormat } from './formatParts/TextColorFormat';
-import { UnderlineFormat } from './formatParts/UnderlineFormat';
-import { VerticalAlignFormat } from './formatParts/VerticalAlignFormat';
-import { WhiteSpaceFormat } from './formatParts/WhiteSpaceFormat';
-
-/**
- * Represents a record of all format handlers
- */
-export interface FormatHandlerTypeMap {
-    /**
-     * Format for BackgroundColorFormat
-     */
-    backgroundColor: BackgroundColorFormat;
-
-    /**
-     * Format for BoldFormat
-     */
-    bold: BoldFormat;
-
-    /**
-     * Format for BorderFormat
-     */
-    border: BorderFormat;
-
-    /**
-     * Format for BorderBoxFormat
-     */
-    borderBox: BorderBoxFormat;
-
-    /**
-     * Format for DatasetFormat
-     */
-    dataset: DatasetFormat;
-
-    /**
-     * Format for DirectionFormat
-     */
-    direction: DirectionFormat;
-
-    /**
-     * Format for DisplayFormat
-     */
-    display: DisplayFormat;
-
-    /**
-     * Format for FontFamilyFormat
-     */
-    fontFamily: FontFamilyFormat;
-
-    /**
-     * Format for FontSizeFormat
-     */
-    fontSize: FontSizeFormat;
-
-    /**
-     * Format for IdFormat
-     */
-    id: IdFormat;
-
-    /**
-     * Format for ItalicFormat
-     */
-    italic: ItalicFormat;
-
-    /**
-     * Format for LineHeightFormat
-     */
-    lineHeight: LineHeightFormat;
-
-    /**
-     * Format for LinkFormat
-     */
-    link: LinkFormat;
-
-    /**
-     * Format for ListMetadataFormat (used by list item)
-     */
-    listItemMetadata: ListMetadataFormat;
-
-    /**
-     * Format for ListThreadFormat (used by list item)
-     */
-    listItemThread: ListThreadFormat;
-
-    /**
-     * Format for ListMetadataFormat (used by list level)
-     */
-    listLevelMetadata: ListMetadataFormat;
-
-    /**
-     * Format for ListThreadFormat (used by list level)
-     */
-    listLevelThread: ListThreadFormat;
-
-    /**
-     * Format for ListTypeFormat
-     */
-    listType: ListTypeFormat;
-
-    /**
-     * Format for MarginFormat
-     */
-    margin: MarginFormat;
-
-    /**
-     * Format for PaddingFormat
-     */
-    padding: PaddingFormat;
-
-    /**
-     * Format for SizeFormat
-     */
-    size: SizeFormat;
-
-    /**
-     * Format for StrikeFormat
-     */
-    strike: StrikeFormat;
-
-    /**
-     * Format for SuperOrSubScriptFormat
-     */
-    superOrSubScript: SuperOrSubScriptFormat;
-
-    /**
-     * Format for SpacingFormat
-     */
-    tableSpacing: SpacingFormat;
-
-    /**
-     * Format for TextColorFormat
-     */
-    textColor: TextColorFormat;
-
-    /**
-     * Format for UnderlineFormat
-     */
-    underline: UnderlineFormat;
-
-    /**
-     * Format for VerticalAlignFormat
-     */
-    verticalAlign: VerticalAlignFormat;
-
-    /**
-     * Format for WhiteSpaceFormat
-     */
-    whiteSpace: WhiteSpaceFormat;
-}
-
-/**
- * Key of all format handler
- */
-export type FormatKey = keyof FormatHandlerTypeMap;
-=======
-import { BackgroundColorFormat } from './formatParts/BackgroundColorFormat';
-import { BoldFormat } from './formatParts/BoldFormat';
-import { BorderBoxFormat } from './formatParts/BorderBoxFormat';
-import { BorderFormat } from './formatParts/BorderFormat';
-import { DatasetFormat } from './formatParts/DatasetFormat';
-import { DirectionFormat } from './formatParts/DirectionFormat';
-import { DisplayFormat } from './formatParts/DisplayFormat';
-import { FontFamilyFormat } from './formatParts/FontFamilyFormat';
-import { FontSizeFormat } from './formatParts/FontSizeFormat';
-import { IdFormat } from './formatParts/IdFormat';
-import { ItalicFormat } from './formatParts/ItalicFormat';
-import { LineHeightFormat } from './formatParts/LineHeightFormat';
-import { LinkFormat } from './formatParts/LinkFormat';
-import { ListMetadataFormat } from './formatParts/ListMetadataFormat';
-import { ListThreadFormat } from './formatParts/ListThreadFormat';
-import { ListTypeFormat } from './formatParts/ListTypeFormat';
-import { MarginFormat } from './formatParts/MarginFormat';
-import { PaddingFormat } from './formatParts/PaddingFormat';
-import { SizeFormat } from './formatParts/SizeFormat';
-import { SpacingFormat } from './formatParts/SpacingFormat';
-import { StrikeFormat } from './formatParts/StrikeFormat';
-import { SuperOrSubScriptFormat } from './formatParts/SuperOrSubScriptFormat';
-import { TextColorFormat } from './formatParts/TextColorFormat';
-import { UnderlineFormat } from './formatParts/UnderlineFormat';
-import { VerticalAlignFormat } from './formatParts/VerticalAlignFormat';
-import { WhiteSpaceFormat } from './formatParts/WhiteSpaceFormat';
-import { WordBreakFormat } from './formatParts/WordBreakFormat';
-
-/**
- * Represents a record of all format handlers
- */
-export interface FormatHandlerTypeMap {
-    /**
-     * Format for BackgroundColorFormat
-     */
-    backgroundColor: BackgroundColorFormat;
-
-    /**
-     * Format for BoldFormat
-     */
-    bold: BoldFormat;
-
-    /**
-     * Format for BorderFormat
-     */
-    border: BorderFormat;
-
-    /**
-     * Format for BorderBoxFormat
-     */
-    borderBox: BorderBoxFormat;
-
-    /**
-     * Format for DatasetFormat
-     */
-    dataset: DatasetFormat;
-
-    /**
-     * Format for DirectionFormat
-     */
-    direction: DirectionFormat;
-
-    /**
-     * Format for DisplayFormat
-     */
-    display: DisplayFormat;
-
-    /**
-     * Format for FontFamilyFormat
-     */
-    fontFamily: FontFamilyFormat;
-
-    /**
-     * Format for FontSizeFormat
-     */
-    fontSize: FontSizeFormat;
-
-    /**
-     * Format for IdFormat
-     */
-    id: IdFormat;
-
-    /**
-     * Format for ItalicFormat
-     */
-    italic: ItalicFormat;
-
-    /**
-     * Format for LineHeightFormat
-     */
-    lineHeight: LineHeightFormat;
-
-    /**
-     * Format for LinkFormat
-     */
-    link: LinkFormat;
-
-    /**
-     * Format for ListMetadataFormat (used by list item)
-     */
-    listItemMetadata: ListMetadataFormat;
-
-    /**
-     * Format for ListThreadFormat (used by list item)
-     */
-    listItemThread: ListThreadFormat;
-
-    /**
-     * Format for ListMetadataFormat (used by list level)
-     */
-    listLevelMetadata: ListMetadataFormat;
-
-    /**
-     * Format for ListThreadFormat (used by list level)
-     */
-    listLevelThread: ListThreadFormat;
-
-    /**
-     * Format for ListTypeFormat
-     */
-    listType: ListTypeFormat;
-
-    /**
-     * Format for MarginFormat
-     */
-    margin: MarginFormat;
-
-    /**
-     * Format for PaddingFormat
-     */
-    padding: PaddingFormat;
-
-    /**
-     * Format for SizeFormat
-     */
-    size: SizeFormat;
-
-    /**
-     * Format for StrikeFormat
-     */
-    strike: StrikeFormat;
-
-    /**
-     * Format for SuperOrSubScriptFormat
-     */
-    superOrSubScript: SuperOrSubScriptFormat;
-
-    /**
-     * Format for SpacingFormat
-     */
-    tableSpacing: SpacingFormat;
-
-    /**
-     * Format for TextColorFormat
-     */
-    textColor: TextColorFormat;
-
-    /**
-     * Format for UnderlineFormat
-     */
-    underline: UnderlineFormat;
-
-    /**
-     * Format for VerticalAlignFormat
-     */
-    verticalAlign: VerticalAlignFormat;
-
-    /**
-     * Format for WhiteSpaceFormat
-     */
-    whiteSpace: WhiteSpaceFormat;
-
-    /**
-     * Format for WordBreakFormat
-     */
-    wordBreak: WordBreakFormat;
-}
-
-/**
- * Key of all format handler
- */
-export type FormatKey = keyof FormatHandlerTypeMap;
->>>>>>> c2db4b3c
+import { BackgroundColorFormat } from './formatParts/BackgroundColorFormat';
+import { BoldFormat } from './formatParts/BoldFormat';
+import { BorderBoxFormat } from './formatParts/BorderBoxFormat';
+import { BorderFormat } from './formatParts/BorderFormat';
+import { DatasetFormat } from './formatParts/DatasetFormat';
+import { DirectionFormat } from './formatParts/DirectionFormat';
+import { DisplayFormat } from './formatParts/DisplayFormat';
+import { FontFamilyFormat } from './formatParts/FontFamilyFormat';
+import { FontSizeFormat } from './formatParts/FontSizeFormat';
+import { IdFormat } from './formatParts/IdFormat';
+import { ItalicFormat } from './formatParts/ItalicFormat';
+import { LineHeightFormat } from './formatParts/LineHeightFormat';
+import { LinkFormat } from './formatParts/LinkFormat';
+import { ListMetadataFormat } from './formatParts/ListMetadataFormat';
+import { ListThreadFormat } from './formatParts/ListThreadFormat';
+import { ListTypeFormat } from './formatParts/ListTypeFormat';
+import { MarginFormat } from './formatParts/MarginFormat';
+import { PaddingFormat } from './formatParts/PaddingFormat';
+import { SizeFormat } from './formatParts/SizeFormat';
+import { SpacingFormat } from './formatParts/SpacingFormat';
+import { StrikeFormat } from './formatParts/StrikeFormat';
+import { SuperOrSubScriptFormat } from './formatParts/SuperOrSubScriptFormat';
+import { TextColorFormat } from './formatParts/TextColorFormat';
+import { UnderlineFormat } from './formatParts/UnderlineFormat';
+import { VerticalAlignFormat } from './formatParts/VerticalAlignFormat';
+import { WhiteSpaceFormat } from './formatParts/WhiteSpaceFormat';
+import { WordBreakFormat } from './formatParts/WordBreakFormat';
+
+/**
+ * Represents a record of all format handlers
+ */
+export interface FormatHandlerTypeMap {
+    /**
+     * Format for BackgroundColorFormat
+     */
+    backgroundColor: BackgroundColorFormat;
+
+    /**
+     * Format for BoldFormat
+     */
+    bold: BoldFormat;
+
+    /**
+     * Format for BorderFormat
+     */
+    border: BorderFormat;
+
+    /**
+     * Format for BorderBoxFormat
+     */
+    borderBox: BorderBoxFormat;
+
+    /**
+     * Format for DatasetFormat
+     */
+    dataset: DatasetFormat;
+
+    /**
+     * Format for DirectionFormat
+     */
+    direction: DirectionFormat;
+
+    /**
+     * Format for DisplayFormat
+     */
+    display: DisplayFormat;
+
+    /**
+     * Format for FontFamilyFormat
+     */
+    fontFamily: FontFamilyFormat;
+
+    /**
+     * Format for FontSizeFormat
+     */
+    fontSize: FontSizeFormat;
+
+    /**
+     * Format for IdFormat
+     */
+    id: IdFormat;
+
+    /**
+     * Format for ItalicFormat
+     */
+    italic: ItalicFormat;
+
+    /**
+     * Format for LineHeightFormat
+     */
+    lineHeight: LineHeightFormat;
+
+    /**
+     * Format for LinkFormat
+     */
+    link: LinkFormat;
+
+    /**
+     * Format for ListMetadataFormat (used by list item)
+     */
+    listItemMetadata: ListMetadataFormat;
+
+    /**
+     * Format for ListThreadFormat (used by list item)
+     */
+    listItemThread: ListThreadFormat;
+
+    /**
+     * Format for ListMetadataFormat (used by list level)
+     */
+    listLevelMetadata: ListMetadataFormat;
+
+    /**
+     * Format for ListThreadFormat (used by list level)
+     */
+    listLevelThread: ListThreadFormat;
+
+    /**
+     * Format for ListTypeFormat
+     */
+    listType: ListTypeFormat;
+
+    /**
+     * Format for MarginFormat
+     */
+    margin: MarginFormat;
+
+    /**
+     * Format for PaddingFormat
+     */
+    padding: PaddingFormat;
+
+    /**
+     * Format for SizeFormat
+     */
+    size: SizeFormat;
+
+    /**
+     * Format for StrikeFormat
+     */
+    strike: StrikeFormat;
+
+    /**
+     * Format for SuperOrSubScriptFormat
+     */
+    superOrSubScript: SuperOrSubScriptFormat;
+
+    /**
+     * Format for SpacingFormat
+     */
+    tableSpacing: SpacingFormat;
+
+    /**
+     * Format for TextColorFormat
+     */
+    textColor: TextColorFormat;
+
+    /**
+     * Format for UnderlineFormat
+     */
+    underline: UnderlineFormat;
+
+    /**
+     * Format for VerticalAlignFormat
+     */
+    verticalAlign: VerticalAlignFormat;
+
+    /**
+     * Format for WhiteSpaceFormat
+     */
+    whiteSpace: WhiteSpaceFormat;
+
+    /**
+     * Format for WordBreakFormat
+     */
+    wordBreak: WordBreakFormat;
+}
+
+/**
+ * Key of all format handler
+ */
+export type FormatKey = keyof FormatHandlerTypeMap;
import { BackgroundColorFormat } from './formatParts/BackgroundColorFormat';
import { BoldFormat } from './formatParts/BoldFormat';
import { BorderBoxFormat } from './formatParts/BorderBoxFormat';
import { BorderFormat } from './formatParts/BorderFormat';
import { DirectionFormat } from './formatParts/DirectionFormat';
import { FontFamilyFormat } from './formatParts/FontFamilyFormat';
import { FontSizeFormat } from './formatParts/FontSizeFormat';
import { IdFormat } from './formatParts/IdFormat';
import { ImageMetadataFormat } from './formatParts/ImageMetadataFormat';
import { ItalicFormat } from './formatParts/ItalicFormat';
import { ListMetadataFormat } from './formatParts/ListMetadataFormat';
import { ListThreadFormat } from './formatParts/ListThreadFormat';
import { ListTypeFormat } from './formatParts/ListTypeFormat';
import { MarginFormat } from './formatParts/MarginFormat';
import { PaddingFormat } from './formatParts/PaddingFormat';
<<<<<<< HEAD
=======
import { SizeFormat } from './formatParts/SizeFormat';
>>>>>>> 01d6911b
import { SpacingFormat } from './formatParts/SpacingFormat';
import { StrikeFormat } from './formatParts/StrikeFormat';
import { SuperOrSubScriptFormat } from './formatParts/SuperOrSubScriptFormat';
import { TableCellMetadataFormat } from 'roosterjs-editor-types';
import { TableMetadataFormat } from './formatParts/TableMetadataFormat';
import { TextColorFormat } from './formatParts/TextColorFormat';
import { UnderlineFormat } from './formatParts/UnderlineFormat';
import { VerticalAlignFormat } from './formatParts/VerticalAlignFormat';

/**
 * Represents a record of all format handlers
 */
export interface FormatHandlerTypeMap {
    /**
     * Format for BackgroundColorFormat
     */
    backgroundColor: BackgroundColorFormat;

    /**
     * Format for BoldFormat
     */
    bold: BoldFormat;

    /**
     * Format for BorderFormat
     */
    border: BorderFormat;

    /**
     * Format for BorderBoxFormat
     */
    borderBox: BorderBoxFormat;

    /**
     * Format for DirectionFormat
     */
    direction: DirectionFormat;

    /**
     * Format for FontFamilyFormat
     */
    fontFamily: FontFamilyFormat;

    /**
     * Format for FontSizeFormat
     */
    fontSize: FontSizeFormat;

    /**
     * Format for IdFormat
     */
    id: IdFormat;

    /**
     * Format for ImageMetadataFormat
     */
    imageMetadata: ImageMetadataFormat;

    /**
     * Format for ItalicFormat
     */
    italic: ItalicFormat;

    /**
     * Format for ListMetadataFormat (used by list item)
     */
    listItemMetadata: ListMetadataFormat;

    /**
     * Format for ListThreadFormat (used by list item)
     */
    listItemThread: ListThreadFormat;

    /**
     * Format for ListMetadataFormat (used by list level)
     */
    listLevelMetadata: ListMetadataFormat;

    /**
     * Format for ListThreadFormat (used by list level)
     */
    listLevelThread: ListThreadFormat;

    /**
     * Format for ListTypeFormat
     */
    listType: ListTypeFormat;

    /**
     * Format for MarginFormat
     */
    margin: MarginFormat;

    /**
     * Format for PaddingFormat
     */
    padding: PaddingFormat;

    /**
<<<<<<< HEAD
=======
     * Format for SizeFormat
     */
    size: SizeFormat;

    /**
>>>>>>> 01d6911b
     * Format for StrikeFormat
     */
    strike: StrikeFormat;

    /**
     * Format for SuperOrSubScriptFormat
     */
    superOrSubScript: SuperOrSubScriptFormat;

    /**
     * Format for TableCellMetadataFormat
     */
    tableCellMetadata: TableCellMetadataFormat;

    /**
     * Format for TableMetadataFormat
     */
    tableMetadata: TableMetadataFormat;

    /**
     * Format for SpacingFormat
     */
    tableSpacing: SpacingFormat;

    /**
     * Format for TextColorFormat
     */
    textColor: TextColorFormat;

    /**
     * Format for UnderlineFormat
     */
    underline: UnderlineFormat;

    /**
     * Format for VerticalAlignFormat
     */
    verticalAlign: VerticalAlignFormat;
}

/**
 * Key of all format handler
 */
export type FormatKey = keyof FormatHandlerTypeMap;<|MERGE_RESOLUTION|>--- conflicted
+++ resolved
@@ -13,10 +13,7 @@
 import { ListTypeFormat } from './formatParts/ListTypeFormat';
 import { MarginFormat } from './formatParts/MarginFormat';
 import { PaddingFormat } from './formatParts/PaddingFormat';
-<<<<<<< HEAD
-=======
 import { SizeFormat } from './formatParts/SizeFormat';
->>>>>>> 01d6911b
 import { SpacingFormat } from './formatParts/SpacingFormat';
 import { StrikeFormat } from './formatParts/StrikeFormat';
 import { SuperOrSubScriptFormat } from './formatParts/SuperOrSubScriptFormat';
@@ -116,14 +113,11 @@
     padding: PaddingFormat;
 
     /**
-<<<<<<< HEAD
-=======
      * Format for SizeFormat
      */
     size: SizeFormat;
 
     /**
->>>>>>> 01d6911b
      * Format for StrikeFormat
      */
     strike: StrikeFormat;

import { BackgroundColorFormat } from './formatParts/BackgroundColorFormat';
import { BoldFormat } from './formatParts/BoldFormat';
import { BorderBoxFormat } from './formatParts/BorderBoxFormat';
import { BorderFormat } from './formatParts/BorderFormat';
import { DirectionFormat } from './formatParts/DirectionFormat';
import { FontFamilyFormat } from './formatParts/FontFamilyFormat';
import { FontSizeFormat } from './formatParts/FontSizeFormat';
import { IdFormat } from './formatParts/IdFormat';
import { ItalicFormat } from './formatParts/ItalicFormat';
import { ListMetadataFormat } from './formatParts/ListMetadataFormat';
import { ListThreadFormat } from './formatParts/ListThreadFormat';
import { ListTypeFormat } from './formatParts/ListTypeFormat';
import { MarginFormat } from './formatParts/MarginFormat';
import { PaddingFormat } from './formatParts/PaddingFormat';
import { SpacingFormat } from './formatParts/SpacingFormat';
import { StrikeFormat } from './formatParts/StrikeFormat';
import { SuperOrSubScriptFormat } from './formatParts/SuperOrSubScriptFormat';
import { TableCellMetadataFormat } from 'roosterjs-editor-types';
import { TableMetadataFormat } from './formatParts/TableMetadataFormat';
import { TextColorFormat } from './formatParts/TextColorFormat';
import { UnderlineFormat } from './formatParts/UnderlineFormat';
import { VerticalAlignFormat } from './formatParts/VerticalAlignFormat';

/**
 * Represents a record of all format handlers
 */
export interface FormatHandlerTypeMap {
    /**
     * Format for BackgroundColorFormat
     */
    backgroundColor: BackgroundColorFormat;

    /**
     * Format for BoldFormat
     */
    bold: BoldFormat;

    /**
     * Format for BorderFormat
     */
    border: BorderFormat;

    /**
     * Format for BorderBoxFormat
     */
    borderBox: BorderBoxFormat;

    /**
<<<<<<< HEAD
=======
     * Format for DirectionFormat
     */
    direction: DirectionFormat;

    /**
>>>>>>> f9730908
     * Format for FontFamilyFormat
     */
    fontFamily: FontFamilyFormat;

    /**
     * Format for FontSizeFormat
     */
    fontSize: FontSizeFormat;

    /**
     * Format for IdFormat
     */
    id: IdFormat;

    /**
     * Format for ItalicFormat
     */
    italic: ItalicFormat;

    /**
     * Format for ListMetadataFormat (used by list item)
     */
    listItemMetadata: ListMetadataFormat;

    /**
     * Format for ListThreadFormat (used by list item)
     */
    listItemThread: ListThreadFormat;

    /**
     * Format for ListMetadataFormat (used by list level)
     */
    listLevelMetadata: ListMetadataFormat;

    /**
     * Format for ListThreadFormat (used by list level)
     */
    listLevelThread: ListThreadFormat;

    /**
     * Format for ListTypeFormat
     */
    listType: ListTypeFormat;

    /**
     * Format for MarginFormat
     */
    margin: MarginFormat;

    /**
     * Format for PaddingFormat
     */
    padding: PaddingFormat;

    /**
     * Format for StrikeFormat
     */
    strike: StrikeFormat;

    /**
     * Format for SuperOrSubScriptFormat
     */
    superOrSubScript: SuperOrSubScriptFormat;

    /**
     * Format for TableCellMetadataFormat
     */
    tableCellMetadata: TableCellMetadataFormat;

    /**
     * Format for TableMetadataFormat
     */
    tableMetadata: TableMetadataFormat;

    /**
     * Format for SpacingFormat
     */
    tableSpacing: SpacingFormat;

    /**
     * Format for TextColorFormat
     */
    textColor: TextColorFormat;

    /**
     * Format for UnderlineFormat
     */
    underline: UnderlineFormat;

    /**
     * Format for VerticalAlignFormat
     */
    verticalAlign: VerticalAlignFormat;
}

/**
 * Key of all format handler
 */
export type FormatKey = keyof FormatHandlerTypeMap;<|MERGE_RESOLUTION|>--- conflicted
+++ resolved
@@ -46,14 +46,11 @@
     borderBox: BorderBoxFormat;
 
     /**
-<<<<<<< HEAD
-=======
      * Format for DirectionFormat
      */
     direction: DirectionFormat;
 
     /**
->>>>>>> f9730908
      * Format for FontFamilyFormat
      */
     fontFamily: FontFamilyFormat;

import { BackgroundColorFormat } from './formatParts/BackgroundColorFormat';
import { BorderBoxFormat } from './formatParts/BorderBoxFormat';
import { BorderFormat } from './formatParts/BorderFormat';
<<<<<<< HEAD
=======
import { DirectionFormat } from './formatParts/DirectionFormat';
>>>>>>> f9730908
import { PaddingFormat } from './formatParts/PaddingFormat';
import { TableCellMetadataFormat } from 'roosterjs-editor-types';
import { VerticalAlignFormat } from './formatParts/VerticalAlignFormat';

/**
 * Format of table cell
 */
export type ContentModelTableCellFormat = BorderFormat &
    BorderBoxFormat &
    BackgroundColorFormat &
    PaddingFormat &
<<<<<<< HEAD
    TextAlignFormat &
=======
    DirectionFormat &
>>>>>>> f9730908
    VerticalAlignFormat &
    TableCellMetadataFormat;<|MERGE_RESOLUTION|>--- conflicted
+++ resolved
@@ -1,10 +1,7 @@
 import { BackgroundColorFormat } from './formatParts/BackgroundColorFormat';
 import { BorderBoxFormat } from './formatParts/BorderBoxFormat';
 import { BorderFormat } from './formatParts/BorderFormat';
-<<<<<<< HEAD
-=======
 import { DirectionFormat } from './formatParts/DirectionFormat';
->>>>>>> f9730908
 import { PaddingFormat } from './formatParts/PaddingFormat';
 import { TableCellMetadataFormat } from 'roosterjs-editor-types';
 import { VerticalAlignFormat } from './formatParts/VerticalAlignFormat';
@@ -16,10 +13,6 @@
     BorderBoxFormat &
     BackgroundColorFormat &
     PaddingFormat &
-<<<<<<< HEAD
-    TextAlignFormat &
-=======
     DirectionFormat &
->>>>>>> f9730908
     VerticalAlignFormat &
     TableCellMetadataFormat;
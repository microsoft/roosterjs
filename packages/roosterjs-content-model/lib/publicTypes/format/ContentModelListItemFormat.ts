import { DirectionFormat } from './formatParts/DirectionFormat';
import { LineHeightFormat } from './formatParts/LineHeightFormat';
<<<<<<< HEAD
=======
import { MarginFormat } from './formatParts/MarginFormat';
import { TextAlignFormat } from './formatParts/TextAlignFormat';
>>>>>>> 50c4271f

/**
 * The format object for a list item in Content Model
 */
<<<<<<< HEAD
export type ContentModelListItemFormat = DirectionFormat & LineHeightFormat;
=======
export type ContentModelListItemFormat = DirectionFormat &
    LineHeightFormat &
    MarginFormat &
    TextAlignFormat;
>>>>>>> 50c4271f
<|MERGE_RESOLUTION|>--- conflicted
+++ resolved
@@ -1,19 +1,12 @@
 import { DirectionFormat } from './formatParts/DirectionFormat';
 import { LineHeightFormat } from './formatParts/LineHeightFormat';
-<<<<<<< HEAD
-=======
 import { MarginFormat } from './formatParts/MarginFormat';
 import { TextAlignFormat } from './formatParts/TextAlignFormat';
->>>>>>> 50c4271f
 
 /**
  * The format object for a list item in Content Model
  */
-<<<<<<< HEAD
-export type ContentModelListItemFormat = DirectionFormat & LineHeightFormat;
-=======
 export type ContentModelListItemFormat = DirectionFormat &
     LineHeightFormat &
     MarginFormat &
-    TextAlignFormat;
->>>>>>> 50c4271f
+    TextAlignFormat;
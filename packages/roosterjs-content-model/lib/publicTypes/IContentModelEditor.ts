import { ContentModelDocument } from './group/ContentModelDocument';
import { ContentModelSegmentFormat } from './format/ContentModelSegmentFormat';
import { EditorOptions, IEditor, SelectionRangeEx } from 'roosterjs-editor-types';
import {
    ContentModelHandlerMap,
    DefaultImplicitFormatMap,
    FormatAppliers,
    FormatAppliersPerCategory,
    OnNodeCreated,
} from './context/ModelToDomSettings';
import {
    DefaultStyleMap,
    ElementProcessorMap,
    FormatParsers,
    FormatParsersPerCategory,
} from './context/DomToModelSettings';

/**
 * Options for creating DomToModelContext
 */
export interface DomToModelOption {
    /**
     * True to create content model from the root element itself, false to create from all child nodes of root. @default false
     */
    includeRoot?: boolean;

    /**
     * Selection range to be included in Content Model
     */
    selectionRange?: SelectionRangeEx;

    /**
     * Overrides default element processors
     */
    processorOverride?: Partial<ElementProcessorMap>;

    /**
     * Overrides default element styles
     */
    defaultStyleOverride?: DefaultStyleMap;

    /**
     * Overrides default format handlers
     */
    formatParserOverride?: Partial<FormatParsers>;

    /**
     * Provide additional format parsers for each format type
     */
    additionalFormatParsers?: Partial<FormatParsersPerCategory>;

    /**
     * Whether put the source element into Content Model when possible.
     * When pass true, this cached element will be used to create DOM tree back when convert Content Model to DOM
     */
<<<<<<< HEAD
    alwaysNormalizeTable?: boolean;

    /**
     * Whether put the source element into Content Model when possible.
     * When pass true, this cached element will be used to create DOM tree back when convert Content Model to DOM
     */
    allowCacheElement?: boolean;
=======
    disableCacheElement?: boolean;
>>>>>>> 50c4271f
}

/**
 * Options for creating ModelToDomContext
 */
export interface ModelToDomOption {
    /**
     * Overrides default format appliers
     */
    formatApplierOverride?: Partial<FormatAppliers>;

    /**
     * Provide additional format appliers for each format type
     */
    additionalFormatAppliers?: Partial<FormatAppliersPerCategory>;

    /**
     * Overrides default model handlers
     */
    modelHandlerOverride?: Partial<ContentModelHandlerMap>;

    /**
     * Overrides default element styles
     */
    defaultImplicitFormatOverride?: DefaultImplicitFormatMap;

    /**
     * An optional callback that will be called when a DOM node is created
     * @param modelElement The related Content Model element
     * @param node The node created for this model element
     */
    onNodeCreated?: OnNodeCreated;
}

/**
 * An interface of editor with Content Model support.
 * (This interface is still under development, and may still be changed in the future with some breaking changes)
 */
export interface IContentModelEditor extends IEditor {
    /**
     * Create Content Model from DOM tree in this editor
     * @param rootNode Optional start node. If provided, Content Model will be created from this node (including itself),
     * otherwise it will create Content Model for the whole content in editor.
     * @param option The options to customize the behavior of DOM to Content Model conversion
     */
    createContentModel(option?: DomToModelOption): ContentModelDocument;

    /**
     * Set content with content model
     * @param model The content model to set
     * @param option Additional options to customize the behavior of Content Model to DOM conversion
     */
    setContentModel(model: ContentModelDocument, option?: ModelToDomOption): void;

    /**
     * Cache a content model object. Next time when format with content model, we can reuse it.
     * @param model
     */
    cacheContentModel(model: ContentModelDocument | null): void;

    /**
     * Get default format as ContentModelSegmentFormat.
     * This is a replacement of IEditor.getDefaultFormat for Content Model.
     * @returns The default format
     */
    getContentModelDefaultFormat(): ContentModelSegmentFormat;
}

/**
 * Options for Content Model editor
 */
export interface ContentModelEditorOptions extends EditorOptions {
    /**
     * Default options used for DOM to Content Model conversion
     */
    defaultDomToModelOptions?: DomToModelOption;

    /**
     * Default options used for Content Model to DOM conversion
     */
    defaultModelToDomOptions?: ModelToDomOption;
}<|MERGE_RESOLUTION|>--- conflicted
+++ resolved
@@ -53,17 +53,7 @@
      * Whether put the source element into Content Model when possible.
      * When pass true, this cached element will be used to create DOM tree back when convert Content Model to DOM
      */
-<<<<<<< HEAD
-    alwaysNormalizeTable?: boolean;
-
-    /**
-     * Whether put the source element into Content Model when possible.
-     * When pass true, this cached element will be used to create DOM tree back when convert Content Model to DOM
-     */
-    allowCacheElement?: boolean;
-=======
     disableCacheElement?: boolean;
->>>>>>> 50c4271f
 }
 
 /**

import { ContentModelEntity } from '../entity/ContentModelEntity';
import { ContentModelGeneralBlock } from './group/ContentModelGeneralBlock';
import { ContentModelHR } from './ContentModelHR';
import { ContentModelListItem } from './group/ContentModelListItem';
import { ContentModelParagraph } from './ContentModelParagraph';
import { ContentModelQuote } from './group/ContentModelQuote';
import { ContentModelTable } from './ContentModelTable';

/**
 * A union type of Content Model Block
 */
export type ContentModelBlock =
    | ContentModelQuote
    | ContentModelListItem
    | ContentModelGeneralBlock
    | ContentModelTable
    | ContentModelParagraph
<<<<<<< HEAD
    | ContentModelEntity;
=======
    | ContentModelEntity
    | ContentModelHR;
>>>>>>> 01d6911b
<|MERGE_RESOLUTION|>--- conflicted
+++ resolved
@@ -15,9 +15,5 @@
     | ContentModelGeneralBlock
     | ContentModelTable
     | ContentModelParagraph
-<<<<<<< HEAD
-    | ContentModelEntity;
-=======
     | ContentModelEntity
-    | ContentModelHR;
->>>>>>> 01d6911b
+    | ContentModelHR;
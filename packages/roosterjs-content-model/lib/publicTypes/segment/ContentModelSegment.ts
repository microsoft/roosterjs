import { ContentModelBr } from './ContentModelBr';
import { ContentModelEntity } from '../entity/ContentModelEntity';
import { ContentModelGeneralSegment } from './ContentModelGeneralSegment';
import { ContentModelImage } from './ContentModelImage';
import { ContentModelSelectionMarker } from './ContentModelSelectionMarker';
import { ContentModelText } from './ContentModelText';

/**
 * Union type of Content Model Segment
 */
export type ContentModelSegment =
    | ContentModelSelectionMarker
    | ContentModelText
    | ContentModelBr
    | ContentModelGeneralSegment
<<<<<<< HEAD
    | ContentModelEntity;
=======
    | ContentModelEntity
    | ContentModelImage;
>>>>>>> 01d6911b
<|MERGE_RESOLUTION|>--- conflicted
+++ resolved
@@ -13,9 +13,5 @@
     | ContentModelText
     | ContentModelBr
     | ContentModelGeneralSegment
-<<<<<<< HEAD
-    | ContentModelEntity;
-=======
     | ContentModelEntity
-    | ContentModelImage;
->>>>>>> 01d6911b
+    | ContentModelImage;
import { ContentModelBlockBase } from '../block/ContentModelBlockBase';
import { ContentModelBlockGroupBase } from './ContentModelBlockGroupBase';
<<<<<<< HEAD
=======
import { ContentModelBlockWithCache } from '../block/ContentModelBlockWithCache';
>>>>>>> 227331d8
import { ContentModelSegmentFormat } from '../format/ContentModelSegmentFormat';

/**
 * Content Model of Block Quote
 */
export interface ContentModelQuote
    extends ContentModelBlockGroupBase<'Quote'>,
<<<<<<< HEAD
        ContentModelBlockBase<'BlockGroup'> {
=======
        ContentModelBlockBase<'BlockGroup'>,
        ContentModelBlockWithCache {
    /**
     * Segment format that should be applied on this quote element
     */
>>>>>>> 227331d8
    quoteSegmentFormat: ContentModelSegmentFormat;
}<|MERGE_RESOLUTION|>--- conflicted
+++ resolved
@@ -1,9 +1,6 @@
 import { ContentModelBlockBase } from '../block/ContentModelBlockBase';
 import { ContentModelBlockGroupBase } from './ContentModelBlockGroupBase';
-<<<<<<< HEAD
-=======
 import { ContentModelBlockWithCache } from '../block/ContentModelBlockWithCache';
->>>>>>> 227331d8
 import { ContentModelSegmentFormat } from '../format/ContentModelSegmentFormat';
 
 /**
@@ -11,14 +8,10 @@
  */
 export interface ContentModelQuote
     extends ContentModelBlockGroupBase<'Quote'>,
-<<<<<<< HEAD
-        ContentModelBlockBase<'BlockGroup'> {
-=======
         ContentModelBlockBase<'BlockGroup'>,
         ContentModelBlockWithCache {
     /**
      * Segment format that should be applied on this quote element
      */
->>>>>>> 227331d8
     quoteSegmentFormat: ContentModelSegmentFormat;
 }
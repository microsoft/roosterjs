import { ContentModelBlockGroupBase } from './ContentModelBlockGroupBase';
import { ContentModelSegmentFormat } from '../format/ContentModelSegmentFormat';
<<<<<<< HEAD
=======
import { ContentModelWithFormat } from '../format/ContentModelWithFormat';
>>>>>>> a148fe10

/**
 * Content Model document entry point
 */
<<<<<<< HEAD
export interface ContentModelDocument extends ContentModelBlockGroupBase<'Document'> {
    /**
     * Default segment format of this document
     */
    defaultFormat?: ContentModelSegmentFormat;
}
=======
export interface ContentModelDocument
    extends ContentModelBlockGroupBase<'Document'>,
        Partial<ContentModelWithFormat<ContentModelSegmentFormat>> {}
>>>>>>> a148fe10
<|MERGE_RESOLUTION|>--- conflicted
+++ resolved
@@ -1,22 +1,10 @@
 import { ContentModelBlockGroupBase } from './ContentModelBlockGroupBase';
 import { ContentModelSegmentFormat } from '../format/ContentModelSegmentFormat';
-<<<<<<< HEAD
-=======
 import { ContentModelWithFormat } from '../format/ContentModelWithFormat';
->>>>>>> a148fe10
 
 /**
  * Content Model document entry point
  */
-<<<<<<< HEAD
-export interface ContentModelDocument extends ContentModelBlockGroupBase<'Document'> {
-    /**
-     * Default segment format of this document
-     */
-    defaultFormat?: ContentModelSegmentFormat;
-}
-=======
 export interface ContentModelDocument
     extends ContentModelBlockGroupBase<'Document'>,
-        Partial<ContentModelWithFormat<ContentModelSegmentFormat>> {}
->>>>>>> a148fe10
+        Partial<ContentModelWithFormat<ContentModelSegmentFormat>> {}
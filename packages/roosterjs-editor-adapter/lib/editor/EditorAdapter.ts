import { BridgePlugin } from '../corePlugins/BridgePlugin';
import { buildRangeEx } from './utils/buildRangeEx';
import { getObjectKeys } from 'roosterjs-content-model-dom';
import { insertNode } from './utils/insertNode';
import type { EditorAdapterCore } from '../corePlugins/BridgePlugin';
import {
    newEventToOldEvent,
    oldEventToNewEvent,
    OldEventTypeToNewEventType,
} from './utils/eventConverter';
import {
    createModelFromHtml,
    exportContent,
    isBold,
    redo,
    retrieveModelFormatState,
    Editor,
    transformColor,
    undo,
    paste,
} from 'roosterjs-content-model-core';
import {
    ChangeSource,
    ColorTransformDirection,
    ContentPosition,
    GetContentMode,
    PluginEventType,
    QueryScope,
    RegionType,
} from 'roosterjs-editor-types';
import type {
    BlockElement,
    ClipboardData,
    ContentChangedData,
    ContentChangedEvent,
    DOMEventHandler,
    DefaultFormat,
    EditorUndoState,
    ExperimentalFeatures,
    GenericContentEditFeature,
    IContentTraverser,
    IPositionContentSearcher,
    InsertOption,
    NodePosition,
    PendableFormatState,
    PluginEvent,
    PluginEventData,
    PluginEventFromType,
    PositionType,
    Region,
    SelectionPath,
    SelectionRangeEx,
    SizeTransformer,
    StyleBasedFormatState,
    TableSelection,
    DOMEventHandlerObject,
    DarkColorHandler,
    IEditor as ILegacyEditor,
} from 'roosterjs-editor-types';
import {
    convertDomSelectionToRangeEx,
    convertRangeExToDomSelection,
} from './utils/selectionConverter';
import type {
    CompatibleChangeSource,
    CompatibleColorTransformDirection,
    CompatibleContentPosition,
    CompatibleExperimentalFeatures,
    CompatibleGetContentMode,
    CompatiblePluginEventType,
    CompatibleQueryScope,
    CompatibleRegionType,
} from 'roosterjs-editor-types/lib/compatibleTypes';
import {
    ContentTraverser,
    Position,
    PositionContentSearcher,
    cacheGetEventData,
    collapseNodes,
    contains,
    deleteSelectedContent,
    getBlockElementAtNode,
    getRegionsFromRange,
    getSelectionPath,
    isNodeEmpty,
    isPositionAtBeginningOf,
    queryElements,
    toArray,
    wrap,
} from 'roosterjs-editor-dom';
import type { EditorAdapterOptions } from '../publicTypes/EditorAdapterOptions';
import type {
    ContentModelFormatState,
    DOMEventRecord,
    ExportContentMode,
    IEditor,
    EditorOptions,
} from 'roosterjs-content-model-types';

const GetContentModeMap: Record<GetContentMode, ExportContentMode> = {
    [GetContentMode.CleanHTML]: 'HTML',
    [GetContentMode.PlainText]: 'PlainText',
    [GetContentMode.PlainTextFast]: 'PlainTextFast',
    [GetContentMode.RawHTMLOnly]: 'HTML',
    [GetContentMode.RawHTMLWithSelection]: 'HTML',
};

/**
 * Editor for Content Model.
 * (This class is still under development, and may still be changed in the future with some breaking changes)
 */
export class EditorAdapter extends Editor implements ILegacyEditor {
    private contentModelEditorCore: EditorAdapterCore | undefined;

    /**
     * Creates an instance of Editor
     * @param contentDiv The DIV HTML element which will be the container element of editor
     * @param options An optional options object to customize the editor
     */
    constructor(contentDiv: HTMLDivElement, options: EditorAdapterOptions = {}) {
        const bridgePlugin = new BridgePlugin(
            core => {
                this.contentModelEditorCore = core;

                return this;
            },
            options.legacyPlugins,
            options.experimentalFeatures
        );

        const plugins = [bridgePlugin, ...(options.plugins ?? [])];
        const initContent = options.initialContent ?? contentDiv.innerHTML;
        const initialModel =
            initContent && !options.initialModel
                ? createModelFromHtml(
                      initContent,
                      options.defaultDomToModelOptions,
                      options.trustedHTMLHandler,
                      options.defaultSegmentFormat
                  )
                : options.initialModel;
        const standaloneEditorOptions: EditorOptions = {
            ...options,
            plugins,
            initialModel,
        };

        super(contentDiv, standaloneEditorOptions);
    }

    /**
     * Dispose this editor, dispose all plugins and custom data
     */
    dispose(): void {
        super.dispose();

        const core = this.contentModelEditorCore;

        if (core) {
            getObjectKeys(core.customData).forEach(key => {
                const data = core.customData[key];

                if (data && data.disposer) {
                    data.disposer(data.value);
                }

                delete core.customData[key];
            });

            this.contentModelEditorCore = undefined;
        }
    }

    /**
     * Get whether this editor is disposed
     * @returns True if editor is disposed, otherwise false
     */
    isDisposed(): boolean {
        return super.isDisposed() || !this.contentModelEditorCore;
    }

    /**
     * Insert node into editor
     * @param node The node to insert
     * @param option Insert options. Default value is:
     *  position: ContentPosition.SelectionStart
     *  updateCursor: true
     *  replaceSelection: true
     *  insertOnNewLine: false
     * @returns true if node is inserted. Otherwise false
     */
    insertNode(node: Node, option?: InsertOption): boolean {
        if (node) {
            option = option || {
                position: ContentPosition.SelectionStart,
                insertOnNewLine: false,
                updateCursor: true,
                replaceSelection: true,
                insertToRegionRoot: false,
            };

            const { physicalRoot } = this.getCore();

            if (option.updateCursor) {
                this.focus();
            }

            if (option.position == ContentPosition.Outside) {
                physicalRoot.parentNode?.insertBefore(node, physicalRoot.nextSibling);
            } else {
                if (this.isDarkMode()) {
                    transformColor(
                        node,
                        true /*includeSelf*/,
                        'lightToDark',
                        this.getColorManager()
                    );
                }

                const selection = insertNode(physicalRoot, this.getDOMSelection(), node, option);

                if (selection && option.updateCursor) {
                    this.setDOMSelection(selection);
                }
            }

            return true;
        } else {
            return false;
        }
    }

    /**
     * Delete a node from editor content
     * @param node The node to delete
     * @returns true if node is deleted. Otherwise false
     */
    deleteNode(node: Node): boolean {
        // Only remove the node when it falls within editor
        if (node && this.contains(node) && node.parentNode) {
            node.parentNode.removeChild(node);
            return true;
        }

        return false;
    }

    /**
     * Replace a node in editor content with another node
     * @param existingNode The existing node to be replaced
     * @param toNode node to replace to
     * @param transformColorForDarkMode (optional) Whether to transform new node to dark mode. Default is false
     * @returns true if node is replaced. Otherwise false
     */
    replaceNode(existingNode: Node, toNode: Node, transformColorForDarkMode?: boolean): boolean {
        const core = this.getCore();
        // Only replace the node when it falls within editor
        if (this.contains(existingNode) && toNode) {
            if (core.lifecycle.isDarkMode && transformColorForDarkMode) {
                this.transformToDarkColor(toNode, ColorTransformDirection.LightToDark);
            }

            existingNode.parentNode?.replaceChild(toNode, existingNode);

            return true;
        }

        return false;
    }

    /**
     * Get BlockElement at given node
     * @param node The node to create InlineElement
     * @returns The BlockElement result
     */
    getBlockElementAtNode(node: Node): BlockElement | null {
        return getBlockElementAtNode(this.getCore().logicalRoot, node);
    }

    contains(arg: Node | Range | null): boolean {
        if (!arg) {
            return false;
        }
        return contains(this.getCore().logicalRoot, <Node>arg);
    }

    queryElements(
        selector: string,
        scopeOrCallback:
            | QueryScope
            | CompatibleQueryScope
            | ((node: Node) => any) = QueryScope.Body,
        callback?: (node: Node) => any
    ) {
        const core = this.getCore();
        const result: HTMLElement[] = [];
        const scope = scopeOrCallback instanceof Function ? QueryScope.Body : scopeOrCallback;
        callback = scopeOrCallback instanceof Function ? scopeOrCallback : callback;

        const selectionEx = scope == QueryScope.Body ? null : this.getSelectionRangeEx();
        if (selectionEx) {
            selectionEx.ranges.forEach(range => {
                result.push(...queryElements(core.logicalRoot, selector, callback, scope, range));
            });
        } else {
            return queryElements(
                core.logicalRoot,
                selector,
                callback,
                scope,
                undefined /* range */
            );
        }

        return result;
    }

    /**
     * Collapse nodes within the given start and end nodes to their common ancestor node,
     * split parent nodes if necessary
     * @param start The start node
     * @param end The end node
     * @param canSplitParent True to allow split parent node there are nodes before start or after end under the same parent
     * and the returned nodes will be all nodes from start through end after splitting
     * False to disallow split parent
     * @returns When canSplitParent is true, returns all node from start through end after splitting,
     * otherwise just return start and end
     */
    collapseNodes(start: Node, end: Node, canSplitParent: boolean): Node[] {
        return collapseNodes(this.getCore().physicalRoot, start, end, canSplitParent);
    }

    //#endregion

    //#region Content API

    /**
     * Check whether the editor contains any visible content
     * @param trim Whether trim the content string before check. Default is false
     * @returns True if there's no visible content, otherwise false
     */
    isEmpty(trim?: boolean): boolean {
        return isNodeEmpty(this.getCore().physicalRoot, trim);
    }

    /**
     * Get current editor content as HTML string
     * @param mode specify what kind of HTML content to retrieve
     * @returns HTML string representing current editor content
     */
    getContent(mode: GetContentMode | CompatibleGetContentMode = GetContentMode.CleanHTML): string {
        return exportContent(
            this,
            GetContentModeMap[mode],
<<<<<<< HEAD
            this.getCore().modelToDomSettings.customized
=======
            this.getCore().environment.modelToDomSettings.customized
>>>>>>> 4c342fc7
        );
    }

    /**
     * Set HTML content to this editor. All existing content will be replaced. A ContentChanged event will be triggered
     * @param content HTML content to set in
     * @param triggerContentChangedEvent True to trigger a ContentChanged event. Default value is true
     */
    setContent(content: string, triggerContentChangedEvent: boolean = true) {
        const core = this.getCore();
        const { physicalRoot, api, trustedHTMLHandler, lifecycle, darkColorHandler } = core;

        api.triggerEvent(
            core,
            {
                eventType: 'beforeSetContent',
                newContent: content,
            },
            true /*broadcast*/
        );

        const newModel = createModelFromHtml(
            content,
            core.environment.domToModelSettings.customized,
            trustedHTMLHandler,
            core.format.defaultFormat
        );

        api.setContentModel(core, newModel);

        if (triggerContentChangedEvent) {
            api.triggerEvent(
                core,
                {
                    eventType: 'contentChanged',
                    source: ChangeSource.SetContent,
                },
                false /*broadcast*/
            );
        } else if (lifecycle.isDarkMode) {
            transformColor(physicalRoot, false /*includeSelf*/, 'lightToDark', darkColorHandler);
        }
    }

    /**
     * Insert HTML content into editor
     * @param HTML content to insert
     * @param option Insert options. Default value is:
     *  position: ContentPosition.SelectionStart
     *  updateCursor: true
     *  replaceSelection: true
     *  insertOnNewLine: false
     */
    insertContent(content: string, option?: InsertOption) {
        if (content) {
            const doc = this.getDocument();
            const body = new DOMParser().parseFromString(
                this.getCore().trustedHTMLHandler(content),
                'text/html'
            )?.body;
            let allNodes = body?.childNodes ? toArray(body.childNodes) : [];

            // If it is to insert on new line, and there are more than one node in the collection, wrap all nodes with
            // a parent DIV before calling insertNode on each top level sub node. Otherwise, every sub node may get wrapped
            // separately to show up on its own line
            if (option && option.insertOnNewLine && allNodes.length > 1) {
                allNodes = [wrap(allNodes)];
            }

            const fragment = doc.createDocumentFragment();
            allNodes.forEach(node => fragment.appendChild(node));

            this.insertNode(fragment, option);
        }
    }

    /**
     * Delete selected content
     */
    deleteSelectedContent(): NodePosition | null {
        const range = this.getSelectionRange();
        if (range && !range.collapsed) {
            return deleteSelectedContent(this.getCore().physicalRoot, range);
        }
        return null;
    }

    /**
     * Paste into editor using a clipboardData object
     * @param clipboardData Clipboard data retrieved from clipboard
     * @param pasteAsText Force pasting as plain text. Default value is false
     * @param applyCurrentStyle True if apply format of current selection to the pasted content,
     * false to keep original format.  Default value is false. When pasteAsText is true, this parameter is ignored
     * @param pasteAsImage: When set to true, if the clipboardData contains a imageDataUri will paste the image to the editor
     */
    paste(
        clipboardData: ClipboardData,
        pasteAsText: boolean = false,
        applyCurrentFormat: boolean = false,
        pasteAsImage: boolean = false
    ) {
        paste(
            this,
            clipboardData,
            pasteAsText
                ? 'asPlainText'
                : applyCurrentFormat
                ? 'mergeFormat'
                : pasteAsImage
                ? 'asImage'
                : 'normal'
        );
    }

    //#endregion

    //#region Focus and Selection

    /**
     * Get current selection range from Editor.
     * It does a live pull on the selection, if nothing retrieved, return whatever we have in cache.
     * @param tryGetFromCache Set to true to retrieve the selection range from cache if editor doesn't own the focus now.
     * Default value is true
     * @returns current selection range, or null if editor never got focus before
     */
    getSelectionRange(tryGetFromCache: boolean = true): Range | null {
        const selection = this.getDOMSelection();

        return selection?.type == 'range' ? selection.range : null;
    }

    /**
     * Get current selection range from Editor.
     * It does a live pull on the selection, if nothing retrieved, return whatever we have in cache.
     * @param tryGetFromCache Set to true to retrieve the selection range from cache if editor doesn't own the focus now.
     * Default value is true
     * @returns current selection range, or null if editor never got focus before
     */
    getSelectionRangeEx(): SelectionRangeEx {
        const selection = this.getDOMSelection();

        return convertDomSelectionToRangeEx(selection);
    }

    /**
     * Get current selection in a serializable format
     * It does a live pull on the selection, if nothing retrieved, return whatever we have in cache.
     * @returns current selection path, or null if editor never got focus before
     */
    getSelectionPath(): SelectionPath | null {
        const range = this.getSelectionRange();
        return range && getSelectionPath(this.getCore().physicalRoot, range);
    }

    select(
        arg1: Range | SelectionRangeEx | NodePosition | Node | SelectionPath | null,
        arg2?: NodePosition | number | PositionType | TableSelection | null,
        arg3?: Node,
        arg4?: number | PositionType
    ): boolean {
        const core = this.getCore();
        const rangeEx = buildRangeEx(core.physicalRoot, arg1, arg2, arg3, arg4);
        const selection = convertRangeExToDomSelection(rangeEx);

        this.setDOMSelection(selection);
        return true;
    }

    /**
     * Get current focused position. Return null if editor doesn't have focus at this time.
     */
    getFocusedPosition(): NodePosition | null {
        const sel = this.getDocument().defaultView?.getSelection();
        if (sel?.focusNode && this.contains(sel.focusNode)) {
            return new Position(sel.focusNode, sel.focusOffset);
        }

        const range = this.getSelectionRange();
        if (range) {
            return Position.getStart(range);
        }

        return null;
    }

    /**
     * Get an HTML element from current cursor position.
     * When expectedTags is not specified, return value is the current node (if it is HTML element)
     * or its parent node (if current node is a Text node).
     * When expectedTags is specified, return value is the first ancestor of current node which has
     * one of the expected tags.
     * If no element found within editor by the given tag, return null.
     * @param selector Optional, an HTML selector to find HTML element with.
     * @param startFrom Start search from this node. If not specified, start from current focused position
     * @param event Optional, if specified, editor will try to get cached result from the event object first.
     * If it is not cached before, query from DOM and cache the result into the event object
     */
    getElementAtCursor(
        selector?: string,
        startFrom?: Node,
        event?: PluginEvent
    ): HTMLElement | null {
        event = startFrom ? undefined : event; // Only use cache when startFrom is not specified, for different start position can have different result

        return (
            cacheGetEventData(event ?? null, 'GET_ELEMENT_AT_CURSOR_' + selector, () => {
                if (!startFrom) {
                    const position = this.getFocusedPosition();
                    startFrom = position?.node;
                }
                return (
<<<<<<< HEAD
                    startFrom &&
                    findClosestElementAncestor(startFrom, this.getCore().physicalRoot, selector)
=======
                    startFrom && this.getDOMHelper().findClosestElementAncestor(startFrom, selector)
>>>>>>> 4c342fc7
                );
            }) ?? null
        );
    }

    /**
     * Check if this position is at beginning of the editor.
     * This will return true if all nodes between the beginning of target node and the position are empty.
     * @param position The position to check
     * @returns True if position is at beginning of the editor, otherwise false
     */
    isPositionAtBeginning(position: NodePosition): boolean {
        return isPositionAtBeginningOf(position, this.getCore().logicalRoot);
    }

    /**
     * Get impacted regions from selection
     */
    getSelectedRegions(type: RegionType | CompatibleRegionType = RegionType.Table): Region[] {
        const selection = this.getSelectionRangeEx();
        const result: Region[] = [];
        const logicalRoot = this.getCore().logicalRoot;
        selection.ranges.forEach(range => {
            result.push(...(range ? getRegionsFromRange(logicalRoot, range, type) : []));
        });
        return result.filter((value, index, self) => {
            return self.indexOf(value) === index;
        });
    }

    //#endregion

    //#region EVENT API

    addDomEventHandler(
        nameOrMap: string | Record<string, DOMEventHandler>,
        handler?: DOMEventHandler
    ): () => void {
        const eventsMap = typeof nameOrMap == 'string' ? { [nameOrMap]: handler! } : nameOrMap;
        const eventsMapResult: Record<string, DOMEventRecord> = {};

        getObjectKeys(eventsMap).forEach(key => {
            const handlerObj = eventsMap[key];
            let result: DOMEventRecord = {
                pluginEventType: null,
                beforeDispatch: null,
            };

            if (typeof handlerObj === 'number') {
                result.pluginEventType = OldEventTypeToNewEventType[handlerObj as PluginEventType];
            } else if (typeof handlerObj === 'function') {
                result.beforeDispatch = handlerObj;
            } else if (typeof handlerObj === 'object') {
                const record = handlerObj as DOMEventHandlerObject;
                result = {
                    beforeDispatch: record.beforeDispatch,
                    pluginEventType:
                        typeof record.pluginEventType == 'number'
                            ? OldEventTypeToNewEventType[record.pluginEventType]
                            : undefined,
                };
            }

            eventsMapResult[key] = result;
        });

        return this.attachDomEvent(eventsMapResult);
    }

    /**
     * Trigger an event to be dispatched to all plugins
     * @param eventType Type of the event
     * @param data data of the event with given type, this is the rest part of PluginEvent with the given type
     * @param broadcast indicates if the event needs to be dispatched to all plugins
     * True means to all, false means to allow exclusive handling from one plugin unless no one wants that
     * @returns the event object which is really passed into plugins. Some plugin may modify the event object so
     * the result of this function provides a chance to read the modified result
     */
    public triggerPluginEvent<T extends PluginEventType | CompatiblePluginEventType>(
        eventType: T,
        data: PluginEventData<T>,
        broadcast: boolean = false
    ): PluginEventFromType<T> {
        const oldEvent = {
            eventType,
            ...data,
        } as PluginEvent;
        const newEvent = oldEventToNewEvent(oldEvent);
        const core = this.getCore();

        if (newEvent) {
            core.api.triggerEvent(core, newEvent, broadcast);
            return (newEventToOldEvent(newEvent, oldEvent) ?? oldEvent) as PluginEventFromType<T>;
        } else {
            return oldEvent as PluginEventFromType<T>;
        }
    }

    /**
     * Trigger a ContentChangedEvent
     * @param source Source of this event, by default is 'SetContent'
     * @param data additional data for this event
     */
    triggerContentChangedEvent(
        source: ChangeSource | CompatibleChangeSource | string = ChangeSource.SetContent,
        data?: any
    ) {
        this.triggerPluginEvent(PluginEventType.ContentChanged, {
            source,
            data,
        });
    }

    //#endregion

    //#region Undo API

    /**
     * Undo last edit operation
     */
    undo() {
        undo(this);
    }

    /**
     * Redo next edit operation
     */
    redo() {
        redo(this);
    }

    /**
     * Add undo snapshot, and execute a format callback function, then add another undo snapshot, then trigger
     * ContentChangedEvent with given change source.
     * If this function is called nested, undo snapshot will only be added in the outside one
     * @param callback The callback function to perform formatting, returns a data object which will be used as
     * the data field in ContentChangedEvent if changeSource is not null.
     * @param changeSource The change source to use when fire ContentChangedEvent. When the value is not null,
     * a ContentChangedEvent will be fired with change source equal to this value
     * @param canUndoByBackspace True if this action can be undone when user press Backspace key (aka Auto Complete).
     */
    addUndoSnapshot(
        callback?: (start: NodePosition | null, end: NodePosition | null) => any,
        changeSource?: ChangeSource | CompatibleChangeSource | string,
        canUndoByBackspace?: boolean,
        additionalData?: ContentChangedData
    ) {
        const core = this.getCore();
        const undoState = core.undo;
        const isNested = undoState.isNested;
        let data: any;

        if (!isNested) {
            undoState.isNested = true;

            // When there is getEntityState, it means this is triggered by an entity change.
            // So if HTML content is not changed (hasNewContent is false), no need to add another snapshot before change
            if (
                core.undo.snapshotsManager.hasNewContent ||
                !additionalData?.getEntityState ||
                !callback
            ) {
                core.api.addUndoSnapshot(
                    core,
                    !!canUndoByBackspace,
                    additionalData?.getEntityState?.()
                );
            }
        }

        try {
            if (callback) {
                const selection = core.api.getDOMSelection(core);
                const range = selection?.type == 'range' ? selection.range : null;
                data = callback(
                    range && Position.getStart(range).normalize(),
                    range && Position.getEnd(range).normalize()
                );

                if (!isNested) {
                    const entityStates = additionalData?.getEntityState?.();

                    core.api.addUndoSnapshot(core, false /*isAutoCompleteSnapshot*/, entityStates);
                }
            }
        } finally {
            if (!isNested) {
                undoState.isNested = false;
            }
        }

        if (callback && changeSource) {
            const event: ContentChangedEvent = {
                eventType: PluginEventType.ContentChanged,
                source: changeSource,
                data: data,
                additionalData,
            };
            this.triggerPluginEvent(PluginEventType.ContentChanged, event, true /*broadcast*/);
        }

        if (canUndoByBackspace) {
            const selection = core.api.getDOMSelection(core);

            if (selection?.type == 'range') {
                core.undo.snapshotsManager.hasNewContent = false;
                core.undo.posContainer = selection.range.startContainer;
                core.undo.posOffset = selection.range.startOffset;
            }
        }
    }

    /**
     * Whether there is an available undo/redo snapshot
     */
    getUndoState(): EditorUndoState {
        const { snapshotsManager } = this.getCore().undo;
        return {
            canUndo:
                snapshotsManager.hasNewContent || snapshotsManager.canMove(-1 /*previousSnapshot*/),
            canRedo: snapshotsManager.canMove(1 /*nextSnapshot*/),
        };
    }

    //#endregion

    //#region Misc

    /**
     * Get custom data related to this editor
     * @param key Key of the custom data
     * @param getter Getter function. If custom data for the given key doesn't exist,
     * call this function to get one and store it if it is specified. Otherwise return undefined
     * @param disposer An optional disposer function to dispose this custom data when
     * dispose editor.
     */
    getCustomData<T>(key: string, getter?: () => T, disposer?: (value: T) => void): T {
        const core = this.getContentModelEditorCore();
        return (core.customData[key] = core.customData[key] || {
            value: getter ? getter() : undefined,
            disposer,
        }).value as T;
    }

    /**
     * Get default format of this editor
     * @returns Default format object of this editor
     */
    getDefaultFormat(): DefaultFormat {
        const format = this.getCore().format.defaultFormat;

        return {
            bold: isBold(format.fontWeight),
            italic: format.italic,
            underline: format.underline,
            fontFamily: format.fontFamily,
            fontSize: format.fontSize,
            textColor: format.textColor,
            backgroundColor: format.backgroundColor,
        };
    }

    /**
     * Get a content traverser for the whole editor
     * @param startNode The node to start from. If not passed, it will start from the beginning of the body
     */
    getBodyTraverser(startNode?: Node): IContentTraverser {
        return ContentTraverser.createBodyTraverser(this.getCore().logicalRoot, startNode);
    }

    /**
     * Get a content traverser for current selection
     * @returns A content traverser, or null if editor never got focus before
     */
    getSelectionTraverser(range?: Range): IContentTraverser | null {
        range = range ?? this.getSelectionRange() ?? undefined;
        return range
            ? ContentTraverser.createSelectionTraverser(this.getCore().logicalRoot, range)
            : null;
    }

    /**
     * Get a content traverser for current block element start from specified position
     * @param startFrom Start position of the traverser. Default value is ContentPosition.SelectionStart
     * @returns A content traverser, or null if editor never got focus before
     */
    getBlockTraverser(
        startFrom: ContentPosition | CompatibleContentPosition = ContentPosition.SelectionStart
    ): IContentTraverser | null {
        const range = this.getSelectionRange();
        return range
            ? ContentTraverser.createBlockTraverser(this.getCore().logicalRoot, range, startFrom)
            : null;
    }

    /**
     * Get a text traverser of current selection
     * @param event Optional, if specified, editor will try to get cached result from the event object first.
     * If it is not cached before, query from DOM and cache the result into the event object
     * @returns A content traverser, or null if editor never got focus before
     */
    getContentSearcherOfCursor(event?: PluginEvent): IPositionContentSearcher | null {
        return cacheGetEventData(event ?? null, 'ContentSearcher', () => {
            const range = this.getSelectionRange();
            return (
                range &&
                new PositionContentSearcher(this.getCore().logicalRoot, Position.getStart(range))
            );
        });
    }

    /**
     * Run a callback function asynchronously
     * @param callback The callback function to run
     * @returns a function to cancel this async run
     */
    runAsync(callback: (editor: ILegacyEditor & IEditor) => void) {
        const win = this.getCore().physicalRoot.ownerDocument.defaultView || window;
        const handle = win.requestAnimationFrame(() => {
            if (!this.isDisposed() && callback) {
                callback(this);
            }
        });

        return () => {
            win.cancelAnimationFrame(handle);
        };
    }

    /**
     * Set DOM attribute of editor content DIV
     * @param name Name of the attribute
     * @param value Value of the attribute
     */
    setEditorDomAttribute(name: string, value: string | null) {
        this.getDOMHelper().setDomAttribute(name, value);
    }

    /**
     * Get DOM attribute of editor content DIV, null if there is no such attribute.
     * @param name Name of the attribute
     */
    getEditorDomAttribute(name: string): string | null {
        return this.getDOMHelper().getDomAttribute(name);
    }

    /**
     * @deprecated Use getVisibleViewport() instead.
     *
     * Get current relative distance from top-left corner of the given element to top-left corner of editor content DIV.
     * @param element The element to calculate from. If the given element is not in editor, return value will be null
     * @param addScroll When pass true, The return value will also add scrollLeft and scrollTop if any. So the value
     * may be different than what user is seeing from the view. When pass false, scroll position will be ignored.
     * @returns An [x, y] array which contains the left and top distances, or null if the given element is not in editor.
     */
    getRelativeDistanceToEditor(element: HTMLElement, addScroll?: boolean): number[] | null {
        if (this.contains(element)) {
            const physicalRoot = this.getCore().physicalRoot;
            const editorRect = physicalRoot.getBoundingClientRect();
            const elementRect = element.getBoundingClientRect();

            if (editorRect && elementRect) {
                let x = elementRect.left - editorRect?.left;
                let y = elementRect.top - editorRect?.top;

                if (addScroll) {
                    x += physicalRoot.scrollLeft;
                    y += physicalRoot.scrollTop;
                }

                return [x, y];
            }
        }

        return null;
    }

    /**
     * Add a Content Edit feature.
     * @param feature The feature to add
     */
    addContentEditFeature(feature: GenericContentEditFeature<PluginEvent>) {
        const core = this.getContentModelEditorCore();
        feature?.keys.forEach(key => {
            const array = core.edit.features[key] || [];
            array.push(feature);
            core.edit.features[key] = array;
        });
    }

    /**
     * Remove a Content Edit feature.
     * @param feature The feature to remove
     */
    removeContentEditFeature(feature: GenericContentEditFeature<PluginEvent>) {
        const core = this.getContentModelEditorCore();
        feature?.keys.forEach(key => {
            const featureSet = core.edit.features[key];
            const index = featureSet?.indexOf(feature) ?? -1;
            if (index >= 0) {
                core.edit.features[key].splice(index, 1);
                if (core.edit.features[key].length < 1) {
                    delete core.edit.features[key];
                }
            }
        });
    }

    /**
     * @deprecated
     * Get style based format state from current selection, including font name/size and colors
     */
    getStyleBasedFormatState(): StyleBasedFormatState {
        const format = this.retrieveFormatState();

        return {
            backgroundColor: format.backgroundColor,
            direction: format.direction,
            fontName: format.fontName,
            fontSize: format.fontSize,
            fontWeight: format.fontWeight,
            lineHeight: format.lineHeight,
            marginBottom: format.marginBottom,
            marginTop: format.marginTop,
            textAlign: format.textAlign,
            textColor: format.textColor,
        };
    }

    /**
     * @deprecated
     * Get the pendable format such as underline and bold
     * @returns The pending format state
     */
    getPendableFormatState(): PendableFormatState {
        const format = this.retrieveFormatState();

        return {
            isBold: format.isBold,
            isItalic: format.isItalic,
            isStrikeThrough: format.isStrikeThrough,
            isSubscript: format.isSubscript,
            isSuperscript: format.isSubscript,
            isUnderline: format.isUnderline,
        };
    }

    /**
     * @deprecated
     * Ensure user will type into a container element rather than into the editor content DIV directly
     * @param position The position that user is about to type to
     * @param keyboardEvent Optional keyboard event object
     */
    ensureTypeInContainer(position: NodePosition, keyboardEvent?: KeyboardEvent) {
        // No OP
    }

    //#endregion

    //#region Dark mode APIs

    /**
     * Transform the given node and all its child nodes to dark mode color if editor is in dark mode
     * @param node The node to transform
     * @param direction The transform direction. @default ColorTransformDirection.LightToDark
     */
    transformToDarkColor(
        node: Node,
        direction:
            | ColorTransformDirection
            | CompatibleColorTransformDirection = ColorTransformDirection.LightToDark
    ) {
        const core = this.getCore();

        if (core.lifecycle.isDarkMode) {
            transformColor(
                node,
                true /*includeSelf*/,
                direction == ColorTransformDirection.DarkToLight ? 'darkToLight' : 'lightToDark',
                core.darkColorHandler
            );
        }
    }

    /**
     * Check if the given experimental feature is enabled
     * @param feature The feature to check
     */
    isFeatureEnabled(feature: ExperimentalFeatures | CompatibleExperimentalFeatures): boolean {
        return (
            this.getContentModelEditorCore().experimentalFeatures.indexOf(
                feature as ExperimentalFeatures
            ) >= 0
        );
    }

    /**
     * Get current zoom scale, default value is 1
     * When editor is put under a zoomed container, need to pass the zoom scale number using EditorOptions.zoomScale
     * to let editor behave correctly especially for those mouse drag/drop behaviors
     * @returns current zoom scale number
     */
    getZoomScale(): number {
        return this.getDOMHelper().calculateZoomScale();
    }

    /**
     * Set current zoom scale, default value is 1
     * When editor is put under a zoomed container, need to pass the zoom scale number using EditorOptions.zoomScale
     * to let editor behave correctly especially for those mouse drag/drop behaviors
     * @param scale The new scale number to set. It should be positive number and no greater than 10, otherwise it will be ignored.
     */
    setZoomScale(scale: number): void {
        if (scale > 0 && scale <= 10) {
            const oldValue = this.getZoomScale();

            if (oldValue != scale) {
                this.triggerEvent(
                    'zoomChanged',
                    {
                        newZoomScale: scale,
                    },
                    true /*broadcast*/
                );
            }
        }
    }

    /**
     * @deprecated Use getZoomScale() instead
     */
    getSizeTransformer(): SizeTransformer {
        return this.getContentModelEditorCore().sizeTransformer;
    }

    /**
     * Get a darkColorHandler object for this editor.
     */
    getDarkColorHandler(): DarkColorHandler {
        const core = this.getContentModelEditorCore();
        return core.darkColorHandler;
    }

    /**
     * Check if editor is in IME input sequence
     * @returns True if editor is in IME input sequence, otherwise false
     */
    isInIME(): boolean {
        return this.getCore().domEvent.isInIME;
    }

    private retrieveFormatState(): ContentModelFormatState {
        const pendingFormat = this.getPendingFormat();
        const result: ContentModelFormatState = {};
        const model = this.getContentModelCopy('reduced');

        retrieveModelFormatState(model, pendingFormat, result);

        return result;
    }

    /**
     * @returns the current EditorAdapterCore object
     * @throws a standard Error if there's no core object
     */
    private getContentModelEditorCore(): EditorAdapterCore {
        if (!this.contentModelEditorCore) {
            throw new Error('Editor is already disposed');
        }

        return this.contentModelEditorCore;
    }
}<|MERGE_RESOLUTION|>--- conflicted
+++ resolved
@@ -352,11 +352,7 @@
         return exportContent(
             this,
             GetContentModeMap[mode],
-<<<<<<< HEAD
-            this.getCore().modelToDomSettings.customized
-=======
             this.getCore().environment.modelToDomSettings.customized
->>>>>>> 4c342fc7
         );
     }
 
@@ -568,12 +564,7 @@
                     startFrom = position?.node;
                 }
                 return (
-<<<<<<< HEAD
-                    startFrom &&
-                    findClosestElementAncestor(startFrom, this.getCore().physicalRoot, selector)
-=======
                     startFrom && this.getDOMHelper().findClosestElementAncestor(startFrom, selector)
->>>>>>> 4c342fc7
                 );
             }) ?? null
         );

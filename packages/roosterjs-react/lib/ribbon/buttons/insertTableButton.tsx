--- conflicted
+++ resolved
@@ -57,16 +57,19 @@
     },
     onClick: (editor, key) => {
         const { row, col } = parseKey(key);
-<<<<<<< HEAD
-        insertTable(editor, col, row, {
-            verticalBorderColor: '#000000',
-            bottomBorderColor: '#000000',
-            topBorderColor: '#000000',
-=======
-        insertTable(editor, col, row, undefined /* tableMetadataFormat */, {
-            marginBottom: '1px',
->>>>>>> 52b74660
-        });
+        insertTable(
+            editor,
+            col,
+            row,
+            {
+                verticalBorderColor: '#000000',
+                bottomBorderColor: '#000000',
+                topBorderColor: '#000000',
+            },
+            {
+                marginBottom: '1px',
+            }
+        );
     },
 };
 

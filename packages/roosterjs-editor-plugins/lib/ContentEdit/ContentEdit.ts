--- conflicted
+++ resolved
@@ -7,21 +7,7 @@
     toggleBullet,
     toggleNumbering,
 } from 'roosterjs-editor-api';
-import {
-<<<<<<< HEAD
-    Position,
-    VTable,
-    getTagOfNode,
-    isNodeEmpty,
-    splitParentNode,
-=======
-    VTable,
-    contains,
-    getTagOfNode,
-    isNodeEmpty,
-    splitParentNode
->>>>>>> 6f67ea5e
-} from 'roosterjs-editor-dom';
+import { Position, VTable, getTagOfNode, isNodeEmpty, splitParentNode } from 'roosterjs-editor-dom';
 import { Editor, EditorPlugin } from 'roosterjs-editor-core';
 import {
     Indentation,
@@ -108,45 +94,29 @@
                 }
             }
         } else if (this.isTabInTable(event)) {
-<<<<<<< HEAD
-=======
-            let range = this.editor.getDocument().createRange();
->>>>>>> 6f67ea5e
             for (
                 let td = this.cacheGetTd(event),
-                vtable = new VTable(td),
-                step = keyboardEvent.shiftKey ? -1 : 1,
-                row = vtable.row,
-                col = vtable.col + step;
+                    vtable = new VTable(td),
+                    step = keyboardEvent.shiftKey ? -1 : 1,
+                    row = vtable.row,
+                    col = vtable.col + step;
                 ;
                 col += step
             ) {
                 if (col < 0 || col >= vtable.cells[row].length) {
                     row += step;
                     if (row < 0 || row >= vtable.cells.length) {
-<<<<<<< HEAD
-                        this.editor.select(vtable.table, keyboardEvent.shiftKey ? Position.Before : Position.After);
-=======
-                        if (keyboardEvent.shiftKey) {
-                            range.setStartBefore(vtable.table);
-                        } else {
-                            range.setEndAfter(vtable.table);
-                            range.collapse(false /*toStart*/);
-                        }
-                        this.editor.updateSelection(range);
->>>>>>> 6f67ea5e
+                        this.editor.select(
+                            vtable.table,
+                            keyboardEvent.shiftKey ? Position.Before : Position.After
+                        );
                         break;
                     }
                     col = keyboardEvent.shiftKey ? vtable.cells[row].length - 1 : 0;
                 }
                 let cell = vtable.getCell(row, col);
                 if (cell.td) {
-<<<<<<< HEAD
                     this.editor.select(cell.td, Position.Begin);
-=======
-                    range.setStart(cell.td, 0);
-                    this.editor.updateSelection(range);
->>>>>>> 6f67ea5e
                     break;
                 }
             }
@@ -212,10 +182,12 @@
 
     private isTabInTable(event: PluginEvent): boolean {
         let keyboardEvent = (event as PluginDomEvent).rawEvent as KeyboardEvent;
-        return this.features.tabInTable &&
+        return (
+            this.features.tabInTable &&
             event.eventType == PluginEventType.KeyDown &&
             keyboardEvent.which == KEY_TAB &&
-            !!this.cacheGetTd(event);
+            !!this.cacheGetTd(event)
+        );
     }
 
     private cacheGetTd(event: PluginEvent): HTMLTableCellElement {

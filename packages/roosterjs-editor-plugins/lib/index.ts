export { default as DefaultShortcut } from './DefaultShortcut/DefaultShortcut';
export { default as HtmlSnapshotUndo } from './HtmlSnapshotUndo/HtmlSnapshotUndo';
export { default as HyperLink } from './HyperLink/HyperLink';
export { default as ContentEdit, TabIndent } from './ContentEdit/ContentEdit';
<<<<<<< HEAD
export {
    default as ContentEditOptions,
    getDefaultContentEditOptions,
} from './ContentEdit/ContentEditOptions';
export { default as PasteManager } from './PasteManager/PasteManager';
=======
export { default as PasteManager, PasteOption } from './PasteManager/PasteManager';
>>>>>>> 94cc4ccc
export { default as Watermark } from './Watermark/Watermark';
export {
    default as ClipBoardData,
    ImageData,
    LocalFileImageData,
    Base64ImageData,
} from './PasteManager/ClipboardData';
export { getPastedElementWithId } from './PasteManager/processImages';
export { default as buildClipBoardData } from './PasteManager/buildClipBoardData';<|MERGE_RESOLUTION|>--- conflicted
+++ resolved
@@ -2,15 +2,11 @@
 export { default as HtmlSnapshotUndo } from './HtmlSnapshotUndo/HtmlSnapshotUndo';
 export { default as HyperLink } from './HyperLink/HyperLink';
 export { default as ContentEdit, TabIndent } from './ContentEdit/ContentEdit';
-<<<<<<< HEAD
 export {
     default as ContentEditOptions,
     getDefaultContentEditOptions,
 } from './ContentEdit/ContentEditOptions';
-export { default as PasteManager } from './PasteManager/PasteManager';
-=======
 export { default as PasteManager, PasteOption } from './PasteManager/PasteManager';
->>>>>>> 94cc4ccc
 export { default as Watermark } from './Watermark/Watermark';
 export {
     default as ClipBoardData,

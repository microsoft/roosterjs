import normalizeTableSelection from './utils/normalizeTableSelection';
import { forEachSelectedCell } from './utils/forEachSelectedCell';
import { getCellCoordinates } from './utils/getCellCoordinates';
import { removeCellsOutsideSelection } from './utils/removeCellsOutsideSelection';
import {
    BeforeCutCopyEvent,
    BuildInEditFeature,
    Coordinates,
    EditorPlugin,
    IEditor,
    Keys,
    PluginEvent,
    PluginEventType,
    PluginKeyboardEvent,
    PluginKeyDownEvent,
    PluginKeyUpEvent,
    PluginMouseDownEvent,
    PositionType,
    SelectionRangeTypes,
    TableSelection,
} from 'roosterjs-editor-types';
import {
    findClosestElementAncestor,
    getTagOfNode,
    safeInstanceOf,
    VTable,
    Position,
    contains,
} from 'roosterjs-editor-dom';

const TABLE_CELL_SELECTOR = 'td,th';
const LEFT_CLICK = 1;
const RIGHT_CLICK = 3;

/**
 * TableCellSelectionPlugin help highlight table cells
 */
export default class TableCellSelection implements EditorPlugin {
    private editor: IEditor;
    // State properties
    private lastTarget: Node;
    private firstTarget: Node;
    private tableRange: TableSelection;
    private tableSelection: boolean;
    private startedSelection: boolean;
    private vTable: VTable;
    private firstTable: HTMLTableElement;
    private targetTable: HTMLElement;

    constructor() {
        this.lastTarget = null;
        this.firstTarget = null;
        this.tableSelection = false;
        this.tableRange = {
            firstCell: null,
            lastCell: null,
        };
        this.startedSelection = false;
    }

    /**
     * Get a friendly name of  this plugin
     */
    getName() {
        return 'TableCellSelection';
    }

    /**
     * Initialize this plugin. This should only be called from Editor
     * @param editor Editor instance
     */
    initialize(editor: IEditor) {
        this.editor = editor;
        this.editor.addContentEditFeature(this.DeleteTableContents);
    }

    /**
     * Dispose this plugin
     */
    dispose() {
        this.editor.select(null);
        this.removeMouseUpEventListener();
        this.editor = null;
    }

    /**
     * Handle events triggered from editor
     * @param event PluginEvent object
     */
    onPluginEvent(event: PluginEvent) {
        if (this.editor) {
            switch (event.eventType) {
                case PluginEventType.EnteredShadowEdit:
                    const selection = this.editor.getSelectionRangeEx();
                    if (selection.type == SelectionRangeTypes.TableSelection) {
<<<<<<< HEAD
=======
                        this.tableRange = selection.coordinates;
                        this.firstTable = selection.table;
>>>>>>> ed684b07
                        this.editor.select(selection.table, null);
                    }
                    break;
                case PluginEventType.LeavingShadowEdit:
<<<<<<< HEAD
                    if (this.vTable && this.tableRange) {
                        const table = this.editor.queryElements('#' + this.vTable.table.id);
                        if (table.length == 1) {
                            this.editor.select(table[0] as HTMLTableElement, this.tableRange);
=======
                    if (this.firstTable && this.tableRange) {
                        const table = this.editor.queryElements('#' + this.firstTable.id);
                        if (table.length == 1) {
                            this.firstTable = table[0] as HTMLTableElement;
                            this.editor.select(this.firstTable, this.tableRange);
>>>>>>> ed684b07
                        }
                    }
                    break;
                case PluginEventType.BeforeCutCopy:
                    this.handleBeforeCutCopy(event);
                    break;
                case PluginEventType.MouseDown:
                    if (!this.startedSelection) {
                        this.handleMouseDownEvent(event);
                    }
                    break;
                case PluginEventType.KeyDown:
                    if (!this.startedSelection) {
                        this.handleKeyDownEvent(event);
                    } else {
                        event.rawEvent.preventDefault();
                    }
                    break;
                case PluginEventType.KeyUp:
                    if (!this.startedSelection) {
                        this.handleKeyUpEvent(event);
                    } else {
                        event.rawEvent.preventDefault();
                    }
                    break;
                case PluginEventType.Scroll:
                    if (this.startedSelection) {
                        this.handleScrollEvent();
                    }
                    break;
            }
        }
    }

    /**
     * Handle Scroll Event and mantains the selection range,
     * Since when we scroll the cursor does not trigger the on Mouse Move event
     * The table selection gets removed.
     */
    private handleScrollEvent() {
        this.setData(this.editor.getElementAtCursor());
        if (this.firstTable == this.targetTable) {
            if (this.tableSelection) {
                this.vTable.selection.lastCell = getCellCoordinates(this.vTable, this.lastTarget);
                this.selectTable();
                this.tableRange.lastCell = this.vTable.selection.lastCell;
                updateSelection(this.editor, this.firstTarget, 0);
            }
        } else if (this.tableSelection) {
            this.restoreSelection();
        }
    }

    /**
     * Handles the Before Copy Event.
     * Clear the selection range from the cloned Root.
     * @param event plugin event
     */
    private handleBeforeCutCopy(event: BeforeCutCopyEvent) {
        const selection = this.editor.getSelectionRangeEx();
        if (selection.type == SelectionRangeTypes.TableSelection) {
            const clonedTable = event.clonedRoot.querySelector('table#' + selection.table.id);
            if (clonedTable) {
                const clonedVTable = new VTable(clonedTable as HTMLTableElement);
                clonedVTable.selection = this.tableRange;
                removeCellsOutsideSelection(clonedVTable);
                clonedVTable.writeBack();

                event.range.selectNode(clonedTable);

                if (event.isCut) {
                    forEachSelectedCell(this.vTable, cell => {
                        if (cell?.td) {
                            deleteNodeContents(cell.td, this.editor);
                        }
                    });
                }
            }
        }
    }

    //#region Key events
    /**
     * Handles the on key event.
     * @param event the plugin event
     */
    private handleKeyDownEvent(event: PluginKeyDownEvent) {
        const { shiftKey, ctrlKey, metaKey, which } = event.rawEvent;
        if ((shiftKey && (ctrlKey || metaKey)) || which == Keys.SHIFT) {
            return;
        }

        if (shiftKey) {
            if (!this.firstTarget) {
                const pos = this.editor.getFocusedPosition();

                const cell = getCellAtCursor(this.editor, pos.node);

                this.firstTarget = this.firstTarget || cell;
            }

            //If first target is not a table cell, we should ignore this plugin
            if (!safeInstanceOf(this.firstTarget, 'HTMLTableCellElement')) {
                return;
            }
            this.editor.runAsync(editor => {
                const pos = editor.getFocusedPosition();
                this.setData(this.tableSelection ? this.lastTarget : pos.node);

                if (this.firstTable! == this.targetTable!) {
                    if (!this.shouldConvertToTableSelection() && !this.tableSelection) {
                        return;
                    }
                    //When selection start and end is inside of the same table
                    this.handleKeySelectionInsideTable(event);
                } else if (this.tableSelection) {
                    if (this.firstTable) {
                        this.editor.select(this.firstTable, null);
                    }
                    this.tableSelection = false;
                }
            });
        }
    }

    private handleKeyUpEvent(event: PluginKeyUpEvent) {
        const { shiftKey, which } = event.rawEvent;
        if (!shiftKey && which != Keys.SHIFT && this.firstTarget) {
            this.clearState();
        }
    }

    private handleKeySelectionInsideTable(event: PluginKeyDownEvent) {
        this.firstTarget = getCellAtCursor(this.editor, this.firstTarget);
        this.lastTarget = getCellAtCursor(this.editor, this.lastTarget);

        updateSelection(this.editor, this.firstTarget, 0);
        this.vTable = this.vTable || new VTable(this.firstTable as HTMLTableElement);
        this.tableRange.firstCell = getCellCoordinates(this.vTable, this.firstTarget as Element);
        this.tableRange.lastCell = this.getNextTD(event);

        if (
            !this.tableRange.lastCell ||
            this.tableRange.lastCell.y > this.vTable.cells.length - 1 ||
            this.tableRange.lastCell.y == -1
        ) {
            //When selection is moving from inside of a table to outside
            this.lastTarget = this.editor.getElementAtCursor(
                TABLE_CELL_SELECTOR + ',div',
                this.firstTable
            );
            if (safeInstanceOf(this.lastTarget, 'HTMLTableCellElement')) {
                this.prepareSelection();
            } else {
                const position = new Position(
                    this.targetTable,
                    this.tableRange.lastCell.y == null || this.tableRange.lastCell.y == -1
                        ? PositionType.Before
                        : PositionType.After
                );

                const sel = this.editor.getDocument().defaultView.getSelection();
                const { anchorNode, anchorOffset } = sel;
                sel.setBaseAndExtent(anchorNode, anchorOffset, position.node, position.offset);
                this.lastTarget = position.node;
                event.rawEvent.preventDefault();
                return;
            }
        }

        this.vTable.selection = this.tableRange;
        this.selectTable();

        const isBeginAboveEnd = this.isAfter(this.firstTarget, this.lastTarget);
        const targetPosition = new Position(
            this.lastTarget,
            isBeginAboveEnd ? PositionType.Begin : PositionType.End
        );
        updateSelection(this.editor, targetPosition.node, targetPosition.offset);

        this.tableSelection = true;
        event.rawEvent.preventDefault();
    }
    //#endregion

    //#region Mouse events
    private handleMouseDownEvent(event: PluginMouseDownEvent) {
        const { which, shiftKey } = event.rawEvent;

        if (which == RIGHT_CLICK && this.tableSelection) {
            //If the user is right clicking To open context menu
            const td = this.editor.getElementAtCursor(TABLE_CELL_SELECTOR);
            const coord = getCellCoordinates(this.vTable, td);
            if (coord) {
                const { firstCell, lastCell } = normalizeTableSelection(this.vTable);
                if (
                    coord.y >= firstCell.y &&
                    coord.y <= lastCell.y &&
                    coord.x >= firstCell.x &&
                    coord.x <= lastCell.x
                ) {
                    this.firstTarget = this.vTable.getCell(firstCell.y, firstCell.x).td;
                    this.lastTarget = this.vTable.getCell(lastCell.y, lastCell.x).td;

                    if (this.firstTarget && this.lastTarget) {
                        const selection = this.editor.getDocument().defaultView.getSelection();
                        selection.setBaseAndExtent(this.firstTarget, 0, this.lastTarget, 0);
                        this.selectTable();
                    }

                    return;
                }
            }
        }
        this.editor.getDocument().addEventListener('mouseup', this.onMouseUp, true /*setCapture*/);
        if (which == LEFT_CLICK && !shiftKey) {
            this.clearState();
            this.editor
                .getDocument()
                .addEventListener('mousemove', this.onMouseMove, true /*setCapture*/);
            this.startedSelection = true;
        }

        if (which == LEFT_CLICK && shiftKey) {
            this.editor.runAsync(editor => {
                const sel = editor.getDocument().defaultView.getSelection();
                const first = getCellAtCursor(editor, sel.anchorNode);
                const last = getCellAtCursor(editor, sel.focusNode);
                const firstTable = getTableAtCursor(editor, first);
                const targetTable = getTableAtCursor(editor, first);
                if (
                    firstTable! == targetTable! &&
                    safeInstanceOf(first, 'HTMLTableCellElement') &&
                    safeInstanceOf(last, 'HTMLTableCellElement')
                ) {
                    this.vTable = new VTable(first);
                    const firstCord = getCellCoordinates(this.vTable, first);
                    const lastCord = getCellCoordinates(this.vTable, last);

                    this.vTable.selection = {
                        firstCell: firstCord,
                        lastCell: lastCord,
                    };

                    this.firstTarget = first;
                    this.lastTarget = last;
                    this.selectTable();

                    this.tableRange = this.vTable.selection;
                    this.tableSelection = true;
                    this.firstTable = firstTable as HTMLTableElement;
                    this.targetTable = targetTable;
                    updateSelection(editor, first, 0);
                }
            });
        }
    }

    private onMouseMove = (event: MouseEvent) => {
        if (!this.editor.contains(event.target as Node)) {
            return;
        }

        //If already in table selection and the new target is contained in the last target cell, no need to
        //Apply selection styles again.
        if (this.tableSelection && contains(this.lastTarget, event.target as Node, true)) {
            updateSelection(this.editor, this.firstTarget, 0);
            event.preventDefault();
            return;
        }

        if (getTagOfNode(event.target as Node) == 'TABLE') {
            event.preventDefault();
            return;
        }

        this.setData(event.target as Node);

        // If there is a first target, but is not inside a table, no more actions to perform.
        if (this.firstTarget && !this.firstTable) {
            return;
        }

        //Ignore if
        // Is a DIV that only contains a Table
        // If the event target is not contained in the editor.
        if (
            (this.lastTarget.lastChild == this.lastTarget.firstChild &&
                getTagOfNode(this.lastTarget.lastChild) == 'TABLE' &&
                getTagOfNode(this.lastTarget) == 'DIV') ||
            !this.editor.contains(this.lastTarget)
        ) {
            event.preventDefault();
            return;
        }

        this.prepareSelection();
        const isNewTDContainingFirstTable = safeInstanceOf(this.lastTarget, 'HTMLTableCellElement')
            ? contains(this.lastTarget, this.firstTable)
            : false;

        if (
            (this.firstTable && this.firstTable == this.targetTable) ||
            isNewTDContainingFirstTable
        ) {
            //When starting selection inside of a table and ends inside of the same table.
            this.selectionInsideTableMouseMove(event);
        } else if (this.tableSelection) {
            this.restoreSelection();
        }

        if (this.tableSelection) {
            updateSelection(this.editor, this.firstTarget, 0);
            event.preventDefault();
        }
    };

    private onMouseUp = () => {
        if (this.editor) {
            this.removeMouseUpEventListener();
        }
    };

    private restoreSelection() {
        if (this.firstTable) {
            this.editor.select(this.firstTable, null);
        }
        this.tableSelection = false;
        const isBeginAboveEnd = this.isAfter(this.firstTarget, this.lastTarget);
        const targetPosition = new Position(
            this.lastTarget,
            isBeginAboveEnd ? PositionType.End : PositionType.Begin
        );

        const firstTargetRange = new Range();
        if (this.firstTarget) {
            firstTargetRange.selectNodeContents(this.firstTarget);
        }
        updateSelection(
            this.editor,
            this.firstTarget,
            isBeginAboveEnd
                ? Position.getEnd(firstTargetRange).offset
                : Position.getStart(firstTargetRange).offset,
            targetPosition.element,
            targetPosition.offset
        );
    }

    /**
     * @internal
     * Public only for unit testing
     * @param event mouse event
     */
    selectionInsideTableMouseMove(event: MouseEvent) {
        if (this.lastTarget != this.firstTarget) {
            updateSelection(this.editor, this.firstTarget, 0);
            if (
                this.firstTable != this.targetTable &&
                this.targetTable?.contains(this.firstTable)
            ) {
                //If selection started in a table that is inside of another table and moves to parent table
                //Make the firstTarget the TD of the parent table.
                this.firstTarget = this.editor.getElementAtCursor(
                    TABLE_CELL_SELECTOR,
                    this.lastTarget
                );
            }

            if (this.firstTable) {
                this.tableSelection = true;

                this.vTable = this.vTable || new VTable(this.firstTable);
                this.tableRange.firstCell = getCellCoordinates(this.vTable, this.firstTarget);
                this.tableRange.lastCell = getCellCoordinates(this.vTable, this.lastTarget);
                this.vTable.selection = this.tableRange;
                this.selectTable();
            }

            event.preventDefault();
        } else if (this.lastTarget == this.firstTarget && this.tableSelection) {
            this.vTable = new VTable(this.firstTable);
            this.tableRange.firstCell = getCellCoordinates(this.vTable, this.firstTarget);
            this.tableRange.lastCell = this.tableRange.firstCell;

            this.vTable.selection = this.tableRange;
            this.selectTable();
<<<<<<< HEAD

            this.tableRange = this.vTable.selection;
=======
>>>>>>> ed684b07
        }
    }

    private removeMouseUpEventListener(): void {
        if (this.startedSelection) {
            this.startedSelection = false;
            this.editor.getDocument().removeEventListener('mouseup', this.onMouseUp, true);
            this.editor.getDocument().removeEventListener('mousemove', this.onMouseMove, true);
        }
    }
    //#endregion

    //#region Content Edit Features

    /**
     * When press Backspace, delete the contents inside of the selection, if it is Table Selection
     */
    DeleteTableContents: BuildInEditFeature<PluginKeyboardEvent> = {
        keys: [Keys.DELETE, Keys.BACKSPACE],
        shouldHandleEvent: (_, editor) => {
            const selection = editor.getSelectionRangeEx();
            return selection.type == SelectionRangeTypes.TableSelection;
        },
        handleEvent: (_, editor) => {
            const selection = editor.getSelectionRangeEx();
            if (selection.type == SelectionRangeTypes.TableSelection) {
                editor.addUndoSnapshot(() => {
                    editor.getSelectedRegions().forEach(region => {
                        if (safeInstanceOf(region.rootNode, 'HTMLTableCellElement')) {
                            deleteNodeContents(region.rootNode, editor);
                        }
                    });
                });
            }
        },
    };
    //#endregion

    //#region utils
    private clearState() {
<<<<<<< HEAD
        if (this.firstTable) {
            this.editor.select(this.firstTable, null);
        }
=======
        this.editor.select(null);
>>>>>>> ed684b07
        this.vTable = null;
        this.firstTarget = null;
        this.lastTarget = null;
        this.tableRange = {
            firstCell: null,
            lastCell: null,
        };
        this.tableSelection = false;
        this.firstTable = null;
        this.targetTable = null;
    }

    private getNextTD(event: PluginKeyDownEvent): Coordinates {
        this.lastTarget = this.editor.getElementAtCursor(TABLE_CELL_SELECTOR, this.lastTarget);

        if (safeInstanceOf(this.lastTarget, 'HTMLTableCellElement')) {
            let coordinates = getCellCoordinates(this.vTable, this.lastTarget);

            if (this.tableSelection) {
                switch (event.rawEvent.which) {
                    case Keys.RIGHT:
                        coordinates.x += this.lastTarget.colSpan;
                        if (this.vTable.cells[coordinates.y][coordinates.x] == null) {
                            coordinates.x = this.vTable.cells[coordinates.y].length - 1;
                            coordinates.y++;
                        }
                        break;
                    case Keys.LEFT:
                        if (coordinates.x == 0) {
                            coordinates.y--;
                        } else {
                            coordinates.x--;
                        }
                        break;
                    case Keys.UP:
                        coordinates.y--;
                        break;
                    case Keys.DOWN:
                        coordinates.y++;
                        break;
                }
            }

            if (coordinates.y >= 0 && coordinates.x >= 0) {
                this.lastTarget = this.vTable.getTd(coordinates.y, coordinates.x);
            }
            return coordinates;
        }
        return null;
    }

    //Check if the selection started in a inner table.
    private prepareSelection() {
        let isNewTargetTableContained =
            this.lastTarget != this.firstTarget &&
            this.firstTable?.contains(
                findClosestElementAncestor(this.targetTable, this.firstTable, TABLE_CELL_SELECTOR)
            );

        if (isNewTargetTableContained && this.tableSelection) {
            while (isNewTargetTableContained) {
                this.lastTarget = findClosestElementAncestor(
                    this.targetTable,
                    this.firstTable,
                    TABLE_CELL_SELECTOR
                );
                this.targetTable = getTableAtCursor(this.editor, this.lastTarget);
                isNewTargetTableContained =
                    this.lastTarget != this.firstTarget &&
                    this.firstTable?.contains(
                        findClosestElementAncestor(
                            this.targetTable,
                            this.firstTable,
                            TABLE_CELL_SELECTOR
                        )
                    );
            }
        }

        let isFirstTargetTableContained =
            this.lastTarget != this.firstTarget &&
            this.targetTable?.contains(
                findClosestElementAncestor(this.firstTable, this.targetTable, TABLE_CELL_SELECTOR)
            );

        if (isFirstTargetTableContained && this.tableSelection) {
            while (isFirstTargetTableContained) {
                this.firstTarget = findClosestElementAncestor(
                    this.firstTable,
                    this.targetTable,
                    TABLE_CELL_SELECTOR
                );
                this.firstTable = this.editor.getElementAtCursor(
                    'table',
                    this.firstTarget
                ) as HTMLTableElement;
                isFirstTargetTableContained =
                    this.lastTarget != this.firstTarget &&
                    this.targetTable?.contains(
                        findClosestElementAncestor(
                            this.firstTable,
                            this.targetTable,
                            TABLE_CELL_SELECTOR
                        )
                    );
            }
        }
    }

    private setData(eventTarget: Node) {
        const pos = this.editor.getFocusedPosition();
        if (pos) {
            this.firstTarget = this.firstTarget || getCellAtCursor(this.editor, pos.node);

            if (this.firstTarget.nodeType == Node.TEXT_NODE) {
                this.firstTarget = this.editor.getElementAtCursor(
                    TABLE_CELL_SELECTOR,
                    this.firstTarget
                );
            }
            if (!this.editor.contains(this.firstTarget) && this.lastTarget) {
                this.firstTarget = this.lastTarget;
            }
        }

        this.firstTable = getTableAtCursor(this.editor, this.firstTarget) as HTMLTableElement;
        this.lastTarget = getCellAtCursor(this.editor, eventTarget as Node);
        this.targetTable = getTableAtCursor(this.editor, this.lastTarget);
    }

    private isAfter(node1: Node, node2: Node) {
        if (node1 && node2) {
            if (node2.contains(node1)) {
                const r1 = (node1 as Element).getBoundingClientRect?.();
                const r2 = (node2 as Element).getBoundingClientRect?.();
                if (r1 && r2) {
                    return r1.top > r2.top && r1.bottom < r2.bottom;
                }
            }

            const position = new Position(node1, PositionType.End);
            return position.isAfter(new Position(node2, PositionType.End));
        }
        return false;
    }

    // if the user selected all the text in a cell and started selecting another TD, we should convert to vSelection
    private shouldConvertToTableSelection() {
        if (!this.firstTable || !this.editor) {
            return false;
        }
        const regions = this.editor.getSelectedRegions();
        if (regions.length == 1) {
            return false;
        }

        let result = true;

        regions.forEach(value => {
            if (!contains(this.firstTable, value.rootNode)) {
                result = false;
            }
        });

        return result;
    }

    selectTable() {
        if (this.editor && this.vTable) {
            this.editor?.select(this.vTable.table, normalizeTableSelection(this.vTable));
        }
    }
    //#endregion
}

function deleteNodeContents(element: HTMLElement, editor: IEditor) {
    const range = new Range();
    range.selectNodeContents(element);
    range.deleteContents();
    element.appendChild(editor.getDocument().createElement('br'));
}

function updateSelection(
    editor: IEditor,
    start: Node,
    offset: number,
    end?: Node,
    endOffset?: number
) {
    const selection = editor.getDocument().defaultView.getSelection();
    end = end || start;
    endOffset = endOffset || offset;
    selection.setBaseAndExtent(start, offset, end, endOffset);
}

function getCellAtCursor(editor: IEditor, node: Node) {
    if (editor) {
        return editor.getElementAtCursor(TABLE_CELL_SELECTOR, node) || (node as HTMLElement);
    }
    return node as HTMLElement;
}

function getTableAtCursor(editor: IEditor, node: Node) {
    if (editor) {
        return editor.getElementAtCursor('table', node);
    }
    return null;
}<|MERGE_RESOLUTION|>--- conflicted
+++ resolved
@@ -93,27 +93,17 @@
                 case PluginEventType.EnteredShadowEdit:
                     const selection = this.editor.getSelectionRangeEx();
                     if (selection.type == SelectionRangeTypes.TableSelection) {
-<<<<<<< HEAD
-=======
                         this.tableRange = selection.coordinates;
                         this.firstTable = selection.table;
->>>>>>> ed684b07
                         this.editor.select(selection.table, null);
                     }
                     break;
                 case PluginEventType.LeavingShadowEdit:
-<<<<<<< HEAD
-                    if (this.vTable && this.tableRange) {
-                        const table = this.editor.queryElements('#' + this.vTable.table.id);
-                        if (table.length == 1) {
-                            this.editor.select(table[0] as HTMLTableElement, this.tableRange);
-=======
                     if (this.firstTable && this.tableRange) {
                         const table = this.editor.queryElements('#' + this.firstTable.id);
                         if (table.length == 1) {
                             this.firstTable = table[0] as HTMLTableElement;
                             this.editor.select(this.firstTable, this.tableRange);
->>>>>>> ed684b07
                         }
                     }
                     break;
@@ -501,11 +491,6 @@
 
             this.vTable.selection = this.tableRange;
             this.selectTable();
-<<<<<<< HEAD
-
-            this.tableRange = this.vTable.selection;
-=======
->>>>>>> ed684b07
         }
     }
 
@@ -546,13 +531,7 @@
 
     //#region utils
     private clearState() {
-<<<<<<< HEAD
-        if (this.firstTable) {
-            this.editor.select(this.firstTable, null);
-        }
-=======
         this.editor.select(null);
->>>>>>> ed684b07
         this.vTable = null;
         this.firstTarget = null;
         this.lastTarget = null;

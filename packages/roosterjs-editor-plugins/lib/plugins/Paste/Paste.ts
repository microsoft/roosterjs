--- conflicted
+++ resolved
@@ -7,11 +7,6 @@
 import handleLineMerge from './lineMerge/handleLineMerge';
 import sanitizeHtmlColorsFromPastedContent from './sanitizeHtmlColorsFromPastedContent/sanitizeHtmlColorsFromPastedContent';
 import sanitizeLinks from './sanitizeLinks/sanitizeLinks';
-<<<<<<< HEAD
-import { EditorPlugin, IEditor, PluginEvent, PluginEventType } from 'roosterjs-editor-types';
-import { getPasteSource } from 'roosterjs-editor-dom';
-import { KnownPasteSourceType } from 'roosterjs-editor-types';
-=======
 import { getPasteSource } from 'roosterjs-editor-dom';
 import { KnownPasteSourceType } from 'roosterjs-editor-types';
 import {
@@ -21,7 +16,6 @@
     PluginEvent,
     PluginEventType,
 } from 'roosterjs-editor-types';
->>>>>>> 50c4271f
 
 const GOOGLE_SHEET_NODE_NAME = 'google-sheets-html-origin';
 
@@ -83,10 +77,6 @@
                     break;
                 case KnownPasteSourceType.ExcelDesktop:
                 case KnownPasteSourceType.ExcelOnline:
-<<<<<<< HEAD
-                    // Handle HTML copied from Excel
-                    convertPastedContentFromExcel(event, trustedHTMLHandler);
-=======
                     if (
                         event.pasteType === PasteType.Normal ||
                         event.pasteType === PasteType.MergeFormat
@@ -94,7 +84,6 @@
                         // Handle HTML copied from Excel
                         convertPastedContentFromExcel(event, trustedHTMLHandler);
                     }
->>>>>>> 50c4271f
                     break;
                 case KnownPasteSourceType.PowerPointDesktop:
                     convertPastedContentFromPowerPoint(event, trustedHTMLHandler);

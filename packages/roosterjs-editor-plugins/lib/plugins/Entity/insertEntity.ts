<<<<<<< HEAD
import createEntityWrapper from './createEntityWrapper';
import getEntityFromElement from './getEntityFromElement';
import { Editor } from 'roosterjs-editor-core';
=======
import getEntityElement from './getEntityElement';
import getEntityFromElement from './getEntityFromElement';
import { Editor } from 'roosterjs-editor-core';
import { Position, wrap } from 'roosterjs-editor-dom';
import { serializeEntityInfo } from './EntityInfo';
>>>>>>> 7081ed4a
import {
    ChangeSource,
    ContentPosition,
    Entity,
    NodePosition,
    PositionType,
} from 'roosterjs-editor-types';

/**
 * Insert an entity into editor.
 * @param editor The editor to insert entity into.
 * @param type Type of the entity
 * @param contentNode Root element of the entity
 * @param isBlock Whether the entity will be shown as a block
 * @param isReadonly Whether the entity will be a readonly entity
 * @param position (Optional) The position to insert into. If not specified, current position will be used.
 * If isBlock is true, entity will be insert below this position
 */
export default function insertEntity(
    editor: Editor,
    type: string,
    contentNode: Node,
    isBlock: boolean,
    isReadonly: boolean,
    position?: NodePosition
): Entity {
    const wrapper = createEntityWrapper(editor, type, contentNode, isBlock, isReadonly);

    let currentRange: Range;

    if (position) {
        currentRange = editor.getSelectionRange();
        const node = position.normalize().node;
        const existingEntity = getEntityElement(editor, node);

        // Do not insert entity into another entity
        if (existingEntity) {
            position = new Position(existingEntity, PositionType.After);
        }

        editor.select(position);
    }

    editor.insertNode(wrapper, {
        updateCursor: false,
        insertOnNewLine: isBlock,
        replaceSelection: true,
        position: ContentPosition.SelectionStart,
    });

    if (isBlock) {
        // Insert an extra empty line for block entity to make sure
        // user can still put cursor below the entity.
        const br = editor.getDocument().createElement('BR');
        wrapper.parentNode.insertBefore(br, wrapper.nextSibling);
    }

    if (currentRange) {
        editor.select(currentRange);
    } else if (!isBlock) {
        editor.select(wrapper, PositionType.After);
    }

    const entity = getEntityFromElement(wrapper);
    editor.triggerContentChangedEvent(ChangeSource.InsertEntity, entity);

    return entity;
}<|MERGE_RESOLUTION|>--- conflicted
+++ resolved
@@ -1,14 +1,8 @@
-<<<<<<< HEAD
 import createEntityWrapper from './createEntityWrapper';
-import getEntityFromElement from './getEntityFromElement';
-import { Editor } from 'roosterjs-editor-core';
-=======
 import getEntityElement from './getEntityElement';
 import getEntityFromElement from './getEntityFromElement';
 import { Editor } from 'roosterjs-editor-core';
-import { Position, wrap } from 'roosterjs-editor-dom';
-import { serializeEntityInfo } from './EntityInfo';
->>>>>>> 7081ed4a
+import { Position } from 'roosterjs-editor-dom';
 import {
     ChangeSource,
     ContentPosition,

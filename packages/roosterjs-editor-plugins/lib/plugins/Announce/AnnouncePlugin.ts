--- conflicted
+++ resolved
@@ -1,6 +1,7 @@
-import { createElement } from 'roosterjs-editor-dom';
-import { getAllAnnounceFeatures } from './features/getAllAnnounceFeatures';
+import { AnnounceFeatures } from './features/AnnounceFeatures';
+import { createElement, getObjectKeys } from 'roosterjs-editor-dom';
 import { PluginEventType } from 'roosterjs-editor-types';
+import type { AnnounceFeatureKey } from './features/AnnounceFeatures';
 import type { AnnounceFeature, AnnounceFeatureParam } from './AnnounceFeature';
 import type { CompatibleKnownAnnounceStrings } from 'roosterjs-editor-types/lib/compatibleTypes';
 import type {
@@ -34,11 +35,7 @@
 };
 
 /**
-<<<<<<< HEAD
- * Announce messages to screen reader by using aria live element.
-=======
- * Plugin in charge of announcing messages to screen reader
->>>>>>> fc4163aa
+ *  Announce messages to screen reader by using aria live element.
  */
 export default class Announce implements EditorPlugin {
     private ariaLiveElement: HTMLDivElement | undefined;
@@ -50,9 +47,18 @@
         private stringsMap?:
             | Map<KnownAnnounceStrings | CompatibleKnownAnnounceStrings, string>
             | ((key: KnownAnnounceStrings | CompatibleKnownAnnounceStrings) => string)
-            | undefined
+            | undefined,
+        skipAnnounceFeatures: AnnounceFeatureKey[] = []
     ) {
-        this.features = getAllAnnounceFeatures();
+        this.features = getObjectKeys(AnnounceFeatures)
+            .map(key => {
+                if (skipAnnounceFeatures.indexOf(key) == -1) {
+                    return AnnounceFeatures[key];
+                }
+
+                return undefined;
+            })
+            .filter(feature => !!feature) as AnnounceFeature[];
     }
 
     /**
@@ -103,17 +109,18 @@
 
     private handleFeatures(event: PluginKeyDownEvent, editor: IEditor) {
         const announceParam: AnnounceFeatureParam = {
-            announceCallback: (announceData: AnnounceData) => this.announce(announceData, editor),
             editor,
             event,
             lastFocusedElement: this.lastFocusedElement,
         };
         this.features
             .filter(feature => feature.keys.indexOf(event.rawEvent.which) > -1)
-            .forEach(feature => {
-                if (feature.shouldHandle(announceParam)) {
-                    feature.handle(announceParam);
+            .some(feature => {
+                const announceData = feature.shouldHandle(announceParam);
+                if (announceData) {
+                    this.announce(announceData, editor);
                 }
+                return !!announceData;
             });
     }
 

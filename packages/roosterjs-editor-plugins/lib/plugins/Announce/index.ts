<<<<<<< HEAD
export { default as AnnouncePlugin } from './AnnouncePlugin';
export { AnnounceFeatureKey } from './features/AnnounceFeatures';
export { AnnounceFeature } from './AnnounceFeature';
=======
export { default as Announce } from './AnnouncePlugin';
>>>>>>> 05fe9245
<|MERGE_RESOLUTION|>--- conflicted
+++ resolved
@@ -1,7 +1,3 @@
-<<<<<<< HEAD
-export { default as AnnouncePlugin } from './AnnouncePlugin';
 export { AnnounceFeatureKey } from './features/AnnounceFeatures';
 export { AnnounceFeature } from './AnnounceFeature';
-=======
-export { default as Announce } from './AnnouncePlugin';
->>>>>>> 05fe9245
+export { default as Announce } from './AnnouncePlugin';
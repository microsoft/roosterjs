--- conflicted
+++ resolved
@@ -3,10 +3,7 @@
 export { default as resizeByPercentage } from './api/resizeByPercentage';
 export { default as isResizedTo } from './api/isResizedTo';
 export { default as resetImage } from './api/resetImage';
-<<<<<<< HEAD
 export { default as setEditingImage, hasImageEditPlugin } from './api/setEditingImage';
 export { default as ImageEditPlugin } from './types/ImageEditPlugin';
-=======
 export { OnShowResizeHandle } from './imageEditors/Resizer';
-export { DNDDirectionX, DnDDirectionY } from './types/DragAndDropContext';
->>>>>>> 2b9461a0
+export { DNDDirectionX, DnDDirectionY } from './types/DragAndDropContext';
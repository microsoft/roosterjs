--- conflicted
+++ resolved
@@ -63,17 +63,6 @@
     } else {
         rotateCenter.style.display = '';
         rotateHandle.style.display = '';
-<<<<<<< HEAD
-        const rotateHandleRect = rotateHandle.getBoundingClientRect();
-        const wrapperRect = wrapper.getBoundingClientRect();
-
-        if (rotateHandleRect && wrapperRect) {
-            let adjustedDistance = Number.MAX_SAFE_INTEGER;
-            const angle = angleRad * DEG_PER_RAD;
-
-            if (angle < 45 && angle > -45 && wrapperRect.top - editorRect.top < ROTATE_GAP) {
-                const top = rotateHandleRect.top - editorRect.top;
-=======
         const rotateCenterRect = rotateCenter.getBoundingClientRect();
         const wrapperRect = wrapper.getBoundingClientRect();
         const ROTATOR_HEIGHT = ROTATE_SIZE + ROTATE_GAP + RESIZE_HANDLE_MARGIN;
@@ -83,35 +72,17 @@
 
             if (angle < 45 && angle > -45 && wrapperRect.top - editorRect.top < ROTATOR_HEIGHT) {
                 const top = rotateCenterRect.top - editorRect.top;
->>>>>>> f8e30962
                 adjustedDistance = top;
             } else if (
                 angle <= -80 &&
                 angle >= -100 &&
-<<<<<<< HEAD
-                wrapperRect.left - editorRect.left < ROTATE_GAP
-            ) {
-                const left = rotateHandleRect.left - editorRect.left;
-=======
                 wrapperRect.left - editorRect.left < ROTATOR_HEIGHT
             ) {
                 const left = rotateCenterRect.left - editorRect.left;
->>>>>>> f8e30962
                 adjustedDistance = left;
             } else if (
                 angle >= 80 &&
                 angle <= 100 &&
-<<<<<<< HEAD
-                editorRect.right - wrapperRect.right < ROTATE_GAP
-            ) {
-                const right = rotateHandleRect.right - editorRect.right;
-                adjustedDistance = Math.min(editorRect.right - wrapperRect.right, right);
-            } else if (
-                (angle <= -160 || angle >= 160) &&
-                editorRect.bottom - wrapperRect.bottom < ROTATE_GAP
-            ) {
-                const bottom = rotateHandleRect.bottom - editorRect.bottom;
-=======
                 editorRect.right - wrapperRect.right < ROTATOR_HEIGHT
             ) {
                 const right = rotateCenterRect.right - editorRect.right;
@@ -121,7 +92,6 @@
                 editorRect.bottom - wrapperRect.bottom < ROTATOR_HEIGHT
             ) {
                 const bottom = rotateCenterRect.bottom - editorRect.bottom;
->>>>>>> f8e30962
                 adjustedDistance = Math.min(editorRect.bottom - wrapperRect.bottom, bottom);
             }
 

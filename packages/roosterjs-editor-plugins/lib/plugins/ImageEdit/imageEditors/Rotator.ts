import DragAndDropContext from '../types/DragAndDropContext';
import DragAndDropHandler from '../../../pluginUtils/DragAndDropHandler';
import ImageEditInfo, { RotateInfo } from '../types/ImageEditInfo';
import ImageHtmlOptions from '../types/ImageHtmlOptions';
import { CreateElementData, Rect } from 'roosterjs-editor-types';
import { ImageEditElementClass } from '../types/ImageEditElementClass';

const ROTATE_SIZE = 32;
const ROTATE_GAP = 15;
const DEG_PER_RAD = 180 / Math.PI;
const DEFAULT_ROTATE_HANDLE_HEIGHT = ROTATE_SIZE / 2 + ROTATE_GAP;
const ROTATE_ICON_MARGIN = 8;

/**
 * @internal
 * The rotate drag and drop handler
 */
export const Rotator: DragAndDropHandler<DragAndDropContext, RotateInfo> = {
    onDragStart: ({ editInfo }) => ({ ...editInfo }),
    onDragging: ({ editInfo, options }, e, base, deltaX, deltaY) => {
        const distance = editInfo.heightPx / 2 + DEFAULT_ROTATE_HANDLE_HEIGHT;
        const newX = distance * Math.sin(base.angleRad) + deltaX;
        const newY = distance * Math.cos(base.angleRad) - deltaY;
        let angleInRad = Math.atan2(newX, newY);

        if (!e.altKey && options && options.minRotateDeg !== undefined) {
            const angleInDeg = angleInRad * DEG_PER_RAD;
            const adjustedAngleInDeg =
                Math.round(angleInDeg / options.minRotateDeg) * options.minRotateDeg;
            angleInRad = adjustedAngleInDeg / DEG_PER_RAD;
        }

        if (editInfo.angleRad != angleInRad) {
            editInfo.angleRad = angleInRad;
            return true;
        } else {
            return false;
        }
    },
};

/**
 * @internal
 * Move rotate handle. When image is very close to the border of editor, rotate handle may not be visible.
 * Fix it by reduce the distance from image to rotate handle
 */
export function updateRotateHandlePosition(
    editInfo: ImageEditInfo,
    editorRect: Rect,
    marginVertical: number,
    rotateCenter: HTMLElement,
    rotateHandle: HTMLElement
) {
    const rotateHandleRect = rotateHandle.getBoundingClientRect();
    if (rotateHandleRect) {
<<<<<<< HEAD
        const top = rotateHandleRect.top - editorRect?.top;
=======
        const top = rotateHandleRect.top - editorRect.top;
>>>>>>> ac35447c
        const { angleRad, heightPx } = editInfo;
        const cosAngle = Math.cos(angleRad);
        const adjustedDistance =
            cosAngle <= 0
                ? Number.MAX_SAFE_INTEGER
                : (top + heightPx / 2 + marginVertical) / cosAngle - heightPx / 2;

        const rotateGap = Math.max(Math.min(ROTATE_GAP, adjustedDistance), 0);
        const rotateTop = Math.max(Math.min(ROTATE_SIZE, adjustedDistance - rotateGap), 0);
        rotateCenter.style.top = -rotateGap + 'px';
        rotateCenter.style.height = rotateGap + 'px';
        rotateHandle.style.top = -rotateTop + 'px';
    }
}

/**
 * @internal
 * Get HTML for rotate elements, including the rotate handle with icon, and a line between the handle and the image
 */
export function getRotateHTML({
    borderColor,
    rotateHandleBackColor,
}: ImageHtmlOptions): CreateElementData[] {
    const handleLeft = ROTATE_SIZE / 2;
    return [
        {
            tag: 'div',
            className: ImageEditElementClass.RotateCenter,
            style: `position:absolute;left:50%;width:1px;background-color:${borderColor};top:${-ROTATE_GAP}px;height:${ROTATE_GAP}px;`,
            children: [
                {
                    tag: 'div',
                    className: ImageEditElementClass.RotateHandle,
                    style: `position:absolute;background-color:${rotateHandleBackColor};border:solid 1px ${borderColor};border-radius:50%;width:${ROTATE_SIZE}px;height:${ROTATE_SIZE}px;left:-${handleLeft}px;cursor:move;top:${-ROTATE_SIZE}px;`,
                    children: [getRotateIconHTML(borderColor)],
                },
            ],
        },
    ];
}

function getRotateIconHTML(borderColor: string): CreateElementData {
    return {
        tag: 'svg',
        namespace: 'http://www.w3.org/2000/svg',
        style: `width:16px;height:16px;margin: ${ROTATE_ICON_MARGIN}px ${ROTATE_ICON_MARGIN}px`,
        children: [
            {
                tag: 'path',
                namespace: 'http://www.w3.org/2000/svg',
                attributes: {
                    d: 'M 10.5,10.0 A 3.8,3.8 0 1 1 6.7,6.3',
                    transform: 'matrix(1.1 1.1 -1.1 1.1 11.6 -10.8)',
                    ['fill-opacity']: '0',
                    stroke: borderColor,
                },
            },
            {
                tag: 'path',
                namespace: 'http://www.w3.org/2000/svg',
                attributes: {
                    d: 'M12.0 3.648l.884-.884.53 2.298-2.298-.53z',
                    stroke: borderColor,
                },
            },
        ],
    };
}<|MERGE_RESOLUTION|>--- conflicted
+++ resolved
@@ -53,11 +53,7 @@
 ) {
     const rotateHandleRect = rotateHandle.getBoundingClientRect();
     if (rotateHandleRect) {
-<<<<<<< HEAD
-        const top = rotateHandleRect.top - editorRect?.top;
-=======
         const top = rotateHandleRect.top - editorRect.top;
->>>>>>> ac35447c
         const { angleRad, heightPx } = editInfo;
         const cosAngle = Math.cos(angleRad);
         const adjustedDistance =

--- conflicted
+++ resolved
@@ -63,11 +63,8 @@
         return ImageEditInfoState.Invalid;
     } else if (
         ROTATE_CROP_KEYS.every(key => areSameNumber(editInfo[key], 0)) &&
-<<<<<<< HEAD
-        !editInfo.flippedImage
-=======
+        !editInfo.flippedImage &&
         (!compareTo || (compareTo && editInfo.angleRad === compareTo.angleRad))
->>>>>>> a37dc6c7
     ) {
         return ImageEditInfoState.ResizeOnly;
     } else if (

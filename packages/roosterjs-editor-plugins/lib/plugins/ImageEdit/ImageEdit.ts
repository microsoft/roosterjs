--- conflicted
+++ resolved
@@ -593,7 +593,12 @@
     return toArray(wrapper.querySelectorAll('.' + elementClass)) as HTMLElement[];
 }
 
-<<<<<<< HEAD
+function isRtl(element: Node): boolean {
+    return safeInstanceOf(element, 'HTMLElement')
+        ? getComputedStyle(element, 'direction') == 'rtl'
+        : false;
+}
+
 function handleRadIndexCalculator(angleRad: number): number {
     let idx = Math.round(angleRad / DirectionRad) % DIRECTIONS;
     return idx < 0 ? idx + DIRECTIONS : idx;
@@ -616,10 +621,4 @@
     handles.map(handle => {
         handle.style.cursor = `${rotateHandles(handle, angleRad)}-resize`;
     });
-=======
-function isRtl(element: Node): boolean {
-    return safeInstanceOf(element, 'HTMLElement')
-        ? getComputedStyle(element, 'direction') == 'rtl'
-        : false;
->>>>>>> f917ebf6
 }
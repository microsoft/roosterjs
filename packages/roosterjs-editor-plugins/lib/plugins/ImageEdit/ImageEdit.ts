import applyChange from './editInfoUtils/applyChange';
import canRegenerateImage from './api/canRegenerateImage';
import DragAndDropContext, { DNDDirectionX, DnDDirectionY } from './types/DragAndDropContext';
import DragAndDropHandler from '../../pluginUtils/DragAndDropHandler';
import DragAndDropHelper from '../../pluginUtils/DragAndDropHelper';
import getGeneratedImageSize from './editInfoUtils/getGeneratedImageSize';
import ImageEditInfo from './types/ImageEditInfo';
import ImageHtmlOptions from './types/ImageHtmlOptions';
import { Cropper, getCropHTML } from './imageEditors/Cropper';
import { deleteEditInfo, getEditInfoFromImage } from './editInfoUtils/editInfo';
import { getRotateHTML, Rotator } from './imageEditors/Rotator';
import { ImageEditElementClass } from './types/ImageEditElementClass';

import {
    arrayPush,
    Browser,
    createElement,
    getComputedStyle,
    getObjectKeys,
    removeGlobalCssStyle,
    safeInstanceOf,
    setGlobalCssStyles,
    toArray,
    wrap,
} from 'roosterjs-editor-dom';
import {
    Resizer,
    doubleCheckResize,
    getSideResizeHTML,
    getCornerResizeHTML,
    OnShowResizeHandle,
    getResizeBordersHTML,
} from './imageEditors/Resizer';
import {
    ExperimentalFeatures,
    ImageEditOperation,
    ImageEditOptions,
    ChangeSource,
    EditorPlugin,
    IEditor,
    PluginEvent,
    PluginEventType,
    CreateElementData,
    KnownCreateElementDataIndex,
    ModeIndependentColor,
    SelectionRangeTypes,
} from 'roosterjs-editor-types';
import type { CompatibleImageEditOperation } from 'roosterjs-editor-types/lib/compatibleTypes';

const DIRECTIONS = 8;
const DirectionRad = (Math.PI * 2) / DIRECTIONS;
const DirectionOrder = ['nw', 'n', 'ne', 'e', 'se', 's', 'sw', 'w'];

/**
 * Default image edit options
 */
const DefaultOptions: Required<ImageEditOptions> = {
    borderColor: '#DB626C',
    minWidth: 10,
    minHeight: 10,
    preserveRatio: false,
    minRotateDeg: 5,
    imageSelector: 'img',
    rotateIconHTML: null,
    disableCrop: false,
    disableRotate: false,
    disableSideResize: false,
};

/**
 * Map the image edit operation to a function that returns editing elements HTML to help
 * build image editing UI
 */
const ImageEditHTMLMap = {
    [ImageEditOperation.CornerResize]: getCornerResizeHTML,
    [ImageEditOperation.SideResize]: getSideResizeHTML,
    [ImageEditOperation.Rotate]: getRotateHTML,
    [ImageEditOperation.Crop]: getCropHTML,
};

/**
 * Default background colors for rotate handle
 */
const LIGHT_MODE_BGCOLOR = 'white';
const DARK_MODE_BGCOLOR = '#333';

/**
 * The biggest area of image with 4 handles
 */
const MAX_SMALL_SIZE_IMAGE = 10000;

/**
 * ImageEdit plugin provides the ability to edit an inline image in editor, including image resizing, rotation and cropping
 */
export default class ImageEdit implements EditorPlugin {
    protected editor: IEditor;
    protected options: ImageEditOptions;
    private disposer: () => void;

    // Allowed editing operations
    private allowedOperations: ImageEditOperation;

    // Current editing image
    private image: HTMLImageElement;

    // Image cloned from the current editing image
    private clonedImage: HTMLImageElement;

    // The image wrapper
    private wrapper: HTMLSpanElement;

    // Current edit info of the image. All changes user made will be stored in this object.
    // We use this object to update the editing UI, and finally we will use this object to generate
    // the new image if necessary
    private editInfo: ImageEditInfo;

    // Src of the image before current editing
    private lastSrc: string;

    // Drag and drop helper objects
    private dndHelpers: DragAndDropHelper<DragAndDropContext, any>[];

    /**
     * Identify if the image was resized by the user.
     */
    private wasResized: boolean;

    /**
     * Editor zoom scale
     */
    private zoomScale: number;

    /**
     * Editor zoom scale
     */
    private zoomWrapper: HTMLDivElement;

    /**
     * Create a new instance of ImageEdit
     * @param options Image editing options
     * @param onShowResizeHandle An optional callback to allow customize resize handle element of image resizing.
     * To customize the resize handle element, add this callback and change the attributes of elementData then it
     * will be picked up by ImageEdit code
     */
    constructor(options?: ImageEditOptions, private onShowResizeHandle?: OnShowResizeHandle) {
        this.options = {
            ...DefaultOptions,
            ...(options || {}),
        };

        this.allowedOperations =
            ImageEditOperation.CornerResize |
            (this.options.disableCrop ? 0 : ImageEditOperation.Crop) |
            (this.options.disableRotate ? 0 : ImageEditOperation.Rotate) |
            (this.options.disableSideResize ? 0 : ImageEditOperation.SideResize);
    }

    /**
     * Get a friendly name of this plugin
     */
    getName() {
        return 'ImageEdit';
    }

    /**
     * Initialize this plugin. This should only be called from Editor
     * @param editor Editor instance
     */
    initialize(editor: IEditor) {
        this.editor = editor;
        this.disposer = editor.addDomEventHandler('blur', this.onBlur);
    }

    /**
     * Dispose this plugin
     */
    dispose() {
        this.clearDndHelpers();
        this.disposer();
        this.disposer = null;
        this.editor = null;
        this.zoomScale = null;
    }

    /**
     * Handle events triggered from editor
     * @param e PluginEvent object
     */
    onPluginEvent(e: PluginEvent) {
        switch (e.eventType) {
            case PluginEventType.SelectionChanged:
                if (
                    e.selectionRangeEx &&
                    e.selectionRangeEx.type === SelectionRangeTypes.ImageSelection
                ) {
                    this.setEditingImage(
                        e.selectionRangeEx.image,
                        ImageEditOperation.ResizeAndRotate
                    );
                }
                break;
            case PluginEventType.MouseDown:
                this.setEditingImage(null);
                break;
            case PluginEventType.KeyDown:
                this.setEditingImage(null);
                break;
            case PluginEventType.ContentChanged:
                if (e.source !== ChangeSource.Format) {
                    // After contentChanged event, the current image wrapper may not be valid any more, remove all of them if any
                    this.removeWrapper();
                }
                break;

            case PluginEventType.ExtractContentWithDom:
                // When extract content, remove all image info since they may not be valid when load the content again
                toArray(e.clonedRoot.querySelectorAll(this.options.imageSelector)).forEach(img => {
                    deleteEditInfo(img as HTMLImageElement);
                });
                break;

            case PluginEventType.Scroll:
                this.setEditingImage(null);
                break;
            case PluginEventType.ZoomChanged:
                this.zoomScale = e.newZoomScale;

                break;
        }
    }

    /**
     * Check if the given image edit operation is allowed by this plugin
     * @param operation The image edit operation to check
     * @returns True means it is allowed, otherwise false
     */
    isOperationAllowed(operation: ImageEditOperation): boolean {
        return !!(this.allowedOperations & operation);
    }

    /**
     * Set current image for edit. If there is already image in editing, it will quit editing mode and any pending editing
     * operation will be submitted
     * @param image The image to edit
     * @param operation The editing operation
     */
    setEditingImage(
        image: HTMLImageElement,
        operation: ImageEditOperation | CompatibleImageEditOperation
    ): void;

    /**
     * Stop editing image. If there is already image in editing, it will quit editing mode and any pending editing
     * operation will be submitted
     * @param image The image to edit
     * @param selectImage True to select this image after quit editing mode
     */
    setEditingImage(image: null, selectImage?: boolean): void;

    setEditingImage(
        image: HTMLImageElement | null,
        operationOrSelect?: ImageEditOperation | CompatibleImageEditOperation | boolean
    ) {
        let operation =
            typeof operationOrSelect === 'number' ? operationOrSelect : ImageEditOperation.None;
        const selectImage = typeof operationOrSelect === 'number' ? false : !!operationOrSelect;

        if (!image && this.image) {
            // When there is image in editing, clean up any cached objects and elements
            this.clearDndHelpers();

            // Apply the changes, and add undo snapshot if necessary
            applyChange(this.editor, this.image, this.editInfo, this.lastSrc, this.wasResized);

            // Remove editing wrapper
            this.removeWrapper();

            this.editor.addUndoSnapshot(() => this.image, ChangeSource.ImageResize);

            if (selectImage) {
                this.editor.select(this.image);
            }

            this.image = null;
            this.editInfo = null;
            this.lastSrc = null;
            this.clonedImage = null;
        }

        if (!this.image && image?.isContentEditable) {
            // If there is new image to edit, enter editing mode for this image
            this.editor.addUndoSnapshot();
            this.image = image;

            // Get initial edit info
            this.editInfo = getEditInfoFromImage(image);

            //Check if the image was resized by the user
            this.wasResized = checkIfImageWasResized(this.image);

            operation =
                (canRegenerateImage(image) ? operation : ImageEditOperation.Resize) &
                this.allowedOperations;

            // Create and update editing wrapper and elements
            this.createWrapper(operation);
            this.updateWrapper();

            // Init drag and drop
            this.dndHelpers = [
                ...this.createDndHelpers(ImageEditElementClass.ResizeHandle, Resizer),
                ...this.createDndHelpers(ImageEditElementClass.RotateHandle, Rotator),
                ...this.createDndHelpers(ImageEditElementClass.CropHandle, Cropper),
                ...this.createDndHelpers(ImageEditElementClass.CropContainer, Cropper),
            ];

            this.editor.select(this.image);
            this.toggleImageVisibility(this.image, false /** showImage */);
        }
    }

    /**
     * quit editing mode when editor lose focus
     */
    private onBlur = () => {
        this.setEditingImage(null, true);
    };

    /**
     * Create editing wrapper for the image
     */
    private createWrapper(operation: ImageEditOperation | CompatibleImageEditOperation) {
        //Clone the image and insert the clone in a entity
        this.clonedImage = this.image.cloneNode(true) as HTMLImageElement;
        const wrappedImage = wrap(this.clonedImage, KnownCreateElementDataIndex.ImageEditWrapper);
        this.wrapper = wrap(wrappedImage, KnownCreateElementDataIndex.ImageEditContainer);

        // keep the same vertical align
        const originalVerticalAlign = this.getStylePropertyValue(this.image, 'vertical-align');
        if (originalVerticalAlign) {
            this.wrapper.style.verticalAlign = originalVerticalAlign;
        }

        this.wrapper.style.display = Browser.isSafari ? 'inline-block' : 'inline-flex';

        // Cache current src so that we can compare it after edit see if src is changed
        this.lastSrc = this.image.getAttribute('src');

        // Set image src to original src to help show editing UI, also it will be used when regenerate image dataURL after editing
        this.image.src = this.editInfo.src;
        this.clonedImage.src = this.editInfo.src;
        this.clonedImage.style.position = 'absolute';
        this.clonedImage.style.maxWidth = null;

        const isExperimentalHandlesEnabled = this.editor.isFeatureEnabled(
            ExperimentalFeatures.AdaptiveHandlesResizer
        );

        // Get HTML for all edit elements (resize handle, rotate handle, crop handle and overlay, ...) and create HTML element
        const options: ImageHtmlOptions = {
            borderColor: getColorString(this.options.borderColor, this.editor.isDarkMode()),
            rotateIconHTML: this.options.rotateIconHTML,
            rotateHandleBackColor: this.editor.isDarkMode()
                ? DARK_MODE_BGCOLOR
                : LIGHT_MODE_BGCOLOR,
            isSmallImage: isASmallImage(this.editInfo, isExperimentalHandlesEnabled),
            handlesExperimentalFeatures: isExperimentalHandlesEnabled,
        };
        const htmlData: CreateElementData[] = [getResizeBordersHTML(options)];

        getObjectKeys(ImageEditHTMLMap).forEach(thisOperation => {
            if ((operation & thisOperation) == thisOperation) {
                arrayPush(
                    htmlData,
                    ImageEditHTMLMap[thisOperation](options, this.onShowResizeHandle)
                );
            }
        });

        htmlData.forEach(data => {
            const element = createElement(data, this.image.ownerDocument);
            if (element) {
                this.wrapper.appendChild(element);
            }
        });

        this.insertImageWrapper(this.image, this.wrapper, this.zoomScale);
    }

    private toggleImageVisibility(image: HTMLImageElement, showImage: boolean) {
        const editorId = this.editor.getEditorDomAttribute('id');
        const doc = this.editor.getDocument();
        const editingId = 'editingId' + editorId;
        if (showImage) {
            removeGlobalCssStyle(doc, editingId);
        } else {
            const cssRule = `#${editorId} #${image.id} {visibility: hidden}`;
            setGlobalCssStyles(doc, cssRule, editingId);
        }
    }

    private createZoomWrapper(wrapper: HTMLSpanElement, scale: number) {
        const zoomWrapper = this.editor.getDocument().createElement('div');
        zoomWrapper.style.transform = `scale(${scale || 1})`;
        zoomWrapper.style.transformOrigin = 'top left';
        zoomWrapper.appendChild(wrapper);
        return zoomWrapper;
    }

    private insertImageWrapper(image: HTMLImageElement, wrapper: HTMLSpanElement, scale: number) {
        const { top, left, right, bottom } = image.getBoundingClientRect();
        wrapper.style.top = `${top}px`;
        wrapper.style.bottom = `${bottom}px`;
        wrapper.style.right = `${right}px`;
        wrapper.style.left = `${left}px`;
        this.zoomWrapper = this.createZoomWrapper(wrapper, scale);
        this.editor.getDocument().body.appendChild(this.zoomWrapper);
    }

    private getStylePropertyValue(element: HTMLElement, property: string): string {
        return element.ownerDocument.defaultView
            .getComputedStyle(this.image)
            .getPropertyValue(property);
    }

    /**
     * Remove the temp wrapper of the image
     */
    private removeWrapper = () => {
        const doc = this.editor.getDocument();
<<<<<<< HEAD
        if (this.zoomWrapper && doc.body?.contains(this.zoomWrapper)) {
            doc.body?.removeChild(this.zoomWrapper);
        }
        this.image.className = '';
        this.zoomWrapper = null;
=======
        if (this.wrapper && doc.body?.contains(this.wrapper)) {
            doc.body?.removeChild(this.wrapper);
            this.toggleImageVisibility(this.image, true /** showImage */);
        }
>>>>>>> 6b9b089c
        this.wrapper = null;
    };

    /**
     * Update image edit elements to reflect current editing result
     * @param context
     */
    private updateWrapper = (context?: DragAndDropContext) => {
        const wrapper = this.wrapper;
        if (wrapper) {
            // Prepare: get related editing elements
            const cropContainers = getEditElements(wrapper, ImageEditElementClass.CropContainer);
            const cropOverlays = getEditElements(wrapper, ImageEditElementClass.CropOverlay);
            const resizeHandles = getEditElements(wrapper, ImageEditElementClass.ResizeHandle);
            const cropHandles = getEditElements(wrapper, ImageEditElementClass.CropHandle);

            // Cropping and resizing will show different UI, so check if it is cropping here first
            const isCropping = cropContainers.length == 1 && cropOverlays.length == 4;
            const {
                angleRad,
                bottomPercent,
                leftPercent,
                rightPercent,
                topPercent,
            } = this.editInfo;

            // Width/height of the image
            const {
                targetWidth,
                targetHeight,
                originalWidth,
                originalHeight,
                visibleWidth,
                visibleHeight,
            } = getGeneratedImageSize(this.editInfo, isCropping);
            const marginHorizontal = (targetWidth - visibleWidth) / 2;
            const marginVertical = (targetHeight - visibleHeight) / 2;
            const cropLeftPx = originalWidth * leftPercent;
            const cropRightPx = originalWidth * rightPercent;
            const cropTopPx = originalHeight * topPercent;
            const cropBottomPx = originalHeight * bottomPercent;

            // Update size and margin of the wrapper
            wrapper.style.width = getPx(visibleWidth);
            wrapper.style.height = getPx(visibleHeight);
            wrapper.style.margin = `${marginVertical}px ${marginHorizontal}px`;
            wrapper.style.transform = `rotate(${angleRad}rad)`;

            // Update the text-alignment to avoid the image to overflow if the parent element have align center or right
            // or if the direction is Right To Left
            wrapper.style.textAlign = isRtl(wrapper.parentNode) ? 'right' : 'left';

            // Update size of the image
            this.clonedImage.style.width = getPx(originalWidth);
            this.clonedImage.style.height = getPx(originalHeight);

            if (isCropping) {
                // For crop, we also need to set position of the overlays
                setSize(
                    cropContainers[0],
                    cropLeftPx,
                    cropTopPx,
                    cropRightPx,
                    cropBottomPx,
                    undefined,
                    undefined
                );
                setSize(cropOverlays[0], 0, 0, cropRightPx, undefined, undefined, cropTopPx);
                setSize(cropOverlays[1], undefined, 0, 0, cropBottomPx, cropRightPx, undefined);
                setSize(cropOverlays[2], cropLeftPx, undefined, 0, 0, undefined, cropBottomPx);
                setSize(cropOverlays[3], 0, cropTopPx, undefined, 0, cropLeftPx, undefined);
                updateHandleCursor(cropHandles, angleRad);
            } else {
                // For rotate/resize, set the margin of the image so that cropped part won't be visible
                this.clonedImage.style.margin = `${-cropTopPx}px 0 0 ${-cropLeftPx}px`;

                // Double check resize
                if (context?.elementClass == ImageEditElementClass.ResizeHandle) {
                    const clientWidth = wrapper.clientWidth;
                    const clientHeight = wrapper.clientHeight;
                    this.wasResized = true;
                    doubleCheckResize(
                        this.editInfo,
                        this.options.preserveRatio,
                        clientWidth,
                        clientHeight
                    );

                    this.updateWrapper();
                }

                updateHandleCursor(resizeHandles, angleRad);
            }
        }
    };

    /**
     * Create drag and drop helpers
     * @param wrapper
     * @param elementClass
     * @param dragAndDrop
     */
    private createDndHelpers(
        elementClass: ImageEditElementClass,
        dragAndDrop: DragAndDropHandler<DragAndDropContext, any>
    ): DragAndDropHelper<DragAndDropContext, any>[] {
        const commonContext = {
            editInfo: this.editInfo,
            options: this.options,
            elementClass,
        };
        const wrapper = this.wrapper;
        return wrapper
            ? getEditElements(wrapper, elementClass).map(
                  element =>
                      new DragAndDropHelper<DragAndDropContext, any>(
                          element,
                          {
                              ...commonContext,
                              x: element.dataset.x as DNDDirectionX,
                              y: element.dataset.y as DnDDirectionY,
                          },
                          this.updateWrapper,
                          dragAndDrop,
                          this.editor.getZoomScale()
                      )
              )
            : [];
    }

    /**
     * Clean up drag and drop helpers
     */
    private clearDndHelpers() {
        this.dndHelpers?.forEach(helper => helper.dispose());
        this.dndHelpers = null;
    }
}

function setSize(
    element: HTMLElement,
    left: number,
    top: number,
    right: number,
    bottom: number,
    width: number,
    height: number
) {
    element.style.left = getPx(left);
    element.style.top = getPx(top);
    element.style.right = getPx(right);
    element.style.bottom = getPx(bottom);
    element.style.width = getPx(width);
    element.style.height = getPx(height);
}

function getPx(value: number): string {
    return value === undefined ? null : value + 'px';
}

function getEditElements(wrapper: HTMLElement, elementClass: ImageEditElementClass): HTMLElement[] {
    return toArray(wrapper.querySelectorAll('.' + elementClass)) as HTMLElement[];
}

function isRtl(element: Node): boolean {
    return safeInstanceOf(element, 'HTMLElement')
        ? getComputedStyle(element, 'direction') == 'rtl'
        : false;
}

function handleRadIndexCalculator(angleRad: number): number {
    let idx = Math.round(angleRad / DirectionRad) % DIRECTIONS;
    return idx < 0 ? idx + DIRECTIONS : idx;
}

function rotateHandles(element: HTMLElement, angleRad: number): string {
    const radIndex = handleRadIndexCalculator(angleRad);
    const originalDirection = element.dataset.y + element.dataset.x;
    const originalIndex = DirectionOrder.indexOf(originalDirection);
    const rotatedIndex = originalIndex >= 0 && originalIndex + radIndex;
    return DirectionOrder[rotatedIndex % DIRECTIONS];
}

/**
 * Rotate the resizer and cropper handles according to the image position.
 * @param handles The resizer handles.
 * @param angleRad The angle that the image was rotated.
 */
function updateHandleCursor(handles: HTMLElement[], angleRad: number) {
    handles.map(handle => {
        handle.style.cursor = `${rotateHandles(handle, angleRad)}-resize`;
    });
}

/**
 * Check if the current image was resized by the user
 * @param image the current image
 * @returns if the user resized the image, returns true, otherwise, returns false
 */
function checkIfImageWasResized(image: HTMLImageElement): boolean {
    const { width, height, style } = image;
    const isMaxWidthInitial =
        style.maxWidth === '' || style.maxWidth === 'initial' || style.maxWidth === 'auto';
    if (
        isMaxWidthInitial &&
        (isFixedNumberValue(style.height) ||
            isFixedNumberValue(style.width) ||
            isFixedNumberValue(width) ||
            isFixedNumberValue(height))
    ) {
        return true;
    } else {
        return false;
    }
}

function isFixedNumberValue(value: string | number) {
    const numberValue = typeof value === 'string' ? parseInt(value) : value;
    return !isNaN(numberValue);
}

function isASmallImage(editInfo: ImageEditInfo, isFeatureEnabled?: boolean) {
    const { widthPx, heightPx } = editInfo;
    return widthPx && heightPx && widthPx * widthPx < MAX_SMALL_SIZE_IMAGE && isFeatureEnabled;
}

function getColorString(color: string | ModeIndependentColor, isDarkMode: boolean): string {
    if (typeof color === 'string') {
        return color.trim();
    }
    return isDarkMode ? color.darkModeColor.trim() : color.lightModeColor.trim();
}<|MERGE_RESOLUTION|>--- conflicted
+++ resolved
@@ -428,19 +428,12 @@
      */
     private removeWrapper = () => {
         const doc = this.editor.getDocument();
-<<<<<<< HEAD
-        if (this.zoomWrapper && doc.body?.contains(this.zoomWrapper)) {
-            doc.body?.removeChild(this.zoomWrapper);
-        }
-        this.image.className = '';
-        this.zoomWrapper = null;
-=======
         if (this.wrapper && doc.body?.contains(this.wrapper)) {
             doc.body?.removeChild(this.wrapper);
             this.toggleImageVisibility(this.image, true /** showImage */);
         }
->>>>>>> 6b9b089c
         this.wrapper = null;
+        this.zoomWrapper = null;
     };
 
     /**

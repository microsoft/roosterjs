--- conflicted
+++ resolved
@@ -131,18 +131,8 @@
 
     /**
      * The span element that wraps the image and opens shadow dom
-<<<<<<< HEAD
-     */
-    private shadowSpan: HTMLSpanElement;
-
-    /**
-     * The span element that wraps the image and opens shadow dom
-     */
-    private isCropping: boolean;
-=======
      */
     private isCropping: boolean = false;
->>>>>>> ac35447c
 
     /**
      * Create a new instance of ImageEdit
@@ -363,63 +353,6 @@
      * Create editing wrapper for the image
      */
     private createWrapper(operation: ImageEditOperation | CompatibleImageEditOperation) {
-<<<<<<< HEAD
-        //Clone the image and insert the clone in a entity
-        this.clonedImage = this.image.cloneNode(true) as HTMLImageElement;
-        this.clonedImage.removeAttribute('id');
-        this.wrapper = createElement(
-            KnownCreateElementDataIndex.ImageEditWrapper,
-            this.image.ownerDocument
-        ) as HTMLSpanElement;
-        this.wrapper.firstChild.appendChild(this.clonedImage);
-        this.wrapper.style.display = Browser.isSafari ? 'inline-block' : 'inline-flex';
-
-        // Cache current src so that we can compare it after edit see if src is changed
-        this.lastSrc = this.image.getAttribute('src');
-
-        // Set image src to original src to help show editing UI, also it will be used when regenerate image dataURL after editing
-        this.clonedImage.src = this.editInfo.src;
-        this.clonedImage.style.position = 'absolute';
-
-        // Get HTML for all edit elements (resize handle, rotate handle, crop handle and overlay, ...) and create HTML element
-        const options: ImageHtmlOptions = {
-            borderColor: getColorString(this.options.borderColor, this.editor.isDarkMode()),
-            rotateIconHTML: this.options.rotateIconHTML,
-            rotateHandleBackColor: this.editor.isDarkMode()
-                ? DARK_MODE_BGCOLOR
-                : LIGHT_MODE_BGCOLOR,
-            isSmallImage: isASmallImage(this.editInfo),
-        };
-        const htmlData: CreateElementData[] = [getResizeBordersHTML(options)];
-
-        getObjectKeys(ImageEditHTMLMap).forEach(thisOperation => {
-            if ((operation & thisOperation) == thisOperation) {
-                arrayPush(
-                    htmlData,
-                    ImageEditHTMLMap[thisOperation](options, this.onShowResizeHandle)
-                );
-            }
-        });
-
-        htmlData.forEach(data => {
-            const element = createElement(data, this.image.ownerDocument);
-            if (element) {
-                this.wrapper.appendChild(element);
-            }
-        });
-        this.insertImageWrapper(this.wrapper);
-    }
-
-    private insertImageWrapper(wrapper: HTMLSpanElement) {
-        this.shadowSpan = wrap(this.image, 'span');
-        const shadowRoot = this.shadowSpan.attachShadow({
-            mode: 'open',
-        });
-
-        this.shadowSpan.style.verticalAlign = 'bottom';
-
-        shadowRoot.appendChild(wrapper);
-=======
         if (this.image && this.editor && this.options && this.editInfo) {
             //Clone the image and insert the clone in a entity
             this.clonedImage = this.image.cloneNode(true) as HTMLImageElement;
@@ -479,16 +412,12 @@
 
             shadowRoot.appendChild(wrapper);
         }
->>>>>>> ac35447c
     }
 
     /**
      * Remove the temp wrapper of the image
      */
     private removeWrapper = () => {
-<<<<<<< HEAD
-        if (this.editor.contains(this.image) && this.wrapper) {
-=======
         if (
             this.editor &&
             this.image &&
@@ -496,7 +425,6 @@
             this.editor.contains(this.image) &&
             this.wrapper
         ) {
->>>>>>> ac35447c
             unwrap(this.image.parentNode);
         }
         this.wrapper = null;
@@ -601,19 +529,11 @@
                     this.updateWrapper();
                 }
 
-<<<<<<< HEAD
-                const viewport = this.editor.getVisibleViewport();
-                if (rotateHandle && rotateCenter && viewport) {
-                    updateRotateHandlePosition(
-                        this.editInfo,
-                        this.editor.getVisibleViewport(),
-=======
                 const viewport = this.editor?.getVisibleViewport();
                 if (rotateHandle && rotateCenter && viewport) {
                     updateRotateHandlePosition(
                         this.editInfo,
                         viewport,
->>>>>>> ac35447c
                         marginVertical,
                         rotateCenter,
                         rotateHandle

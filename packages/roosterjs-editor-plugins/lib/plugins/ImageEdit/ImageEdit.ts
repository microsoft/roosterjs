--- conflicted
+++ resolved
@@ -404,10 +404,7 @@
             //Clone the image and insert the clone in a entity
             this.clonedImage = this.image.cloneNode(true) as HTMLImageElement;
             this.clonedImage.removeAttribute('id');
-<<<<<<< HEAD
-=======
             this.clonedImage.style.removeProperty('max-width');
->>>>>>> d833fb29
             this.wrapper = createElement(
                 KnownCreateElementDataIndex.ImageEditWrapper,
                 this.image.ownerDocument

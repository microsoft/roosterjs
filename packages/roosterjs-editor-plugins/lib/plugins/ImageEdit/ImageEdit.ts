import applyChange from './editInfoUtils/applyChange';
import canRegenerateImage from './api/canRegenerateImage';
import DragAndDropContext, { DNDDirectionX, DnDDirectionY } from './types/DragAndDropContext';
import DragAndDropHandler from '../../pluginUtils/DragAndDropHandler';
import DragAndDropHelper from '../../pluginUtils/DragAndDropHelper';
import getGeneratedImageSize from './editInfoUtils/getGeneratedImageSize';
import getLatestZIndex from './editInfoUtils/getLastZIndex';
import ImageEditInfo from './types/ImageEditInfo';
import ImageHtmlOptions from './types/ImageHtmlOptions';
import { Cropper, getCropHTML } from './imageEditors/Cropper';
import { deleteEditInfo, getEditInfoFromImage } from './editInfoUtils/editInfo';
import { getRotateHTML, Rotator } from './imageEditors/Rotator';
import { ImageEditElementClass } from './types/ImageEditElementClass';
import {
    arrayPush,
    Browser,
    createElement,
    getComputedStyle,
    getObjectKeys,
    removeGlobalCssStyle,
    safeInstanceOf,
    setGlobalCssStyles,
    toArray,
} from 'roosterjs-editor-dom';
import {
    Resizer,
    doubleCheckResize,
    getSideResizeHTML,
    getCornerResizeHTML,
    OnShowResizeHandle,
    getResizeBordersHTML,
} from './imageEditors/Resizer';
import {
    ImageEditOperation,
    ImageEditOptions,
    EditorPlugin,
    IEditor,
    PluginEvent,
    PluginEventType,
    CreateElementData,
    KnownCreateElementDataIndex,
    ModeIndependentColor,
    SelectionRangeTypes,
    ChangeSource,
} from 'roosterjs-editor-types';
import type { CompatibleImageEditOperation } from 'roosterjs-editor-types/lib/compatibleTypes';

const PI = Math.PI;
const DIRECTIONS = 8;
const DirectionRad = (PI * 2) / DIRECTIONS;
const DirectionOrder = ['nw', 'n', 'ne', 'e', 'se', 's', 'sw', 'w'];

/**
 * Default image edit options
 */
const DefaultOptions: Required<ImageEditOptions> = {
    borderColor: '#DB626C',
    minWidth: 10,
    minHeight: 10,
    preserveRatio: false,
    minRotateDeg: 5,
    imageSelector: 'img',
    rotateIconHTML: null,
    disableCrop: false,
    disableRotate: false,
    disableSideResize: false,
    onSelectState: ImageEditOperation.ResizeAndRotate,
};

/**
 * Map the image edit operation to a function that returns editing elements HTML to help
 * build image editing UI
 */
const ImageEditHTMLMap = {
    [ImageEditOperation.CornerResize]: getCornerResizeHTML,
    [ImageEditOperation.SideResize]: getSideResizeHTML,
    [ImageEditOperation.Rotate]: getRotateHTML,
    [ImageEditOperation.Crop]: getCropHTML,
};

/**
 * Default background colors for rotate handle
 */
const LIGHT_MODE_BGCOLOR = 'white';
const DARK_MODE_BGCOLOR = '#333';

/**
 * The biggest area of image with 4 handles
 */
const MAX_SMALL_SIZE_IMAGE = 10000;

/**
 * ImageEdit plugin provides the ability to edit an inline image in editor, including image resizing, rotation and cropping
 */
export default class ImageEdit implements EditorPlugin {
    protected editor: IEditor;
    protected options: ImageEditOptions;
    private disposer: () => void;

    // Allowed editing operations
    private allowedOperations: ImageEditOperation;

    // Current editing image
    private image: HTMLImageElement;

    // Image cloned from the current editing image
    private clonedImage: HTMLImageElement;

    // The image wrapper
    private wrapper: HTMLSpanElement;

    // Current edit info of the image. All changes user made will be stored in this object.
    // We use this object to update the editing UI, and finally we will use this object to generate
    // the new image if necessary
    private editInfo: ImageEditInfo;

    // Src of the image before current editing
    private lastSrc: string;

    // Drag and drop helper objects
    private dndHelpers: DragAndDropHelper<DragAndDropContext, any>[];

    /**
     * Identify if the image was resized by the user.
     */
    private wasResized: boolean;

    /**
     * Editor zoom scale
     */
    private zoomWrapper: HTMLElement;

    /**
     * Create a new instance of ImageEdit
     * @param options Image editing options
     * @param onShowResizeHandle An optional callback to allow customize resize handle element of image resizing.
     * To customize the resize handle element, add this callback and change the attributes of elementData then it
     * will be picked up by ImageEdit code
     */
    constructor(options?: ImageEditOptions, private onShowResizeHandle?: OnShowResizeHandle) {
        this.options = {
            ...DefaultOptions,
            ...(options || {}),
        };

        this.allowedOperations =
            ImageEditOperation.CornerResize |
            (this.options.disableCrop ? 0 : ImageEditOperation.Crop) |
            (this.options.disableRotate ? 0 : ImageEditOperation.Rotate) |
            (this.options.disableSideResize ? 0 : ImageEditOperation.SideResize);
    }

    /**
     * Get a friendly name of this plugin
     */
    getName() {
        return 'ImageEdit';
    }

    /**
     * Initialize this plugin. This should only be called from Editor
     * @param editor Editor instance
     */
    initialize(editor: IEditor) {
        this.editor = editor;
        this.disposer = editor.addDomEventHandler('blur', this.onBlur);
    }

    /**
     * Dispose this plugin
     */
    dispose() {
        this.clearDndHelpers();
        this.disposer();
        this.disposer = null;
        this.editor = null;
    }

    /**
     * Handle events triggered from editor
     * @param e PluginEvent object
     */
    onPluginEvent(e: PluginEvent) {
        switch (e.eventType) {
            case PluginEventType.SelectionChanged:
                if (
                    e.selectionRangeEx &&
                    e.selectionRangeEx.type === SelectionRangeTypes.ImageSelection
                ) {
                    this.setEditingImage(e.selectionRangeEx.image, this.options.onSelectState);
                }
                break;
            case PluginEventType.MouseDown:
                this.setEditingImage(null);
                break;
            case PluginEventType.KeyDown:
                this.setEditingImage(null);
                break;
            case PluginEventType.ContentChanged:
<<<<<<< HEAD
                const selection = this.editor.getSelectionRangeEx();
                if (
                    e.source === ChangeSource.Format &&
                    selection?.type === SelectionRangeTypes.ImageSelection
                ) {
                    this.setEditingImage(null, true);
                } else if (e.source !== ChangeSource.Format) {
                    // After contentChanged event, the current image wrapper may not be valid any more, remove all of them if any
                    this.removeWrapper();
                }
=======
                //After contentChanged event, the current image wrapper may not be valid any more, remove all of them if any
                this.removeWrapper();
>>>>>>> 060d3ec2
                break;

            case PluginEventType.ExtractContentWithDom:
                // When extract content, remove all image info since they may not be valid when load the content again
                toArray(e.clonedRoot.querySelectorAll(this.options.imageSelector)).forEach(img => {
                    deleteEditInfo(img as HTMLImageElement);
                });
                break;

            case PluginEventType.Scroll:
                this.setEditingImage(null);
                break;
        }
    }

    /**
     * Check if the given image edit operation is allowed by this plugin
     * @param operation The image edit operation to check
     * @returns True means it is allowed, otherwise false
     */
    isOperationAllowed(operation: ImageEditOperation): boolean {
        return !!(this.allowedOperations & operation);
    }

    /**
     * Set current image for edit. If there is already image in editing, it will quit editing mode and any pending editing
     * operation will be submitted
     * @param image The image to edit
     * @param operation The editing operation
     */
    setEditingImage(
        image: HTMLImageElement,
        operation: ImageEditOperation | CompatibleImageEditOperation
    ): void;

    /**
     * Stop editing image. If there is already image in editing, it will quit editing mode and any pending editing
     * operation will be submitted
     * @param image The image to edit
     * @param selectImage True to select this image after quit editing mode
     */
    setEditingImage(image: null, selectImage?: boolean): void;

    setEditingImage(
        image: HTMLImageElement | null,
        operationOrSelect?: ImageEditOperation | CompatibleImageEditOperation | boolean
    ) {
        let operation =
            typeof operationOrSelect === 'number' ? operationOrSelect : ImageEditOperation.None;
        const selectImage = typeof operationOrSelect === 'number' ? false : !!operationOrSelect;

        if (!image && this.image) {
            // When there is image in editing, clean up any cached objects and elements
            this.clearDndHelpers();

            // Apply the changes, and add undo snapshot if necessary
            applyChange(
                this.editor,
                this.image,
                this.editInfo,
                this.lastSrc,
                this.wasResized,
                this.clonedImage
            );

            // Remove editing wrapper
            this.removeWrapper();

            this.editor.addUndoSnapshot(() => this.image, ChangeSource.ImageResize);

            if (selectImage) {
                this.editor.select(this.image);
            }

            this.image = null;
            this.editInfo = null;
            this.lastSrc = null;
            this.clonedImage = null;
        }

        if (!this.image && image?.isContentEditable) {
            // If there is new image to edit, enter editing mode for this image
            this.editor.addUndoSnapshot();
            this.image = image;

            // Get initial edit info
            this.editInfo = getEditInfoFromImage(image);

            //Check if the image was resized by the user
            this.wasResized = checkIfImageWasResized(this.image);

            operation =
                (canRegenerateImage(image) ? operation : ImageEditOperation.Resize) &
                this.allowedOperations;

            // Create and update editing wrapper and elements
            this.createWrapper(operation);
            this.updateWrapper();

            // Init drag and drop
            this.dndHelpers = [
                ...this.createDndHelpers(ImageEditElementClass.ResizeHandle, Resizer),
                ...this.createDndHelpers(ImageEditElementClass.RotateHandle, Rotator),
                ...this.createDndHelpers(ImageEditElementClass.CropHandle, Cropper),
                ...this.createDndHelpers(ImageEditElementClass.CropContainer, Cropper),
            ];

            this.editor.select(this.image);
            this.toggleImageVisibility(this.image, false /** showImage */);
        }
    }

    /**
     * quit editing mode when editor lose focus
     */
    private onBlur = () => {
        this.setEditingImage(null, true);
    };

    /**
     * Create editing wrapper for the image
     */
    private createWrapper(operation: ImageEditOperation | CompatibleImageEditOperation) {
        //Clone the image and insert the clone in a entity
        this.clonedImage = this.image.cloneNode(true) as HTMLImageElement;
        this.clonedImage.removeAttribute('id');
        this.wrapper = createElement(
            KnownCreateElementDataIndex.ImageEditWrapper,
            this.image.ownerDocument
        ) as HTMLSpanElement;
        this.wrapper.firstChild.appendChild(this.clonedImage);

        // keep the same vertical align
        const originalVerticalAlign = getStylePropertyValue(this.image, 'vertical-align');
        if (originalVerticalAlign) {
            this.wrapper.style.verticalAlign = originalVerticalAlign;
        }

        this.wrapper.style.display = Browser.isSafari ? 'inline-block' : 'inline-flex';

        // Cache current src so that we can compare it after edit see if src is changed
        this.lastSrc = this.image.getAttribute('src');

        // Set image src to original src to help show editing UI, also it will be used when regenerate image dataURL after editing
        this.clonedImage.src = this.editInfo.src;
        this.clonedImage.style.position = 'absolute';
        this.clonedImage.style.maxWidth = null;

        // Get HTML for all edit elements (resize handle, rotate handle, crop handle and overlay, ...) and create HTML element
        const options: ImageHtmlOptions = {
            borderColor: getColorString(this.options.borderColor, this.editor.isDarkMode()),
            rotateIconHTML: this.options.rotateIconHTML,
            rotateHandleBackColor: this.editor.isDarkMode()
                ? DARK_MODE_BGCOLOR
                : LIGHT_MODE_BGCOLOR,
            isSmallImage: isASmallImage(this.editInfo),
        };
        const htmlData: CreateElementData[] = [getResizeBordersHTML(options)];

        getObjectKeys(ImageEditHTMLMap).forEach(thisOperation => {
            if ((operation & thisOperation) == thisOperation) {
                arrayPush(
                    htmlData,
                    ImageEditHTMLMap[thisOperation](options, this.onShowResizeHandle)
                );
            }
        });

        htmlData.forEach(data => {
            const element = createElement(data, this.image.ownerDocument);
            if (element) {
                this.wrapper.appendChild(element);
            }
        });

        this.insertImageWrapper(this.editor, this.image, this.wrapper, this.editor.getZoomScale());
    }

    private toggleImageVisibility(image: HTMLImageElement, showImage: boolean) {
        const editorId = this.editor.getEditorDomAttribute('id');
        const doc = this.editor.getDocument();
        const editingId = 'editingId' + editorId;
        if (showImage) {
            removeGlobalCssStyle(doc, editingId);
        } else {
            const cssRule = `#${editorId} #${image.id} {visibility: hidden}`;
            setGlobalCssStyles(doc, cssRule, editingId);
        }
    }

    private insertImageWrapper(
        editor: IEditor,
        image: HTMLImageElement,
        wrapper: HTMLSpanElement,
        scale: number
    ) {
        this.zoomWrapper = copyElementRect(image, createZoomWrapper(editor, wrapper, scale));
        this.zoomWrapper.style.zIndex = `${getLatestZIndex(editor.getScrollContainer()) + 1}`;
        this.editor.getDocument().body.appendChild(this.zoomWrapper);
    }

    /**
     * Remove the temp wrapper of the image
     */
    private removeWrapper = () => {
        const doc = this.editor.getDocument();
        if (this.zoomWrapper && doc.body?.contains(this.zoomWrapper)) {
            doc.body?.removeChild(this.zoomWrapper);
            this.toggleImageVisibility(this.image, true /** showImage */);
        }
        this.wrapper = null;
        this.zoomWrapper = null;
    };

    /**
     * Update image edit elements to reflect current editing result
     * @param context
     */
    private updateWrapper = (context?: DragAndDropContext) => {
        const wrapper = this.wrapper;
        if (wrapper) {
            // Prepare: get related editing elements
            const cropContainers = getEditElements(wrapper, ImageEditElementClass.CropContainer);
            const cropOverlays = getEditElements(wrapper, ImageEditElementClass.CropOverlay);
            const resizeHandles = getEditElements(wrapper, ImageEditElementClass.ResizeHandle);
            const cropHandles = getEditElements(wrapper, ImageEditElementClass.CropHandle);

            // Cropping and resizing will show different UI, so check if it is cropping here first
            const isCropping = cropContainers.length == 1 && cropOverlays.length == 4;
            const {
                angleRad,
                bottomPercent,
                leftPercent,
                rightPercent,
                topPercent,
            } = this.editInfo;

            // Width/height of the image
            const {
                targetWidth,
                targetHeight,
                originalWidth,
                originalHeight,
                visibleWidth,
                visibleHeight,
            } = getGeneratedImageSize(this.editInfo, isCropping);
            const marginHorizontal = (targetWidth - visibleWidth) / 2;
            const marginVertical = (targetHeight - visibleHeight) / 2;
            const cropLeftPx = originalWidth * leftPercent;
            const cropRightPx = originalWidth * rightPercent;
            const cropTopPx = originalHeight * topPercent;
            const cropBottomPx = originalHeight * bottomPercent;

            // Update size and margin of the wrapper
            wrapper.style.margin = `${marginVertical}px ${marginHorizontal}px`;
            wrapper.style.transform = `rotate(${angleRad}rad)`;
            this.image.style.transform = `rotate(${angleRad}rad)`;
            setWrapperSizeDimensions(wrapper, this.clonedImage, visibleWidth, visibleHeight);
            setWrapperSizeDimensions(
                this.zoomWrapper,
                this.clonedImage,
                visibleWidth,
                visibleHeight
            );
            this.zoomWrapper.style.height = getPx(visibleHeight);
            fitImageContainer(this.editor, this.zoomWrapper, angleRad);

            // Update the text-alignment to avoid the image to overflow if the parent element have align center or right
            // or if the direction is Right To Left
            wrapper.style.textAlign = isRtl(wrapper.parentNode) ? 'right' : 'left';

            // Update size of the image

            this.clonedImage.style.width = getPx(originalWidth);
            this.clonedImage.style.height = getPx(originalHeight);

            if (isCropping) {
                // For crop, we also need to set position of the overlays
                setSize(
                    cropContainers[0],
                    cropLeftPx,
                    cropTopPx,
                    cropRightPx,
                    cropBottomPx,
                    undefined,
                    undefined
                );
                setSize(cropOverlays[0], 0, 0, cropRightPx, undefined, undefined, cropTopPx);
                setSize(cropOverlays[1], undefined, 0, 0, cropBottomPx, cropRightPx, undefined);
                setSize(cropOverlays[2], cropLeftPx, undefined, 0, 0, undefined, cropBottomPx);
                setSize(cropOverlays[3], 0, cropTopPx, undefined, 0, cropLeftPx, undefined);
                updateHandleCursor(cropHandles, angleRad);
            } else {
                // For rotate/resize, set the margin of the image so that cropped part won't be visible
                this.clonedImage.style.margin = `${-cropTopPx}px 0 0 ${-cropLeftPx}px`;

                // Double check resize
                if (context?.elementClass == ImageEditElementClass.ResizeHandle) {
                    const clientWidth = wrapper.clientWidth;
                    const clientHeight = wrapper.clientHeight;
                    this.wasResized = true;
                    doubleCheckResize(
                        this.editInfo,
                        this.options.preserveRatio,
                        clientWidth,
                        clientHeight
                    );

                    this.updateWrapper();
                }

                updateHandleCursor(resizeHandles, angleRad);
            }
        }
    };

    /**
     * Create drag and drop helpers
     * @param wrapper
     * @param elementClass
     * @param dragAndDrop
     */
    private createDndHelpers(
        elementClass: ImageEditElementClass,
        dragAndDrop: DragAndDropHandler<DragAndDropContext, any>
    ): DragAndDropHelper<DragAndDropContext, any>[] {
        const commonContext = {
            editInfo: this.editInfo,
            options: this.options,
            elementClass,
        };
        const wrapper = this.wrapper;
        return wrapper
            ? getEditElements(wrapper, elementClass).map(
                  element =>
                      new DragAndDropHelper<DragAndDropContext, any>(
                          element,
                          {
                              ...commonContext,
                              x: element.dataset.x as DNDDirectionX,
                              y: element.dataset.y as DnDDirectionY,
                          },
                          this.updateWrapper,
                          dragAndDrop,
                          this.editor.getZoomScale()
                      )
              )
            : [];
    }

    /**
     * Clean up drag and drop helpers
     */
    private clearDndHelpers() {
        this.dndHelpers?.forEach(helper => helper.dispose());
        this.dndHelpers = null;
    }
}

function setSize(
    element: HTMLElement,
    left: number,
    top: number,
    right: number,
    bottom: number,
    width: number,
    height: number
) {
    element.style.left = getPx(left);
    element.style.top = getPx(top);
    element.style.right = getPx(right);
    element.style.bottom = getPx(bottom);
    element.style.width = getPx(width);
    element.style.height = getPx(height);
}

function setWrapperSizeDimensions(
    wrapper: HTMLElement,
    image: HTMLImageElement,
    width: number,
    height: number
) {
    const hasBorder = image.style.borderStyle;
    if (hasBorder) {
        const borderWidth = image.style.borderWidth ? 2 * parseInt(image.style.borderWidth) : 2;
        wrapper.style.width = getPx(width + borderWidth);
        wrapper.style.height = getPx(height + borderWidth);
        return;
    }
    wrapper.style.width = getPx(width);
    wrapper.style.height = getPx(height);
}

function getPx(value: number): string {
    return value === undefined ? null : value + 'px';
}

function getEditElements(wrapper: HTMLElement, elementClass: ImageEditElementClass): HTMLElement[] {
    return toArray(wrapper.querySelectorAll('.' + elementClass)) as HTMLElement[];
}

function isRtl(element: Node): boolean {
    return safeInstanceOf(element, 'HTMLElement')
        ? getComputedStyle(element, 'direction') == 'rtl'
        : false;
}

function handleRadIndexCalculator(angleRad: number): number {
    let idx = Math.round(angleRad / DirectionRad) % DIRECTIONS;
    return idx < 0 ? idx + DIRECTIONS : idx;
}

function rotateHandles(element: HTMLElement, angleRad: number): string {
    const radIndex = handleRadIndexCalculator(angleRad);
    const originalDirection = element.dataset.y + element.dataset.x;
    const originalIndex = DirectionOrder.indexOf(originalDirection);
    const rotatedIndex = originalIndex >= 0 && originalIndex + radIndex;
    return DirectionOrder[rotatedIndex % DIRECTIONS];
}

/**
 * Rotate the resizer and cropper handles according to the image position.
 * @param handles The resizer handles.
 * @param angleRad The angle that the image was rotated.
 */
function updateHandleCursor(handles: HTMLElement[], angleRad: number) {
    handles.map(handle => {
        handle.style.cursor = `${rotateHandles(handle, angleRad)}-resize`;
    });
}

/**
 * Check if the current image was resized by the user
 * @param image the current image
 * @returns if the user resized the image, returns true, otherwise, returns false
 */
function checkIfImageWasResized(image: HTMLImageElement): boolean {
    const { width, height, style } = image;
    const isMaxWidthInitial =
        style.maxWidth === '' || style.maxWidth === 'initial' || style.maxWidth === 'auto';
    if (
        isMaxWidthInitial &&
        (isFixedNumberValue(style.height) ||
            isFixedNumberValue(style.width) ||
            isFixedNumberValue(width) ||
            isFixedNumberValue(height))
    ) {
        return true;
    } else {
        return false;
    }
}

function isFixedNumberValue(value: string | number) {
    const numberValue = typeof value === 'string' ? parseInt(value) : value;
    return !isNaN(numberValue);
}

function isASmallImage(editInfo: ImageEditInfo) {
    const { widthPx, heightPx } = editInfo;
    return widthPx && heightPx && widthPx * widthPx < MAX_SMALL_SIZE_IMAGE;
}

function getColorString(color: string | ModeIndependentColor, isDarkMode: boolean): string {
    if (typeof color === 'string') {
        return color.trim();
    }
    return isDarkMode ? color.darkModeColor.trim() : color.lightModeColor.trim();
}

function fitImageContainer(editor: IEditor, zoomWrapper: HTMLElement, angle: number) {
    const angleIndex = handleRadIndexCalculator(angle);
    const isVertical = (angleIndex >= 2 && angleIndex < 4) || angleIndex >= 6;
    const editorTop = editor.getScrollContainer()?.getBoundingClientRect()?.top;
    const { top, width, height } = zoomWrapper?.getBoundingClientRect();
    if (editorTop > top) {
        const rotatePercent = 100 * Math.abs(angle);
        const zoomWrapperHeight = editorTop - top;
        const zoomWrapperHeightPercent = isVertical
            ? rotatePercent * (zoomWrapperHeight / width)
            : 100 * (zoomWrapperHeight / height);

        zoomWrapper.style.clipPath = `polygon(0 ${zoomWrapperHeightPercent}%, 100% ${zoomWrapperHeightPercent}%, 100% ${
            isVertical ? rotatePercent : '100'
        }%, 0  ${isVertical ? rotatePercent : '100'}%)`;
    }
}

function copyElementRect(originalElement: HTMLElement, element: HTMLElement) {
    const { top, left, right, bottom } = originalElement.getBoundingClientRect();
    element.style.top = `${top}px`;
    element.style.bottom = `${bottom}px`;
    element.style.right = `${right}px`;
    element.style.left = `${left}px`;
    return element;
}

function createZoomWrapper(editor: IEditor, wrapper: HTMLSpanElement, scale: number) {
    const zoomWrapper = editor.getDocument().createElement('div');
    zoomWrapper.style.transform = `scale(${scale || 1})`;
    zoomWrapper.style.transformOrigin = 'top left';
    zoomWrapper.style.position = 'fixed';
    zoomWrapper.appendChild(wrapper);
    return zoomWrapper;
}

function getStylePropertyValue(element: HTMLElement, property: string): string {
    return element.ownerDocument.defaultView.getComputedStyle(element).getPropertyValue(property);
}<|MERGE_RESOLUTION|>--- conflicted
+++ resolved
@@ -197,21 +197,8 @@
                 this.setEditingImage(null);
                 break;
             case PluginEventType.ContentChanged:
-<<<<<<< HEAD
-                const selection = this.editor.getSelectionRangeEx();
-                if (
-                    e.source === ChangeSource.Format &&
-                    selection?.type === SelectionRangeTypes.ImageSelection
-                ) {
-                    this.setEditingImage(null, true);
-                } else if (e.source !== ChangeSource.Format) {
-                    // After contentChanged event, the current image wrapper may not be valid any more, remove all of them if any
-                    this.removeWrapper();
-                }
-=======
                 //After contentChanged event, the current image wrapper may not be valid any more, remove all of them if any
                 this.removeWrapper();
->>>>>>> 060d3ec2
                 break;
 
             case PluginEventType.ExtractContentWithDom:

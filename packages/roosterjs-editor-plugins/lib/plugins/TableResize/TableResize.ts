<<<<<<< HEAD
import { contains, fromHtml, isRtl, safeInstanceOf, VTable } from 'roosterjs-editor-dom';
import { Editor, EditorPlugin } from 'roosterjs-editor-core';
import {
    ContentPosition,
    PluginEvent,
    PluginEventType,
    PluginMouseEvent,
    ChangeSource,
} from 'roosterjs-editor-types';

const TABLE_RESIZE_HANDLE_KEY = 'TABLE_RESIZE_HANDLE';
const HANDLE_WIDTH = 6;
const CONTAINER_HTML = `<div style="position: fixed; cursor: col-resize; width: ${HANDLE_WIDTH}px; border: solid 0 #C6C6C6;"></div>`;

/**
 * TableResize plugin, provides the ability to resize a table by drag-and-drop
 */
export default class TableResize implements EditorPlugin {
    private editor: Editor;
    private onMouseOverDisposer: () => void;
    private td: HTMLTableCellElement;
    private pageX = -1;
    private initialPageX: number;

    /**
     * Initialize this plugin. This should only be called from Editor
     * @param editor Editor instance
     */
    initialize(editor: Editor) {
        this.editor = editor;
        this.onMouseOverDisposer = this.editor.addDomEventHandler('mouseover', this.onMouseOver);
    }

    /**
     * Get a friendly name of  this plugin
     */
    getName() {
        return 'TableResize';
    }

    /**
     * Dispose this plugin
     */
    dispose() {
        this.detachMouseEvents();
        this.editor = null;
        this.onMouseOverDisposer();
    }

    /**
     * Handle events triggered from editor
     * @param event PluginEvent object
     */
    onPluginEvent(event: PluginEvent) {
        if (
            this.td &&
            (event.eventType == PluginEventType.KeyDown ||
                event.eventType == PluginEventType.ContentChanged ||
                (event.eventType == PluginEventType.MouseDown && !this.clickIntoCurrentTd(event)))
        ) {
            this.td = null;
            this.calcAndShowHandle();
        }
    }

    private clickIntoCurrentTd(event: PluginMouseEvent) {
        let mouseEvent = event.rawEvent;
        let target = mouseEvent.target;
        return (
            safeInstanceOf(target, 'Node') &&
            contains(this.td, <Node>target, true /*treatSameNodeAsContain*/)
        );
    }

    private onMouseOver = (e: MouseEvent) => {
        let node = <HTMLElement>(e.srcElement || e.target);
        if (
            this.pageX < 0 &&
            node &&
            (node.tagName == 'TD' || node.tagName == 'TH') &&
            node != this.td
        ) {
            this.td = <HTMLTableCellElement>node;
            this.calcAndShowHandle();
        }
    };

    private calcAndShowHandle() {
        if (this.td) {
            let tr = <HTMLTableRowElement>this.editor.getElementAtCursor('TR', this.td);
            let table = <HTMLTableElement>this.editor.getElementAtCursor('TABLE', tr);
            if (tr && table) {
                let [left, top] = this.getPosition(table);
                let handle = this.getResizeHandle();

                left +=
                    this.td.offsetLeft + (isRtl(table) ? 0 : this.td.offsetWidth - HANDLE_WIDTH);
                handle.style.display = '';
                handle.style.top = top + 'px';
                handle.style.height = table.offsetHeight + 'px';
                handle.style.left = left + 'px';
            }
        } else {
            this.getResizeHandle().style.display = 'none';
        }
    }

    private adjustHandle(pageX: number) {
        let handle = this.getResizeHandle();
        handle.style.left = handle.offsetLeft + pageX - this.pageX + 'px';
        this.pageX = pageX;
    }

    private getPosition(e: HTMLElement): [number, number] {
        let parent = <HTMLElement>e.offsetParent;
        let [left, top] = parent ? this.getPosition(parent) : [0, 0];
        return [left + e.offsetLeft - e.scrollLeft, top + e.offsetTop - e.scrollTop];
    }

    private getResizeHandle() {
        return this.editor.getCustomData(
            TABLE_RESIZE_HANDLE_KEY,
            () => {
                let document = this.editor.getDocument();
                let handle = fromHtml(CONTAINER_HTML, document)[0] as HTMLElement;
                this.editor.insertNode(handle, {
                    position: ContentPosition.Outside,
                    updateCursor: false,
                    replaceSelection: false,
                    insertOnNewLine: false,
                });
                handle.addEventListener('mousedown', this.onMouseDown);
                return handle;
            },
            handle => {
                handle.removeEventListener('mousedown', this.onMouseDown);
                handle.parentNode.removeChild(handle);
            }
        );
    }

    private cancelEvent(e: MouseEvent) {
        e.stopPropagation();
        e.preventDefault();
    }

    private onMouseDown = (e: MouseEvent) => {
        if (!this.editor || this.editor.isDisposed()) {
            return;
        }

        this.pageX = e.pageX;
        this.initialPageX = e.pageX;
        this.attachMouseEvents();

        let handle = this.getResizeHandle();
        handle.style.borderWidth = '0 1px';

        this.cancelEvent(e);
    };

    private onMouseMove = (e: MouseEvent) => {
        this.adjustHandle(e.pageX);
        this.cancelEvent(e);
    };

    private onMouseUp = (e: MouseEvent) => {
        this.detachMouseEvents();

        let handle = this.getResizeHandle();
        handle.style.borderWidth = '0';

        let table = this.editor.getElementAtCursor('TABLE', this.td) as HTMLTableElement;
        let cellPadding = parseInt(table.cellPadding);
        cellPadding = isNaN(cellPadding) ? 0 : cellPadding;

        if (e.pageX != this.initialPageX) {
            let newWidth =
                this.td.clientWidth -
                cellPadding * 2 +
                (e.pageX - this.initialPageX) * (isRtl(table) ? -1 : 1);
            this.editor.addUndoSnapshot((start, end) => {
                this.setTableColumnWidth(newWidth + 'px');
                this.editor.select(start, end);
            }, ChangeSource.Format);
        }

        this.pageX = -1;
        this.calcAndShowHandle();
        this.editor.focus();
        this.cancelEvent(e);
    };

    private attachMouseEvents() {
        if (this.editor && !this.editor.isDisposed()) {
            let document = this.editor.getDocument();
            document.addEventListener('mousemove', this.onMouseMove, true);
            document.addEventListener('mouseup', this.onMouseUp, true);
        }
    }

    private detachMouseEvents() {
        if (this.editor && !this.editor.isDisposed()) {
            let document = this.editor.getDocument();
            document.removeEventListener('mousemove', this.onMouseMove, true);
            document.removeEventListener('mouseup', this.onMouseUp, true);
        }
    }

    private setTableColumnWidth(width: string) {
        let vtable = new VTable(this.td);
        vtable.table.style.width = '';
        vtable.table.width = '';
        vtable.forEachCellOfCurrentColumn(cell => {
            if (cell.td) {
                cell.td.style.width = cell.td == this.td ? width : '';
            }
        });
        vtable.writeBack();
        return this.editor.contains(this.td) ? this.td : vtable.getCurrentTd();
    }
}
=======
import { Editor, EditorPlugin } from 'roosterjs-editor-core';
import { fromHtml, normalizeRect, VTable } from 'roosterjs-editor-dom';
import {
    PluginEvent,
    PluginEventType,
    Rect,
    ChangeSource,
    TableOperation,
    ContentPosition,
} from 'roosterjs-editor-types';

const INSERTER_COLOR = '#4A4A4A';
const INSERTER_SIDE_LENGTH = 12;
const INSERTER_BORDER_SIZE = 1;

const CELL_RESIZER_WIDTH = 4;
const HORIZONTAL_RESIZER_HTML =
    '<div style="position: fixed; cursor: row-resize; user-select: none"></div>';
const VERTICAL_RESIZER_HTML =
    '<div style="position: fixed; cursor: col-resize; user-select: none"></div>';

const enum ResizeState {
    None,
    Horizontal,
    Vertical,
}

/**
 * TableResize plugin, provides the ability to resize a table by drag-and-drop
 */
export default class TableResize implements EditorPlugin {
    private editor: Editor;
    private onMouseMoveDisposer: () => void;
    private tableRectMap: { table: HTMLTableElement; rect: Rect }[] = null;
    private resizerContainer: HTMLDivElement;
    private currentTable: HTMLTableElement;
    private currentTd: HTMLTableCellElement;
    private horizontalResizer: HTMLDivElement;
    private verticalResizer: HTMLDivElement;
    private resizingState: ResizeState = ResizeState.None;

    private currentInsertTd: HTMLTableCellElement;
    private insertingState: ResizeState = ResizeState.None;
    private inserter: HTMLDivElement;

    /**
     * Get a friendly name of  this plugin
     */
    getName() {
        return 'TableResize';
    }

    /**
     * Initialize this plugin. This should only be called from Editor
     * @param editor Editor instance
     */
    initialize(editor: Editor) {
        this.editor = editor;
        this.setupResizerContainer();
        this.onMouseMoveDisposer = this.editor.addDomEventHandler('mousemove', this.onMouseMove);
    }

    /**
     * Dispose this plugin
     */
    dispose() {
        this.onMouseMoveDisposer();
        this.destoryRectMap();
        this.removeResizerContainer();

        this.editor = null;
    }

    /**
    * Handle events triggered from editor
    * @param event PluginEvent object
    */
    onPluginEvent(e: PluginEvent) {
        switch (e.eventType) {
            case PluginEventType.Input:
            case PluginEventType.ContentChanged:
            case PluginEventType.Scroll:
                this.destoryRectMap();
                break;
        }
    }

    private setupResizerContainer() {
        this.resizerContainer = this.editor.getDocument().createElement('div');
        this.editor.insertNode(this.resizerContainer, {
            updateCursor: false,
            insertOnNewLine: false,
            replaceSelection: false,
            position: ContentPosition.Outside,
        });
    }

    private removeResizerContainer() {
        this.resizerContainer.parentNode.removeChild(this.resizerContainer);
        this.resizerContainer = null;
    }

    private onMouseMove = (e: MouseEvent) => {
        if (this.resizingState != ResizeState.None) {
            return;
        }

        if (!this.tableRectMap) {
            this.cacheRects();
        }

        if (this.tableRectMap) {
            let i = this.tableRectMap.length - 1;
            for (; i >= 0; i--) {
                const { table, rect } = this.tableRectMap[i];
                if (
                    e.pageX >= rect.left - INSERTER_SIDE_LENGTH &&
                    e.pageX <= rect.right &&
                    e.pageY >= rect.top - INSERTER_SIDE_LENGTH &&
                    e.pageY <= rect.bottom
                ) {
                    this.setCurrentTable(table, rect);
                    break;
                }
            }

            if (i < 0) {
                this.setCurrentTable(null);
            }

            if (this.currentTable) {
                const map = this.tableRectMap.filter(map => map.table == this.currentTable)[0];

                for (let i = 0; i < this.currentTable.rows.length; i++) {
                    const tr = this.currentTable.rows[i];

                    let j = 0;
                    for (; j < tr.cells.length; j++) {
                        const td = tr.cells[Math.max(0, j)];
                        const tdRect = normalizeRect(td.getBoundingClientRect());

                        if (e.pageX <= tdRect.right && e.pageY < tdRect.bottom) {
                            if (i == 0 && e.pageY < tdRect.top) {
                                this.setCurrentTd(null);
                                this.setCurrentInsertTd(ResizeState.Vertical, td, map.rect);
                                break;
                            } else if (j == 0 && e.pageX < tdRect.left) {
                                this.setCurrentTd(null);
                                this.setCurrentInsertTd(ResizeState.Horizontal, td, map.rect);
                                break;
                            } else {
                                this.setCurrentTd(td, map.rect, tdRect.right, tdRect.bottom);
                                this.setCurrentInsertTd(ResizeState.None);
                                break;
                            }
                        }
                    }
                    if (j < tr.cells.length) {
                        break;
                    }
                }
            }
        }
    };

    private setCurrentInsertTd(insertingState: ResizeState.None): void;
    private setCurrentInsertTd(
        insertingState: ResizeState,
        td: HTMLTableCellElement,
        tableRect: Rect
    ): void;
    private setCurrentInsertTd(
        insertingState: ResizeState,
        td?: HTMLTableCellElement,
        tableRect?: Rect
    ) {
        if (td != this.currentInsertTd || insertingState != this.insertingState) {
            if (this.currentInsertTd) {
                this.resizerContainer.removeChild(this.inserter);
                this.inserter = null;
            }
            this.insertingState = insertingState;
            this.currentInsertTd = td;
            if (this.currentInsertTd) {
                this.inserter = this.createInserter(tableRect);
                this.resizerContainer.appendChild(this.inserter);
            }
        }
    }

    private createInserter(tableRect: Rect) {
        const rect = normalizeRect(this.currentInsertTd.getBoundingClientRect());
        const editorBackgroundColor = this.editor.getDefaultFormat().backgroundColor;
        const inserterBackgroundColor = editorBackgroundColor || 'white';
        const HORIZONTAL_INSERTER_HTML = `<div style="position: fixed; width: ${INSERTER_SIDE_LENGTH}px; height: ${INSERTER_SIDE_LENGTH}px; font-size: 16px; color: ${INSERTER_COLOR}; line-height: 10px; vertical-align: middle; text-align: center; cursor: pointer; border: solid ${INSERTER_BORDER_SIZE}px ${INSERTER_COLOR}; border-radius: 50%; background-color: ${inserterBackgroundColor}"><div style="position: absolute; left: 12px; top: 5px; height: 3px; border-top: 1px solid ${INSERTER_COLOR}; border-bottom: 1px solid ${INSERTER_COLOR}; border-right: 1px solid ${INSERTER_COLOR}; border-left: 0px; box-sizing: border-box; background-color: ${inserterBackgroundColor};"></div>+</div>`;
        const VERTICAL_INSERTER_HTML = `<div style="position: fixed; width: ${INSERTER_SIDE_LENGTH}px; height: ${INSERTER_SIDE_LENGTH}px; font-size: 16px; color: ${INSERTER_COLOR}; line-height: 10px; vertical-align: middle; text-align: center; cursor: pointer; border: solid ${INSERTER_BORDER_SIZE}px ${INSERTER_COLOR}; border-radius: 50%; background-color: ${inserterBackgroundColor}"><div style="position: absolute; left: 5px; top: 12px; width: 3px; border-left: 1px solid ${INSERTER_COLOR}; border-right: 1px solid ${INSERTER_COLOR}; border-bottom: 1px solid ${INSERTER_COLOR}; border-top: 0px; box-sizing: border-box; background-color: ${inserterBackgroundColor};"></div>+</div>`;

        const inserter = fromHtml(
            this.insertingState == ResizeState.Horizontal
                ? HORIZONTAL_INSERTER_HTML
                : VERTICAL_INSERTER_HTML,
            this.editor.getDocument()
        )[0] as HTMLDivElement;

        if (this.insertingState == ResizeState.Horizontal) {
            inserter.style.left = `${rect.left -
                (INSERTER_SIDE_LENGTH - 1 + 2 * INSERTER_BORDER_SIZE)}px`;
            inserter.style.top = `${rect.bottom - 8}px`;
            (inserter.firstChild as HTMLElement).style.width = `${tableRect.right -
                tableRect.left}px`;
        } else {
            inserter.style.left = `${rect.right - 8}px`;
            inserter.style.top = `${rect.top -
                (INSERTER_SIDE_LENGTH - 1 + 2 * INSERTER_BORDER_SIZE)}px`;
            (inserter.firstChild as HTMLElement).style.height = `${tableRect.bottom -
                tableRect.top}px`;
        }

        inserter.addEventListener('click', this.insertTd);

        return inserter;
    }

    private insertTd = () => {
        this.editor.addUndoSnapshot((start, end) => {
            const vtable = new VTable(this.currentInsertTd);
            vtable.edit(
                this.insertingState == ResizeState.Horizontal
                    ? TableOperation.InsertBelow
                    : TableOperation.InsertRight
            );
            vtable.writeBack();
            this.editor.select(start, end);
            this.setCurrentInsertTd(ResizeState.None);
        }, ChangeSource.Format);
    };

    private setCurrentTable(table: HTMLTableElement, rect: Rect): void;
    private setCurrentTable(table: null): void;
    private setCurrentTable(table: HTMLTableElement, rect?: Rect) {
        if (this.currentTable != table) {
            this.setCurrentTd(null);
            this.setCurrentInsertTd(null);
            this.currentTable = table;
        }
    }

    private setCurrentTd(td: null): void;
    private setCurrentTd(
        td: HTMLTableCellElement,
        tableRect: Rect,
        right: number,
        bottom: number
    ): void;
    private setCurrentTd(
        td: HTMLTableCellElement,
        tableRect?: Rect,
        right?: number,
        bottom?: number
    ) {
        if (this.currentTd != td) {
            if (this.currentTd) {
                this.resizerContainer.removeChild(this.horizontalResizer);
                this.resizerContainer.removeChild(this.verticalResizer);
                this.horizontalResizer = null;
                this.verticalResizer = null;
            }

            this.currentTd = td;

            if (this.currentTd) {
                this.horizontalResizer = this.createResizer(
                    true /*horizontal*/,
                    tableRect.left,
                    bottom - CELL_RESIZER_WIDTH + 1,
                    tableRect.right - tableRect.left,
                    CELL_RESIZER_WIDTH
                );
                this.verticalResizer = this.createResizer(
                    false /*horizontal*/,
                    right - CELL_RESIZER_WIDTH + 1,
                    tableRect.top,
                    CELL_RESIZER_WIDTH,
                    tableRect.bottom - tableRect.top
                );

                this.resizerContainer.appendChild(this.horizontalResizer);
                this.resizerContainer.appendChild(this.verticalResizer);
            }
        }
    }

    private createResizer(
        horizontal: boolean,
        left: number,
        top: number,
        width: number,
        height: number
    ) {
        const div = fromHtml(
            horizontal ? HORIZONTAL_RESIZER_HTML : VERTICAL_RESIZER_HTML,
            this.editor.getDocument()
        )[0] as HTMLDivElement;
        div.style.top = `${top}px`;
        div.style.left = `${left}px`;
        div.style.width = `${width}px`;
        div.style.height = `${height}px`;

        div.addEventListener(
            'mousedown',
            horizontal ? this.startHorizontalResizeTable : this.startVerticalResizeTable
        );

        return div;
    }

    private startHorizontalResizeTable = (e: MouseEvent) => {
        this.resizingState = ResizeState.Horizontal;
        this.startResizeTable(e);
    };

    private startVerticalResizeTable = (e: MouseEvent) => {
        this.resizingState = ResizeState.Vertical;
        this.startResizeTable(e);
    };

    private startResizeTable(e: MouseEvent) {
        const doc = this.editor.getDocument();
        doc.addEventListener('mousemove', this.frameAnimateResizeTable, true);
        doc.addEventListener('mouseup', this.endResizeTable, true);
    }

    private frameAnimateResizeTable = (e: MouseEvent) => {
        this.editor.runAsync(() => this.resizeTable(e));
    };

    private resizeTable = (e: MouseEvent) => {
        if (this.currentTd) {
            const rect = normalizeRect(this.currentTd.getBoundingClientRect());
            const newPos = this.resizingState == ResizeState.Horizontal ? e.pageY : e.pageX;

            let vtable = new VTable(this.currentTd);

            if (this.resizingState == ResizeState.Horizontal) {
                vtable.table.style.height = null;
                vtable.forEachCellOfCurrentRow(cell => {
                    if (cell.td) {
                        cell.td.style.height =
                            cell.td == this.currentTd ? `${newPos - rect.top}px` : null;
                    }
                });
            } else {
                vtable.table.style.width = '';
                vtable.table.width = '';
                vtable.forEachCellOfCurrentColumn(cell => {
                    if (cell.td) {
                        cell.td.style.width =
                            cell.td == this.currentTd ? `${newPos - rect.left}px` : null;
                    }
                });
            }
            vtable.writeBack();
        }
    };

    private endResizeTable = (e: MouseEvent) => {
        const doc = this.editor.getDocument();
        doc.removeEventListener('mousemove', this.frameAnimateResizeTable, true);
        doc.removeEventListener('mouseup', this.endResizeTable, true);

        this.editor.addUndoSnapshot((start, end) => {
            this.frameAnimateResizeTable(e);
            this.editor.select(start, end);
        }, ChangeSource.Format);

        this.setCurrentTd(null);
        this.resizingState = ResizeState.None;
    };

    private destoryRectMap() {
        this.setCurrentTable(null);
        this.tableRectMap = null;
    }

    private cacheRects() {
        this.destoryRectMap();
        this.tableRectMap = [];
        this.editor.queryElements('table', table => {
            const rect = normalizeRect(table.getBoundingClientRect());
            if (rect) {
                this.tableRectMap.push({
                    table,
                    rect,
                });
            }
        });
    }
}
>>>>>>> 775a8a0f
<|MERGE_RESOLUTION|>--- conflicted
+++ resolved
@@ -1,227 +1,3 @@
-<<<<<<< HEAD
-import { contains, fromHtml, isRtl, safeInstanceOf, VTable } from 'roosterjs-editor-dom';
-import { Editor, EditorPlugin } from 'roosterjs-editor-core';
-import {
-    ContentPosition,
-    PluginEvent,
-    PluginEventType,
-    PluginMouseEvent,
-    ChangeSource,
-} from 'roosterjs-editor-types';
-
-const TABLE_RESIZE_HANDLE_KEY = 'TABLE_RESIZE_HANDLE';
-const HANDLE_WIDTH = 6;
-const CONTAINER_HTML = `<div style="position: fixed; cursor: col-resize; width: ${HANDLE_WIDTH}px; border: solid 0 #C6C6C6;"></div>`;
-
-/**
- * TableResize plugin, provides the ability to resize a table by drag-and-drop
- */
-export default class TableResize implements EditorPlugin {
-    private editor: Editor;
-    private onMouseOverDisposer: () => void;
-    private td: HTMLTableCellElement;
-    private pageX = -1;
-    private initialPageX: number;
-
-    /**
-     * Initialize this plugin. This should only be called from Editor
-     * @param editor Editor instance
-     */
-    initialize(editor: Editor) {
-        this.editor = editor;
-        this.onMouseOverDisposer = this.editor.addDomEventHandler('mouseover', this.onMouseOver);
-    }
-
-    /**
-     * Get a friendly name of  this plugin
-     */
-    getName() {
-        return 'TableResize';
-    }
-
-    /**
-     * Dispose this plugin
-     */
-    dispose() {
-        this.detachMouseEvents();
-        this.editor = null;
-        this.onMouseOverDisposer();
-    }
-
-    /**
-     * Handle events triggered from editor
-     * @param event PluginEvent object
-     */
-    onPluginEvent(event: PluginEvent) {
-        if (
-            this.td &&
-            (event.eventType == PluginEventType.KeyDown ||
-                event.eventType == PluginEventType.ContentChanged ||
-                (event.eventType == PluginEventType.MouseDown && !this.clickIntoCurrentTd(event)))
-        ) {
-            this.td = null;
-            this.calcAndShowHandle();
-        }
-    }
-
-    private clickIntoCurrentTd(event: PluginMouseEvent) {
-        let mouseEvent = event.rawEvent;
-        let target = mouseEvent.target;
-        return (
-            safeInstanceOf(target, 'Node') &&
-            contains(this.td, <Node>target, true /*treatSameNodeAsContain*/)
-        );
-    }
-
-    private onMouseOver = (e: MouseEvent) => {
-        let node = <HTMLElement>(e.srcElement || e.target);
-        if (
-            this.pageX < 0 &&
-            node &&
-            (node.tagName == 'TD' || node.tagName == 'TH') &&
-            node != this.td
-        ) {
-            this.td = <HTMLTableCellElement>node;
-            this.calcAndShowHandle();
-        }
-    };
-
-    private calcAndShowHandle() {
-        if (this.td) {
-            let tr = <HTMLTableRowElement>this.editor.getElementAtCursor('TR', this.td);
-            let table = <HTMLTableElement>this.editor.getElementAtCursor('TABLE', tr);
-            if (tr && table) {
-                let [left, top] = this.getPosition(table);
-                let handle = this.getResizeHandle();
-
-                left +=
-                    this.td.offsetLeft + (isRtl(table) ? 0 : this.td.offsetWidth - HANDLE_WIDTH);
-                handle.style.display = '';
-                handle.style.top = top + 'px';
-                handle.style.height = table.offsetHeight + 'px';
-                handle.style.left = left + 'px';
-            }
-        } else {
-            this.getResizeHandle().style.display = 'none';
-        }
-    }
-
-    private adjustHandle(pageX: number) {
-        let handle = this.getResizeHandle();
-        handle.style.left = handle.offsetLeft + pageX - this.pageX + 'px';
-        this.pageX = pageX;
-    }
-
-    private getPosition(e: HTMLElement): [number, number] {
-        let parent = <HTMLElement>e.offsetParent;
-        let [left, top] = parent ? this.getPosition(parent) : [0, 0];
-        return [left + e.offsetLeft - e.scrollLeft, top + e.offsetTop - e.scrollTop];
-    }
-
-    private getResizeHandle() {
-        return this.editor.getCustomData(
-            TABLE_RESIZE_HANDLE_KEY,
-            () => {
-                let document = this.editor.getDocument();
-                let handle = fromHtml(CONTAINER_HTML, document)[0] as HTMLElement;
-                this.editor.insertNode(handle, {
-                    position: ContentPosition.Outside,
-                    updateCursor: false,
-                    replaceSelection: false,
-                    insertOnNewLine: false,
-                });
-                handle.addEventListener('mousedown', this.onMouseDown);
-                return handle;
-            },
-            handle => {
-                handle.removeEventListener('mousedown', this.onMouseDown);
-                handle.parentNode.removeChild(handle);
-            }
-        );
-    }
-
-    private cancelEvent(e: MouseEvent) {
-        e.stopPropagation();
-        e.preventDefault();
-    }
-
-    private onMouseDown = (e: MouseEvent) => {
-        if (!this.editor || this.editor.isDisposed()) {
-            return;
-        }
-
-        this.pageX = e.pageX;
-        this.initialPageX = e.pageX;
-        this.attachMouseEvents();
-
-        let handle = this.getResizeHandle();
-        handle.style.borderWidth = '0 1px';
-
-        this.cancelEvent(e);
-    };
-
-    private onMouseMove = (e: MouseEvent) => {
-        this.adjustHandle(e.pageX);
-        this.cancelEvent(e);
-    };
-
-    private onMouseUp = (e: MouseEvent) => {
-        this.detachMouseEvents();
-
-        let handle = this.getResizeHandle();
-        handle.style.borderWidth = '0';
-
-        let table = this.editor.getElementAtCursor('TABLE', this.td) as HTMLTableElement;
-        let cellPadding = parseInt(table.cellPadding);
-        cellPadding = isNaN(cellPadding) ? 0 : cellPadding;
-
-        if (e.pageX != this.initialPageX) {
-            let newWidth =
-                this.td.clientWidth -
-                cellPadding * 2 +
-                (e.pageX - this.initialPageX) * (isRtl(table) ? -1 : 1);
-            this.editor.addUndoSnapshot((start, end) => {
-                this.setTableColumnWidth(newWidth + 'px');
-                this.editor.select(start, end);
-            }, ChangeSource.Format);
-        }
-
-        this.pageX = -1;
-        this.calcAndShowHandle();
-        this.editor.focus();
-        this.cancelEvent(e);
-    };
-
-    private attachMouseEvents() {
-        if (this.editor && !this.editor.isDisposed()) {
-            let document = this.editor.getDocument();
-            document.addEventListener('mousemove', this.onMouseMove, true);
-            document.addEventListener('mouseup', this.onMouseUp, true);
-        }
-    }
-
-    private detachMouseEvents() {
-        if (this.editor && !this.editor.isDisposed()) {
-            let document = this.editor.getDocument();
-            document.removeEventListener('mousemove', this.onMouseMove, true);
-            document.removeEventListener('mouseup', this.onMouseUp, true);
-        }
-    }
-
-    private setTableColumnWidth(width: string) {
-        let vtable = new VTable(this.td);
-        vtable.table.style.width = '';
-        vtable.table.width = '';
-        vtable.forEachCellOfCurrentColumn(cell => {
-            if (cell.td) {
-                cell.td.style.width = cell.td == this.td ? width : '';
-            }
-        });
-        vtable.writeBack();
-        return this.editor.contains(this.td) ? this.td : vtable.getCurrentTd();
-    }
-}
-=======
 import { Editor, EditorPlugin } from 'roosterjs-editor-core';
 import { fromHtml, normalizeRect, VTable } from 'roosterjs-editor-dom';
 import {
@@ -296,9 +72,9 @@
     }
 
     /**
-    * Handle events triggered from editor
-    * @param event PluginEvent object
-    */
+     * Handle events triggered from editor
+     * @param event PluginEvent object
+     */
     onPluginEvent(e: PluginEvent) {
         switch (e.eventType) {
             case PluginEventType.Input:
@@ -427,17 +203,21 @@
         )[0] as HTMLDivElement;
 
         if (this.insertingState == ResizeState.Horizontal) {
-            inserter.style.left = `${rect.left -
-                (INSERTER_SIDE_LENGTH - 1 + 2 * INSERTER_BORDER_SIZE)}px`;
+            inserter.style.left = `${
+                rect.left - (INSERTER_SIDE_LENGTH - 1 + 2 * INSERTER_BORDER_SIZE)
+            }px`;
             inserter.style.top = `${rect.bottom - 8}px`;
-            (inserter.firstChild as HTMLElement).style.width = `${tableRect.right -
-                tableRect.left}px`;
+            (inserter.firstChild as HTMLElement).style.width = `${
+                tableRect.right - tableRect.left
+            }px`;
         } else {
             inserter.style.left = `${rect.right - 8}px`;
-            inserter.style.top = `${rect.top -
-                (INSERTER_SIDE_LENGTH - 1 + 2 * INSERTER_BORDER_SIZE)}px`;
-            (inserter.firstChild as HTMLElement).style.height = `${tableRect.bottom -
-                tableRect.top}px`;
+            inserter.style.top = `${
+                rect.top - (INSERTER_SIDE_LENGTH - 1 + 2 * INSERTER_BORDER_SIZE)
+            }px`;
+            (inserter.firstChild as HTMLElement).style.height = `${
+                tableRect.bottom - tableRect.top
+            }px`;
         }
 
         inserter.addEventListener('click', this.insertTd);
@@ -619,5 +399,4 @@
             }
         });
     }
-}
->>>>>>> 775a8a0f
+}
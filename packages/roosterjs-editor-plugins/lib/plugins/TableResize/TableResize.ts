import { fromHtml, getComputedStyle, normalizeRect, VTable } from 'roosterjs-editor-dom';
import { traceDeprecation } from 'node:process';
import {
    EditorPlugin,
    IEditor,
    PluginEvent,
    PluginEventType,
    Rect,
    ChangeSource,
    TableOperation,
    ContentPosition,
} from 'roosterjs-editor-types';

const INSERTER_COLOR = '#4A4A4A';
const INSERTER_COLOR_DARK_MODE = 'white';
const INSERTER_SIDE_LENGTH = 12;
const INSERTER_BORDER_SIZE = 1;
const INSERTER_HOVER_OFFSET = 5;
const MIN_CELL_WIDTH = 30;
const MIN_CELL_HEIGHT = 20;
const CELL_RESIZER_WIDTH = 4;
const TABLE_RESIZER_LENGTH = 12;
const HORIZONTAL_RESIZER_HTML =
    '<div style="position: fixed; cursor: row-resize; user-select: none"></div>';
const VERTICAL_RESIZER_HTML =
    '<div style="position: fixed; cursor: col-resize; user-select: none"></div>';
const TABLE_RESIZER_HTML_LTR =
    '<div style="position: fixed; cursor: nw-resize; user-select: none; border: 1px solid #808080"></div>';
const TABLE_RESIZER_HTML_RTL =
    '<div style="position: fixed; cursor: ne-resize; user-select: none; border: 1px solid #808080""></div>';

const enum ResizeState {
    None,
    Horizontal,
    Vertical,
    Both, // when resizing the whole table
}

/**
 * TableResize plugin, provides the ability to resize a table by drag-and-drop
 */
export default class TableResize implements EditorPlugin {
    private editor: IEditor;
    private onMouseMoveDisposer: () => void;
    private tableRectMap: { table: HTMLTableElement; rect: Rect }[] = null;
    private resizerContainer: HTMLDivElement;
    private tableResizerContainer: HTMLDivElement;
    private currentTable: HTMLTableElement;
    private currentTd: HTMLTableCellElement;
    private currentCellsToResize: HTMLTableCellElement[] = [];
    private nextCellsToResize: HTMLTableCellElement[] = [];
    private horizontalResizer: HTMLDivElement;
    private verticalResizer: HTMLDivElement;
    private tableResizer: HTMLDivElement;
    private resizingState: ResizeState = ResizeState.None;

    private currentInsertTd: HTMLTableCellElement;
    private insertingState: ResizeState = ResizeState.None;
    private inserter: HTMLDivElement;
    private isRTL: boolean;

    private isLeftMouseDown: boolean = false;

    /**
     * Get a friendly name of  this plugin
     */
    getName() {
        return 'TableResize';
    }

    /**
     * Initialize this plugin. This should only be called from Editor
     * @param editor Editor instance
     */
    initialize(editor: IEditor) {
        this.editor = editor;
        this.setupResizerContainer();
        this.onMouseMoveDisposer = this.editor.addDomEventHandler('mousemove', this.onMouseMove);
        this.editor.addDomEventHandler('mousedown', this.onMouseDown);
        this.editor.addDomEventHandler('mouseup', this.onMouseUp);
    }

    /**
     * Dispose this plugin
     */
    dispose() {
        this.onMouseMoveDisposer();
        this.tableRectMap = null;
        this.removeResizerContainer();
        this.setCurrentTable(null);
        this.editor = null;
    }

    /**
     * Handle events triggered from editor
     * @param event PluginEvent object
     */
    onPluginEvent(e: PluginEvent) {
        switch (e.eventType) {
            case PluginEventType.Input:
            case PluginEventType.ContentChanged:
            case PluginEventType.Scroll:
                this.tableRectMap = null;
                break;
        }
    }

    private onMouseDown = (e: MouseEvent) => {
        if (e.button === 0) {
            this.isLeftMouseDown = true;
        }
    };

    private onMouseUp = (e: MouseEvent) => {
        this.isLeftMouseDown = false;
    };

    private setupResizerContainer() {
        const document = this.editor.getDocument();
        this.resizerContainer = document.createElement('div');
        this.editor.insertNode(this.resizerContainer, {
            updateCursor: false,
            insertOnNewLine: false,
            replaceSelection: false,
            position: ContentPosition.Outside,
        });

        this.tableResizerContainer = document.createElement('div');
        this.editor.insertNode(this.tableResizerContainer, {
            updateCursor: false,
            insertOnNewLine: false,
            replaceSelection: false,
            position: ContentPosition.Outside,
        });
    }

    private removeResizerContainer() {
        this.resizerContainer.parentNode.removeChild(this.resizerContainer);
        this.resizerContainer = null;
        this.tableResizerContainer.parentNode.removeChild(this.tableResizerContainer);
        this.tableResizerContainer = null;
    }

    private onMouseMove = (e: MouseEvent) => {
        if (this.resizingState != ResizeState.None) {
            return;
        }

        if (!this.tableRectMap) {
            this.cacheRects();
        }

        if (this.tableRectMap) {
            this.setCurrentTable(null);
            let i = this.tableRectMap.length - 1;
            while (i >= 0) {
                const { table, rect } = this.tableRectMap[i];

                if (
                    e.pageX <=
                        rect.right + (this.isRTL ? INSERTER_SIDE_LENGTH : TABLE_RESIZER_LENGTH) &&
                    e.pageX >=
                        rect.left - (this.isRTL ? TABLE_RESIZER_LENGTH : INSERTER_SIDE_LENGTH) &&
                    e.pageY >= rect.top - INSERTER_SIDE_LENGTH &&
                    e.pageY <= rect.bottom + TABLE_RESIZER_LENGTH
                ) {
                    this.setCurrentTable(table);
                    break;
                }

                i--;
            }

            if (this.currentTable) {
                const map = this.tableRectMap.filter(map => map.table == this.currentTable)[0];
                this.setTableResizer(map.rect);
                for (let i = 0; i < this.currentTable.rows.length; i++) {
                    const tr = this.currentTable.rows[i];
                    let j = 0;
                    for (; j < tr.cells.length; j++) {
                        const td = tr.cells[j];
                        const tdRect = normalizeRect(td.getBoundingClientRect());

                        if (
                            tdRect &&
                            (this.isRTL ? e.pageX >= tdRect.left : e.pageX <= tdRect.right) &&
                            e.pageY <= tdRect.bottom
                        ) {
                            // check vertical inserter
                            if (i == 0 && e.pageY <= tdRect.top + INSERTER_HOVER_OFFSET) {
                                let verticalInserterTd: HTMLTableCellElement = null;
                                // set inserter at current td
                                if (
                                    this.isRTL
                                        ? e.pageX <=
                                          tdRect.left + (tdRect.right - tdRect.left) / 2.0
                                        : e.pageX >=
                                          tdRect.left + (tdRect.right - tdRect.left) / 2.0
                                ) {
                                    verticalInserterTd = td;
                                } else if (
                                    this.isRTL ? e.pageX <= tdRect.right : e.pageX >= tdRect.left
                                ) {
                                    // set inserter at previous td if it exists
                                    const preTd = td.previousElementSibling as HTMLTableCellElement;
                                    if (preTd) {
                                        verticalInserterTd = preTd;
                                    }
                                }
                                if (verticalInserterTd) {
                                    this.setCurrentTd(null);
                                    if (!this.isLeftMouseDown) {
                                        this.setCurrentInsertTd(
                                            ResizeState.Vertical,
                                            verticalInserterTd,
                                            map.rect
                                        );
                                    }
                                    break;
                                }
                                // check horizontal inserter
                            } else if (
                                j == 0 &&
                                (this.isRTL
                                    ? e.pageX >= tdRect.right - INSERTER_HOVER_OFFSET
                                    : e.pageX <= tdRect.left + INSERTER_HOVER_OFFSET)
                            ) {
                                let horizontalInserterTd: HTMLTableCellElement = null;
                                // set inserter at current td
                                if (e.pageY >= tdRect.top + (tdRect.bottom - tdRect.top) / 2.0) {
                                    horizontalInserterTd = td;
                                } else if (e.pageY >= tdRect.top) {
                                    // set insert at previous td if it exists
                                    const preTd = this.currentTable.rows[i - 1]?.cells[0];
                                    if (preTd) {
                                        horizontalInserterTd = preTd;
                                    }
                                }

                                if (horizontalInserterTd) {
                                    this.setCurrentTd(null);
                                    if (!this.isLeftMouseDown) {
                                        this.setCurrentInsertTd(
                                            ResizeState.Horizontal,
                                            horizontalInserterTd,
                                            map.rect
                                        );
                                    }
                                    break;
                                }
                            } else {
                                this.setCurrentTd(
                                    td,
                                    map.rect,
                                    this.isRTL ? tdRect.left : tdRect.right,
                                    tdRect.bottom
                                );
                                this.setCurrentInsertTd(ResizeState.None);
                                break;
                            }
                        }
                    }
                    if (j < tr.cells.length) {
                        break;
                    }
                }
            } else {
                this.setTableResizer(null);
            }
        }
    };

    private setCurrentInsertTd(insertingState: ResizeState.None): void;
    private setCurrentInsertTd(
        insertingState: ResizeState,
        td: HTMLTableCellElement,
        tableRect: Rect
    ): void;
    private setCurrentInsertTd(
        insertingState: ResizeState,
        td?: HTMLTableCellElement,
        tableRect?: Rect
    ) {
        if (td != this.currentInsertTd || insertingState != this.insertingState) {
            if (this.currentInsertTd) {
                this.resizerContainer.removeChild(this.inserter);
                this.inserter = null;
            }
            this.insertingState = insertingState;
            this.currentInsertTd = td;
            if (this.currentInsertTd) {
                this.inserter = this.createInserter(tableRect);
                this.resizerContainer.appendChild(this.inserter);
            }
        }
    }

    private createInserter(tableRect: Rect) {
        if (this.insertingState == ResizeState.None) {
            return;
        }

        const rect = normalizeRect(this.currentInsertTd.getBoundingClientRect());
        const editorBackgroundColor = this.editor.getDefaultFormat().backgroundColor;
        const inserterBackgroundColor = editorBackgroundColor || 'white';
        const inserterColor = this.editor.isDarkMode() ? INSERTER_COLOR_DARK_MODE : INSERTER_COLOR;
        const leftOrRight = this.isRTL ? 'right' : 'left';

        const HORIZONTAL_INSERTER_HTML = `<div style="position: fixed; width: ${INSERTER_SIDE_LENGTH}px; height: ${INSERTER_SIDE_LENGTH}px; font-size: 16px; color: ${inserterColor}; line-height: 10px; vertical-align: middle; text-align: center; cursor: pointer; border: solid ${INSERTER_BORDER_SIZE}px ${inserterColor}; border-radius: 50%; background-color: ${inserterBackgroundColor}"><div style="position: absolute; ${leftOrRight}: 12px; top: 5px; height: 3px; border-top: 1px solid ${inserterColor}; border-bottom: 1px solid ${inserterColor}; border-right: 1px solid ${inserterColor}; border-left: 0px; box-sizing: border-box; background-color: ${inserterBackgroundColor};"></div>+</div>`;
        const VERTICAL_INSERTER_HTML = `<div style="position: fixed; width: ${INSERTER_SIDE_LENGTH}px; height: ${INSERTER_SIDE_LENGTH}px; font-size: 16px; color: ${inserterColor}; line-height: 10px; vertical-align: middle; text-align: center; cursor: pointer; border: solid ${INSERTER_BORDER_SIZE}px ${inserterColor}; border-radius: 50%; background-color: ${inserterBackgroundColor}"><div style="position: absolute; left: 5px; top: 12px; width: 3px; border-left: 1px solid ${inserterColor}; border-right: 1px solid ${inserterColor}; border-bottom: 1px solid ${inserterColor}; border-top: 0px; box-sizing: border-box; background-color: ${inserterBackgroundColor};"></div>+</div>`;

        const inserter = fromHtml(
            this.insertingState == ResizeState.Horizontal
                ? HORIZONTAL_INSERTER_HTML
                : VERTICAL_INSERTER_HTML,
            this.editor.getDocument()
        )[0] as HTMLDivElement;

        if (rect) {
            if (this.insertingState == ResizeState.Horizontal) {
                if (this.isRTL) {
                    inserter.style.left = `${rect.right}px`;
                } else {
                    inserter.style.left = `${
                        rect.left - (INSERTER_SIDE_LENGTH - 1 + 2 * INSERTER_BORDER_SIZE)
                    }px`;
                }
                inserter.style.top = `${rect.bottom - 8}px`;
                (inserter.firstChild as HTMLElement).style.width = `${
                    tableRect.right - tableRect.left
                }px`;
            } else {
                if (this.isRTL) {
                    inserter.style.left = `${rect.left - 8}px`;
                } else {
                    inserter.style.left = `${rect.right - 8}px`;
                }
                inserter.style.top = `${
                    rect.top - (INSERTER_SIDE_LENGTH - 1 + 2 * INSERTER_BORDER_SIZE)
                }px`;
                (inserter.firstChild as HTMLElement).style.height = `${
                    tableRect.bottom - tableRect.top
                }px`;
            }
        }

        inserter.addEventListener('click', this.insertTd);

        return inserter;
    }

    private insertTd = () => {
        this.editor.addUndoSnapshot((start, end) => {
            const vtable = new VTable(this.currentInsertTd);
            vtable.edit(
                this.insertingState == ResizeState.Horizontal
                    ? TableOperation.InsertBelow
                    : TableOperation.InsertRight
            );
            vtable.writeBack();
            this.editor.select(start, end);
            this.setCurrentInsertTd(ResizeState.None);
        }, ChangeSource.Format);
    };

    private setCurrentTable(table: HTMLTableElement) {
        if (this.currentTable != table) {
            this.setCurrentTd(null);
            this.setCurrentInsertTd(ResizeState.None);
            this.currentTable = table;
        }
    }

    private setCurrentTd(td: null): void;
    private setCurrentTd(
        td: HTMLTableCellElement,
        tableRect: Rect,
        resizerPosX: number,
        bottom: number
    ): void;
    private setCurrentTd(
        td: HTMLTableCellElement,
        tableRect?: Rect,
        resizerPosX?: number,
        bottom?: number
    ) {
        if (this.currentTd != td) {
            if (this.currentTd) {
                this.resizerContainer.removeChild(this.horizontalResizer);
                this.resizerContainer.removeChild(this.verticalResizer);
                this.horizontalResizer = null;
                this.verticalResizer = null;
            }

            this.currentTd = td;

            if (this.currentTd) {
                this.horizontalResizer = this.createCellsResizer(
                    true /*horizontal*/,
                    tableRect.left,
                    bottom - CELL_RESIZER_WIDTH + 1,
                    tableRect.right - tableRect.left,
                    CELL_RESIZER_WIDTH
                );
                this.verticalResizer = this.createCellsResizer(
                    false /*horizontal*/,
                    resizerPosX - CELL_RESIZER_WIDTH + 1,
                    tableRect.top,
                    CELL_RESIZER_WIDTH,
                    tableRect.bottom - tableRect.top
                );

                this.resizerContainer.appendChild(this.horizontalResizer);
                this.resizerContainer.appendChild(this.verticalResizer);
            }
        }
    }

    private setTableResizer(rect: Rect | null): void {
        // remove old one if exists
        while (this.tableResizerContainer?.hasChildNodes()) {
            this.tableResizerContainer.removeChild(this.tableResizerContainer.lastChild);
        }
        this.tableResizer = null;
        // add new one if exists
        if (rect) {
            this.tableResizer = this.createTableResizer(rect);
            this.tableResizerContainer.appendChild(this.tableResizer);
        }
    }

    private createTableResizer(rect: Rect): HTMLDivElement {
        const div = fromHtml(
            this.isRTL ? TABLE_RESIZER_HTML_RTL : TABLE_RESIZER_HTML_LTR,
            this.editor.getDocument()
        )[0] as HTMLDivElement;

        div.style.top = `${rect.bottom}px`;
        div.style.left = this.isRTL
            ? `${rect.left - TABLE_RESIZER_LENGTH - 2}px`
            : `${rect.right}px`;
        div.style.width = `${TABLE_RESIZER_LENGTH}px`;
        div.style.height = `${TABLE_RESIZER_LENGTH}px`;

        div.addEventListener('mousedown', this.startResizingTable);

        return div;
    }

    private createCellsResizer(
        horizontal: boolean,
        left: number,
        top: number,
        width: number,
        height: number
    ): HTMLDivElement {
        const div = fromHtml(
            horizontal ? HORIZONTAL_RESIZER_HTML : VERTICAL_RESIZER_HTML,
            this.editor.getDocument()
        )[0] as HTMLDivElement;
        div.style.top = `${top}px`;
        div.style.left = `${left}px`;
        div.style.width = `${width}px`;
        div.style.height = `${height}px`;

        div.addEventListener(
            'mousedown',
            horizontal ? this.startHorizontalResizeCells : this.startVerticalResizeCells
        );

        return div;
    }

    private startResizingTable = (e: MouseEvent) => {
        if (this.currentTable == null) {
            return;
        }
        this.resizingState = ResizeState.Both;
        const rect = normalizeRect(this.currentTable.getBoundingClientRect());
        if (this.isRTL) {
            this.currentTable.setAttribute('currentLeftBorder', rect.left.toString());
        } else {
            this.currentTable.setAttribute('currentRightBorder', rect.right.toString());
        }
        this.currentTable.setAttribute('currentBottomBorder', rect.bottom.toString());
        this.startResizeCells(e);
    };

    private startHorizontalResizeCells = (e: MouseEvent) => {
        this.resizingState = ResizeState.Horizontal;
        this.startResizeCells(e);
    };

    private startVerticalResizeCells = (e: MouseEvent) => {
        this.resizingState = ResizeState.Vertical;

        const vtable = new VTable(this.currentTd);
        if (vtable) {
            const rect = normalizeRect(this.currentTd.getBoundingClientRect());

            // calculate and retrieve the cells of the two columns shared by the current vertical resizer
            this.currentCellsToResize = vtable.getCellsWithBorder(
                this.isRTL ? rect.left : rect.right,
                !this.isRTL
            );

            //this.currentCellsToResize = vtable.getCellsWithBorder(rect.left, false);

            this.nextCellsToResize = vtable.getCellsWithBorder(
                this.isRTL ? rect.left : rect.right,
                this.isRTL
            );
        }

        this.startResizeCells(e);
    };

    private startResizeCells(e: MouseEvent) {
        const doc = this.editor.getDocument();
        doc.addEventListener('mousemove', this.frameAnimateResizeCells, true);
        doc.addEventListener('mouseup', this.endResizeCells, true);
    }

    private frameAnimateResizeCells = (e: MouseEvent) => {
        this.editor.runAsync(() => this.resizeCells(e));
    };

<<<<<<< HEAD
    // get the total width of padding-left, padding-right and border-width of the cell
    private getTdOffsetWidth = (td: HTMLTableCellElement): number => {
        /*return (
            parseInt(this.currentTable.cellPadding) * 2 +
            parseInt(td.style.borderWidth.slice(0, -2))
        );*/
        return 1;
    };
=======
    private resizeCells = (e: MouseEvent) => {
        this.setTableResizer(null);
        if (this.resizingState === ResizeState.None) {
            return;
        } else if (this.resizingState === ResizeState.Both) {
            let rect = normalizeRect(this.currentTable.getBoundingClientRect());
            let vtable = new VTable(this.currentTable);

            let currentBorder: number = parseFloat(
                this.currentTable.getAttribute(
                    this.isRTL ? 'currentLeftBorder' : 'currentRightBorder'
                )
            );
            const tableBottomBorder: number = parseFloat(
                this.currentTable.getAttribute('currentBottomBorder')
            );
            const ratioX =
                1.0 +
                (this.isRTL
                    ? (currentBorder - e.pageX) / (rect.right - currentBorder)
                    : (e.pageX - currentBorder) / (currentBorder - rect.left));
            const ratioY = 1.0 + (e.pageY - tableBottomBorder) / (tableBottomBorder - rect.top);

            const shouldResizeX = Math.abs(ratioX - 1.0) > 1e-3;
            const shouldResizeY = Math.abs(ratioY - 1.0) > 1e-3;
            if (shouldResizeX || shouldResizeY) {
                for (let i = 0; i < vtable.cells.length; i++) {
                    for (let j = 0; j < vtable.cells[i].length; j++) {
                        const cell = vtable.cells[i][j];
                        if (cell.td) {
                            if (shouldResizeX) {
                                const originalWidth: number = cell.td.style.width
                                    ? parseFloat(
                                          cell.td.style.width.substr(
                                              0,
                                              cell.td.style.width.length - 2
                                          )
                                      )
                                    : cell.td.getBoundingClientRect().right -
                                      cell.td.getBoundingClientRect().left;
                                const newWidth = originalWidth * ratioX;
                                cell.td.style.boxSizing = 'border-box';
                                if (newWidth >= MIN_CELL_WIDTH) {
                                    cell.td.style.wordBreak = 'break-word';
                                    cell.td.style.width = `${newWidth}px`;
                                }
                            }

                            if (shouldResizeY) {
                                if (j == 0) {
                                    const originalHeight =
                                        cell.td.getBoundingClientRect().bottom -
                                        cell.td.getBoundingClientRect().top;
                                    const newHeight = originalHeight * ratioY;
                                    if (newHeight >= MIN_CELL_HEIGHT) {
                                        cell.td.style.height = `${newHeight}px`;
                                    }
                                } else {
                                    cell.td.style.height = '';
                                }
                            }
                        }
                    }
                }
            }
            rect = normalizeRect(this.currentTable.getBoundingClientRect());
            currentBorder = this.isRTL ? rect.left : rect.right;
            this.currentTable.setAttribute(
                this.isRTL ? 'currentLeftBorder' : 'currentRightBorder',
                currentBorder.toString()
            );
>>>>>>> 19e8e586

            const currentBottomBorder = this.currentTable.getBoundingClientRect().bottom;
            this.currentTable.setAttribute('currentBottomBorder', currentBottomBorder.toString());
            vtable.writeBack();
            return;
        } else if (this.currentTd) {
            const rect = normalizeRect(this.currentTd.getBoundingClientRect());

            if (rect) {
                const newPos = this.resizingState == ResizeState.Horizontal ? e.pageY : e.pageX;

                let vtable = new VTable(this.currentTd);

                if (this.resizingState == ResizeState.Horizontal) {
                    vtable.table.style.height = null;
                    vtable.forEachCellOfCurrentRow(cell => {
                        if (cell.td) {
                            cell.td.style.height =
                                cell.td == this.currentTd ? `${newPos - rect.top}px` : null;
                        }
                    });
                } else {
                    let leftBoundary: number;
                    let rightBoundary: number;

                    if (this.isRTL) {
                        leftBoundary =
                            this.nextCellsToResize.length > 0
                                ? parseInt(
                                      this.nextCellsToResize[0].getAttribute('originalLeftBorder')
                                  )
                                : 0;
                        rightBoundary = parseInt(
                            this.currentCellsToResize[0].getAttribute('originalRightBorder')
                        );
                    } else {
                        leftBoundary = parseInt(
                            this.currentCellsToResize[0].getAttribute('originalLeftBorder')
                        );
                        rightBoundary =
                            this.nextCellsToResize.length > 0
                                ? parseInt(
                                      this.nextCellsToResize[0].getAttribute('originalRightBorder')
                                  )
                                : Number.MAX_SAFE_INTEGER;
                    }

<<<<<<< HEAD
                    if (newPos <= leftBoundary + 50) {
=======
                    if (
                        newPos <= leftBoundary + MIN_CELL_WIDTH ||
                        newPos >= rightBoundary - MIN_CELL_WIDTH
                    ) {
>>>>>>> 19e8e586
                        return;
                    }

                    /*this.currentCellsToResize.forEach(td => {
                        console.log('***** current td: ' + td.textContent);
                        const rect = normalizeRect(td.getBoundingClientRect());
                        td.style.wordBreak = 'break-word';
<<<<<<< HEAD
                        const offset = this.getTdOffsetWidth(td);
                        const newWidth = newPos - rect.left - offset;
                        td.style.width = this.isRTL
                            ? `${rect.right - newPos - offset}px`
                            : `${newPos - rect.left - offset}px`;
                    });*/

                    /*vtable.forEachCellOfCurrentColumn(cell => {
                        if (cell.td) {
                            console.log('***** current td: ' + cell.td.textContent);
                            const offset = this.getTdOffsetWidth(cell.td);
                            cell.td.style.wordBreak = 'break-word';
                            cell.td.style.width =
                                cell.td == this.currentTd
                                    ? `${newPos - rect.left - offset}px`
                                    : null;
                        }
                    });*/
=======
                        td.style.boxSizing = 'border-box';
                        td.style.width = this.isRTL
                            ? `${rect.right - newPos}px`
                            : `${newPos - rect.left}px`;
                    });
>>>>>>> 19e8e586

                    /*this.nextCellsToResize.forEach(td => {
                        td.style.wordBreak = 'break-word';
                        const tdWidth = this.isRTL
                            ? newPos - parseInt(td.getAttribute('originalLeftBorder'))
                            : parseInt(td.getAttribute('originalRightBorder')) - newPos;
<<<<<<< HEAD
                        td.style.width = `${tdWidth - offset}px`;
                    });*/

                    /*vtable.forEachCellOfCurrentColumn(cell => {
                        if (cell.td) {
                            cell.td.style.wordBreak = 'break-word';
                            cell.td.style.width =
                                cell.td == this.currentTd ? `${newPos - rect.left}px` : null;
                        }
                    });*/
=======
                        td.style.boxSizing = 'border-box';
                        td.style.width = `${tdWidth}px`;
                    });
>>>>>>> 19e8e586
                }
                vtable.writeBack();
            }
        }
    };

    private endResizeCells = (e: MouseEvent) => {
        const doc = this.editor.getDocument();
        doc.removeEventListener('mousemove', this.frameAnimateResizeCells, true);
        doc.removeEventListener('mouseup', this.endResizeCells, true);
        this.currentCellsToResize = [];
        this.nextCellsToResize = [];

        this.editor.addUndoSnapshot((start, end) => {
            this.frameAnimateResizeCells(e);
            this.editor.select(start, end);
        }, ChangeSource.Format);

        this.setCurrentTd(null);
        this.setTableResizer(null);
        this.resizingState = ResizeState.None;
    };

    private cacheRects() {
        this.tableRectMap = [];
        this.editor.queryElements('table', table => {
            if (table.isContentEditable) {
                const rect = normalizeRect(table.getBoundingClientRect());
                if (rect) {
                    this.tableRectMap.push({
                        table,
                        rect,
                    });
                }
            }
        });
        this.isRTL = getComputedStyle(this.editor.getDocument().body, 'direction') == 'rtl';
        const aa = this.isRTL;
    }
}<|MERGE_RESOLUTION|>--- conflicted
+++ resolved
@@ -525,16 +525,6 @@
         this.editor.runAsync(() => this.resizeCells(e));
     };
 
-<<<<<<< HEAD
-    // get the total width of padding-left, padding-right and border-width of the cell
-    private getTdOffsetWidth = (td: HTMLTableCellElement): number => {
-        /*return (
-            parseInt(this.currentTable.cellPadding) * 2 +
-            parseInt(td.style.borderWidth.slice(0, -2))
-        );*/
-        return 1;
-    };
-=======
     private resizeCells = (e: MouseEvent) => {
         this.setTableResizer(null);
         if (this.resizingState === ResizeState.None) {
@@ -606,7 +596,6 @@
                 this.isRTL ? 'currentLeftBorder' : 'currentRightBorder',
                 currentBorder.toString()
             );
->>>>>>> 19e8e586
 
             const currentBottomBorder = this.currentTable.getBoundingClientRect().bottom;
             this.currentTable.setAttribute('currentBottomBorder', currentBottomBorder.toString());
@@ -654,14 +643,12 @@
                                 : Number.MAX_SAFE_INTEGER;
                     }
 
-<<<<<<< HEAD
                     if (newPos <= leftBoundary + 50) {
-=======
-                    if (
+                        /*if (
                         newPos <= leftBoundary + MIN_CELL_WIDTH ||
                         newPos >= rightBoundary - MIN_CELL_WIDTH
-                    ) {
->>>>>>> 19e8e586
+                    ) {*/
+
                         return;
                     }
 
@@ -669,7 +656,6 @@
                         console.log('***** current td: ' + td.textContent);
                         const rect = normalizeRect(td.getBoundingClientRect());
                         td.style.wordBreak = 'break-word';
-<<<<<<< HEAD
                         const offset = this.getTdOffsetWidth(td);
                         const newWidth = newPos - rect.left - offset;
                         td.style.width = this.isRTL
@@ -688,20 +674,12 @@
                                     : null;
                         }
                     });*/
-=======
-                        td.style.boxSizing = 'border-box';
-                        td.style.width = this.isRTL
-                            ? `${rect.right - newPos}px`
-                            : `${newPos - rect.left}px`;
-                    });
->>>>>>> 19e8e586
 
                     /*this.nextCellsToResize.forEach(td => {
                         td.style.wordBreak = 'break-word';
                         const tdWidth = this.isRTL
                             ? newPos - parseInt(td.getAttribute('originalLeftBorder'))
                             : parseInt(td.getAttribute('originalRightBorder')) - newPos;
-<<<<<<< HEAD
                         td.style.width = `${tdWidth - offset}px`;
                     });*/
 
@@ -712,11 +690,6 @@
                                 cell.td == this.currentTd ? `${newPos - rect.left}px` : null;
                         }
                     });*/
-=======
-                        td.style.boxSizing = 'border-box';
-                        td.style.width = `${tdWidth}px`;
-                    });
->>>>>>> 19e8e586
                 }
                 vtable.writeBack();
             }

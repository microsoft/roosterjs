--- conflicted
+++ resolved
@@ -82,11 +82,7 @@
      * @param event PluginEvent object
      */
     public onPluginEvent(event: PluginEvent) {
-<<<<<<< HEAD
-        if (event.eventType != PluginEventType.Input || !this.editor.isInIME()) {
-=======
         if (event.eventType != PluginEventType.Input || this.editor.isInIME()) {
->>>>>>> cb4a031e
             return;
         }
 

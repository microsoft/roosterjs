import { ContentTraverser } from 'roosterjs-editor-dom';
import {
    addDelimiters,
    cacheGetEventData,
    createRange,
    getComputedStyle,
    getDelimiterFromElement,
    getEntityFromElement,
    getEntitySelector,
    isBlockElement,
    matchesSelector,
    Position,
} from 'roosterjs-editor-dom';
import {
    BuildInEditFeature,
    EntityFeatureSettings,
    EntityOperation,
    IEditor,
    Keys,
    PluginKeyboardEvent,
    PositionType,
    PluginEventType,
    DelimiterClasses,
    PluginEvent,
    NodeType,
    ExperimentalFeatures,
    Entity,
<<<<<<< HEAD
=======
    IContentTraverser,
    InlineElement,
>>>>>>> d833fb29
} from 'roosterjs-editor-types';

/**
 * A content edit feature to trigger EntityOperation event with operation "Click" when user
 * clicks on a readonly entity.
 */
const ClickOnEntityFeature: BuildInEditFeature<PluginKeyboardEvent> = {
    keys: [Keys.ENTER],
    shouldHandleEvent: (event, editor) => cacheGetReadonlyEntityElement(event, editor),
    handleEvent: (event, editor) => {
        cacheGetReadonlyEntityElement(event, editor, EntityOperation.Click);
    },
};

/**
 * A content edit feature to trigger EntityOperation event with operation "Escape" when user
 * presses ESC on a readonly entity.
 */
const EscapeFromEntityFeature: BuildInEditFeature<PluginKeyboardEvent> = {
    keys: [Keys.ESCAPE],
    shouldHandleEvent: (event, editor) => cacheGetReadonlyEntityElement(event, editor),
    handleEvent: (event, editor) => {
        cacheGetReadonlyEntityElement(event, editor, EntityOperation.Escape);
    },
};

function cacheGetReadonlyEntityElement(
    event: PluginKeyboardEvent,
    editor: IEditor,
    operation?: EntityOperation
) {
    const element = cacheGetEventData(event, 'READONLY_ENTITY_ELEMENT', () => {
        const node = event.rawEvent.target as Node;
        const entityElement = node && editor.getElementAtCursor(getEntitySelector(), node);
        return entityElement && !entityElement.isContentEditable ? entityElement : null;
    });

    if (element && operation !== undefined) {
        const entity = getEntityFromElement(element);
        if (entity) {
            editor.triggerPluginEvent(PluginEventType.EntityOperation, {
                operation,
                rawEvent: event.rawEvent,
                entity,
            });
        }
    }

    return element;
}

/**
 * A content edit feature to split current line into two lines at the cursor when user presses
 * ENTER right before a readonly entity.
 * Browser's default behavior will insert an extra BR tag before the entity which causes an extra
 * empty line. So we override the default behavior here.
 */
const EnterBeforeReadonlyEntityFeature: BuildInEditFeature<PluginKeyboardEvent> = {
    keys: [Keys.ENTER],
    shouldHandleEvent: (event, editor) =>
        cacheGetNeighborEntityElement(event, editor, true /*isNext*/, false /*collapseOnly*/),
    handleEvent: (event, editor) => {
        event.rawEvent.preventDefault();

        const range = editor.getSelectionRange();
        if (!range) {
            return;
        }

        const node = Position.getEnd(range).normalize().node;
        const br = editor.getDocument().createElement('BR');
        node.parentNode?.insertBefore(br, node.nextSibling);

        const block = editor.getBlockElementAtNode(node);
        let newContainer: HTMLElement | undefined;

        if (block) {
            newContainer = block.collapseToSingleElement();
            br.parentNode?.removeChild(br);
        }

        editor.getSelectionRange()?.deleteContents();

        if (newContainer?.nextSibling) {
            editor.select(newContainer.nextSibling, PositionType.Begin);
        }
    },
};

/**
 * A content edit feature to trigger EntityOperation event with operation "RemoveFromEnd" when user
 * press BACKSPACE right after an entity
 */
const BackspaceAfterEntityFeature: BuildInEditFeature<PluginKeyboardEvent> = {
    keys: [Keys.BACKSPACE],
    shouldHandleEvent: (event, editor) =>
        cacheGetNeighborEntityElement(event, editor, false /*isNext*/, true /*collapseOnly*/),
    handleEvent: (event, editor) => {
        cacheGetNeighborEntityElement(
            event,
            editor,
            false /*isNext*/,
            true /*collapseOnly*/,
            EntityOperation.RemoveFromEnd
        );
    },
};

/**
 * A content edit feature to trigger EntityOperation event with operation "RemoveFromStart" when user
 * press DELETE right after an entity
 */
const DeleteBeforeEntityFeature: BuildInEditFeature<PluginKeyboardEvent> = {
    keys: [Keys.DELETE],
    shouldHandleEvent: (event, editor) =>
        cacheGetNeighborEntityElement(event, editor, true /*isNext*/, true /*collapseOnly*/),
    handleEvent: (event, editor) => {
        cacheGetNeighborEntityElement(
            event,
            editor,
            true /*isNext*/,
            true /*collapseOnly*/,
            EntityOperation.RemoveFromStart
        );
    },
};

function cacheGetNeighborEntityElement(
    event: PluginKeyboardEvent,
    editor: IEditor,
    isNext: boolean,
    collapseOnly: boolean,
    operation?: EntityOperation
): HTMLElement | null {
    const element = cacheGetEventData(
        event,
        'NEIGHBOR_ENTITY_ELEMENT_' + isNext + '_' + collapseOnly,
        () => {
            const range = editor.getSelectionRange();

            if (!range || (collapseOnly && !range.collapsed)) {
                return null;
            }

            range.commonAncestorContainer.normalize();
            const pos = Position.getEnd(range).normalize();
            const isAtBeginOrEnd = pos.offset == 0 || pos.isAtEnd;
            let entityNode: HTMLElement | null = null;

            if (isAtBeginOrEnd) {
                const traverser = editor.getBodyTraverser(pos.node);
                const sibling = isNext
                    ? pos.offset == 0
                        ? traverser.currentInlineElement
                        : traverser.getNextInlineElement()
                    : pos.isAtEnd
                    ? traverser.currentInlineElement
                    : traverser.getPreviousInlineElement();
                let node = sibling && sibling.getContainerNode();

                if (!collapseOnly) {
                    const block = editor.getBlockElementAtNode(pos.node);
                    if (!block || (node && !block.contains(node))) {
                        node = null;
                    }
                }

                entityNode = node && editor.getElementAtCursor(getEntitySelector(), node);
            }

            return entityNode;
        }
    );

    if (element && operation !== undefined) {
        const entity = getEntityFromElement(element);
        if (entity) {
            triggerOperation(entity, editor, operation, event);
        }
    }

    return element;
}

/**
 * @requires ExperimentalFeatures.InlineEntityReadOnlyDelimiters to be enabled
 * Content edit feature to move the cursor from Delimiters around Entities when using Right or Left Arrow Keys
 */
const MoveBetweenDelimitersFeature: BuildInEditFeature<PluginKeyboardEvent> = {
    keys: [Keys.RIGHT, Keys.LEFT],
<<<<<<< HEAD
    shouldHandleEvent: (event: PluginKeyboardEvent, editor: IEditor) => {
        if (!editor.isFeatureEnabled(ExperimentalFeatures.InlineEntityReadOnlyDelimiters)) {
=======
    allowFunctionKeys: true,
    shouldHandleEvent: (event: PluginKeyboardEvent, editor: IEditor) => {
        if (
            event.rawEvent.altKey ||
            !editor.isFeatureEnabled(ExperimentalFeatures.InlineEntityReadOnlyDelimiters)
        ) {
>>>>>>> d833fb29
            return false;
        }

        const element = editor.getElementAtCursor();
        if (!element) {
            return false;
        }

        const isRTL = getComputedStyle(element, 'direction') === 'rtl';
        const shouldCheckBefore = isRTL == (event.rawEvent.which === Keys.LEFT);

        return getIsDelimiterAtCursor(event, editor, shouldCheckBefore);
    },
    handleEvent(event: PluginKeyboardEvent, editor: IEditor) {
        const checkBefore = cacheGetCheckBefore(event);
        const delimiter = cacheDelimiter(event, checkBefore);

        if (!delimiter) {
            return;
        }

<<<<<<< HEAD
        const { delimiterPair, entity } = getRelatedElements(delimiter, checkBefore);
=======
        const { delimiterPair, entity } = getRelatedElements(delimiter, checkBefore, editor);
>>>>>>> d833fb29

        if (delimiterPair && entity && matchesSelector(entity, getEntitySelector())) {
            event.rawEvent.preventDefault();
            editor.runAsync(() => {
                const positionType = checkBefore
                    ? event.rawEvent.shiftKey
                        ? PositionType.After
                        : PositionType.End
                    : PositionType.Before;
                const position = new Position(delimiterPair, positionType);
                if (event.rawEvent.shiftKey) {
                    const selection = delimiterPair.ownerDocument.getSelection();
                    selection?.extend(position.node, position.offset);
                } else {
                    editor.select(position);
                }
            });
        }
    },
};

/**
 * @requires ExperimentalFeatures.InlineEntityReadOnlyDelimiters to be enabled
 * Content edit Feature to trigger a Delete Entity Operation when one of the Delimiter is about to be removed with DELETE or Backspace
 */
const RemoveEntityBetweenDelimitersFeature: BuildInEditFeature<PluginKeyboardEvent> = {
    keys: [Keys.BACKSPACE, Keys.DELETE],
    shouldHandleEvent(event: PluginKeyboardEvent, editor: IEditor) {
        if (!editor.isFeatureEnabled(ExperimentalFeatures.InlineEntityReadOnlyDelimiters)) {
            return false;
        }

        const range = editor.getSelectionRange();
        if (!range?.collapsed) {
            return false;
        }
        const checkBefore = event.rawEvent.which === Keys.DELETE;
        const isDelimiter = getIsDelimiterAtCursor(event, editor, checkBefore);

        if (isDelimiter) {
            const delimiter = cacheDelimiter(event, checkBefore);
            const entityElement = checkBefore
                ? delimiter?.nextElementSibling
                : delimiter?.previousElementSibling;

            return !!cacheEntityBetweenDelimiter(event, editor, checkBefore, entityElement);
        }

        return false;
    },
    handleEvent(event: PluginKeyboardEvent, editor: IEditor) {
        const checkBefore = event.rawEvent.which === Keys.DELETE;
        cacheEntityBetweenDelimiter(
            event,
            editor,
            checkBefore,
            null,
            checkBefore ? EntityOperation.RemoveFromStart : EntityOperation.RemoveFromEnd
        );
    },
};

function getIsDelimiterAtCursor(event: PluginKeyboardEvent, editor: IEditor, checkBefore: boolean) {
    const position = editor.getFocusedPosition()?.normalize();
    cacheGetCheckBefore(event, checkBefore);

    if (!position) {
        return false;
    }

    const focusedElement =
        position.node.nodeType == NodeType.Text
            ? position.node
            : position.node == position.element
            ? position.element.childNodes.item(position.offset)
            : position.element;

<<<<<<< HEAD
    const searcher = editor.getContentSearcherOfCursor(event);
=======
>>>>>>> d833fb29
    const data = checkBefore
        ? {
              class: DelimiterClasses.DELIMITER_BEFORE,
              pairClass: DelimiterClasses.DELIMITER_AFTER,
<<<<<<< HEAD
              getDelimiterPair: (element: HTMLElement) =>
                  element.nextElementSibling?.nextElementSibling,
              getNextSibling: () => {
                  return searcher?.getInlineElementAfter()?.getContainerNode();
              },
=======
>>>>>>> d833fb29
              isAtEndOrBeginning: position.isAtEnd,
          }
        : {
              class: DelimiterClasses.DELIMITER_AFTER,
              pairClass: DelimiterClasses.DELIMITER_BEFORE,
<<<<<<< HEAD
              getDelimiterPair: (element: HTMLElement) =>
                  element.previousElementSibling?.previousElementSibling,
              getNextSibling: () => {
                  return searcher?.getInlineElementBefore()?.getContainerNode();
              },
              isAtEndOrBeginning: position.offset == 0,
          };

    const sibling = data.getNextSibling();
=======
              isAtEndOrBeginning: position.offset == 0,
          };

    const sibling = getNextSibling(editor, focusedElement, checkBefore);
>>>>>>> d833fb29
    if (data.isAtEndOrBeginning && sibling) {
        const elAtCursor = editor.getElementAtCursor('.' + data.class, sibling);

        if (elAtCursor && !!shouldHandle(elAtCursor)) {
            return true;
        }
    }

<<<<<<< HEAD
    const entityAtCursor = editor.getElementAtCursor('.' + data.class, focusedElement);
    return !!shouldHandle(entityAtCursor);

    function shouldHandle(element: HTMLElement | null | undefined) {
        return (
            element &&
            (data.getDelimiterPair(element)?.className || '').indexOf(data.pairClass!) > -1 &&
=======
    const entityAtCursor =
        focusedElement && editor.getElementAtCursor('.' + data.class, focusedElement);
    return !!shouldHandle(entityAtCursor);

    function shouldHandle(element: HTMLElement | null | undefined) {
        if (!element) {
            return false;
        }

        const { delimiterPair } = getRelatedElements(element, checkBefore, editor);

        return (
            delimiterPair &&
            (delimiterPair.className || '').indexOf(data.pairClass) > -1 &&
>>>>>>> d833fb29
            cacheDelimiter(event, checkBefore, element)
        );
    }
}

<<<<<<< HEAD
=======
function getNextSibling(editor: IEditor, element: Node, checkBefore: boolean) {
    const traverser = getBlockTraverser(editor, element);
    if (!traverser) {
        return undefined;
    }

    const traverseFn = (t: IContentTraverser) =>
        checkBefore ? t.getNextInlineElement() : t.getPreviousInlineElement();

    let currentInline = traverser.currentInlineElement;
    while (currentInline && currentInline.getContainerNode() === element) {
        currentInline = traverseFn(traverser);
    }
    return currentInline?.getContainerNode();
}

function getBlockTraverser(editor: IEditor, element: Node | null | undefined) {
    if (!element) {
        return undefined;
    }
    const blockElement = editor.getBlockElementAtNode(element)?.getStartNode();
    return blockElement ? ContentTraverser.createBodyTraverser(blockElement, element) : undefined;
}

>>>>>>> d833fb29
function cacheDelimiter(event: PluginEvent, checkBefore: boolean, delimiter?: HTMLElement | null) {
    return cacheGetEventData(event, 'delimiter_cache_key_' + checkBefore, () => delimiter);
}

function cacheEntityBetweenDelimiter(
    event: PluginKeyboardEvent,
    editor: IEditor,
    checkBefore: boolean,
    entity?: Element | null,
    operation?: EntityOperation
) {
    const element = cacheGetEventData(
        event,
        'entity_delimiter_cache_key_' + checkBefore,
        () => entity && editor.getElementAtCursor(getEntitySelector(), entity)
    );

    if (element && operation !== undefined) {
        const entity = getEntityFromElement(element);

        if (entity) {
            triggerOperation(entity, editor, operation, event);
        }
    }

    return element;
}

function triggerOperation(
    entity: Entity,
    editor: IEditor,
    operation: EntityOperation,
    event: PluginKeyboardEvent
) {
    const { nextElementSibling, previousElementSibling } = entity.wrapper;
    editor.triggerPluginEvent(PluginEventType.EntityOperation, {
        operation,
        rawEvent: event.rawEvent,
        entity,
    });

    if (
        entity.isReadonly &&
        !isBlockElement(entity.wrapper) &&
        editor.isFeatureEnabled(ExperimentalFeatures.InlineEntityReadOnlyDelimiters)
    ) {
        if (event.rawEvent.defaultPrevented) {
            editor.runAsync(() => {
                if (!editor.contains(entity.wrapper)) {
                    removeDelimiters(nextElementSibling, previousElementSibling);
                } else {
                    const [delimiterAfter] = addDelimiters(entity.wrapper);
                    if (delimiterAfter) {
                        editor.select(delimiterAfter, PositionType.After);
                    }
                }
            });
        } else if (
            getDelimiterFromElement(nextElementSibling) &&
            getDelimiterFromElement(previousElementSibling)
        ) {
<<<<<<< HEAD
            editor.select(createRange(previousElementSibling, nextElementSibling));
        }
    }
}

function removeDelimiters(nextElementSibling: Element, previousElementSibling: Element) {
=======
            editor.select(createRange(<Node>previousElementSibling, <Node>nextElementSibling));
        }
    }
}

function removeDelimiters(
    nextElementSibling: Element | null,
    previousElementSibling: Element | null
) {
>>>>>>> d833fb29
    [nextElementSibling, previousElementSibling].forEach(sibling => {
        if (getDelimiterFromElement(sibling)) {
            sibling?.parentElement?.removeChild(sibling);
        }
    });
}

function cacheGetCheckBefore(event: PluginKeyboardEvent, checkBefore?: boolean): boolean {
    return !!cacheGetEventData(event, 'Check_Before', () => checkBefore);
}

<<<<<<< HEAD
function getRelatedElements(delimiter: HTMLElement, checkBefore: boolean) {
    let entity: Element | null;
    let delimiterPair: Element | null;
    if (checkBefore) {
        entity = delimiter.nextElementSibling;
        delimiterPair = entity?.nextElementSibling ?? null;
    } else {
        entity = delimiter.previousElementSibling;
        delimiterPair = entity?.previousElementSibling ?? null;
=======
function getRelatedElements(delimiter: HTMLElement, checkBefore: boolean, editor: IEditor) {
    let entity: Element | null = null;
    let delimiterPair: Element | null = null;
    const traverser = getBlockTraverser(editor, delimiter);
    if (!traverser) {
        return { delimiterPair, entity };
    }

    const selector = `.${
        checkBefore ? DelimiterClasses.DELIMITER_AFTER : DelimiterClasses.DELIMITER_BEFORE
    }`;
    const traverseFn = (t: IContentTraverser) =>
        checkBefore ? t.getNextInlineElement() : t.getPreviousInlineElement();
    const getElementFromInline = (element: InlineElement, selector: string) => {
        const node = element?.getContainerNode();
        return (node && editor.getElementAtCursor(selector, node)) ?? null;
    };
    const entitySelector = getEntitySelector();

    let current = traverser.currentInlineElement;
    while (current && (!entity || !delimiterPair)) {
        entity = entity || getElementFromInline(current, entitySelector);
        delimiterPair = delimiterPair || getElementFromInline(current, selector);

        // If we found the entity but the next inline after the entity is not a delimiter,
        // it means that the delimiter pair got removed or is invalid, return null instead.
        if (entity && !delimiterPair && !getElementFromInline(current, entitySelector)) {
            delimiterPair = null;
            break;
        }
        current = traverseFn(traverser);
>>>>>>> d833fb29
    }

    return { entity, delimiterPair };
}

/**
 * @internal
 */
export const EntityFeatures: Record<
    keyof EntityFeatureSettings,
    BuildInEditFeature<PluginKeyboardEvent>
> = {
    clickOnEntity: ClickOnEntityFeature,
    escapeFromEntity: EscapeFromEntityFeature,
    enterBeforeReadonlyEntity: EnterBeforeReadonlyEntityFeature,
    backspaceAfterEntity: BackspaceAfterEntityFeature,
    deleteBeforeEntity: DeleteBeforeEntityFeature,
    moveBetweenDelimitersFeature: MoveBetweenDelimitersFeature,
    removeEntityBetweenDelimiters: RemoveEntityBetweenDelimitersFeature,
};<|MERGE_RESOLUTION|>--- conflicted
+++ resolved
@@ -25,11 +25,8 @@
     NodeType,
     ExperimentalFeatures,
     Entity,
-<<<<<<< HEAD
-=======
     IContentTraverser,
     InlineElement,
->>>>>>> d833fb29
 } from 'roosterjs-editor-types';
 
 /**
@@ -220,17 +217,12 @@
  */
 const MoveBetweenDelimitersFeature: BuildInEditFeature<PluginKeyboardEvent> = {
     keys: [Keys.RIGHT, Keys.LEFT],
-<<<<<<< HEAD
-    shouldHandleEvent: (event: PluginKeyboardEvent, editor: IEditor) => {
-        if (!editor.isFeatureEnabled(ExperimentalFeatures.InlineEntityReadOnlyDelimiters)) {
-=======
     allowFunctionKeys: true,
     shouldHandleEvent: (event: PluginKeyboardEvent, editor: IEditor) => {
         if (
             event.rawEvent.altKey ||
             !editor.isFeatureEnabled(ExperimentalFeatures.InlineEntityReadOnlyDelimiters)
         ) {
->>>>>>> d833fb29
             return false;
         }
 
@@ -252,11 +244,7 @@
             return;
         }
 
-<<<<<<< HEAD
-        const { delimiterPair, entity } = getRelatedElements(delimiter, checkBefore);
-=======
         const { delimiterPair, entity } = getRelatedElements(delimiter, checkBefore, editor);
->>>>>>> d833fb29
 
         if (delimiterPair && entity && matchesSelector(entity, getEntitySelector())) {
             event.rawEvent.preventDefault();
@@ -334,43 +322,19 @@
             ? position.element.childNodes.item(position.offset)
             : position.element;
 
-<<<<<<< HEAD
-    const searcher = editor.getContentSearcherOfCursor(event);
-=======
->>>>>>> d833fb29
     const data = checkBefore
         ? {
               class: DelimiterClasses.DELIMITER_BEFORE,
               pairClass: DelimiterClasses.DELIMITER_AFTER,
-<<<<<<< HEAD
-              getDelimiterPair: (element: HTMLElement) =>
-                  element.nextElementSibling?.nextElementSibling,
-              getNextSibling: () => {
-                  return searcher?.getInlineElementAfter()?.getContainerNode();
-              },
-=======
->>>>>>> d833fb29
               isAtEndOrBeginning: position.isAtEnd,
           }
         : {
               class: DelimiterClasses.DELIMITER_AFTER,
               pairClass: DelimiterClasses.DELIMITER_BEFORE,
-<<<<<<< HEAD
-              getDelimiterPair: (element: HTMLElement) =>
-                  element.previousElementSibling?.previousElementSibling,
-              getNextSibling: () => {
-                  return searcher?.getInlineElementBefore()?.getContainerNode();
-              },
               isAtEndOrBeginning: position.offset == 0,
           };
 
-    const sibling = data.getNextSibling();
-=======
-              isAtEndOrBeginning: position.offset == 0,
-          };
-
     const sibling = getNextSibling(editor, focusedElement, checkBefore);
->>>>>>> d833fb29
     if (data.isAtEndOrBeginning && sibling) {
         const elAtCursor = editor.getElementAtCursor('.' + data.class, sibling);
 
@@ -379,15 +343,6 @@
         }
     }
 
-<<<<<<< HEAD
-    const entityAtCursor = editor.getElementAtCursor('.' + data.class, focusedElement);
-    return !!shouldHandle(entityAtCursor);
-
-    function shouldHandle(element: HTMLElement | null | undefined) {
-        return (
-            element &&
-            (data.getDelimiterPair(element)?.className || '').indexOf(data.pairClass!) > -1 &&
-=======
     const entityAtCursor =
         focusedElement && editor.getElementAtCursor('.' + data.class, focusedElement);
     return !!shouldHandle(entityAtCursor);
@@ -402,14 +357,11 @@
         return (
             delimiterPair &&
             (delimiterPair.className || '').indexOf(data.pairClass) > -1 &&
->>>>>>> d833fb29
             cacheDelimiter(event, checkBefore, element)
         );
     }
 }
 
-<<<<<<< HEAD
-=======
 function getNextSibling(editor: IEditor, element: Node, checkBefore: boolean) {
     const traverser = getBlockTraverser(editor, element);
     if (!traverser) {
@@ -434,7 +386,6 @@
     return blockElement ? ContentTraverser.createBodyTraverser(blockElement, element) : undefined;
 }
 
->>>>>>> d833fb29
 function cacheDelimiter(event: PluginEvent, checkBefore: boolean, delimiter?: HTMLElement | null) {
     return cacheGetEventData(event, 'delimiter_cache_key_' + checkBefore, () => delimiter);
 }
@@ -496,14 +447,6 @@
             getDelimiterFromElement(nextElementSibling) &&
             getDelimiterFromElement(previousElementSibling)
         ) {
-<<<<<<< HEAD
-            editor.select(createRange(previousElementSibling, nextElementSibling));
-        }
-    }
-}
-
-function removeDelimiters(nextElementSibling: Element, previousElementSibling: Element) {
-=======
             editor.select(createRange(<Node>previousElementSibling, <Node>nextElementSibling));
         }
     }
@@ -513,7 +456,6 @@
     nextElementSibling: Element | null,
     previousElementSibling: Element | null
 ) {
->>>>>>> d833fb29
     [nextElementSibling, previousElementSibling].forEach(sibling => {
         if (getDelimiterFromElement(sibling)) {
             sibling?.parentElement?.removeChild(sibling);
@@ -525,17 +467,6 @@
     return !!cacheGetEventData(event, 'Check_Before', () => checkBefore);
 }
 
-<<<<<<< HEAD
-function getRelatedElements(delimiter: HTMLElement, checkBefore: boolean) {
-    let entity: Element | null;
-    let delimiterPair: Element | null;
-    if (checkBefore) {
-        entity = delimiter.nextElementSibling;
-        delimiterPair = entity?.nextElementSibling ?? null;
-    } else {
-        entity = delimiter.previousElementSibling;
-        delimiterPair = entity?.previousElementSibling ?? null;
-=======
 function getRelatedElements(delimiter: HTMLElement, checkBefore: boolean, editor: IEditor) {
     let entity: Element | null = null;
     let delimiterPair: Element | null = null;
@@ -567,7 +498,6 @@
             break;
         }
         current = traverseFn(traverser);
->>>>>>> d833fb29
     }
 
     return { entity, delimiterPair };

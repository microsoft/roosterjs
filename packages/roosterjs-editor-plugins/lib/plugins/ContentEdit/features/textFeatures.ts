--- conflicted
+++ resolved
@@ -70,19 +70,6 @@
 const OutdentWhenTabText: BuildInEditFeature<PluginKeyboardEvent> = {
     keys: [Keys.TAB],
     shouldHandleEvent: (event, editor) => {
-<<<<<<< HEAD
-        const selection = editor.getSelectionRangeEx();
-
-        return (
-            editor.isFeatureEnabled(ExperimentalFeatures.TabKeyTextFeatures) &&
-            selection.type == SelectionRangeTypes.Normal &&
-            !selection.areAllCollapsed &&
-            event.rawEvent.shiftKey &&
-            editor.getElementAtCursor('blockquote', null, event) &&
-            !editor.getElementAtCursor('LI,TABLE', null /*startFrom*/, event) &&
-            shouldIndent(editor, selection.ranges[0])
-        );
-=======
         if (
             event.rawEvent.shiftKey &&
             editor.isFeatureEnabled(ExperimentalFeatures.TabKeyTextFeatures)
@@ -99,7 +86,6 @@
         }
 
         return false;
->>>>>>> b205c36f
     },
     handleEvent: (event, editor) => {
         editor.addUndoSnapshot(() => setIndentation(editor, Indentation.Decrease));
@@ -109,7 +95,6 @@
 };
 
 /**
-<<<<<<< HEAD
  * Requires @see ExperimentalFeatures.TabKeyTextFeatures to be enabled also,
  *          Assign a getter function to the getCustomData With the Key: FocusNextElementKey, to retrieve the element that
  *          Should be the next focus
@@ -140,8 +125,6 @@
 };
 
 /**
-=======
->>>>>>> b205c36f
  * @internal
  */
 export const TextFeatures: Record<
@@ -150,10 +133,7 @@
 > = {
     indentWhenTabText: IndentWhenTabText,
     outdentWhenTabText: OutdentWhenTabText,
-<<<<<<< HEAD
     focusNextElement: FocusNextElement,
-=======
->>>>>>> b205c36f
 };
 
 function shouldSetIndentation(editor: IEditor, range: Range): boolean {

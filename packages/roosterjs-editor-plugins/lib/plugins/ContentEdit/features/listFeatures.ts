import getAutoBulletListStyle from '../utils/getAutoBulletListStyle';
import getAutoNumberingListStyle from '../utils/getAutoNumberingListStyle';
import {
    Browser,
    cacheGetEventData,
    convertDecimalsToAlpha,
    convertDecimalsToRoman,
    createNumberDefinition,
    createObjectDefinition,
    createVListFromRegion,
    findClosestElementAncestor,
    getComputedStyle,
    getMetadata,
    getTagOfNode,
    isBlockElement,
    isNodeEmpty,
    isPositionAtBeginningOf,
    Position,
    safeInstanceOf,
    VList,
    VListChain,
} from 'roosterjs-editor-dom';
<<<<<<< HEAD
import {
    blockFormat,
    commitListChains,
    setIndentation,
    toggleBullet,
    toggleNumbering,
    toggleListType,
} from 'roosterjs-editor-api';
import {
=======
import type {
>>>>>>> 7a7fb566
    BuildInEditFeature,
    IEditor,
    ListFeatureSettings,
    PluginKeyboardEvent,
} from 'roosterjs-editor-types';
import {
    Indentation,
    Keys,
    QueryScope,
    ListType,
    ExperimentalFeatures,
    PositionType,
    NumberingListType,
    BulletListType,
    DefaultAnnounceStrings,
} from 'roosterjs-editor-types';

const PREVIOUS_BLOCK_CACHE_KEY = 'previousBlock';
const NEXT_BLOCK_CACHE_KEY = 'nextBlock';

interface ListStyleMetadata {
    orderedStyleType?: NumberingListType;
    unorderedStyleType?: BulletListType;
}

const ListStyleDefinitionMetadata = createObjectDefinition<ListStyleMetadata>(
    {
        orderedStyleType: createNumberDefinition(
            true /** isOptional */,
            undefined /** value **/,
            NumberingListType.Min,
            NumberingListType.Max
        ),
        unorderedStyleType: createNumberDefinition(
            true /** isOptional */,
            undefined /** value **/,
            BulletListType.Min,
            BulletListType.Max
        ),
    },
    true /** isOptional */,
    true /** allowNull */
);

const getAnnounceDataForList = (editor: IEditor) => {
    const li = editor.getElementAtCursor('li') as HTMLLIElement;
    const list = editor.getElementAtCursor('OL,UL', li) as
        | undefined
        | HTMLOListElement
        | HTMLUListElement;
    if (li && list) {
        const vList = new VList(list);
        const listItemIndex = vList.getListItemIndex(li);
        let stringToAnnounce = listItemIndex.toString();
        switch (list.style.listStyleType) {
            case 'lower-alpha':
            case 'lower-latin':
            case 'upper-alpha':
            case 'upper-latin':
                stringToAnnounce = convertDecimalsToAlpha(listItemIndex - 1);
                break;
            case 'lower-roman':
            case 'upper-roman':
                stringToAnnounce = convertDecimalsToRoman(listItemIndex);
                break;
        }

        return {
            defaultStrings: DefaultAnnounceStrings.AnnounceListItemIndentation,
            formatStrings: [stringToAnnounce],
        };
    }
    return undefined;
};

const shouldHandleIndentationEvent = (indenting: boolean) => (
    event: PluginKeyboardEvent,
    editor: IEditor
) => {
    const { keyCode, altKey, shiftKey, ctrlKey, metaKey } = event.rawEvent;
    return (
        !ctrlKey &&
        !metaKey &&
        (keyCode === Keys.TAB
            ? !altKey && shiftKey === !indenting
            : shiftKey && altKey && keyCode === (indenting ? Keys.RIGHT : Keys.LEFT)) &&
        cacheGetListElement(event, editor)
    );
};

const handleIndentationEvent = (indenting: boolean) => (
    event: PluginKeyboardEvent,
    editor: IEditor
) => {
    let currentElement: Node | null = null;
    const isRTL =
        event.rawEvent.keyCode !== Keys.TAB &&
        (currentElement = editor.getElementAtCursor()) &&
        getComputedStyle(currentElement, 'direction') == 'rtl';
    setIndentation(editor, isRTL == indenting ? Indentation.Decrease : Indentation.Increase);

    event.rawEvent.preventDefault();
};

/**
 * IndentWhenTab edit feature, provides the ability to indent current list when user press TAB
 */
const IndentWhenTab: BuildInEditFeature<PluginKeyboardEvent> = {
    keys: [Keys.TAB],
    shouldHandleEvent: shouldHandleIndentationEvent(true),
    handleEvent: handleIndentationEvent(true),
    getAnnounceData: getAnnounceDataForList,
};

/**
 * OutdentWhenShiftTab edit feature, provides the ability to outdent current list when user press Shift+TAB
 */
const OutdentWhenShiftTab: BuildInEditFeature<PluginKeyboardEvent> = {
    keys: [Keys.TAB],
    shouldHandleEvent: shouldHandleIndentationEvent(false),
    handleEvent: handleIndentationEvent(false),
    allowFunctionKeys: true,
    getAnnounceData: getAnnounceDataForList,
};

/**
 * indentWhenAltShiftRight edit feature, provides the ability to indent or outdent current list when user press Alt+shift+Right
 */
const IndentWhenAltShiftRight: BuildInEditFeature<PluginKeyboardEvent> = {
    keys: [Keys.RIGHT],
    shouldHandleEvent: shouldHandleIndentationEvent(true),
    handleEvent: handleIndentationEvent(true),
    allowFunctionKeys: true,
    defaultDisabled: Browser.isMac,
    getAnnounceData: getAnnounceDataForList,
};

/**
 * outdentWhenAltShiftLeft edit feature, provides the ability to indent or outdent current list when user press Alt+shift+Left
 */
const OutdentWhenAltShiftLeft: BuildInEditFeature<PluginKeyboardEvent> = {
    keys: [Keys.LEFT],
    shouldHandleEvent: shouldHandleIndentationEvent(false),
    handleEvent: handleIndentationEvent(false),
    allowFunctionKeys: true,
    defaultDisabled: Browser.isMac,
    getAnnounceData: getAnnounceDataForList,
};

/**
 * MergeInNewLine edit feature, provides the ability to merge current line into a new line when user press
 * BACKSPACE at beginning of a list item
 */
const MergeInNewLine: BuildInEditFeature<PluginKeyboardEvent> = {
    keys: [Keys.BACKSPACE],
    shouldHandleEvent: (event, editor) => {
        let li = editor.getElementAtCursor('LI', undefined /*startFrom*/, event);
        let range = editor.getSelectionRange();
        return li && range?.collapsed && isPositionAtBeginningOf(Position.getStart(range), li);
    },
    handleEvent: (event, editor) => {
        let li = editor.getElementAtCursor('LI', undefined /*startFrom*/, event);
        if (li?.previousSibling) {
            blockFormat(editor, (region, start, end) => {
                const vList = createVListFromRegion(
                    region,
                    false /*includeSiblingList*/,
                    li ?? undefined
                );
                if (vList && start && end) {
                    vList.setIndentation(start, end, Indentation.Decrease, true /*softOutdent*/);
                    vList.writeBack(
                        editor.isFeatureEnabled(ExperimentalFeatures.ReuseAllAncestorListElements),
                        editor.isFeatureEnabled(ExperimentalFeatures.DisableListChain)
                    );
                    event.rawEvent.preventDefault();
                }
            });
        } else {
            toggleListAndPreventDefault(event, editor);
        }
    },
    defaultDisabled: true,
};

/**
 * OutdentWhenBackOn1stEmptyLine edit feature, provides the ability to outdent current item if user press
 * BACKSPACE at the first and empty line of a list
 */
const OutdentWhenBackOn1stEmptyLine: BuildInEditFeature<PluginKeyboardEvent> = {
    keys: [Keys.BACKSPACE],
    shouldHandleEvent: (event, editor) => {
        let li = editor.getElementAtCursor('LI', undefined /*startFrom*/, event);
        return (
            li &&
            isNodeEmpty(li) &&
            !li.previousSibling &&
            !li.getElementsByTagName('blockquote').length
        );
    },
    handleEvent: toggleListAndPreventDefault,
};

/**
 * MaintainListChainWhenDelete edit feature, provides the ability to indent the list if user press
 * DELETE before the first item of a list
 */
const MaintainListChainWhenDelete: BuildInEditFeature<PluginKeyboardEvent> = {
    keys: [Keys.DELETE],
    shouldHandleEvent: (event, editor) => {
        const li = editor.getElementAtCursor('LI', undefined /*startFrom*/, event);
        const range = editor.getSelectionRange();
        if (li || !range) {
            return false;
        }
        const isAtEnd = Position.getEnd(range).isAtEnd;
        const nextSibling = isAtEnd ? getCacheNextSibling(event, editor) : undefined;
        const isAtEndAndBeforeLI = editor.getElementAtCursor('LI', nextSibling, event);
        return isAtEndAndBeforeLI;
    },
    handleEvent: (event, editor) => {
        const chains = getListChains(editor);
        editor.runAsync(editor => commitListChains(editor, chains));
    },
};

/**
 * OutdentWhenEnterOnEmptyLine edit feature, provides the ability to outdent current item if user press
 * ENTER at the beginning of an empty line of a list
 */
const OutdentWhenEnterOnEmptyLine: BuildInEditFeature<PluginKeyboardEvent> = {
    keys: [Keys.ENTER],
    shouldHandleEvent: (event, editor) => {
        let li = editor.getElementAtCursor('LI', undefined /*startFrom*/, event);
        return !event.rawEvent.shiftKey && li && isNodeEmpty(li);
    },
    handleEvent: (event, editor) => {
        editor.addUndoSnapshot(
            () => toggleListAndPreventDefault(event, editor, false /* includeSiblingLists */),
            undefined /*changeSource*/,
            true /*canUndoByBackspace*/
        );
    },
    defaultDisabled: !Browser.isIE && !Browser.isChrome,
};

/**
 * @deprecated Use AutoBulletList and AutoNumberingList instead
 */
const AutoBullet: BuildInEditFeature<PluginKeyboardEvent> = {
    keys: [Keys.SPACE],
    shouldHandleEvent: (event, editor) => {
        return false;
    },
    handleEvent: (event, editor) => {},
    defaultDisabled: true,
};

/**
 * AutoBulletList edit feature, provides the ability to automatically convert current line into a bullet list.
 */
const AutoBulletList: BuildInEditFeature<PluginKeyboardEvent> = {
    keys: [Keys.SPACE],
    shouldHandleEvent: (event, editor) => {
        if (!cacheGetListElement(event, editor)) {
            return shouldTriggerList(event, editor, getAutoBulletListStyle, ListType.Unordered);
        }
        return false;
    },
    handleEvent: (event, editor) => {
        editor.insertContent('&nbsp;');
        event.rawEvent.preventDefault();
        editor.addUndoSnapshot(
            () => {
                let searcher = editor.getContentSearcherOfCursor();
                if (!searcher) {
                    return;
                }
                let textBeforeCursor = searcher.getSubStringBefore(5);
                let textRange = searcher.getRangeFromText(textBeforeCursor, true /*exactMatch*/);
                const listStyle = getAutoBulletListStyle(textBeforeCursor);

                if (textRange) {
                    prepareAutoBullet(editor, textRange);
                    toggleBullet(
                        editor,
                        listStyle ?? undefined,
                        'autoToggleList' /** apiNameOverride */
                    );
                }
                searcher.getRangeFromText(textBeforeCursor, true /*exactMatch*/)?.deleteContents();
            },
            undefined /*changeSource*/,
            true /*canUndoByBackspace*/
        );
    },
};

/**
 * AutoNumberingList edit feature, provides the ability to automatically convert current line into a numbering list.
 */
const AutoNumberingList: BuildInEditFeature<PluginKeyboardEvent> = {
    keys: [Keys.SPACE],
    shouldHandleEvent: (event, editor) => {
        if (!cacheGetListElement(event, editor)) {
            return shouldTriggerList(event, editor, getAutoNumberingListStyle, ListType.Ordered);
        }
        return false;
    },
    handleEvent: (event, editor) => {
        editor.insertContent('&nbsp;');
        event.rawEvent.preventDefault();
        editor.addUndoSnapshot(
            () => {
                const searcher = editor.getContentSearcherOfCursor();
                if (!searcher) {
                    return;
                }
                const textBeforeCursor = searcher.getSubStringBefore(5);
                const textRange = searcher.getRangeFromText(textBeforeCursor, true /*exactMatch*/);

                if (textRange) {
                    const number = isFirstItemOfAList(textBeforeCursor)
                        ? 1
                        : parseInt(textBeforeCursor);

                    const isLi = getPreviousListItem(editor, textRange);
                    const listStyle = getAutoNumberingListStyle(textBeforeCursor) ?? undefined;
                    prepareAutoBullet(editor, textRange);
                    toggleNumbering(
                        editor,
                        isLi && number !== 1 ? undefined : number /** startNumber */,
                        listStyle,
                        'autoToggleList' /** apiNameOverride */
                    );
                }
                searcher.getRangeFromText(textBeforeCursor, true /*exactMatch*/)?.deleteContents();
            },
            undefined /*changeSource*/,
            true /*canUndoByBackspace*/
        );
    },
};

const getPreviousListItem = (editor: IEditor, textRange: Range) => {
    const blockElement = editor
        .getBodyTraverser(textRange?.startContainer)
        .getPreviousBlockElement();
    const previousNode = blockElement?.getEndNode() ?? null;
    return getTagOfNode(previousNode) === 'LI' ? previousNode : undefined;
};

const getPreviousListType = (editor: IEditor, textRange: Range, listType: ListType) => {
    const type = listType === ListType.Ordered ? 'orderedStyleType' : 'unorderedStyleType';
    const listItem = getPreviousListItem(editor, textRange);
    const list = listItem
        ? findClosestElementAncestor(
              listItem,
              undefined /** root*/,
              listType === ListType.Ordered ? 'ol' : 'ul'
          )
        : null;
    const metadata = list ? getMetadata(list, ListStyleDefinitionMetadata) : null;
    return metadata ? metadata[type] : null;
};

const isFirstItemOfAList = (item: string) => {
    const number = parseInt(item);
    if (number && number === 1) {
        return 1;
    } else {
        const letter = item.replace(/\(|\)|\-|\./g, '').trim();
        return letter.length === 1 && ['i', 'a', 'I', 'A'].indexOf(letter) > -1 ? 1 : undefined;
    }
};

/**
 * Maintain the list numbers in list chain
 * e.g. we have two lists:
 * 1, 2, 3 and 4, 5, 6
 * Now we delete list item 2, so the first one becomes "1, 2".
 * This edit feature can maintain the list number of the second list to become "3, 4, 5"
 */
const MaintainListChain: BuildInEditFeature<PluginKeyboardEvent> = {
    keys: [Keys.ENTER, Keys.TAB, Keys.DELETE, Keys.BACKSPACE, Keys.RANGE],
    shouldHandleEvent: (event, editor) =>
        editor
            .queryElements('li', QueryScope.OnSelection)
            .filter(li => !li.getElementsByTagName('blockquote').length).length > 0,
    handleEvent: (event, editor) => {
        const chains = getListChains(editor);
        editor.runAsync(editor => commitListChains(editor, chains));
    },
};

function getListChains(editor: IEditor) {
    return VListChain.createListChains(editor.getSelectedRegions());
}

function getCacheNextSibling(event: PluginKeyboardEvent, editor: IEditor): Node | undefined {
    const element = cacheGetEventData(event, 'nextSibling', () => {
        const range = editor.getSelectionRange();
        const pos = range && Position.getEnd(range).normalize();
        const traverser = pos && editor.getBodyTraverser(pos.node);
        return traverser?.getNextBlockElement()?.getStartNode();
    });
    return element;
}

function prepareAutoBullet(editor: IEditor, range: Range) {
    const block = editor.getBlockElementAtNode(range.startContainer);
    const endNode = block?.getEndNode();
    if (endNode && getTagOfNode(endNode) != 'BR') {
        const br = editor.getDocument().createElement('BR');
        if (isBlockElement(endNode)) {
            endNode.appendChild(br);
        } else {
            endNode.parentNode?.insertBefore(br, endNode.nextSibling);
        }
        editor.select(range.startContainer, range.startOffset);
    }
}

function toggleListAndPreventDefault(
    event: PluginKeyboardEvent,
    editor: IEditor,
    includeSiblingLists: boolean = true
) {
    let listInfo = cacheGetListElement(event, editor);
    if (listInfo) {
        let listElement = listInfo[0];
        let tag = getTagOfNode(listElement);

        if (tag == 'UL' || tag == 'OL') {
            toggleListType(
                editor,
                tag == 'UL' ? ListType.Unordered : ListType.Ordered,
                undefined /* startNumber */,
                includeSiblingLists
            );
        }

        editor.focus();
        event.rawEvent.preventDefault();
    }
}

function cacheGetListElement(event: PluginKeyboardEvent, editor: IEditor) {
    let li = editor.getElementAtCursor('LI,TABLE', undefined /*startFrom*/, event);
    let listElement = li && getTagOfNode(li) == 'LI' && editor.getElementAtCursor('UL,OL', li);
    return listElement ? [listElement, li] : null;
}

function shouldTriggerList<
    T extends ListType,
    K extends T extends ListType.Ordered ? NumberingListType : BulletListType
>(
    event: PluginKeyboardEvent,
    editor: IEditor,
    getListStyle: (
        text: string,
        previousListChain?: VListChain[],
        previousListStyle?: K
    ) => K | null,
    listType: T
) {
    const searcher = editor.getContentSearcherOfCursor(event);
    if (!searcher) {
        return false;
    }
    const textBeforeCursor = searcher.getSubStringBefore(4);
    const traverser = editor.getBlockTraverser();
    const text =
        traverser && traverser.currentBlockElement
            ? traverser.currentBlockElement.getTextContent().slice(0, textBeforeCursor.length)
            : null;
    const isATheBeginning = text && text === textBeforeCursor;
    const listChains = getListChains(editor);
    const textRange = searcher.getRangeFromText(textBeforeCursor, true /*exactMatch*/);
    const previousListType =
        textRange && <K | null>getPreviousListType(editor, textRange, listType);
    const isFirstItem = isFirstItemOfAList(textBeforeCursor);
    const listStyle = getListStyle(textBeforeCursor, listChains, previousListType ?? undefined);
    const shouldTriggerNewListStyle =
        isFirstItem ||
        !previousListType ||
        previousListType === listStyle ||
        listType === ListType.Unordered;

    return (
        isATheBeginning &&
        !searcher.getNearestNonTextInlineElement() &&
        listStyle &&
        shouldTriggerNewListStyle
    );
}

/**
 * MergeListOnBackspaceAfterList edit feature, provides the ability to merge list on backspace on block after a list.
 */
const MergeListOnBackspaceAfterList: BuildInEditFeature<PluginKeyboardEvent> = {
    keys: [Keys.BACKSPACE],
    shouldHandleEvent: (event, editor) => {
        const target = editor.getElementAtCursor();
        if (target) {
            const cursorBlock = editor.getBlockElementAtNode(target)?.getStartNode() as HTMLElement;
            const previousBlock = cursorBlock?.previousElementSibling ?? null;

            if (isList(previousBlock)) {
                const range = editor.getSelectionRange();
                const searcher = editor.getContentSearcherOfCursor(event);
                const textBeforeCursor = searcher?.getSubStringBefore(4);
                const nearestInline = searcher?.getNearestNonTextInlineElement();

                if (range && range.collapsed && textBeforeCursor === '' && !nearestInline) {
                    const tempBlock = cursorBlock?.nextElementSibling;
                    const nextBlock = isList(tempBlock) ? tempBlock : tempBlock?.firstChild;

                    if (
                        isList(nextBlock) &&
                        getTagOfNode(previousBlock) == getTagOfNode(nextBlock)
                    ) {
                        const element = cacheGetEventData<HTMLOListElement | HTMLUListElement>(
                            event,
                            PREVIOUS_BLOCK_CACHE_KEY,
                            () => previousBlock
                        );
                        const nextElement = cacheGetEventData<HTMLOListElement | HTMLUListElement>(
                            event,
                            NEXT_BLOCK_CACHE_KEY,
                            () => nextBlock
                        );

                        return !!element && !!nextElement;
                    }
                }
            }
        }

        return false;
    },
    handleEvent: (event, editor) => {
        editor.runAsync(editor => {
            const previousList = cacheGetEventData<HTMLOListElement | HTMLUListElement | null>(
                event,
                PREVIOUS_BLOCK_CACHE_KEY,
                () => null
            );
            const targetBlock = cacheGetEventData<HTMLOListElement | HTMLUListElement | null>(
                event,
                NEXT_BLOCK_CACHE_KEY,
                () => null
            );

            const rangeBeforeWriteBack = editor.getSelectionRange();

            if (previousList && targetBlock && rangeBeforeWriteBack) {
                const fvList = new VList(previousList);
                fvList.mergeVList(new VList(targetBlock));

                let span = editor.getDocument().createElement('span');
                span.id = 'restoreRange';
                rangeBeforeWriteBack.insertNode(span);

                fvList.writeBack();

                span = editor.queryElements('#restoreRange')[0];

                if (span.parentElement) {
                    editor.select(new Position(span, PositionType.After));
                    span.parentElement.removeChild(span);
                }
            }
        });
    },
};

/**
 * @internal
 */
export const ListFeatures: Record<
    keyof ListFeatureSettings,
    BuildInEditFeature<PluginKeyboardEvent>
> = {
    autoBullet: AutoBullet,
    indentWhenTab: IndentWhenTab,
    outdentWhenShiftTab: OutdentWhenShiftTab,
    outdentWhenBackspaceOnEmptyFirstLine: OutdentWhenBackOn1stEmptyLine,
    outdentWhenEnterOnEmptyLine: OutdentWhenEnterOnEmptyLine,
    mergeInNewLineWhenBackspaceOnFirstChar: MergeInNewLine,
    maintainListChain: MaintainListChain,
    maintainListChainWhenDelete: MaintainListChainWhenDelete,
    autoNumberingList: AutoNumberingList,
    autoBulletList: AutoBulletList,
    mergeListOnBackspaceAfterList: MergeListOnBackspaceAfterList,
    outdentWhenAltShiftLeft: OutdentWhenAltShiftLeft,
    indentWhenAltShiftRight: IndentWhenAltShiftRight,
};

function isList(element: Node | null | undefined): element is HTMLOListElement | HTMLOListElement {
    return (
        !!element &&
        (safeInstanceOf(element, 'HTMLOListElement') || safeInstanceOf(element, 'HTMLUListElement'))
    );
}<|MERGE_RESOLUTION|>--- conflicted
+++ resolved
@@ -20,7 +20,6 @@
     VList,
     VListChain,
 } from 'roosterjs-editor-dom';
-<<<<<<< HEAD
 import {
     blockFormat,
     commitListChains,
@@ -29,10 +28,7 @@
     toggleNumbering,
     toggleListType,
 } from 'roosterjs-editor-api';
-import {
-=======
 import type {
->>>>>>> 7a7fb566
     BuildInEditFeature,
     IEditor,
     ListFeatureSettings,

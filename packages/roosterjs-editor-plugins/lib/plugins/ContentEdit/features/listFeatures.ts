import getAutoBulletListStyle from '../utils/getAutoBulletListStyle';
import getAutoNumberingListStyle from '../utils/getAutoNumberingListStyle';
import {
    blockFormat,
    commitListChains,
    setIndentation,
    toggleBullet,
    toggleNumbering,
    toggleListType,
} from 'roosterjs-editor-api';
import {
    Browser,
    getTagOfNode,
    isNodeEmpty,
    isPositionAtBeginningOf,
    Position,
    VListChain,
    createVListFromRegion,
    isBlockElement,
    cacheGetEventData,
    safeInstanceOf,
    VList,
    createObjectDefinition,
    createNumberDefinition,
    getMetadata,
    findClosestElementAncestor,
    getComputedStyle,
} from 'roosterjs-editor-dom';
import {
    BuildInEditFeature,
    IEditor,
    Indentation,
    ListFeatureSettings,
    Keys,
    PluginKeyboardEvent,
    QueryScope,
    RegionBase,
    ListType,
    ExperimentalFeatures,
    PositionType,
    NumberingListType,
    BulletListType,
} from 'roosterjs-editor-types';

const PREVIOUS_BLOCK_CACHE_KEY = 'previousBlock';
const NEXT_BLOCK_CACHE_KEY = 'nextBlock';

interface ListStyleMetadata {
    orderedStyleType?: NumberingListType;
    unorderedStyleType?: BulletListType;
}

const ListStyleDefinitionMetadata = createObjectDefinition<ListStyleMetadata>(
    {
        orderedStyleType: createNumberDefinition(
            true /** isOptional */,
            undefined /** value **/,
            NumberingListType.Min,
            NumberingListType.Max
        ),
        unorderedStyleType: createNumberDefinition(
            true /** isOptional */,
            undefined /** value **/,
            BulletListType.Min,
            BulletListType.Max
        ),
    },
    true /** isOptional */,
    true /** allowNull */
);

const shouldHandleIndentationEvent = (indenting: boolean) => (
    event: PluginKeyboardEvent,
    editor: IEditor
) => {
    const { keyCode, altKey, shiftKey, ctrlKey, metaKey } = event.rawEvent;
    return (
        !ctrlKey &&
        !metaKey &&
        (keyCode === Keys.TAB
            ? !altKey && shiftKey === !indenting
            : shiftKey && altKey && keyCode === (indenting ? Keys.RIGHT : Keys.LEFT)) &&
        cacheGetListElement(event, editor)
    );
};

const handleIndentationEvent = (indenting: boolean) => (
    event: PluginKeyboardEvent,
    editor: IEditor
) => {
    const isRTL =
        event.rawEvent.keyCode !== Keys.TAB &&
        getComputedStyle(editor.getElementAtCursor(), 'direction') == 'rtl';
    setIndentation(editor, isRTL == indenting ? Indentation.Decrease : Indentation.Increase);
    event.rawEvent.preventDefault();
};

/**
 * IndentWhenTab edit feature, provides the ability to indent current list when user press TAB
 */
const IndentWhenTab: BuildInEditFeature<PluginKeyboardEvent> = {
    keys: [Keys.TAB, Keys.RIGHT],
    shouldHandleEvent: shouldHandleIndentationEvent(true),
    handleEvent: handleIndentationEvent(true),
    allowFunctionKeys: true,
    defaultDisabled: Browser.isMac,
};

/**
 * OutdentWhenShiftTab edit feature, provides the ability to outdent current list when user press Shift+TAB
 */
const OutdentWhenShiftTab: BuildInEditFeature<PluginKeyboardEvent> = {
    keys: [Keys.TAB, Keys.LEFT],
    shouldHandleEvent: shouldHandleIndentationEvent(false),
    handleEvent: handleIndentationEvent(false),
    allowFunctionKeys: true,
    defaultDisabled: Browser.isMac,
};

/**
 * MergeInNewLine edit feature, provides the ability to merge current line into a new line when user press
 * BACKSPACE at beginning of a list item
 */
const MergeInNewLine: BuildInEditFeature<PluginKeyboardEvent> = {
    keys: [Keys.BACKSPACE],
    shouldHandleEvent: (event, editor) => {
        let li = editor.getElementAtCursor('LI', null /*startFrom*/, event);
        let range = editor.getSelectionRange();
        return li && range?.collapsed && isPositionAtBeginningOf(Position.getStart(range), li);
    },
    handleEvent: (event, editor) => {
        let li = editor.getElementAtCursor('LI', null /*startFrom*/, event);
        if (li.previousSibling) {
            blockFormat(editor, (region, start, end) => {
                const vList = createVListFromRegion(region, false /*includeSiblingList*/, li);
                vList.setIndentation(start, end, Indentation.Decrease, true /*softOutdent*/);
                vList.writeBack(
                    editor.isFeatureEnabled(ExperimentalFeatures.ReuseAllAncestorListElements)
                );
                event.rawEvent.preventDefault();
            });
        } else {
            toggleListAndPreventDefault(event, editor);
        }
    },
    defaultDisabled: true,
};

/**
 * OutdentWhenBackOn1stEmptyLine edit feature, provides the ability to outdent current item if user press
 * BACKSPACE at the first and empty line of a list
 */
const OutdentWhenBackOn1stEmptyLine: BuildInEditFeature<PluginKeyboardEvent> = {
    keys: [Keys.BACKSPACE],
    shouldHandleEvent: (event, editor) => {
        let li = editor.getElementAtCursor('LI', null /*startFrom*/, event);
        return (
            li &&
            isNodeEmpty(li) &&
            !li.previousSibling &&
            !li.getElementsByTagName('blockquote').length
        );
    },
    handleEvent: toggleListAndPreventDefault,
};

/**
 * MaintainListChainWhenDelete edit feature, provides the ability to indent the list if user press
 * DELETE before the first item of a list
 */
const MaintainListChainWhenDelete: BuildInEditFeature<PluginKeyboardEvent> = {
    keys: [Keys.DELETE],
    shouldHandleEvent: (event, editor) => {
        const li = editor.getElementAtCursor('LI', null /*startFrom*/, event);
        if (li) {
            return false;
        }
        const isAtEnd = Position.getEnd(editor.getSelectionRange()).isAtEnd;
        const nextSibling = isAtEnd ? getCacheNextSibling(event, editor) : null;
        const isAtEndAndBeforeLI = editor.getElementAtCursor('LI', nextSibling, event);
        return isAtEndAndBeforeLI;
    },
    handleEvent: (event, editor) => {
        const chains = getListChains(editor);
        editor.runAsync(editor => commitListChains(editor, chains));
    },
};

/**
 * OutdentWhenEnterOnEmptyLine edit feature, provides the ability to outdent current item if user press
 * ENTER at the beginning of an empty line of a list
 */
const OutdentWhenEnterOnEmptyLine: BuildInEditFeature<PluginKeyboardEvent> = {
    keys: [Keys.ENTER],
    shouldHandleEvent: (event, editor) => {
        let li = editor.getElementAtCursor('LI', null /*startFrom*/, event);
        return !event.rawEvent.shiftKey && li && isNodeEmpty(li);
    },
    handleEvent: (event, editor) => {
        editor.addUndoSnapshot(
            () => toggleListAndPreventDefault(event, editor, false /* includeSiblingLists */),
            null /*changeSource*/,
            true /*canUndoByBackspace*/
        );
    },
    defaultDisabled: !Browser.isIE && !Browser.isChrome,
};

/**
 * Validate if a block of text is considered a list pattern
 * The regex expression will look for patterns of the form:
 * 1.  1>  1)  1-  (1)
 * @returns if a text is considered a list pattern
 */
function isAListPattern(textBeforeCursor: string) {
    const REGEX: RegExp = /^(\*|-|[0-9]{1,2}\.|[0-9]{1,2}\>|[0-9]{1,2}\)|[0-9]{1,2}\-|\([0-9]{1,2}\))$/;
    return REGEX.test(textBeforeCursor);
}

/**
 * AutoBullet edit feature, provides the ability to automatically convert current line into a list.
 * When user input "1. ", convert into a numbering list
 * When user input "- " or "* ", convert into a bullet list
 */
const AutoBullet: BuildInEditFeature<PluginKeyboardEvent> = {
    keys: [Keys.SPACE],
    shouldHandleEvent: (event, editor) => {
        if (
            !cacheGetListElement(event, editor) &&
            !editor.isFeatureEnabled(ExperimentalFeatures.AutoFormatList)
        ) {
            let searcher = editor.getContentSearcherOfCursor(event);
            let textBeforeCursor = searcher.getSubStringBefore(4);

            // Auto list is triggered if:
            // 1. Text before cursor exactly matches '*', '-' or '1.'
            // 2. There's no non-text inline entities before cursor
            return isAListPattern(textBeforeCursor) && !searcher.getNearestNonTextInlineElement();
        }
        return false;
    },
    handleEvent: (event, editor) => {
        editor.insertContent('&nbsp;');
        event.rawEvent.preventDefault();
        editor.addUndoSnapshot(
            () => {
                let regions: RegionBase[];
                let searcher = editor.getContentSearcherOfCursor();
                let textBeforeCursor = searcher.getSubStringBefore(4);
                let textRange = searcher.getRangeFromText(textBeforeCursor, true /*exactMatch*/);

                if (!textRange) {
                    // no op if the range can't be found
                } else if (
                    textBeforeCursor.indexOf('*') == 0 ||
                    textBeforeCursor.indexOf('-') == 0
                ) {
                    prepareAutoBullet(editor, textRange);
                    toggleBullet(editor);
                } else if (isAListPattern(textBeforeCursor)) {
                    prepareAutoBullet(editor, textRange);
                    toggleNumbering(editor);
                } else if ((regions = editor.getSelectedRegions()) && regions.length == 1) {
                    const num = parseInt(textBeforeCursor);
                    prepareAutoBullet(editor, textRange);
                    toggleNumbering(editor, num);
                }
                searcher.getRangeFromText(textBeforeCursor, true /*exactMatch*/)?.deleteContents();
            },
            null /*changeSource*/,
            true /*canUndoByBackspace*/
        );
    },
};

/**
 * Requires @see ExperimentalFeatures.AutoFormatList to be enabled
 * AutoBulletList edit feature, provides the ability to automatically convert current line into a bullet list.
 */
const AutoBulletList: BuildInEditFeature<PluginKeyboardEvent> = {
    keys: [Keys.SPACE],
    shouldHandleEvent: (event, editor) => {
        if (
            !cacheGetListElement(event, editor) &&
            editor.isFeatureEnabled(ExperimentalFeatures.AutoFormatList)
        ) {
            return shouldTriggerList(event, editor, getAutoBulletListStyle, ListType.Unordered);
        }
        return false;
    },
    handleEvent: (event, editor) => {
        editor.insertContent('&nbsp;');
        event.rawEvent.preventDefault();
        editor.addUndoSnapshot(
            () => {
                let searcher = editor.getContentSearcherOfCursor();
                let textBeforeCursor = searcher.getSubStringBefore(5);
                let textRange = searcher.getRangeFromText(textBeforeCursor, true /*exactMatch*/);
                const listStyle = getAutoBulletListStyle(textBeforeCursor);

                if (textRange) {
                    prepareAutoBullet(editor, textRange);
                    toggleBullet(editor, listStyle, 'autoToggleList' /** apiNameOverride */);
                }
                searcher.getRangeFromText(textBeforeCursor, true /*exactMatch*/)?.deleteContents();
            },
            null /*changeSource*/,
            true /*canUndoByBackspace*/
        );
    },
};

/**
 * Requires @see ExperimentalFeatures.AutoFormatList to be enabled
 * AutoNumberingList edit feature, provides the ability to automatically convert current line into a numbering list.
 */
const AutoNumberingList: BuildInEditFeature<PluginKeyboardEvent> = {
    keys: [Keys.SPACE],
    shouldHandleEvent: (event, editor) => {
        if (
            !cacheGetListElement(event, editor) &&
            editor.isFeatureEnabled(ExperimentalFeatures.AutoFormatList)
        ) {
            return shouldTriggerList(event, editor, getAutoNumberingListStyle, ListType.Ordered);
        }
        return false;
    },
    handleEvent: (event, editor) => {
        editor.insertContent('&nbsp;');
        event.rawEvent.preventDefault();
        editor.addUndoSnapshot(
            () => {
                const searcher = editor.getContentSearcherOfCursor();
                const textBeforeCursor = searcher.getSubStringBefore(5);
                const textRange = searcher.getRangeFromText(textBeforeCursor, true /*exactMatch*/);

                if (textRange) {
                    const number = isFirstItemOfAList(textBeforeCursor)
                        ? 1
                        : parseInt(textBeforeCursor);

                    const isLi = getPreviousListItem(editor, textRange);
                    const listStyle = getAutoNumberingListStyle(textBeforeCursor);
                    prepareAutoBullet(editor, textRange);
                    toggleNumbering(
                        editor,
                        isLi && number !== 1 ? undefined : number /** startNumber */,
                        listStyle,
                        'autoToggleList' /** apiNameOverride */
                    );
                }
                searcher.getRangeFromText(textBeforeCursor, true /*exactMatch*/)?.deleteContents();
            },
            null /*changeSource*/,
            true /*canUndoByBackspace*/
        );
    },
};

const getPreviousListItem = (editor: IEditor, textRange: Range) => {
    const blockElement = editor
        .getBodyTraverser(textRange?.startContainer)
        .getPreviousBlockElement();
    const previousNode = blockElement?.getEndNode();
    return getTagOfNode(previousNode) === 'LI' ? previousNode : undefined;
};

const getPreviousListType = (editor: IEditor, textRange: Range, listType: ListType) => {
    const type = listType === ListType.Ordered ? 'orderedStyleType' : 'unorderedStyleType';
    const listItem = getPreviousListItem(editor, textRange);
    const list = listItem
        ? findClosestElementAncestor(
              listItem,
              undefined /** root*/,
              listType === ListType.Ordered ? 'ol' : 'ul'
          )
        : null;
    const metadata = list ? getMetadata(list, ListStyleDefinitionMetadata) : null;
    return metadata ? metadata[type] : null;
};

const isFirstItemOfAList = (item: string) => {
    const number = parseInt(item);
    if (number && number === 1) {
        return 1;
    } else {
        const letter = item.replace(/\(|\)|\-|\./g, '').trim();
        return letter.length === 1 && ['i', 'a', 'I', 'A'].indexOf(letter) > -1 ? 1 : undefined;
    }
};

/**
 * Maintain the list numbers in list chain
 * e.g. we have two lists:
 * 1, 2, 3 and 4, 5, 6
 * Now we delete list item 2, so the first one becomes "1, 2".
 * This edit feature can maintain the list number of the second list to become "3, 4, 5"
 */
const MaintainListChain: BuildInEditFeature<PluginKeyboardEvent> = {
    keys: [Keys.ENTER, Keys.TAB, Keys.DELETE, Keys.BACKSPACE, Keys.RANGE],
    shouldHandleEvent: (event, editor) =>
        editor
            .queryElements('li', QueryScope.OnSelection)
            .filter(li => !li.getElementsByTagName('blockquote').length).length > 0,
    handleEvent: (event, editor) => {
        const chains = getListChains(editor);
        editor.runAsync(editor => commitListChains(editor, chains));
    },
};

function getListChains(editor: IEditor) {
    return VListChain.createListChains(editor.getSelectedRegions());
}

function getCacheNextSibling(event: PluginKeyboardEvent, editor: IEditor): Node | undefined {
    const element = cacheGetEventData(event, 'nextSibling', () => {
        const range = editor.getSelectionRange();
        const pos = Position.getEnd(range).normalize();
        const traverser = editor.getBodyTraverser(pos.node);
        return traverser?.getNextBlockElement()?.getStartNode();
    });
    return element;
}

function prepareAutoBullet(editor: IEditor, range: Range) {
    const block = editor.getBlockElementAtNode(range.startContainer);
    const endNode = block?.getEndNode();
    if (endNode && getTagOfNode(endNode) != 'BR') {
        const br = editor.getDocument().createElement('BR');
        if (isBlockElement(endNode)) {
            endNode.appendChild(br);
        } else {
            endNode.parentNode.insertBefore(br, endNode.nextSibling);
        }
        editor.select(range.startContainer, range.startOffset);
    }
}

function toggleListAndPreventDefault(
    event: PluginKeyboardEvent,
    editor: IEditor,
    includeSiblingLists: boolean = true
) {
    let listInfo = cacheGetListElement(event, editor);
    if (listInfo) {
        let listElement = listInfo[0];
        let tag = getTagOfNode(listElement);

        if (tag == 'UL' || tag == 'OL') {
            toggleListType(
                editor,
                tag == 'UL' ? ListType.Unordered : ListType.Ordered,
                null /* startNumber */,
                includeSiblingLists
            );
        }

        editor.focus();
        event.rawEvent.preventDefault();
    }
}

function cacheGetListElement(event: PluginKeyboardEvent, editor: IEditor) {
    let li = editor.getElementAtCursor('LI,TABLE', null /*startFrom*/, event);
    let listElement = li && getTagOfNode(li) == 'LI' && editor.getElementAtCursor('UL,OL', li);
    return listElement ? [listElement, li] : null;
}

function shouldTriggerList(
    event: PluginKeyboardEvent,
    editor: IEditor,
    getListStyle: (
        text: string,
        previousListChain?: VListChain[],
        previousListStyle?: NumberingListType | BulletListType
    ) => number,
    listType: ListType
) {
    const searcher = editor.getContentSearcherOfCursor(event);
    const textBeforeCursor = searcher.getSubStringBefore(4);
    const traverser = editor.getBlockTraverser();
    const text =
        traverser && traverser.currentBlockElement
<<<<<<< HEAD
            ? traverser.currentBlockElement.getTextContent()
=======
            ? traverser.currentBlockElement.getTextContent().slice(0, textBeforeCursor.length)
>>>>>>> 74f740f9
            : null;
    const isATheBeginning = text && text === textBeforeCursor;
    const listChains = getListChains(editor);
    const textRange = searcher.getRangeFromText(textBeforeCursor, true /*exactMatch*/);
    const previousListType = getPreviousListType(editor, textRange, listType);
    const isFirstItem = isFirstItemOfAList(textBeforeCursor);
    const listStyle = getListStyle(textBeforeCursor, listChains, previousListType);
    const shouldTriggerNewListStyle =
        isFirstItem ||
        !previousListType ||
        previousListType === listStyle ||
        listType === ListType.Unordered;

    return (
        isATheBeginning &&
        !searcher.getNearestNonTextInlineElement() &&
        listStyle &&
        shouldTriggerNewListStyle
    );
}

/**
 * MergeListOnBackspaceAfterList edit feature, provides the ability to merge list on backspace on block after a list.
 */
const MergeListOnBackspaceAfterList: BuildInEditFeature<PluginKeyboardEvent> = {
    keys: [Keys.BACKSPACE],
    shouldHandleEvent: (event, editor) => {
        const target = editor.getElementAtCursor();
        if (target) {
            const cursorBlock = editor.getBlockElementAtNode(target)?.getStartNode() as HTMLElement;
            const previousBlock = cursorBlock?.previousElementSibling ?? null;

            if (isList(previousBlock)) {
                const range = editor.getSelectionRange();
                const searcher = editor.getContentSearcherOfCursor(event);
                const textBeforeCursor = searcher?.getSubStringBefore(4);
                const nearestInline = searcher?.getNearestNonTextInlineElement();

                if (range && range.collapsed && textBeforeCursor === '' && !nearestInline) {
                    const tempBlock = cursorBlock?.nextElementSibling;
                    const nextBlock = isList(tempBlock) ? tempBlock : tempBlock?.firstChild;

                    if (
                        isList(nextBlock) &&
                        getTagOfNode(previousBlock) == getTagOfNode(nextBlock)
                    ) {
                        const element = cacheGetEventData<HTMLOListElement | HTMLUListElement>(
                            event,
                            PREVIOUS_BLOCK_CACHE_KEY,
                            () => previousBlock
                        );
                        const nextElement = cacheGetEventData<HTMLOListElement | HTMLUListElement>(
                            event,
                            NEXT_BLOCK_CACHE_KEY,
                            () => nextBlock
                        );

                        return !!element && !!nextElement;
                    }
                }
            }
        }

        return false;
    },
    handleEvent: (event, editor) => {
        editor.runAsync(editor => {
            const previousList = cacheGetEventData<HTMLOListElement | HTMLUListElement | null>(
                event,
                PREVIOUS_BLOCK_CACHE_KEY,
                () => null
            );
            const targetBlock = cacheGetEventData<HTMLOListElement | HTMLUListElement | null>(
                event,
                NEXT_BLOCK_CACHE_KEY,
                () => null
            );

            const rangeBeforeWriteBack = editor.getSelectionRange();

            if (previousList && targetBlock && rangeBeforeWriteBack) {
                const fvList = new VList(previousList);
                fvList.mergeVList(new VList(targetBlock));

                let span = editor.getDocument().createElement('span');
                span.id = 'restoreRange';
                rangeBeforeWriteBack.insertNode(span);

                fvList.writeBack();

                span = editor.queryElements('#restoreRange')[0];

                if (span.parentElement) {
                    editor.select(new Position(span, PositionType.After));
                    span.parentElement.removeChild(span);
                }
            }
        });
    },
};

/**
 * @internal
 */
export const ListFeatures: Record<
    keyof ListFeatureSettings,
    BuildInEditFeature<PluginKeyboardEvent>
> = {
    autoBullet: AutoBullet,
    indentWhenTab: IndentWhenTab,
    outdentWhenShiftTab: OutdentWhenShiftTab,
    outdentWhenBackspaceOnEmptyFirstLine: OutdentWhenBackOn1stEmptyLine,
    outdentWhenEnterOnEmptyLine: OutdentWhenEnterOnEmptyLine,
    mergeInNewLineWhenBackspaceOnFirstChar: MergeInNewLine,
    maintainListChain: MaintainListChain,
    maintainListChainWhenDelete: MaintainListChainWhenDelete,
    autoNumberingList: AutoNumberingList,
    autoBulletList: AutoBulletList,
    mergeListOnBackspaceAfterList: MergeListOnBackspaceAfterList,
};

function isList(element: Node | null | undefined): element is HTMLOListElement | HTMLOListElement {
    return (
        !!element &&
        (safeInstanceOf(element, 'HTMLOListElement') || safeInstanceOf(element, 'HTMLUListElement'))
    );
}<|MERGE_RESOLUTION|>--- conflicted
+++ resolved
@@ -481,11 +481,7 @@
     const traverser = editor.getBlockTraverser();
     const text =
         traverser && traverser.currentBlockElement
-<<<<<<< HEAD
-            ? traverser.currentBlockElement.getTextContent()
-=======
             ? traverser.currentBlockElement.getTextContent().slice(0, textBeforeCursor.length)
->>>>>>> 74f740f9
             : null;
     const isATheBeginning = text && text === textBeforeCursor;
     const listChains = getListChains(editor);

--- conflicted
+++ resolved
@@ -271,8 +271,6 @@
                 const textRange = searcher.getRangeFromText(textBeforeCursor, true /*exactMatch*/);
 
                 if (textRange) {
-<<<<<<< HEAD
-=======
                     const number = parseInt(textBeforeCursor);
                     const previousNode = editor
                         .getBodyTraverser(textRange.startContainer)
@@ -280,16 +278,11 @@
                     const isLi = previousNode
                         ? getTagOfNode(previousNode?.collapseToSingleElement()) === 'LI'
                         : false;
->>>>>>> 3fe46ec3
                     const listStyle = getAutoNumberingListStyle(textBeforeCursor);
                     prepareAutoBullet(editor, textRange);
                     toggleNumbering(
                         editor,
-<<<<<<< HEAD
-                        undefined /** startNumber */,
-=======
                         isLi ? undefined : number /** startNumber */,
->>>>>>> 3fe46ec3
                         listStyle,
                         'autoToggleList' /** apiNameOverride */
                     );
@@ -380,32 +373,16 @@
 function shouldTriggerList(
     event: PluginKeyboardEvent,
     editor: IEditor,
-<<<<<<< HEAD
-    getListStyle: (text: string, isTheFirstItem?: boolean) => number
-=======
     getListStyle: (text: string, previousListChain?: VListChain[]) => number
->>>>>>> 3fe46ec3
 ) {
     const searcher = editor.getContentSearcherOfCursor(event);
     const textBeforeCursor = searcher.getSubStringBefore(4);
     const itHasSpace = /\s/g.test(textBeforeCursor);
-<<<<<<< HEAD
-    const element = editor.getElementAtCursor();
-    const previousNode = editor.getBodyTraverser(element).getPreviousBlockElement();
-    const isLi = previousNode
-        ? getTagOfNode(previousNode?.collapseToSingleElement()) === 'LI'
-        : false;
-    return (
-        !itHasSpace &&
-        !searcher.getNearestNonTextInlineElement() &&
-        getListStyle(textBeforeCursor, !isLi)
-=======
     const listChains = getListChains(editor);
     return (
         !itHasSpace &&
         !searcher.getNearestNonTextInlineElement() &&
         getListStyle(textBeforeCursor, listChains)
->>>>>>> 3fe46ec3
     );
 }
 

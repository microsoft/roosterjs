--- conflicted
+++ resolved
@@ -1,11 +1,6 @@
 import { Editor, EditorPlugin } from 'roosterjs-editor-core';
-<<<<<<< HEAD
-import { contains, fromHtml, VTable } from 'roosterjs-editor-dom';
+import { contains, fromHtml, getComputedStyle, VTable } from 'roosterjs-editor-dom';
 import { getNodeAtCursor } from 'roosterjs-editor-api';
-=======
-import { contains, fromHtml, getComputedStyle, VTable } from 'roosterjs-editor-dom';
-import { execFormatWithUndo, getNodeAtCursor } from 'roosterjs-editor-api';
->>>>>>> 68b9870a
 import { PluginEvent, PluginEventType, PluginDomEvent } from 'roosterjs-editor-types';
 
 const TABLE_RESIZE_HANDLE_KEY = 'TABLE_RESIZE_HANDLE';
@@ -146,14 +141,8 @@
             let newWidth =
                 this.td.clientWidth -
                 cellPadding * 2 +
-<<<<<<< HEAD
-                (e.pageX - this.initialPageX) * (this.isRtl ? -1 : 1);
+                (e.pageX - this.initialPageX) * (this.isRtl(table) ? -1 : 1);
             this.editor.formatWithUndo(
-=======
-                (e.pageX - this.initialPageX) * (this.isRtl(table) ? -1 : 1);
-            execFormatWithUndo(
-                this.editor,
->>>>>>> 68b9870a
                 () => this.setTableColumnWidth(newWidth + 'px'),
                 true /*preserveSelection*/
             );
@@ -178,6 +167,6 @@
     }
 
     private isRtl(element: HTMLElement) {
-        return getComputedStyle(element, 'direction') == 'rtl';
+        return getComputedStyle(element, 'direction')[0] == 'rtl';
     }
 }
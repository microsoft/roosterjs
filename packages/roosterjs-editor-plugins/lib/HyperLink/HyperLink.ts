import { Browser } from 'roosterjs-editor-dom';
import { Editor, EditorPlugin } from 'roosterjs-editor-core';
import { PluginEvent, PluginEventType } from 'roosterjs-editor-types';

/**
 * An editor plugin that show a tooltip for existing link
 */
export default class HyperLink implements EditorPlugin {
    public name: 'HyperLink';
    private editor: Editor;
    private disposers: (() => void)[];

    /**
     * Create a new instance of HyperLink class
     * @param getTooltipCallback A callback function to get tooltip text for an existing hyperlink.
     * Default value is to return the href itself. If null, there will be no tooltip text.
     * @param target (Optional) Target window name for hyperlink. If null, will use "_blank"
     * @param onLinkClick (Optional) Open link callback
     */
    constructor(
        private getTooltipCallback: (href: string) => string = href => href,
        private target?: string,
        private onLinkClick?: (anchor: HTMLAnchorElement, keyboardEvent: KeyboardEvent) => void
    ) {}

    /**
     * Initialize this plugin
     * @param editor The editor instance
     */
    public initialize(editor: Editor): void {
        this.editor = editor;
        this.disposers = this.getTooltipCallback
            ? [
                  editor.addDomEventHandler('mouseover', this.onMouse),
                  editor.addDomEventHandler('mouseout', this.onMouse),
              ]
            : [];
    }

    private onMouse = (e: MouseEvent) => {
        let href = this.tryGetHref(e.srcElement);
        if (href) {
            this.editor.setEditorDomAttribute(
                'title',
                e.type == 'mouseover' ? this.getTooltipCallback(href) : null
            );
        }
    };

    /**
     * Dispose this plugin
     */
    public dispose(): void {
        this.disposers.forEach(disposer => disposer());
        this.disposers = null;
        this.editor = null;
    }

    /**
     * Handle plugin events
     * @param event The event object
     */
    public onPluginEvent(event: PluginEvent): void {
<<<<<<< HEAD
        let href: string;
        if (
            !Browser.isFirefox &&
            event.eventType == PluginEventType.MouseUp &&
            (Browser.isMac ? event.rawEvent.metaKey : event.rawEvent.ctrlKey) &&
            (href = this.tryGetHref(event.rawEvent.srcElement))
        ) {
            let window = this.editor.getDocument().defaultView;
            try {
                window.open(href, this.target || '_blank');
=======
        switch (event.eventType) {
            case PluginEventType.EditorReady:
                this.editor.queryElements('a[href]', this.processLink);
                break;

            case PluginEventType.ContentChanged:
                if (event.source == ChangeSource.CreateLink) {
                    this.resetAnchor(event.data as HTMLAnchorElement);
                }

                let anchors = this.editor.queryElements('a[href]');
                if (anchors.length > 0) {
                    // 1. Cache existing snapshot
                    let snapshotBeforeProcessLink = this.getSnapshot();

                    // 2. Process links
                    anchors.forEach(this.processLink);

                    // 3. See if cached snapshot is the same with lastSnapshot
                    // Same snapshot means content isn't changed by other plugins,
                    // Then we can overwrite the sanpshot here to avoid Undo plugin
                    // adding undo snapshot for the link title attribute change
                    if (snapshotBeforeProcessLink == event.lastSnapshot) {
                        // Overwrite last snapshot to suppress undo for the temp properties
                        event.lastSnapshot = this.editor.getContent(false, true);
                    }
                }

                break;

            case PluginEventType.ExtractContent:
                event.content = this.removeTempTooltip(event.content);
                break;
        }
    }

    private getSnapshot() {
        return this.editor.getContent(
            false /*triggerContentChangedEvent*/,
            true /*addSelectionMarker*/
        );
    }

    private resetAnchor = (a: HTMLAnchorElement) => {
        try {
            if (a.getAttribute(TEMP_TITLE)) {
                a.removeAttribute(TEMP_TITLE);
                a.removeAttribute('title');
            }
            a.removeEventListener('mouseup', this.onLinkMouseUp);
        } catch (e) {}
    };

    private processLink = (a: HTMLAnchorElement) => {
        if (!a.title && this.getTooltipCallback) {
            a.setAttribute(TEMP_TITLE, 'true');
            a.title = this.getTooltipCallback(this.tryGetHref(a));
        }
        a.addEventListener('mouseup', this.onLinkMouseUp);
    };

    private removeTempTooltip(content: string): string {
        return content.replace(
            TEMP_TITLE_REGEX,
            (...groups: string[]): string => {
                const firstValue = groups[1] == null ? '' : groups[1].trim();
                const secondValue = groups[3] == null ? '' : groups[3].trim();
                const thirdValue = groups[5] == null ? '' : groups[5].trim();

                // possible values (* is space, x, y, z are the first, second, and third value respectively):
                // *** (no values) << empty case
                // x** (first value only)
                // *x* (second value only)
                // **x (third value only)
                // x*y* (first and second)
                // x**z (first and third) << double spaces
                // *y*z (second and third)
                // x*y*z (all)
                if (
                    firstValue.length === 0 &&
                    secondValue.length === 0 &&
                    thirdValue.length === 0
                ) {
                    return '<a>';
                }

                let result;
                if (secondValue.length === 0) {
                    result = `${firstValue} ${thirdValue}`;
                } else {
                    result = `${firstValue} ${secondValue} ${thirdValue}`;
                }

                return `<a ${result.trim()}>`;
            }
        );
    }

    private onLinkMouseUp = (keyboardEvent: KeyboardEvent) => {
        const anchor = this.editor.getElementAtCursor('A', keyboardEvent.srcElement) as HTMLAnchorElement;
        if (this.onLinkClick) {
            this.onLinkClick(anchor, keyboardEvent);
            return;
        }

        let href: string;
        if (
            !Browser.isFirefox &&
            (href = this.tryGetHref(anchor)) &&
            (Browser.isMac ? keyboardEvent.metaKey : keyboardEvent.ctrlKey)
        ) {
            try {
                const target = this.target || '_blank';
                const window = this.editor.getDocument().defaultView;
                window.open(href, target);
>>>>>>> 197fe925
            } catch {}
        }
    }

    /**
     * Try get href from an anchor element
     * The reason this is put in a try-catch is that
     * it has been seen that accessing href may throw an exception, in particular on IE/Edge
     */
    private tryGetHref(anchor: HTMLAnchorElement): string {
        try {
<<<<<<< HEAD
            let a = this.editor.getElementAtCursor('a[href]', element);

            if (a) {
                href = (<HTMLAnchorElement>a).href;
            }
        } catch (error) {
            // Not do anything for the moment
        }

        return href;
=======
            return anchor ? anchor.href : null;
        } catch {}
>>>>>>> 197fe925
    }
}<|MERGE_RESOLUTION|>--- conflicted
+++ resolved
@@ -18,9 +18,9 @@
      * @param onLinkClick (Optional) Open link callback
      */
     constructor(
-        private getTooltipCallback: (href: string) => string = href => href,
+        private getTooltipCallback: (href: string, a: HTMLAnchorElement) => string = href => href,
         private target?: string,
-        private onLinkClick?: (anchor: HTMLAnchorElement, keyboardEvent: KeyboardEvent) => void
+        private onLinkClick?: (anchor: HTMLAnchorElement, mouseEvent: MouseEvent) => void
     ) {}
 
     /**
@@ -38,11 +38,13 @@
     }
 
     private onMouse = (e: MouseEvent) => {
-        let href = this.tryGetHref(e.srcElement);
+        const a = this.editor.getElementAtCursor('a[href]', e.srcElement) as HTMLAnchorElement;
+        const href = this.tryGetHref(a);
+
         if (href) {
             this.editor.setEditorDomAttribute(
                 'title',
-                e.type == 'mouseover' ? this.getTooltipCallback(href) : null
+                e.type == 'mouseover' ? this.getTooltipCallback(href, a) : null
             );
         }
     };
@@ -61,135 +63,31 @@
      * @param event The event object
      */
     public onPluginEvent(event: PluginEvent): void {
-<<<<<<< HEAD
-        let href: string;
-        if (
-            !Browser.isFirefox &&
-            event.eventType == PluginEventType.MouseUp &&
-            (Browser.isMac ? event.rawEvent.metaKey : event.rawEvent.ctrlKey) &&
-            (href = this.tryGetHref(event.rawEvent.srcElement))
-        ) {
-            let window = this.editor.getDocument().defaultView;
-            try {
-                window.open(href, this.target || '_blank');
-=======
-        switch (event.eventType) {
-            case PluginEventType.EditorReady:
-                this.editor.queryElements('a[href]', this.processLink);
-                break;
+        if (event.eventType == PluginEventType.MouseUp) {
+            const anchor = this.editor.getElementAtCursor(
+                'A',
+                event.rawEvent.srcElement
+            ) as HTMLAnchorElement;
 
-            case PluginEventType.ContentChanged:
-                if (event.source == ChangeSource.CreateLink) {
-                    this.resetAnchor(event.data as HTMLAnchorElement);
+            if (anchor) {
+                if (this.onLinkClick) {
+                    this.onLinkClick(anchor, event.rawEvent);
+                    return;
                 }
 
-                let anchors = this.editor.queryElements('a[href]');
-                if (anchors.length > 0) {
-                    // 1. Cache existing snapshot
-                    let snapshotBeforeProcessLink = this.getSnapshot();
-
-                    // 2. Process links
-                    anchors.forEach(this.processLink);
-
-                    // 3. See if cached snapshot is the same with lastSnapshot
-                    // Same snapshot means content isn't changed by other plugins,
-                    // Then we can overwrite the sanpshot here to avoid Undo plugin
-                    // adding undo snapshot for the link title attribute change
-                    if (snapshotBeforeProcessLink == event.lastSnapshot) {
-                        // Overwrite last snapshot to suppress undo for the temp properties
-                        event.lastSnapshot = this.editor.getContent(false, true);
-                    }
+                let href: string;
+                if (
+                    !Browser.isFirefox &&
+                    (href = this.tryGetHref(anchor)) &&
+                    (Browser.isMac ? event.rawEvent.metaKey : event.rawEvent.ctrlKey)
+                ) {
+                    try {
+                        const target = this.target || '_blank';
+                        const window = this.editor.getDocument().defaultView;
+                        window.open(href, target);
+                    } catch {}
                 }
-
-                break;
-
-            case PluginEventType.ExtractContent:
-                event.content = this.removeTempTooltip(event.content);
-                break;
-        }
-    }
-
-    private getSnapshot() {
-        return this.editor.getContent(
-            false /*triggerContentChangedEvent*/,
-            true /*addSelectionMarker*/
-        );
-    }
-
-    private resetAnchor = (a: HTMLAnchorElement) => {
-        try {
-            if (a.getAttribute(TEMP_TITLE)) {
-                a.removeAttribute(TEMP_TITLE);
-                a.removeAttribute('title');
             }
-            a.removeEventListener('mouseup', this.onLinkMouseUp);
-        } catch (e) {}
-    };
-
-    private processLink = (a: HTMLAnchorElement) => {
-        if (!a.title && this.getTooltipCallback) {
-            a.setAttribute(TEMP_TITLE, 'true');
-            a.title = this.getTooltipCallback(this.tryGetHref(a));
-        }
-        a.addEventListener('mouseup', this.onLinkMouseUp);
-    };
-
-    private removeTempTooltip(content: string): string {
-        return content.replace(
-            TEMP_TITLE_REGEX,
-            (...groups: string[]): string => {
-                const firstValue = groups[1] == null ? '' : groups[1].trim();
-                const secondValue = groups[3] == null ? '' : groups[3].trim();
-                const thirdValue = groups[5] == null ? '' : groups[5].trim();
-
-                // possible values (* is space, x, y, z are the first, second, and third value respectively):
-                // *** (no values) << empty case
-                // x** (first value only)
-                // *x* (second value only)
-                // **x (third value only)
-                // x*y* (first and second)
-                // x**z (first and third) << double spaces
-                // *y*z (second and third)
-                // x*y*z (all)
-                if (
-                    firstValue.length === 0 &&
-                    secondValue.length === 0 &&
-                    thirdValue.length === 0
-                ) {
-                    return '<a>';
-                }
-
-                let result;
-                if (secondValue.length === 0) {
-                    result = `${firstValue} ${thirdValue}`;
-                } else {
-                    result = `${firstValue} ${secondValue} ${thirdValue}`;
-                }
-
-                return `<a ${result.trim()}>`;
-            }
-        );
-    }
-
-    private onLinkMouseUp = (keyboardEvent: KeyboardEvent) => {
-        const anchor = this.editor.getElementAtCursor('A', keyboardEvent.srcElement) as HTMLAnchorElement;
-        if (this.onLinkClick) {
-            this.onLinkClick(anchor, keyboardEvent);
-            return;
-        }
-
-        let href: string;
-        if (
-            !Browser.isFirefox &&
-            (href = this.tryGetHref(anchor)) &&
-            (Browser.isMac ? keyboardEvent.metaKey : keyboardEvent.ctrlKey)
-        ) {
-            try {
-                const target = this.target || '_blank';
-                const window = this.editor.getDocument().defaultView;
-                window.open(href, target);
->>>>>>> 197fe925
-            } catch {}
         }
     }
 
@@ -200,20 +98,7 @@
      */
     private tryGetHref(anchor: HTMLAnchorElement): string {
         try {
-<<<<<<< HEAD
-            let a = this.editor.getElementAtCursor('a[href]', element);
-
-            if (a) {
-                href = (<HTMLAnchorElement>a).href;
-            }
-        } catch (error) {
-            // Not do anything for the moment
-        }
-
-        return href;
-=======
             return anchor ? anchor.href : null;
         } catch {}
->>>>>>> 197fe925
     }
 }
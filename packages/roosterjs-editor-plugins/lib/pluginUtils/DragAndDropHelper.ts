--- conflicted
+++ resolved
@@ -146,14 +146,7 @@
     private onMouseUp = (e: Event) => {
         e.preventDefault();
         this.removeDocumentEvents();
-<<<<<<< HEAD
-        if (
-            this.initValue &&
-            this.handler.onDragEnd?.(this.context, e as MouseEvent, this.initValue)
-        ) {
-=======
         if (this.handler.onDragEnd?.(this.context, e as MouseEvent, this.initValue)) {
->>>>>>> 227331d8
             this.onSubmit?.(this.context, this.trigger);
         }
     };

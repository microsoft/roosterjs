import * as TestHelper from 'roosterjs-editor-api/test/TestHelper';
import createElement from 'roosterjs-editor-dom/lib/utils/createElement';
import ImageEditInfo, { RotateInfo } from '../../lib/plugins/ImageEdit/types/ImageEditInfo';
import ImageHtmlOptions from '../../lib/plugins/ImageEdit/types/ImageHtmlOptions';
import { IEditor, ImageEditOperation, ImageEditOptions, Rect } from 'roosterjs-editor-types';
import { ImageEdit } from '../../lib/ImageEdit';
import DragAndDropContext, {
    DNDDirectionX,
    DnDDirectionY,
} from '../../lib/plugins/ImageEdit/types/DragAndDropContext';
import {
    getRotateHTML,
    Rotator,
    updateRotateHandleState,
} from '../../lib/plugins/ImageEdit/imageEditors/Rotator';

const ROTATE_SIZE = 32;
const ROTATE_GAP = 15;
const DEG_PER_RAD = 180 / Math.PI;
const DEFAULT_ROTATE_HANDLE_HEIGHT = ROTATE_SIZE / 2 + ROTATE_GAP;

describe('Rotate: rotate only', () => {
    const options: ImageEditOptions = {
        minRotateDeg: 10,
    };

    const initValue: RotateInfo = { angleRad: 0 };
    const mouseEvent: MouseEvent = {} as any;
    const mouseEventAltKey: MouseEvent = { altkey: true } as any;
    const Xs: DNDDirectionX[] = ['w', '', 'e'];
    const Ys: DnDDirectionY[] = ['n', '', 's'];

    function getInitEditInfo(): ImageEditInfo {
        return {
            src: '',
            naturalWidth: 100,
            naturalHeight: 200,
            leftPercent: 0,
            topPercent: 0,
            rightPercent: 0,
            bottomPercent: 0,
            widthPx: 100,
            heightPx: 200,
            angleRad: 0,
        };
    }

    function runTest(e: MouseEvent, getEditInfo: () => ImageEditInfo, expectedResult: number) {
        let angle = 0;
        Xs.forEach(x => {
            Ys.forEach(y => {
                const editInfo = getEditInfo();
                const context: DragAndDropContext = {
                    elementClass: <any>'',
                    x,
                    y,
                    editInfo,
                    options,
                };
                Rotator.onDragging(context, e, initValue, 20, 20);
                angle = editInfo.angleRad;
            });
        });

        expect(angle).toEqual(expectedResult);
    }

    it('Rotate alt key', () => {
        runTest(
            mouseEventAltKey,
            () => {
                const editInfo = getInitEditInfo();
                editInfo.heightPx = 100;
                return editInfo;
            },
            calculateAngle(100, mouseEventAltKey)
        );
    });

    it('Rotate no alt key', () => {
        runTest(
            mouseEvent,
            () => {
                const editInfo = getInitEditInfo();
                editInfo.heightPx = 180;
                return editInfo;
            },
            calculateAngle(180, mouseEvent)
        );
    });
});

describe('updateRotateHandlePosition', () => {
    let editor: IEditor;
    const TEST_ID = 'imageEditTest_rotateHandlePosition';
    let plugin: ImageEdit;
    let editorGetVisibleViewport: any;
    beforeEach(() => {
        plugin = new ImageEdit();
        editor = TestHelper.initEditor(TEST_ID, [plugin]);
        editorGetVisibleViewport = spyOn(editor, 'getVisibleViewport');
    });

    afterEach(() => {
        let element = document.getElementById(TEST_ID);
        if (element) {
            element.parentElement.removeChild(element);
        }
        editor.dispose();
    });
    const options: ImageHtmlOptions = {
        borderColor: 'blue',
        rotateHandleBackColor: 'blue',
        rotateIconHTML: '',
        isSmallImage: false,
    };

    function runTest(
        rotatePosition: DOMRect,
        rotateCenterTop: string,
        rotateCenterHeight: string,
        rotateHandleTop: string,
        wrapperPosition: DOMRect,
        angle: number
    ) {
        const IMG_ID = 'IMAGE_ID_ROTATION';
        const WRAPPER_ID = 'WRAPPER_ID_ROTATION';
        const content = `<span id="${WRAPPER_ID}"><img id="${IMG_ID}" src='test'/></span>`;
        editor.setContent(content);
        const image = document.getElementById(IMG_ID) as HTMLImageElement;
        plugin.setEditingImage(image, ImageEditOperation.Rotate);
        const rotate = getRotateHTML(options)[0];
        const rotateHTML = createElement(rotate, document);
        const imageParent = image.parentElement;
        imageParent!.appendChild(rotateHTML!);
        const wrapper = document.getElementById(WRAPPER_ID) as HTMLElement;
        const rotateCenter = document.getElementsByClassName('r_rotateC')[0] as HTMLElement;
        const rotateHandle = document.getElementsByClassName('r_rotateH')[0] as HTMLElement;
        spyOn(rotateHandle, 'getBoundingClientRect').and.returnValues(rotatePosition);
        spyOn(wrapper, 'getBoundingClientRect').and.returnValues(wrapperPosition);
        const viewport: Rect = {
            top: 1,
            bottom: 200,
            left: 1,
            right: 200,
        };
        editorGetVisibleViewport.and.returnValue(viewport);
        const angleRad = angle / DEG_PER_RAD;

        updateRotateHandleState(viewport, angleRad, wrapper, rotateCenter, rotateHandle, false);

        expect(rotateCenter.style.top).toBe(rotateCenterTop);
        expect(rotateCenter.style.height).toBe(rotateCenterHeight);
        expect(rotateHandle.style.top).toBe(rotateHandleTop);
    }

    it('adjust rotate handle - ROTATOR HIDDEN ON TOP', () => {
        runTest(
            {
                top: 0,
                bottom: 3,
                left: 3,
                right: 5,
                height: 2,
                width: 2,
                x: 1,
                y: 3,
                toJSON: () => {},
            },
            '-6px',
            '0px',
            '0px',
            {
                top: 2,
                bottom: 3,
                left: 2,
                right: 5,
                height: 2,
                width: 2,
                x: 1,
                y: 3,
                toJSON: () => {},
            },
            0
        );
    });

    it('adjust rotate handle - ROTATOR NOT HIDDEN', () => {
        runTest(
            {
                top: 2,
                bottom: 3,
                left: 3,
                right: 5,
                height: 2,
                width: 2,
                x: 1,
                y: 3,
                toJSON: () => {},
            },
            '-21px',
            '15px',
            '-32px',
            {
                top: 0,
                bottom: 20,
                left: 3,
                right: 5,
                height: 2,
                width: 2,
                x: 1,
                y: 3,
                toJSON: () => {},
            },
            50
        );
    });

    it('adjust rotate handle - ROTATOR HIDDEN ON LEFT', () => {
        runTest(
            {
                top: 2,
                bottom: 3,
                left: 2,
                right: 5,
                height: 2,
                width: 2,
                x: 1,
                y: 3,
                toJSON: () => {},
            },
            '-7px',
            '1px',
            '0px',
<<<<<<< HEAD
=======
            '0px',
>>>>>>> f8e30962
            {
                top: 2,
                bottom: 3,
                left: 2,
                right: 5,
                height: 2,
                width: 2,
                x: 1,
                y: 3,
                toJSON: () => {},
            },
            -90
        );
    });

    it('adjust rotate handle - ROTATOR HIDDEN ON BOTTOM', () => {
        runTest(
            {
                top: 2,
                bottom: 200,
                left: 1,
                right: 5,
                height: 2,
                width: 2,
                x: 1,
                y: 3,
                toJSON: () => {},
            },
            '-6px',
            '0px',
            '0px',
            {
                top: 0,
                bottom: 190,
                left: 3,
                right: 190,
                height: 2,
                width: 2,
                x: 1,
                y: 3,
                toJSON: () => {},
            },
            180
        );
    });

    it('adjust rotate handle - ROTATOR HIDDEN ON RIGHT', () => {
        runTest(
            {
                top: 2,
                bottom: 3,
                left: 1,
                right: 200,
                height: 2,
                width: 2,
                x: 1,
                y: 3,
                toJSON: () => {},
            },
            '-6px',
            '0px',
            '0px',
            {
                top: 0,
                bottom: 190,
                left: 3,
                right: 190,
                height: 2,
                width: 2,
                x: 1,
                y: 3,
                toJSON: () => {},
            },
            90
        );
    });
});

function calculateAngle(heightPx: number, mouseInfo: MouseEvent) {
    const distance = heightPx / 2 + DEFAULT_ROTATE_HANDLE_HEIGHT;
    const newX = distance * Math.sin(0) + 20;
    const newY = distance * Math.cos(0) - 20;
    let angleInRad = Math.atan2(newX, newY);

    if (!mouseInfo.altKey) {
        const angleInDeg = angleInRad * DEG_PER_RAD;
        const adjustedAngleInDeg = Math.round(angleInDeg / 10) * 10;
        angleInRad = adjustedAngleInDeg / DEG_PER_RAD;
    }

    return angleInRad;
}<|MERGE_RESOLUTION|>--- conflicted
+++ resolved
@@ -229,13 +229,8 @@
                 y: 3,
                 toJSON: () => {},
             },
-            '-7px',
-            '1px',
-            '0px',
-<<<<<<< HEAD
-=======
-            '0px',
->>>>>>> f8e30962
+            '-6px',
+            '0px',
             {
                 top: 2,
                 bottom: 3,

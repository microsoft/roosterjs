import * as TestHelper from '../TestHelper';
import ImageEditInfo from '../../lib/plugins/ImageEdit/types/ImageEditInfo';
import { ImageEdit } from '../../lib/ImageEdit';
import {
    IEditor,
    ImageEditOperation,
    PluginEvent,
    PluginEventType,
    SelectionRangeTypes,
} from 'roosterjs-editor-types';
import {
    getEditInfoFromImage,
    saveEditInfo,
} from '../../lib/plugins/ImageEdit/editInfoUtils/editInfo';

describe('ImageEdit | rotate and flip', () => {
    let editor: IEditor;
    const TEST_ID = 'imageEditTest';
    let plugin: ImageEdit;
    beforeEach(() => {
        plugin = new ImageEdit();
        editor = TestHelper.initEditor(TEST_ID, [plugin]);
    });

    afterEach(() => {
        let element = document.getElementById(TEST_ID);
        if (element) {
            element.parentElement.removeChild(element);
        }
        editor.dispose();
    });

    function runRotateTest(angle: number, editInfo?: ImageEditInfo) {
        const IMG_ID = 'IMAGE_ID_ROTATION';
        const content = `<img id="${IMG_ID}" src='test'/>`;
        editor.setContent(content);
        const image = document.getElementById(IMG_ID) as HTMLImageElement;
        if (editInfo) {
            saveEditInfo(image, editInfo);
        }
        plugin.rotateImage(image, angle);
        const metadata = getEditInfoFromImage(image);
        if (metadata?.angleRad !== undefined) {
            expect(metadata.angleRad).toBe((editInfo?.angleRad || 0) + angle);
        }
        editor.setContent('');
    }

    function runFlipTest(
        direction: 'horizontal' | 'vertical',
        flippedHorizontal?: boolean,
        flippedVertical?: boolean,
        editInfo?: ImageEditInfo
    ) {
        const IMG_ID = 'IMAGE_ID_FLIP';
        const content = `<img id="${IMG_ID}" src='test'/>`;
        editor.setContent(content);
        const image = document.getElementById(IMG_ID) as HTMLImageElement;
        if (editInfo) {
            saveEditInfo(image, editInfo);
        }
        plugin.flipImage(image, direction);
        const metadata = getEditInfoFromImage(image);
        expect(metadata.flippedHorizontal).toBe(flippedHorizontal);
        expect(metadata.flippedVertical).toBe(flippedVertical);
        editor.setContent('');
    }
    it('rotateImage', () => {
        runRotateTest(30);
    });

    it('rotateImage a image that was rotated', () => {
        const editInfo = {
            src: 'test',
            widthPx: 10,
            heightPx: 10,
            naturalWidth: 10,
            naturalHeight: 10,
            leftPercent: 0,
            rightPercent: 0,
            topPercent: 0,
            bottomPercent: 0,
            angleRad: 20,
        };
        runRotateTest(50, editInfo);
    });

    it('flipImage | horizontal', () => {
        const editInfo = {
            src: 'test',
            widthPx: 10,
            heightPx: 10,
            naturalWidth: 10,
            naturalHeight: 10,
            leftPercent: 0,
            rightPercent: 0,
            topPercent: 0,
            bottomPercent: 0,
            angleRad: 20,
        };
        runFlipTest('horizontal', true, undefined, editInfo);
    });

    it('flipImage a vertical Image | horizontal', () => {
        const editInfo = {
            src: 'test',
            widthPx: 10,
            heightPx: 10,
            naturalWidth: 10,
            naturalHeight: 10,
            leftPercent: 0,
            rightPercent: 0,
            topPercent: 0,
            bottomPercent: 0,
            angleRad: Math.PI / 2,
        };
        runFlipTest('horizontal', undefined, true, editInfo);
    });

    it('unflipImage | horizontal', () => {
        const editInfo = {
            src: 'test',
            widthPx: 10,
            heightPx: 10,
            naturalWidth: 10,
            naturalHeight: 10,
            leftPercent: 0,
            rightPercent: 0,
            topPercent: 0,
            bottomPercent: 0,
            angleRad: 20,
            flippedHorizontal: true,
        };
        runFlipTest('horizontal', false, undefined, editInfo);
    });

    it('flipImage | vertical', () => {
        const editInfo = {
            src: 'test',
            widthPx: 10,
            heightPx: 10,
            naturalWidth: 10,
            naturalHeight: 10,
            leftPercent: 0,
            rightPercent: 0,
            topPercent: 0,
            bottomPercent: 0,
            angleRad: 20,
        };
        runFlipTest('vertical', undefined, true, editInfo);
    });

    it('flipImage a vertical Image | vertical', () => {
        const editInfo = {
            src: 'test',
            widthPx: 10,
            heightPx: 10,
            naturalWidth: 10,
            naturalHeight: 10,
            leftPercent: 0,
            rightPercent: 0,
            topPercent: 0,
            bottomPercent: 0,
            angleRad: Math.PI / 2,
        };
        runFlipTest('vertical', true, undefined, editInfo);
    });

    it('unflipVertical | vertical', () => {
        const editInfo = {
            src: 'test',
            widthPx: 10,
            heightPx: 10,
            naturalWidth: 10,
            naturalHeight: 10,
            leftPercent: 0,
            rightPercent: 0,
            topPercent: 0,
            bottomPercent: 0,
            angleRad: 20,
            flippedVertical: true,
        };
        runFlipTest('vertical', undefined, false, editInfo);
    });

    it('flipVertical a flipped Image', () => {
        const editInfo = {
            src: 'test',
            widthPx: 10,
            heightPx: 10,
            naturalWidth: 10,
            naturalHeight: 10,
            leftPercent: 0,
            rightPercent: 0,
            topPercent: 0,
            bottomPercent: 0,
            angleRad: 20,
            flippedHorizontal: true,
        };
        runFlipTest('vertical', true, true, editInfo);
    });

    it('flipHorizontal a flipped Image', () => {
        const editInfo = {
            src: 'test',
            widthPx: 10,
            heightPx: 10,
            naturalWidth: 10,
            naturalHeight: 10,
            leftPercent: 0,
            rightPercent: 0,
            topPercent: 0,
            bottomPercent: 0,
            angleRad: 20,
            flippedVertical: true,
        };
        runFlipTest('horizontal', true, true, editInfo);
    });

    it('start image editing', () => {
        const IMG_ID = 'IMAGE_ID_EDITING';
        const content = `<img id="${IMG_ID}" src='test'/>`;
        editor.setContent(content);
        const image = document.getElementById(IMG_ID) as HTMLImageElement;
        editor.focus();
        editor.select(image);
        plugin.setEditingImage(image, ImageEditOperation.Resize);
        expect(editor.getContent()).toBe(
<<<<<<< HEAD
            '<span style="vertical-align: bottom; font-size: 24px;"><img id="IMAGE_ID_EDITING" src="test"></span>'
=======
            '<span style="vertical-align: bottom;"><img id="IMAGE_ID_EDITING" src="test"></span>'
>>>>>>> f8e30962
        );
    });
});

describe('ImageEdit | plugin events | ', () => {
    let editor: IEditor;
    const TEST_ID = 'imageEditTest';
    let plugin: ImageEdit;
    let setEditingImageSpy: jasmine.Spy;

    beforeEach(() => {
        plugin = new ImageEdit();
        editor = TestHelper.initEditor(TEST_ID, [plugin]);
        setEditingImageSpy = spyOn(plugin, 'setEditingImage');
    });

    afterEach(() => {
        let element = document.getElementById(TEST_ID);
        if (element) {
            element.parentElement.removeChild(element);
        }
        editor.dispose();
    });

    const keyDown = (key: string): PluginEvent => {
        return {
            eventType: PluginEventType.KeyDown,
            rawEvent: <KeyboardEvent>{
                key: key,
                preventDefault: () => {},
                stopPropagation: () => {},
            },
        };
    };

    const mouseDown = (target: HTMLElement, keyNumber: number) => {
        const rect = target.getBoundingClientRect();
        const event = new MouseEvent('mousedown', {
            view: window,
            bubbles: true,
            cancelable: true,
            clientX: rect.left,
            clientY: rect.top,
            shiftKey: false,
            button: keyNumber,
        });
        target.dispatchEvent(event);
    };

    const mouseUp = (target: HTMLElement, keyNumber: number) => {
        const rect = target.getBoundingClientRect();
        const event = new MouseEvent('mouseup', {
            view: window,
            bubbles: true,
            cancelable: true,
            clientX: rect.left,
            clientY: rect.top,
            shiftKey: false,
            button: keyNumber,
        });
        target.dispatchEvent(event);
    };

    it('mouse up | keep image selected if click in a image', () => {
        const IMG_ID = 'IMAGE_ID_MOUSE';
        const SPAN_ID = 'SPAN_ID';
        const content = `<img id="${IMG_ID}" src='test'/><span id="${SPAN_ID}" ></span>`;
        editor.setContent(content);
        const image = document.getElementById(IMG_ID) as HTMLImageElement;
        editor.focus();
        editor.select(image);
        mouseUp(image, 0);
        const selection = editor.getSelectionRangeEx();
        expect(selection.type).toBe(SelectionRangeTypes.ImageSelection);
    });

    it('quitting | mousedown quit editing', () => {
        const IMG_ID = 'IMAGE_ID_MOUSE';
        const SPAN_ID = 'SPAN_ID';
        const content = `<img id="${IMG_ID}" src='test'/><span id="${SPAN_ID}" ></span>`;
        editor.setContent(content);
        const image = document.getElementById(IMG_ID) as HTMLImageElement;
        const span = document.getElementById(SPAN_ID) as HTMLImageElement;
        editor.focus();
        editor.select(image);
        mouseDown(span, 2);
        expect(setEditingImageSpy).toHaveBeenCalled();
        expect(setEditingImageSpy).toHaveBeenCalledWith(null);
    });

    it('quitting | keydown quit editing', () => {
        const IMG_ID = 'IMAGE_ID';
        const content = `<img id="${IMG_ID}" src='test'/>`;
        editor.setContent(content);
        const image = document.getElementById(IMG_ID) as HTMLImageElement;
        editor.focus();
        editor.select(image);
        plugin.onPluginEvent(keyDown('A'));
        expect(setEditingImageSpy).toHaveBeenCalled();
        expect(setEditingImageSpy).toHaveBeenCalledWith(null);
    });
});

describe('ImageEdit | wrapper', () => {
    let editor: IEditor;
    const TEST_ID = 'imageEditTestWrapper';
    let plugin: ImageEdit;

    beforeEach(() => {
        plugin = new ImageEdit();
        editor = TestHelper.initEditor(TEST_ID, [plugin]);
    });

    afterEach(() => {
        let element = document.getElementById(TEST_ID);
        if (element) {
            element.parentElement.removeChild(element);
        }
        editor.dispose();
    });

    it('image selection, remove max-width', () => {
        const IMG_ID = 'IMAGE_ID_SELECTION';
        const content = `<img id="${IMG_ID}" src='test'/>`;
        editor.setContent(content);
        const image = document.getElementById(IMG_ID) as HTMLImageElement;
        image.style.maxWidth = '100%';
        editor.focus();
        editor.select(image);
        const imageParent = image.parentElement;
        const shadowRoot = imageParent?.shadowRoot;
        const imageShadow = shadowRoot?.querySelector('img');
        expect(imageShadow?.style.maxWidth).toBe('');
    });

    it('image selection, cloned image should use style width/height attributes', () => {
        const IMG_ID = 'IMAGE_ID_SELECTION_2';
        const content = `<img id="${IMG_ID}" style="width: 300px; height: 300px" src='test'/>`;
        editor.setContent(content);
        const image = document.getElementById(IMG_ID) as HTMLImageElement;
        editor.focus();
        editor.select(image);
        const imageParent = image.parentElement;
        const shadowRoot = imageParent?.shadowRoot;
        const imageShadow = shadowRoot?.querySelector('img');
        expect(imageShadow?.style.height).toBe('300px');
        expect(imageShadow?.style.width).toBe('300px');
    });
});<|MERGE_RESOLUTION|>--- conflicted
+++ resolved
@@ -226,11 +226,7 @@
         editor.select(image);
         plugin.setEditingImage(image, ImageEditOperation.Resize);
         expect(editor.getContent()).toBe(
-<<<<<<< HEAD
-            '<span style="vertical-align: bottom; font-size: 24px;"><img id="IMAGE_ID_EDITING" src="test"></span>'
-=======
             '<span style="vertical-align: bottom;"><img id="IMAGE_ID_EDITING" src="test"></span>'
->>>>>>> f8e30962
         );
     });
 });

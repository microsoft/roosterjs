import * as TestHelper from '../TestHelper';
import ImageEditInfo from '../../lib/plugins/ImageEdit/types/ImageEditInfo';
import { ImageEdit } from '../../lib/ImageEdit';
import {
    IEditor,
    ImageEditOperation,
    PluginEvent,
    PluginEventType,
    SelectionRangeTypes,
} from 'roosterjs-editor-types';
import {
    getEditInfoFromImage,
    saveEditInfo,
} from '../../lib/plugins/ImageEdit/editInfoUtils/editInfo';

describe('ImageEdit | rotate and flip', () => {
    let editor: IEditor;
    const TEST_ID = 'imageEditTest';
    let plugin: ImageEdit;
    beforeEach(() => {
        plugin = new ImageEdit();
        editor = TestHelper.initEditor(TEST_ID, [plugin]);
    });

    afterEach(() => {
        let element = document.getElementById(TEST_ID);
        if (element) {
            element.parentElement.removeChild(element);
        }
        editor.dispose();
    });

    function runRotateTest(angle: number, editInfo?: ImageEditInfo) {
        const IMG_ID = 'IMAGE_ID_ROTATION';
        const content = `<img id="${IMG_ID}" src='test'/>`;
        editor.setContent(content);
        const image = document.getElementById(IMG_ID) as HTMLImageElement;
        if (editInfo) {
            saveEditInfo(image, editInfo);
        }
        plugin.rotateImage(image, angle);
        const metadata = getEditInfoFromImage(image);
        if (metadata?.angleRad !== undefined) {
            expect(metadata.angleRad).toBe((editInfo?.angleRad || 0) + angle);
        }
        editor.setContent('');
    }

    function runFlipTest(
        direction: 'horizontal' | 'vertical',
        flippedHorizontal?: boolean,
        flippedVertical?: boolean,
        editInfo?: ImageEditInfo
    ) {
        const IMG_ID = 'IMAGE_ID_FLIP';
        const content = `<img id="${IMG_ID}" src='test'/>`;
        editor.setContent(content);
        const image = document.getElementById(IMG_ID) as HTMLImageElement;
        if (editInfo) {
            saveEditInfo(image, editInfo);
        }
        plugin.flipImage(image, direction);
        const metadata = getEditInfoFromImage(image);
        expect(metadata.flippedHorizontal).toBe(flippedHorizontal);
        expect(metadata.flippedVertical).toBe(flippedVertical);
        editor.setContent('');
    }
    it('rotateImage', () => {
        runRotateTest(30);
    });

    it('rotateImage a image that was rotated', () => {
        const editInfo = {
            src: 'test',
            widthPx: 10,
            heightPx: 10,
            naturalWidth: 10,
            naturalHeight: 10,
            leftPercent: 0,
            rightPercent: 0,
            topPercent: 0,
            bottomPercent: 0,
            angleRad: 20,
        };
        runRotateTest(50, editInfo);
    });

    it('flipImage | horizontal', () => {
        const editInfo = {
            src: 'test',
            widthPx: 10,
            heightPx: 10,
            naturalWidth: 10,
            naturalHeight: 10,
            leftPercent: 0,
            rightPercent: 0,
            topPercent: 0,
            bottomPercent: 0,
            angleRad: 20,
        };
        runFlipTest('horizontal', true, undefined, editInfo);
    });

    it('flipImage a vertical Image | horizontal', () => {
        const editInfo = {
            src: 'test',
            widthPx: 10,
            heightPx: 10,
            naturalWidth: 10,
            naturalHeight: 10,
            leftPercent: 0,
            rightPercent: 0,
            topPercent: 0,
            bottomPercent: 0,
            angleRad: Math.PI / 2,
        };
        runFlipTest('horizontal', undefined, true, editInfo);
    });

    it('unflipImage | horizontal', () => {
        const editInfo = {
            src: 'test',
            widthPx: 10,
            heightPx: 10,
            naturalWidth: 10,
            naturalHeight: 10,
            leftPercent: 0,
            rightPercent: 0,
            topPercent: 0,
            bottomPercent: 0,
            angleRad: 20,
            flippedHorizontal: true,
        };
        runFlipTest('horizontal', false, undefined, editInfo);
    });

    it('flipImage | vertical', () => {
        const editInfo = {
            src: 'test',
            widthPx: 10,
            heightPx: 10,
            naturalWidth: 10,
            naturalHeight: 10,
            leftPercent: 0,
            rightPercent: 0,
            topPercent: 0,
            bottomPercent: 0,
            angleRad: 20,
        };
        runFlipTest('vertical', undefined, true, editInfo);
    });

    it('flipImage a vertical Image | vertical', () => {
        const editInfo = {
            src: 'test',
            widthPx: 10,
            heightPx: 10,
            naturalWidth: 10,
            naturalHeight: 10,
            leftPercent: 0,
            rightPercent: 0,
            topPercent: 0,
            bottomPercent: 0,
            angleRad: Math.PI / 2,
        };
        runFlipTest('vertical', true, undefined, editInfo);
    });

    it('unflipVertical | vertical', () => {
        const editInfo = {
            src: 'test',
            widthPx: 10,
            heightPx: 10,
            naturalWidth: 10,
            naturalHeight: 10,
            leftPercent: 0,
            rightPercent: 0,
            topPercent: 0,
            bottomPercent: 0,
            angleRad: 20,
            flippedVertical: true,
        };
        runFlipTest('vertical', undefined, false, editInfo);
    });

    it('flipVertical a flipped Image', () => {
        const editInfo = {
            src: 'test',
            widthPx: 10,
            heightPx: 10,
            naturalWidth: 10,
            naturalHeight: 10,
            leftPercent: 0,
            rightPercent: 0,
            topPercent: 0,
            bottomPercent: 0,
            angleRad: 20,
            flippedHorizontal: true,
        };
        runFlipTest('vertical', true, true, editInfo);
    });

    it('flipHorizontal a flipped Image', () => {
        const editInfo = {
            src: 'test',
            widthPx: 10,
            heightPx: 10,
            naturalWidth: 10,
            naturalHeight: 10,
            leftPercent: 0,
            rightPercent: 0,
            topPercent: 0,
            bottomPercent: 0,
            angleRad: 20,
            flippedVertical: true,
        };
        runFlipTest('horizontal', true, true, editInfo);
    });

    it('start image editing', () => {
        const IMG_ID = 'IMAGE_ID_EDITING';
        const content = `<img id="${IMG_ID}" src='test'/>`;
        editor.setContent(content);
        const image = document.getElementById(IMG_ID) as HTMLImageElement;
        editor.focus();
        editor.select(image);
        plugin.setEditingImage(image, ImageEditOperation.Resize);
        expect(editor.getContent()).toBe(
            '<span style="vertical-align: bottom; font-size: 24px;"><img id="IMAGE_ID_EDITING" src="test"></span>'
        );
    });
});

describe('ImageEdit | plugin events | ', () => {
    let editor: IEditor;
    const TEST_ID = 'imageEditTest';
    let plugin: ImageEdit;
    let setEditingImageSpy: jasmine.Spy;

    beforeEach(() => {
        plugin = new ImageEdit();
        editor = TestHelper.initEditor(TEST_ID, [plugin]);
        setEditingImageSpy = spyOn(plugin, 'setEditingImage');
    });

    afterEach(() => {
        let element = document.getElementById(TEST_ID);
        if (element) {
            element.parentElement.removeChild(element);
        }
        editor.dispose();
    });

    const keyDown = (key: string): PluginEvent => {
        return {
            eventType: PluginEventType.KeyDown,
            rawEvent: <KeyboardEvent>{
                key: key,
                preventDefault: () => {},
                stopPropagation: () => {},
            },
        };
    };

    const mouseDown = (target: HTMLElement, keyNumber: number) => {
        const rect = target.getBoundingClientRect();
        const event = new MouseEvent('mousedown', {
            view: window,
            bubbles: true,
            cancelable: true,
            clientX: rect.left,
            clientY: rect.top,
            shiftKey: false,
            button: keyNumber,
        });
        target.dispatchEvent(event);
    };

<<<<<<< HEAD
    it('image selection quit editing', () => {
        const IMG_ID = 'IMAGE_ID_QUIT';
=======
    const mouseUp = (target: HTMLElement, keyNumber: number) => {
        const rect = target.getBoundingClientRect();
        const event = new MouseEvent('mouseup', {
            view: window,
            bubbles: true,
            cancelable: true,
            clientX: rect.left,
            clientY: rect.top,
            shiftKey: false,
            button: keyNumber,
        });
        target.dispatchEvent(event);
    };

    it('mouse up | keep image selected if click in a image', () => {
        const IMG_ID = 'IMAGE_ID_MOUSE';
>>>>>>> b77c854e
        const SPAN_ID = 'SPAN_ID';
        const content = `<img id="${IMG_ID}" src='test'/><span id="${SPAN_ID}" ></span>`;
        editor.setContent(content);
        const image = document.getElementById(IMG_ID) as HTMLImageElement;
        editor.focus();
        editor.select(image);
        mouseUp(image, 0);
        const selection = editor.getSelectionRangeEx();
        expect(selection.type).toBe(SelectionRangeTypes.ImageSelection);
    });

<<<<<<< HEAD
    it('mousedown quit editing', () => {
=======
    it('quitting | mousedown quit editing', () => {
>>>>>>> b77c854e
        const IMG_ID = 'IMAGE_ID_MOUSE';
        const SPAN_ID = 'SPAN_ID';
        const content = `<img id="${IMG_ID}" src='test'/><span id="${SPAN_ID}" ></span>`;
        editor.setContent(content);
        const image = document.getElementById(IMG_ID) as HTMLImageElement;
        const span = document.getElementById(SPAN_ID) as HTMLImageElement;
        editor.focus();
        editor.select(image);
        mouseDown(span, 2);
        expect(setEditingImageSpy).toHaveBeenCalled();
        expect(setEditingImageSpy).toHaveBeenCalledWith(null);
    });

    it('quitting | keydown quit editing', () => {
        const IMG_ID = 'IMAGE_ID';
        const content = `<img id="${IMG_ID}" src='test'/>`;
        editor.setContent(content);
        const image = document.getElementById(IMG_ID) as HTMLImageElement;
        editor.focus();
        editor.select(image);
        plugin.onPluginEvent(keyDown('A'));
        expect(setEditingImageSpy).toHaveBeenCalled();
        expect(setEditingImageSpy).toHaveBeenCalledWith(null);
    });
});

describe('ImageEdit | wrapper', () => {
    let editor: IEditor;
    const TEST_ID = 'imageEditTestWrapper';
    let plugin: ImageEdit;

    beforeEach(() => {
        plugin = new ImageEdit();
        editor = TestHelper.initEditor(TEST_ID, [plugin]);
    });

    afterEach(() => {
        let element = document.getElementById(TEST_ID);
        if (element) {
            element.parentElement.removeChild(element);
        }
        editor.dispose();
    });

    it('image selection, remove max-width', () => {
        const IMG_ID = 'IMAGE_ID_SELECTION';
        const content = `<img id="${IMG_ID}" src='test'/>`;
        editor.setContent(content);
        const image = document.getElementById(IMG_ID) as HTMLImageElement;
        image.style.maxWidth = '100%';
        editor.focus();
        editor.select(image);
        const imageParent = image.parentElement;
        const shadowRoot = imageParent?.shadowRoot;
        const imageShadow = shadowRoot?.querySelector('img');
        expect(imageShadow?.style.maxWidth).toBe('');
    });

    it('image selection, cloned image should use style width/height attributes', () => {
        const IMG_ID = 'IMAGE_ID_SELECTION_2';
        const content = `<img id="${IMG_ID}" style="width: 300px; height: 300px" src='test'/>`;
        editor.setContent(content);
        const image = document.getElementById(IMG_ID) as HTMLImageElement;
        editor.focus();
        editor.select(image);
        const imageParent = image.parentElement;
        const shadowRoot = imageParent?.shadowRoot;
        const imageShadow = shadowRoot?.querySelector('img');
        expect(imageShadow?.style.height).toBe('300px');
        expect(imageShadow?.style.width).toBe('300px');
    });
});<|MERGE_RESOLUTION|>--- conflicted
+++ resolved
@@ -276,10 +276,6 @@
         target.dispatchEvent(event);
     };
 
-<<<<<<< HEAD
-    it('image selection quit editing', () => {
-        const IMG_ID = 'IMAGE_ID_QUIT';
-=======
     const mouseUp = (target: HTMLElement, keyNumber: number) => {
         const rect = target.getBoundingClientRect();
         const event = new MouseEvent('mouseup', {
@@ -296,7 +292,6 @@
 
     it('mouse up | keep image selected if click in a image', () => {
         const IMG_ID = 'IMAGE_ID_MOUSE';
->>>>>>> b77c854e
         const SPAN_ID = 'SPAN_ID';
         const content = `<img id="${IMG_ID}" src='test'/><span id="${SPAN_ID}" ></span>`;
         editor.setContent(content);
@@ -308,11 +303,7 @@
         expect(selection.type).toBe(SelectionRangeTypes.ImageSelection);
     });
 
-<<<<<<< HEAD
-    it('mousedown quit editing', () => {
-=======
     it('quitting | mousedown quit editing', () => {
->>>>>>> b77c854e
         const IMG_ID = 'IMAGE_ID_MOUSE';
         const SPAN_ID = 'SPAN_ID';
         const content = `<img id="${IMG_ID}" src='test'/><span id="${SPAN_ID}" ></span>`;

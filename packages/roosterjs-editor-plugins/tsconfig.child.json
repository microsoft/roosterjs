--- conflicted
+++ resolved
@@ -13,11 +13,8 @@
         { "path": "./lib/plugins/ImageEdit/tsconfig.child.json" },
         { "path": "./lib/plugins/HyperLink/tsconfig.child.json" },
         { "path": "./lib/plugins/Watermark/tsconfig.child.json" },
-<<<<<<< HEAD
         { "path": "./lib/plugins/Picker/tsconfig.child.json" },
-=======
         { "path": "./lib/plugins/Paste/tsconfig.child.json" },
->>>>>>> 8a296eb4
         { "path": "../roosterjs-editor-types/tsconfig.child.json" },
         { "path": "../roosterjs-editor-dom/tsconfig.child.json" },
         { "path": "../roosterjs-editor-api/tsconfig.child.json" }

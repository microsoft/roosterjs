--- conflicted
+++ resolved
@@ -1,18 +1,9 @@
 {
-<<<<<<< HEAD
     "packages": "8.59.0",
     "packages-ui": "8.54.0",
-    "packages-content-model": "0.21.2",
+    "packages-content-model": "0.22.0",
     "overrides": {
         "roosterjs-editor-core": "8.59.1",
-        "roosterjs-editor-plugins": "8.59.1",
-        "roosterjs-content-model-core": "0.21.3",
-        "roosterjs-content-model-plugins": "0.21.3"
+        "roosterjs-editor-plugins": "8.59.2"
     }
-=======
-    "packages": "0.0.0",
-    "packages-ui": "0.0.0",
-    "packages-content-model": "0.0.0",
-    "overrides": {}
->>>>>>> dc14975b
 }
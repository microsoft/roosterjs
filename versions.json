--- conflicted
+++ resolved
@@ -2,10 +2,6 @@
     "legacy": "8.62.0",
     "react": "8.56.0",
     "main": "9.4.0",
-<<<<<<< HEAD
-    "legacyAdapter": "8.62.0"
-=======
     "legacyAdapter": "8.62.0",
     "overrides": {}
->>>>>>> 740e04ee
 }
--- conflicted
+++ resolved
@@ -1,17 +1,7 @@
 {
-<<<<<<< HEAD
-    "packages": "8.60.0",
-    "packages-ui": "8.55.0",
-    "packages-content-model": "0.27.0",
-    "overrides": {
-        "roosterjs-editor-plugins": "8.60.2",
-        "roosterjs-editor-adapter": "0.27.0"
-    }
-=======
     "legacy": "0.0.0",
     "react": "0.0.0",
     "main": "0.0.0",
     "legacyAdapter": "0.0.0",
     "overrides": {}
->>>>>>> 4c342fc7
 }
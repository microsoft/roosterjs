--- conflicted
+++ resolved
@@ -14,10 +14,7 @@
     runNode,
     mainPackageJson,
     packagesUiPath,
-<<<<<<< HEAD
-=======
     roosterJsUiDistPath,
->>>>>>> bf06ee68
 } = require('./common');
 
 async function buildDemoSite() {
@@ -101,19 +98,11 @@
                     path.resolve(distPathRoot, 'rooster-min.js.map')
                 );
                 fs.copyFileSync(
-<<<<<<< HEAD
-                    path.resolve(distPath, 'roosterjs-react', 'dist', 'rooster-react-min.js'),
-                    path.resolve(distPathRoot, 'rooster-react-min.js')
-                );
-                fs.copyFileSync(
-                    path.resolve(distPath, 'roosterjs-react', 'dist', 'rooster-react-min.js.map'),
-=======
                     path.resolve(roosterJsUiDistPath, 'rooster-react-min.js'),
                     path.resolve(distPathRoot, 'rooster-react-min.js')
                 );
                 fs.copyFileSync(
                     path.resolve(roosterJsUiDistPath, 'rooster-react-min.js.map'),
->>>>>>> bf06ee68
                     path.resolve(distPathRoot, 'rooster-react-min.js.map')
                 );
                 fs.copyFileSync(

--- conflicted
+++ resolved
@@ -36,15 +36,10 @@
                     test: /\.tsx?$/,
                     loader: 'ts-loader',
                     options: {
-<<<<<<< HEAD
-                        configFile: 'tsconfig.build.json',
-                        compilerOptions: {
-=======
                         configFile: isUi ? 'tsconfig.json' : 'tsconfig.build.json',
                         compilerOptions: {
                             rootDir: rootPath,
                             strict: false,
->>>>>>> bf06ee68
                             declaration: false,
                         },
                     },

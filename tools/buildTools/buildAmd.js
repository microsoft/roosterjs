'use strict';

const path = require('path');
const fs = require('fs');
const {
    packagesPath,
    packagesUiPath,
    packagesContentModelPath,
    nodeModulesPath,
    allPackages,
    distPath,
    runNode,
} = require('./common');

function buildAmd() {
    const typescriptPath = path.join(nodeModulesPath, 'typescript/lib/tsc.js');

    runNode(
        typescriptPath +
            ` -p ${path.join(packagesPath, 'tsconfig.json')} -t es5 --moduleResolution node -m amd`,
<<<<<<< HEAD
=======
        packagesPath
    );
    runNode(
        typescriptPath +
            ` -p ${path.join(
                packagesUiPath,
                'tsconfig.json'
            )} -t es5 --moduleResolution node -m amd`,
>>>>>>> 9807ed1f
        packagesPath
    );
    runNode(
        typescriptPath +
            ` -p ${path.join(
                packagesContentModelPath,
                'tsconfig.json'
            )} -t es5 --moduleResolution node -m amd`,
        packagesPath
    );

    allPackages.forEach(packageName => {
        const packagePath = path.join(distPath, packageName);
        fs.renameSync(`${packagePath}/lib`, `${packagePath}/lib-amd`);
    });
}

module.exports = {
    message: 'Building packages in AMD mode...',
    callback: buildAmd,
    enabled: options => options.buildamd,
};<|MERGE_RESOLUTION|>--- conflicted
+++ resolved
@@ -18,8 +18,6 @@
     runNode(
         typescriptPath +
             ` -p ${path.join(packagesPath, 'tsconfig.json')} -t es5 --moduleResolution node -m amd`,
-<<<<<<< HEAD
-=======
         packagesPath
     );
     runNode(
@@ -28,7 +26,6 @@
                 packagesUiPath,
                 'tsconfig.json'
             )} -t es5 --moduleResolution node -m amd`,
->>>>>>> 9807ed1f
         packagesPath
     );
     runNode(

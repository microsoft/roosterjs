--- conflicted
+++ resolved
@@ -5,11 +5,7 @@
 const fs = require('fs');
 const {
     packages,
-<<<<<<< HEAD
-    packagesUI,
-=======
     allPackages,
->>>>>>> bf06ee68
     distPath,
     readPackageJson,
     mainPackageJson,
@@ -19,30 +15,6 @@
 function normalize() {
     const knownCustomizedPackages = {};
 
-<<<<<<< HEAD
-    [packages, packagesUI].forEach(packageGroup => {
-        packageGroup.forEach(packageName => {
-            const packageJson = readPackageJson(packageName, true /*readFromSourceFolder*/);
-
-            Object.keys(packageJson.dependencies).forEach(dep => {
-                if (packageJson.dependencies[dep]) {
-                    // No op, keep the specified value
-                } else if (knownCustomizedPackages[dep]) {
-                    packageJson.dependencies[dep] = knownCustomizedPackages[dep];
-                } else if (packages.indexOf(dep) > -1) {
-                    packageJson.dependencies[dep] = mainPackageJson.version;
-                } else if (mainPackageJson.dependencies && mainPackageJson.dependencies[dep]) {
-                    packageJson.dependencies[dep] = mainPackageJson.dependencies[dep];
-                } else if (!packageJson.dependencies[dep]) {
-                    err('there is a missing dependency in the main package.json: ' + dep);
-                }
-            });
-
-            if (packageJson.version) {
-                knownCustomizedPackages[packageName] = packageJson.version;
-            } else {
-                packageJson.version = mainPackageJson.version;
-=======
     allPackages.forEach(packageName => {
         const packageJson = readPackageJson(packageName, true /*readFromSourceFolder*/);
 
@@ -57,7 +29,6 @@
                 packageJson.dependencies[dep] = mainPackageJson.dependencies[dep];
             } else if (!packageJson.dependencies[dep]) {
                 err('there is a missing dependency in the main package.json: ' + dep);
->>>>>>> bf06ee68
             }
 
             packageJson.typings = './lib/index.d.ts';

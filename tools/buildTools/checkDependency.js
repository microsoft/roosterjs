'use strict';

const path = require('path');
const fs = require('fs');
<<<<<<< HEAD
const {
    packagesPath,
    packages,
    packagesUI,
    readPackageJson,
    findPackageRoot,
    err,
} = require('./common');
=======
const { allPackages, readPackageJson, findPackageRoot, err } = require('./common');
>>>>>>> bf06ee68

function getPossibleNames(dir, objectName) {
    return [
        path.join(dir, objectName),
        path.join(dir, objectName + '.ts'),
        path.join(dir, objectName + '.tsx'),
    ];
}

function processFile(dir, filename, files, packageDependencies, peerDependencies) {
    if (packageDependencies.indexOf(filename) >= 0 || peerDependencies.indexOf(filename) >= 0) {
        return;
    }

    const thisFilename = getPossibleNames(dir, filename).filter(name => fs.existsSync(name))[0];

    if (!thisFilename) {
        err(
            'Found dependency issue when processing file ' +
                filename +
                ' under ' +
                dir +
                ': File not found'
        );
    }

    const index = files.indexOf(thisFilename);

    if (index >= 0) {
        files = files.slice(index);
        files.push(thisFilename);
        err(`Circular dependency: \r\n${files.join(' =>\r\n')}`);
    }

    var match;
    try {
        files.push(thisFilename);
        var dir = path.dirname(thisFilename);
        var content = fs.readFileSync(thisFilename).toString();
        var reg = /from\s+'([^']+)';$/gm;
        while ((match = reg.exec(content))) {
            var nextFile = match[1];
            if (nextFile) {
                processFile(dir, nextFile, files.slice(), packageDependencies, peerDependencies);
            }
        }
    } catch (e) {
        err(
            'Found dependency issue when processing file ' +
                thisFilename +
                ' with dependency "' +
                (match ? match[0] : '<Not found>') +
                '": ' +
                e
        );
    }
}

function checkDependency() {
<<<<<<< HEAD
    [packagesUI, packages].forEach(start => {
        start.forEach(packageName => {
            const packageRoot = findPackageRoot(packageName);

            var packageJson = readPackageJson(packageName, true /*readFromSourceFolder*/);
            var dependencies = Object.keys(packageJson.dependencies);
            var peerDependencies = packageJson.peerDependencies
                ? Object.keys(packageJson.peerDependencies)
                : [];
            processFile(
                packageRoot,
                path.join(packageName, 'lib/index'),
                [],
                dependencies,
                peerDependencies
            );
        });
=======
    allPackages.forEach(packageName => {
        const packageRoot = findPackageRoot(packageName);

        var packageJson = readPackageJson(packageName, true /*readFromSourceFolder*/);
        var dependencies = Object.keys(packageJson.dependencies);
        var peerDependencies = packageJson.peerDependencies
            ? Object.keys(packageJson.peerDependencies)
            : [];
        processFile(
            packageRoot,
            path.join(packageName, 'lib/index'),
            [],
            dependencies,
            peerDependencies
        );
>>>>>>> bf06ee68
    });
}

module.exports = {
    message: 'Checking circular dependency...',
    callback: checkDependency,
    enabled: options => options.checkdep,
};<|MERGE_RESOLUTION|>--- conflicted
+++ resolved
@@ -2,18 +2,7 @@
 
 const path = require('path');
 const fs = require('fs');
-<<<<<<< HEAD
-const {
-    packagesPath,
-    packages,
-    packagesUI,
-    readPackageJson,
-    findPackageRoot,
-    err,
-} = require('./common');
-=======
 const { allPackages, readPackageJson, findPackageRoot, err } = require('./common');
->>>>>>> bf06ee68
 
 function getPossibleNames(dir, objectName) {
     return [
@@ -73,25 +62,6 @@
 }
 
 function checkDependency() {
-<<<<<<< HEAD
-    [packagesUI, packages].forEach(start => {
-        start.forEach(packageName => {
-            const packageRoot = findPackageRoot(packageName);
-
-            var packageJson = readPackageJson(packageName, true /*readFromSourceFolder*/);
-            var dependencies = Object.keys(packageJson.dependencies);
-            var peerDependencies = packageJson.peerDependencies
-                ? Object.keys(packageJson.peerDependencies)
-                : [];
-            processFile(
-                packageRoot,
-                path.join(packageName, 'lib/index'),
-                [],
-                dependencies,
-                peerDependencies
-            );
-        });
-=======
     allPackages.forEach(packageName => {
         const packageRoot = findPackageRoot(packageName);
 
@@ -107,7 +77,6 @@
             dependencies,
             peerDependencies
         );
->>>>>>> bf06ee68
     });
 }
 

'use strict';

const path = require('path');
const exec = require('child_process').execSync;
const glob = require('glob');
const fs = require('fs');
const assign = require('object-assign');
const toposort = require('toposort');

const rootPath = path.join(__dirname, '../..');
const packagesPath = path.join(rootPath, 'packages');
const packagesUiPath = path.join(rootPath, 'packages-ui');
const nodeModulesPath = path.join(rootPath, 'node_modules');
const typescriptPath = path.join(nodeModulesPath, 'typescript/lib/tsc.js');
const distPath = path.join(rootPath, 'dist');
const roosterJsDistPath = path.join(distPath, 'roosterjs/dist');
const roosterJsUiDistPath = path.join(distPath, 'roosterjs-react/dist');
const deployPath = path.join(distPath, 'deploy');

function collectPackages(startPath) {
    const packagePaths = glob.sync(
        path.relative(rootPath, path.join(startPath, '**', 'package.json')),
        { nocase: true }
    );

    const packageNames = packagePaths.map(path =>
        path.replace('packages/', '').replace('/package.json', '')
    );
    var graph = [];

    packagePaths.forEach(path => {
        const packageJson = JSON.parse(fs.readFileSync(path).toString());
        const packageName = packageJson.name;
        const depsMap = {};

        if ('dependencies' in packageJson) {
            assign(depsMap, packageJson.dependencies);
        }

        if ('devDependencies' in packageJson) {
            assign(depsMap, packageJson.devDependencies);
        }

        const deps = Object.keys(depsMap).filter(d => packageNames.indexOf(d) >= 0);

        deps.forEach(child => {
            graph.push([child, packageName]);
        });

        if (deps.length == 0) {
            graph.push([packageName]);
        }
    });

    return toposort(graph).filter(n => n);
}

const packages = collectPackages(packagesPath);
const packagesUI = collectPackages(packagesUiPath);
<<<<<<< HEAD
=======
const allPackages = packages.concat(packagesUI);
>>>>>>> bf06ee68

function runNode(command, cwd, stdio) {
    exec('node ' + command, {
        stdio: stdio || 'inherit',
        cwd,
    });
}

function err(message) {
    const ex = new Error('\n' + message);
    console.error(ex.message);
    throw ex;
}

function findPackageRoot(packageName) {
    return packages.indexOf(packageName) >= 0
        ? packagesPath
        : packagesUI.indexOf(packageName) >= 0
        ? packagesUiPath
        : null;
}

function readPackageJson(packageName, readFromSourceFolder) {
    const packageJsonFilePath = path.join(
        readFromSourceFolder ? findPackageRoot(packageName) : distPath,
        packageName,
        'package.json'
    );
    const content = fs.readFileSync(packageJsonFilePath);
    return JSON.parse(content);
}

const mainPackageJson = JSON.parse(fs.readFileSync(path.join(rootPath, 'package.json')));

module.exports = {
    rootPath,
    packagesPath,
    packagesUiPath,
    nodeModulesPath,
    typescriptPath,
    distPath,
    roosterJsDistPath,
    roosterJsUiDistPath,
    deployPath,
    runNode,
    err,
    packages,
    packagesUI,
<<<<<<< HEAD
=======
    allPackages,
>>>>>>> bf06ee68
    readPackageJson,
    mainPackageJson,
    findPackageRoot,
};<|MERGE_RESOLUTION|>--- conflicted
+++ resolved
@@ -57,10 +57,7 @@
 
 const packages = collectPackages(packagesPath);
 const packagesUI = collectPackages(packagesUiPath);
-<<<<<<< HEAD
-=======
 const allPackages = packages.concat(packagesUI);
->>>>>>> bf06ee68
 
 function runNode(command, cwd, stdio) {
     exec('node ' + command, {
@@ -109,10 +106,7 @@
     err,
     packages,
     packagesUI,
-<<<<<<< HEAD
-=======
     allPackages,
->>>>>>> bf06ee68
     readPackageJson,
     mainPackageJson,
     findPackageRoot,

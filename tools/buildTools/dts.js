--- conflicted
+++ resolved
@@ -260,9 +260,6 @@
         } else {
             const imports = matches[1]
                 .split(',')
-<<<<<<< HEAD
-                .map(x => x.replace('{', '').replace('}', '').replace('*', '\\*').trim())
-=======
                 .map(x =>
                     x
                         .replace('{', '')
@@ -270,7 +267,6 @@
                         .replace(/[\.\*\(\)\{\}\[\]\\]/g, '\\$&')
                         .trim()
                 )
->>>>>>> 1b8918b9
                 .filter(x => !!x);
             imports.forEach(x => {
                 newContent = newContent.replace(

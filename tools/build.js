--- conflicted
+++ resolved
@@ -42,12 +42,9 @@
     'builddoc', // Build documents
 ];
 
-<<<<<<< HEAD
-=======
 var VersionRegex = /\d+\.\d+\.\d+(-([^\.]+)(\.\d+)?)?/;
 var NpmrcContent = 'registry=https://registry.npmjs.com/\n//registry.npmjs.com/:_authToken=';
 
->>>>>>> b6571e18
 function readPackageJson(package, readFromSourceFolder) {
     var packageJsonFilePath = path.join(
         readFromSourceFolder ? packagesPath : distPath,
@@ -438,49 +435,30 @@
     packages.forEach(package => {
         var json = readPackageJson(package, false /*readFromSourceFolder*/);
         var localVersion = json.version;
-<<<<<<< HEAD
-        var versionMatch = /\d+\.\d+\.\d+(-([^\.]+)(\.\d+)?)?/.exec(localVersion);
-        var tagname = (versionMatch && versionMatch[2]) || 'latest';
-        var npmVersion = exec(`npm view ${package}@${tagname} version`)
-            .toString()
-            .trim();
-=======
         var versionMatch = VersionRegex.exec(localVersion);
         var tagname = (versionMatch && versionMatch[2]) || 'latest';
         var npmVersion = '';
         try {
             npmVersion = exec(`npm view ${package}@${tagname} version`).toString().trim();
         } catch (e) {}
->>>>>>> b6571e18
 
         if (localVersion != npmVersion) {
             let npmrcName = path.join(distPath, package, '.npmrc');
             if (token) {
-<<<<<<< HEAD
-                var npmrc = `registry=https://registry.npmjs.com/\n//registry.npmjs.com/:_authToken=${token}\n`;
-=======
                 var npmrc = `${NpmrcContent}${token}\n`;
->>>>>>> b6571e18
                 fs.writeFileSync(npmrcName, npmrc);
             }
 
             try {
                 const basePublishString = `npm publish`;
-<<<<<<< HEAD
-                const publishString = basePublishString + ` --tag ${tagname}` + ' --dry-run';
-=======
                 const publishString = basePublishString + ` --tag ${tagname}`;
->>>>>>> b6571e18
                 exec(publishString, {
                     stdio: 'inherit',
                     cwd: path.join(distPath, package),
                 });
-<<<<<<< HEAD
-=======
             } catch (e) {
                 // Do not treat publish failure as build failure
                 console.log(e);
->>>>>>> b6571e18
             } finally {
                 if (token) {
                     fs.unlinkSync(npmrcName);

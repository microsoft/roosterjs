import * as entityUtils from 'roosterjs-content-model-dom/lib/domUtils/entityUtils';
import * as insertEntityModel from '../../../lib/modelApi/entity/insertEntityModel';
import * as normalizeContentModel from 'roosterjs-content-model-dom/lib/modelApi/common/normalizeContentModel';
import insertEntity from '../../../lib/publicApi/entity/insertEntity';
import { ChangeSource } from 'roosterjs-content-model-core';
import { IStandaloneEditor } from 'roosterjs-content-model-types';
import {
    FormatContentModelContext,
    FormatContentModelOptions,
} from 'roosterjs-content-model-types';

describe('insertEntity', () => {
    let editor: IStandaloneEditor;
    let context: FormatContentModelContext;
    let wrapper: HTMLElement;
    const model = 'MockedModel' as any;

    let formatWithContentModelSpy: jasmine.Spy;
    let triggerContentChangedEventSpy: jasmine.Spy;
    let getDocumentSpy: jasmine.Spy;
    let createElementSpy: jasmine.Spy;
    let setPropertySpy: jasmine.Spy;
    let appendChildSpy: jasmine.Spy;
    let insertEntityModelSpy: jasmine.Spy;
    let isDarkModeSpy: jasmine.Spy;
    let normalizeContentModelSpy: jasmine.Spy;

    const type = 'Entity';
    const apiName = 'insertEntity';

    beforeEach(() => {
        context = {
            newEntities: [],
            deletedEntities: [],
            newImages: [],
        };

        setPropertySpy = jasmine.createSpy('setPropertySpy');
        appendChildSpy = jasmine.createSpy('appendChildSpy');
        insertEntityModelSpy = spyOn(insertEntityModel, 'insertEntityModel');
        isDarkModeSpy = jasmine.createSpy('isDarkMode');

        wrapper = {
            style: {
                setProperty: setPropertySpy,
            },
            appendChild: appendChildSpy,
            classList: {
                add: () => {},
            },
        } as any;

        formatWithContentModelSpy = jasmine
            .createSpy('formatContentModel')
            .and.callFake((formatter: Function, options: FormatContentModelOptions) => {
                formatter(model, context);
            });

        triggerContentChangedEventSpy = jasmine.createSpy('triggerContentChangedEventSpy');
        createElementSpy = jasmine.createSpy('createElementSpy').and.returnValue(wrapper);
        getDocumentSpy = jasmine.createSpy('getDocumentSpy').and.returnValue({
            createElement: createElementSpy,
        });
        normalizeContentModelSpy = spyOn(normalizeContentModel, 'normalizeContentModel');

        editor = {
            triggerContentChangedEvent: triggerContentChangedEventSpy,
            getDocument: getDocumentSpy,
            isDarkMode: isDarkModeSpy,
            formatContentModel: formatWithContentModelSpy,
        } as any;

        spyOn(entityUtils, 'addDelimiters').and.returnValue([]);
    });

    it('insert inline entity to top', () => {
        const entity = insertEntity(editor, type, false, 'begin');

        expect(createElementSpy).toHaveBeenCalledWith('span');
        expect(setPropertySpy).toHaveBeenCalledWith('display', 'inline-block');
        expect(appendChildSpy).not.toHaveBeenCalled();
        expect(formatWithContentModelSpy.calls.argsFor(0)[1].apiName).toBe(apiName);
        expect(formatWithContentModelSpy.calls.argsFor(0)[1].changeSource).toEqual(
            ChangeSource.InsertEntity
        );
        expect(insertEntityModelSpy).toHaveBeenCalledWith(
            model,
            {
                segmentType: 'Entity',
                blockType: 'Entity',
                format: {},
                entityFormat: {
                    id: undefined,
                    entityType: type,
                    isReadonly: true,
                },
                wrapper: wrapper,
            },
            'begin',
            false,
            undefined,
            context
        );
        expect(triggerContentChangedEventSpy).not.toHaveBeenCalled();
        expect(normalizeContentModelSpy).toHaveBeenCalled();

        expect(entity).toEqual({
            segmentType: 'Entity',
            blockType: 'Entity',
            format: {},
            entityFormat: {
                id: undefined,
                entityType: type,
                isReadonly: true,
            },
            wrapper: wrapper,
        });
    });

    it('block inline entity to root', () => {
        const entity = insertEntity(editor, type, true, 'root');

        expect(createElementSpy).toHaveBeenCalledWith('div');
<<<<<<< HEAD
        expect(setPropertySpy).toHaveBeenCalledWith('display', 'inline-block');
        expect(setPropertySpy).toHaveBeenCalledWith('width', '100%');
        expect(appendChildSpy).toHaveBeenCalledTimes(0);
=======
        expect(setPropertySpy).toHaveBeenCalledWith('display', null);
        expect(appendChildSpy).not.toHaveBeenCalled();
>>>>>>> 3ed92bd9
        expect(formatWithContentModelSpy.calls.argsFor(0)[1].apiName).toBe(apiName);
        expect(formatWithContentModelSpy.calls.argsFor(0)[1].changeSource).toEqual(
            ChangeSource.InsertEntity
        );
        expect(insertEntityModelSpy).toHaveBeenCalledWith(
            model,
            {
                segmentType: 'Entity',
                blockType: 'Entity',
                format: {},
                entityFormat: {
                    id: undefined,
                    entityType: type,
                    isReadonly: true,
                },
                wrapper: wrapper,
            },
            'root',
            true,
            undefined,
            context
        );
        expect(triggerContentChangedEventSpy).not.toHaveBeenCalled();
        expect(normalizeContentModelSpy).toHaveBeenCalled();

        expect(entity).toEqual({
            segmentType: 'Entity',
            blockType: 'Entity',
            format: {},
            entityFormat: {
                id: undefined,
                entityType: type,
                isReadonly: true,
            },
            wrapper: wrapper,
        });
    });

    it('block inline entity with more options', () => {
        const range = { range: 'RangeEx' } as any;
        const contentNode = 'ContentNode' as any;
        const entity = insertEntity(editor, type, true, range, {
            contentNode: contentNode,
            focusAfterEntity: true,
            skipUndoSnapshot: true,
            wrapperDisplay: 'none',
        });

        expect(createElementSpy).toHaveBeenCalledWith('div');
        expect(setPropertySpy).toHaveBeenCalledWith('display', 'none');
        expect(setPropertySpy).not.toHaveBeenCalledWith('display', 'inline-block');
        expect(setPropertySpy).not.toHaveBeenCalledWith('width', '100%');
        expect(appendChildSpy).toHaveBeenCalledWith(contentNode);
        expect(formatWithContentModelSpy.calls.argsFor(0)[1].apiName).toBe(apiName);
        expect(formatWithContentModelSpy.calls.argsFor(0)[1].changeSource).toEqual(
            ChangeSource.InsertEntity
        );

        expect(insertEntityModelSpy).toHaveBeenCalledWith(
            model,
            {
                segmentType: 'Entity',
                blockType: 'Entity',
                format: {},
                entityFormat: {
                    id: undefined,
                    entityType: type,
                    isReadonly: true,
                },
                wrapper: wrapper,
            },
            'focus',
            true,
            true,
            context
        );
        expect(triggerContentChangedEventSpy).not.toHaveBeenCalled();
        expect(normalizeContentModelSpy).toHaveBeenCalled();

        expect(entity).toEqual({
            segmentType: 'Entity',
            blockType: 'Entity',
            format: {},
            entityFormat: {
                id: undefined,
                entityType: type,
                isReadonly: true,
            },
            wrapper: wrapper,
        });
    });

    it('In dark mode', () => {
        isDarkModeSpy.and.returnValue(true);

        const entity = insertEntity(editor, type, false, 'begin');

        expect(createElementSpy).toHaveBeenCalledWith('span');
        expect(setPropertySpy).toHaveBeenCalledWith('display', 'inline-block');
        expect(appendChildSpy).not.toHaveBeenCalled();
        expect(formatWithContentModelSpy.calls.argsFor(0)[1].apiName).toBe(apiName);
        expect(formatWithContentModelSpy.calls.argsFor(0)[1].changeSource).toBe(
            ChangeSource.InsertEntity
        );
        expect(insertEntityModelSpy).toHaveBeenCalledWith(
            model,
            {
                segmentType: 'Entity',
                blockType: 'Entity',
                format: {},
                entityFormat: {
                    id: undefined,
                    entityType: type,
                    isReadonly: true,
                },
                wrapper: wrapper,
            },
            'begin',
            false,
            undefined,
            context
        );
        expect(triggerContentChangedEventSpy).not.toHaveBeenCalled();
        expect(normalizeContentModelSpy).toHaveBeenCalled();

        expect(context.newEntities).toEqual([
            {
                segmentType: 'Entity',
                blockType: 'Entity',
                format: {},
                entityFormat: {
                    id: undefined,
                    entityType: 'Entity',
                    isReadonly: true,
                },
                wrapper,
            },
        ]);

        expect(entity).toEqual({
            segmentType: 'Entity',
            blockType: 'Entity',
            format: {},
            entityFormat: {
                id: undefined,
                entityType: type,
                isReadonly: true,
            },
            wrapper: wrapper,
        });
    });
});<|MERGE_RESOLUTION|>--- conflicted
+++ resolved
@@ -121,14 +121,9 @@
         const entity = insertEntity(editor, type, true, 'root');
 
         expect(createElementSpy).toHaveBeenCalledWith('div');
-<<<<<<< HEAD
         expect(setPropertySpy).toHaveBeenCalledWith('display', 'inline-block');
         expect(setPropertySpy).toHaveBeenCalledWith('width', '100%');
         expect(appendChildSpy).toHaveBeenCalledTimes(0);
-=======
-        expect(setPropertySpy).toHaveBeenCalledWith('display', null);
-        expect(appendChildSpy).not.toHaveBeenCalled();
->>>>>>> 3ed92bd9
         expect(formatWithContentModelSpy.calls.argsFor(0)[1].apiName).toBe(apiName);
         expect(formatWithContentModelSpy.calls.argsFor(0)[1].changeSource).toEqual(
             ChangeSource.InsertEntity

import * as retrieveModelFormatState from '../../../lib/modelApi/common/retrieveModelFormatState';
import getFormatState from '../../../lib/publicApi/format/getFormatState';
import { ContentModelFormatState } from 'roosterjs-content-model-types';
import { IStandaloneEditor } from 'roosterjs-content-model-types';
import { reducedModelChildProcessor } from 'roosterjs-content-model-core/lib/override/reducedModelChildProcessor';
import {
    createContentModelDocument,
    createDomToModelContext,
    normalizeContentModel,
} from 'roosterjs-content-model-dom';
import { ContentModelDocument, ContentModelSegmentFormat } from 'roosterjs-content-model-types';

const selectedNodeId = 'Selected';

describe('getFormatState', () => {
    beforeEach(() => {
        spyOn(retrieveModelFormatState, 'retrieveModelFormatState').and.callThrough();
    });

    function runTest(
        html: string,
        pendingFormat: ContentModelSegmentFormat | null,
        expectedModel: ContentModelDocument,
        expectedFormat: ContentModelFormatState
    ) {
        const editor = ({
            getSnapshotsManager: () => ({
                hasNewContent: false,
                canMove: () => false,
            }),
            isDarkMode: () => false,
            getZoomScale: () => 1,
            getPendingFormat: () => pendingFormat,
            getContentModelCopy: () => {
                const model = createContentModelDocument();
                const editorDiv = document.createElement('div');

                editorDiv.innerHTML = html;

                const selectedNode = editorDiv.querySelector('#' + selectedNodeId);
                const context = createDomToModelContext(undefined, {
                    processorOverride: {
                        child: reducedModelChildProcessor,
                    },
                });

                if (selectedNode) {
                    context.selection = {
                        type: 'range',
                        range: {
                            commonAncestorContainer: selectedNode,
                        } as any,
                        isReverted: false,
                    };
                }

                context.elementProcessors.child(model, editorDiv, context);

                normalizeContentModel(model);

                return model;
            },
        } as any) as IStandaloneEditor;

        const result = getFormatState(editor);

        expect(retrieveModelFormatState.retrieveModelFormatState).toHaveBeenCalledTimes(1);
        expect(retrieveModelFormatState.retrieveModelFormatState).toHaveBeenCalledWith(
            expectedModel,
            pendingFormat,
            {
                canUndo: false,
                canRedo: false,
                isDarkMode: false,
                zoomScale: 1,
            }
        );
        expect(result).toEqual(expectedFormat);
    }

    it('Empty model', () => {
        runTest(
            '',
            null,
            {
                blockGroupType: 'Document',
                blocks: [],
            },
            { canUndo: false, canRedo: false, isDarkMode: false, zoomScale: 1 }
        );
    });

    it('Single node', () => {
        runTest(
            `<span id=${selectedNodeId}>test</span>`,
            null,
            {
                blockGroupType: 'Document',
                blocks: [
                    {
                        blockType: 'Paragraph',
                        isImplicit: true,
                        format: {},
                        segments: [
                            {
                                segmentType: 'Text',
                                format: {},
                                text: 'test',
                            },
                        ],
                    },
                ],
            },
            { canUndo: false, canRedo: false, isDarkMode: false, zoomScale: 1 }
        );
    });

    it('Multiple node', () => {
        runTest(
            `<div>test1</div><span id=${selectedNodeId}>test2</span><div>test3</div>`,
            null,
            {
                blockGroupType: 'Document',
                blocks: [
                    {
                        blockType: 'Paragraph',
                        isImplicit: true,
                        format: {},
                        segments: [
                            {
                                segmentType: 'Text',
                                format: {},
                                text: 'test2',
                            },
                        ],
                    },
                ],
            },
            { canUndo: false, canRedo: false, isDarkMode: false, zoomScale: 1 }
        );
    });

    it('Multiple node, has child under selection', () => {
        runTest(
            `<div>test1</div><div id=${selectedNodeId}><div>line1</div><div>line2</div></div><div>test3</div>`,
            null,
            {
                blockGroupType: 'Document',
                blocks: [
                    {
                        blockType: 'Paragraph',
                        format: {},
                        segments: [
                            {
                                segmentType: 'Text',
                                format: {},
                                text: 'line1',
                            },
                        ],
                    },
                    {
                        blockType: 'Paragraph',
                        format: {},
                        segments: [
                            {
                                segmentType: 'Text',
                                format: {},
                                text: 'line2',
                            },
                        ],
                    },
                ],
            },
            { canUndo: false, canRedo: false, isDarkMode: false, zoomScale: 1 }
        );
    });
<<<<<<< HEAD
=======
});

describe('reducedModelChildProcessor', () => {
    let context: DomToModelContext;
    let getSelectionRootNodeSpy: jasmine.Spy;

    beforeEach(() => {
        context = createDomToModelContext(undefined, {
            processorOverride: {
                child: reducedModelChildProcessor,
            },
        });

        getSelectionRootNodeSpy = spyOn(
            getSelectionRootNode,
            'getSelectionRootNode'
        ).and.callThrough();
    });

    it('Empty DOM', () => {
        const doc = createContentModelDocument();
        const div = document.createElement('div');

        reducedModelChildProcessor(doc, div, context);

        expect(doc).toEqual({
            blockGroupType: 'Document',
            blocks: [],
        });
        expect(getSelectionRootNodeSpy).toHaveBeenCalledTimes(1);
    });

    it('Single child node, with selected Node in context', () => {
        const doc = createContentModelDocument();
        const div = document.createElement('div');
        const span = document.createElement('span');

        div.appendChild(span);
        span.textContent = 'test';
        context.selection = {
            type: 'range',
            range: {
                commonAncestorContainer: span,
            } as any,
            isReverted: false,
        };

        reducedModelChildProcessor(doc, div, context);

        expect(doc).toEqual({
            blockGroupType: 'Document',
            blocks: [
                {
                    blockType: 'Paragraph',
                    format: {},
                    isImplicit: true,
                    segments: [
                        {
                            segmentType: 'Text',
                            text: 'test',
                            format: {},
                        },
                    ],
                },
            ],
        });
        expect(getSelectionRootNodeSpy).toHaveBeenCalledTimes(1);
    });

    it('Multiple child nodes, with selected Node in context', () => {
        const doc = createContentModelDocument();
        const div = document.createElement('div');
        const span1 = document.createElement('span');
        const span2 = document.createElement('span');
        const span3 = document.createElement('span');

        div.appendChild(span1);
        div.appendChild(span2);
        div.appendChild(span3);
        span1.textContent = 'test1';
        span2.textContent = 'test2';
        span3.textContent = 'test3';
        context.selection = {
            type: 'range',
            range: {
                commonAncestorContainer: span2,
            } as any,
            isReverted: false,
        };

        reducedModelChildProcessor(doc, div, context);

        expect(doc).toEqual({
            blockGroupType: 'Document',
            blocks: [
                {
                    blockType: 'Paragraph',
                    format: {},
                    isImplicit: true,
                    segments: [
                        {
                            segmentType: 'Text',
                            text: 'test2',
                            format: {},
                        },
                    ],
                },
            ],
        });
        expect(getSelectionRootNodeSpy).toHaveBeenCalledTimes(1);
    });

    it('Multiple child nodes, with selected Node in context, with more child nodes under selected node', () => {
        const doc = createContentModelDocument();
        const div = document.createElement('div');
        const span1 = document.createElement('span');
        const span2 = document.createElement('span');
        const span3 = document.createElement('span');

        div.appendChild(span1);
        div.appendChild(span2);
        div.appendChild(span3);
        span1.textContent = 'test1';
        span2.innerHTML = '<div>line1</div><div>line2</div>';
        span3.textContent = 'test3';
        context.selection = {
            type: 'range',
            range: {
                commonAncestorContainer: span2,
            } as any,
            isReverted: false,
        };

        reducedModelChildProcessor(doc, div, context);

        expect(doc).toEqual({
            blockGroupType: 'Document',
            blocks: [
                {
                    blockType: 'Paragraph',
                    segments: [
                        {
                            segmentType: 'Text',
                            text: 'line1',
                            format: {},
                        },
                    ],
                    format: {},
                },
                {
                    blockType: 'Paragraph',
                    segments: [],
                    format: {},
                    isImplicit: true,
                },
                {
                    blockType: 'Paragraph',
                    segments: [
                        {
                            segmentType: 'Text',
                            text: 'line2',
                            format: {},
                        },
                    ],
                    format: {},
                },
                {
                    blockType: 'Paragraph',
                    segments: [],
                    format: {},
                    isImplicit: true,
                },
            ],
        });
        expect(getSelectionRootNodeSpy).toHaveBeenCalledTimes(1);
    });

    it('Multiple layer with multiple child nodes, with selected Node in context, with more child nodes under selected node', () => {
        const doc = createContentModelDocument();
        const div1 = document.createElement('div');
        const div2 = document.createElement('div');
        const div3 = document.createElement('div');
        const span1 = document.createElement('span');
        const span2 = document.createElement('span');
        const span3 = document.createElement('span');

        div3.appendChild(span1);
        div3.appendChild(span2);
        div3.appendChild(span3);
        div1.appendChild(div2);
        div2.appendChild(div3);
        span1.textContent = 'test1';
        span2.innerHTML = '<div>line1</div><div>line2</div>';
        span3.textContent = 'test3';

        context.selection = {
            type: 'range',
            range: {
                commonAncestorContainer: span2,
            } as any,
            isReverted: false,
        };

        reducedModelChildProcessor(doc, div1, context);

        expect(doc).toEqual({
            blockGroupType: 'Document',
            blocks: [
                { blockType: 'Paragraph', segments: [], format: {} },
                {
                    blockType: 'Paragraph',
                    segments: [],
                    format: {},
                },
                {
                    blockType: 'Paragraph',
                    segments: [{ segmentType: 'Text', text: 'line1', format: {} }],
                    format: {},
                },
                { blockType: 'Paragraph', segments: [], format: {}, isImplicit: true },
                {
                    blockType: 'Paragraph',
                    segments: [{ segmentType: 'Text', text: 'line2', format: {} }],
                    format: {},
                },
                {
                    blockType: 'Paragraph',
                    segments: [],
                    format: {},
                    isImplicit: true,
                },
                { blockType: 'Paragraph', segments: [], format: {}, isImplicit: true },
                { blockType: 'Paragraph', segments: [], format: {}, isImplicit: true },
            ],
        });
        expect(getSelectionRootNodeSpy).toHaveBeenCalledTimes(1);
    });

    it('With table, need to do format for all table cells', () => {
        const doc = createContentModelDocument();
        const div = document.createElement('div');
        div.innerHTML =
            'aa<table class="tb1"><tr><td id="td1">test1</td><td id="td2"><span id="selection">test2</span></td></tr></table>bb';
        context.selection = {
            type: 'range',
            range: {
                commonAncestorContainer: div.querySelector('#selection') as HTMLElement,
            } as any,
            isReverted: false,
        };

        reducedModelChildProcessor(doc, div, context);

        expect(doc).toEqual({
            blockGroupType: 'Document',
            blocks: [
                {
                    blockType: 'Table',
                    rows: [
                        {
                            format: {},
                            height: 0,
                            cells: [
                                {
                                    blockGroupType: 'TableCell',
                                    blocks: [
                                        {
                                            blockType: 'Paragraph',
                                            segments: [
                                                {
                                                    segmentType: 'Text',
                                                    text: 'test1',
                                                    format: {},
                                                },
                                            ],
                                            format: {},
                                            isImplicit: true,
                                        },
                                    ],
                                    format: {},
                                    spanLeft: false,
                                    spanAbove: false,
                                    isHeader: false,
                                    dataset: {},
                                },
                                {
                                    blockGroupType: 'TableCell',
                                    blocks: [
                                        {
                                            blockType: 'Paragraph',
                                            segments: [
                                                {
                                                    segmentType: 'Text',
                                                    text: 'test2',
                                                    format: {},
                                                },
                                            ],
                                            format: {},
                                            isImplicit: true,
                                        },
                                    ],
                                    format: {},
                                    spanLeft: false,
                                    spanAbove: false,
                                    isHeader: false,
                                    dataset: {},
                                },
                            ],
                        },
                    ],
                    format: {},
                    widths: [],
                    dataset: {},
                },
            ],
        });
        expect(getSelectionRootNodeSpy).toHaveBeenCalledTimes(1);
    });
>>>>>>> 1ad815d5
});<|MERGE_RESOLUTION|>--- conflicted
+++ resolved
@@ -1,5 +1,6 @@
 import * as retrieveModelFormatState from '../../../lib/modelApi/common/retrieveModelFormatState';
 import getFormatState from '../../../lib/publicApi/format/getFormatState';
+import { ContentModelDocument, ContentModelSegmentFormat } from 'roosterjs-content-model-types';
 import { ContentModelFormatState } from 'roosterjs-content-model-types';
 import { IStandaloneEditor } from 'roosterjs-content-model-types';
 import { reducedModelChildProcessor } from 'roosterjs-content-model-core/lib/override/reducedModelChildProcessor';
@@ -8,7 +9,6 @@
     createDomToModelContext,
     normalizeContentModel,
 } from 'roosterjs-content-model-dom';
-import { ContentModelDocument, ContentModelSegmentFormat } from 'roosterjs-content-model-types';
 
 const selectedNodeId = 'Selected';
 
@@ -174,325 +174,4 @@
             { canUndo: false, canRedo: false, isDarkMode: false, zoomScale: 1 }
         );
     });
-<<<<<<< HEAD
-=======
-});
-
-describe('reducedModelChildProcessor', () => {
-    let context: DomToModelContext;
-    let getSelectionRootNodeSpy: jasmine.Spy;
-
-    beforeEach(() => {
-        context = createDomToModelContext(undefined, {
-            processorOverride: {
-                child: reducedModelChildProcessor,
-            },
-        });
-
-        getSelectionRootNodeSpy = spyOn(
-            getSelectionRootNode,
-            'getSelectionRootNode'
-        ).and.callThrough();
-    });
-
-    it('Empty DOM', () => {
-        const doc = createContentModelDocument();
-        const div = document.createElement('div');
-
-        reducedModelChildProcessor(doc, div, context);
-
-        expect(doc).toEqual({
-            blockGroupType: 'Document',
-            blocks: [],
-        });
-        expect(getSelectionRootNodeSpy).toHaveBeenCalledTimes(1);
-    });
-
-    it('Single child node, with selected Node in context', () => {
-        const doc = createContentModelDocument();
-        const div = document.createElement('div');
-        const span = document.createElement('span');
-
-        div.appendChild(span);
-        span.textContent = 'test';
-        context.selection = {
-            type: 'range',
-            range: {
-                commonAncestorContainer: span,
-            } as any,
-            isReverted: false,
-        };
-
-        reducedModelChildProcessor(doc, div, context);
-
-        expect(doc).toEqual({
-            blockGroupType: 'Document',
-            blocks: [
-                {
-                    blockType: 'Paragraph',
-                    format: {},
-                    isImplicit: true,
-                    segments: [
-                        {
-                            segmentType: 'Text',
-                            text: 'test',
-                            format: {},
-                        },
-                    ],
-                },
-            ],
-        });
-        expect(getSelectionRootNodeSpy).toHaveBeenCalledTimes(1);
-    });
-
-    it('Multiple child nodes, with selected Node in context', () => {
-        const doc = createContentModelDocument();
-        const div = document.createElement('div');
-        const span1 = document.createElement('span');
-        const span2 = document.createElement('span');
-        const span3 = document.createElement('span');
-
-        div.appendChild(span1);
-        div.appendChild(span2);
-        div.appendChild(span3);
-        span1.textContent = 'test1';
-        span2.textContent = 'test2';
-        span3.textContent = 'test3';
-        context.selection = {
-            type: 'range',
-            range: {
-                commonAncestorContainer: span2,
-            } as any,
-            isReverted: false,
-        };
-
-        reducedModelChildProcessor(doc, div, context);
-
-        expect(doc).toEqual({
-            blockGroupType: 'Document',
-            blocks: [
-                {
-                    blockType: 'Paragraph',
-                    format: {},
-                    isImplicit: true,
-                    segments: [
-                        {
-                            segmentType: 'Text',
-                            text: 'test2',
-                            format: {},
-                        },
-                    ],
-                },
-            ],
-        });
-        expect(getSelectionRootNodeSpy).toHaveBeenCalledTimes(1);
-    });
-
-    it('Multiple child nodes, with selected Node in context, with more child nodes under selected node', () => {
-        const doc = createContentModelDocument();
-        const div = document.createElement('div');
-        const span1 = document.createElement('span');
-        const span2 = document.createElement('span');
-        const span3 = document.createElement('span');
-
-        div.appendChild(span1);
-        div.appendChild(span2);
-        div.appendChild(span3);
-        span1.textContent = 'test1';
-        span2.innerHTML = '<div>line1</div><div>line2</div>';
-        span3.textContent = 'test3';
-        context.selection = {
-            type: 'range',
-            range: {
-                commonAncestorContainer: span2,
-            } as any,
-            isReverted: false,
-        };
-
-        reducedModelChildProcessor(doc, div, context);
-
-        expect(doc).toEqual({
-            blockGroupType: 'Document',
-            blocks: [
-                {
-                    blockType: 'Paragraph',
-                    segments: [
-                        {
-                            segmentType: 'Text',
-                            text: 'line1',
-                            format: {},
-                        },
-                    ],
-                    format: {},
-                },
-                {
-                    blockType: 'Paragraph',
-                    segments: [],
-                    format: {},
-                    isImplicit: true,
-                },
-                {
-                    blockType: 'Paragraph',
-                    segments: [
-                        {
-                            segmentType: 'Text',
-                            text: 'line2',
-                            format: {},
-                        },
-                    ],
-                    format: {},
-                },
-                {
-                    blockType: 'Paragraph',
-                    segments: [],
-                    format: {},
-                    isImplicit: true,
-                },
-            ],
-        });
-        expect(getSelectionRootNodeSpy).toHaveBeenCalledTimes(1);
-    });
-
-    it('Multiple layer with multiple child nodes, with selected Node in context, with more child nodes under selected node', () => {
-        const doc = createContentModelDocument();
-        const div1 = document.createElement('div');
-        const div2 = document.createElement('div');
-        const div3 = document.createElement('div');
-        const span1 = document.createElement('span');
-        const span2 = document.createElement('span');
-        const span3 = document.createElement('span');
-
-        div3.appendChild(span1);
-        div3.appendChild(span2);
-        div3.appendChild(span3);
-        div1.appendChild(div2);
-        div2.appendChild(div3);
-        span1.textContent = 'test1';
-        span2.innerHTML = '<div>line1</div><div>line2</div>';
-        span3.textContent = 'test3';
-
-        context.selection = {
-            type: 'range',
-            range: {
-                commonAncestorContainer: span2,
-            } as any,
-            isReverted: false,
-        };
-
-        reducedModelChildProcessor(doc, div1, context);
-
-        expect(doc).toEqual({
-            blockGroupType: 'Document',
-            blocks: [
-                { blockType: 'Paragraph', segments: [], format: {} },
-                {
-                    blockType: 'Paragraph',
-                    segments: [],
-                    format: {},
-                },
-                {
-                    blockType: 'Paragraph',
-                    segments: [{ segmentType: 'Text', text: 'line1', format: {} }],
-                    format: {},
-                },
-                { blockType: 'Paragraph', segments: [], format: {}, isImplicit: true },
-                {
-                    blockType: 'Paragraph',
-                    segments: [{ segmentType: 'Text', text: 'line2', format: {} }],
-                    format: {},
-                },
-                {
-                    blockType: 'Paragraph',
-                    segments: [],
-                    format: {},
-                    isImplicit: true,
-                },
-                { blockType: 'Paragraph', segments: [], format: {}, isImplicit: true },
-                { blockType: 'Paragraph', segments: [], format: {}, isImplicit: true },
-            ],
-        });
-        expect(getSelectionRootNodeSpy).toHaveBeenCalledTimes(1);
-    });
-
-    it('With table, need to do format for all table cells', () => {
-        const doc = createContentModelDocument();
-        const div = document.createElement('div');
-        div.innerHTML =
-            'aa<table class="tb1"><tr><td id="td1">test1</td><td id="td2"><span id="selection">test2</span></td></tr></table>bb';
-        context.selection = {
-            type: 'range',
-            range: {
-                commonAncestorContainer: div.querySelector('#selection') as HTMLElement,
-            } as any,
-            isReverted: false,
-        };
-
-        reducedModelChildProcessor(doc, div, context);
-
-        expect(doc).toEqual({
-            blockGroupType: 'Document',
-            blocks: [
-                {
-                    blockType: 'Table',
-                    rows: [
-                        {
-                            format: {},
-                            height: 0,
-                            cells: [
-                                {
-                                    blockGroupType: 'TableCell',
-                                    blocks: [
-                                        {
-                                            blockType: 'Paragraph',
-                                            segments: [
-                                                {
-                                                    segmentType: 'Text',
-                                                    text: 'test1',
-                                                    format: {},
-                                                },
-                                            ],
-                                            format: {},
-                                            isImplicit: true,
-                                        },
-                                    ],
-                                    format: {},
-                                    spanLeft: false,
-                                    spanAbove: false,
-                                    isHeader: false,
-                                    dataset: {},
-                                },
-                                {
-                                    blockGroupType: 'TableCell',
-                                    blocks: [
-                                        {
-                                            blockType: 'Paragraph',
-                                            segments: [
-                                                {
-                                                    segmentType: 'Text',
-                                                    text: 'test2',
-                                                    format: {},
-                                                },
-                                            ],
-                                            format: {},
-                                            isImplicit: true,
-                                        },
-                                    ],
-                                    format: {},
-                                    spanLeft: false,
-                                    spanAbove: false,
-                                    isHeader: false,
-                                    dataset: {},
-                                },
-                            ],
-                        },
-                    ],
-                    format: {},
-                    widths: [],
-                    dataset: {},
-                },
-            ],
-        });
-        expect(getSelectionRootNodeSpy).toHaveBeenCalledTimes(1);
-    });
->>>>>>> 1ad815d5
 });
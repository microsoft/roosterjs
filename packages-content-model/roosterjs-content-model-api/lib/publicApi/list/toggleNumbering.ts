import { setListType } from '../../modelApi/list/setListType';
import type { IEditor } from 'roosterjs-content-model-types';

/**
 * Toggle numbering list type
 * - When there are some blocks not in numbering list, set all blocks to the given type
 * - When all blocks are already in numbering list, turn off / outdent there list type
 * @param editor The editor to operate on
 * @param removeMargins true to remove margins, false to keep margins @default false
 */
<<<<<<< HEAD
export default function toggleNumbering(editor: IStandaloneEditor, removeMargins: boolean = false) {
=======
export default function toggleNumbering(editor: IEditor) {
>>>>>>> 26fd80d2
    editor.focus();

    editor.formatContentModel(
        (model, context) => {
            context.newPendingFormat = 'preserve';

            return setListType(model, 'OL', removeMargins);
        },
        {
            apiName: 'toggleNumbering',
        }
    );
}<|MERGE_RESOLUTION|>--- conflicted
+++ resolved
@@ -8,11 +8,7 @@
  * @param editor The editor to operate on
  * @param removeMargins true to remove margins, false to keep margins @default false
  */
-<<<<<<< HEAD
 export default function toggleNumbering(editor: IStandaloneEditor, removeMargins: boolean = false) {
-=======
-export default function toggleNumbering(editor: IEditor) {
->>>>>>> 26fd80d2
     editor.focus();
 
     editor.formatContentModel(

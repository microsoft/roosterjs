--- conflicted
+++ resolved
@@ -117,20 +117,6 @@
     );
 
     if (!skipUndoSnapshot) {
-<<<<<<< HEAD
-        const format = parseEntityFormat(wrapper);
-        const { id, entityType } = format;
-
-        editor.takeSnapshot(
-            initialEntityState && id && entityType
-                ? {
-                      id: id,
-                      type: entityType,
-                      state: initialEntityState,
-                  }
-                : undefined
-        );
-=======
         let entityState: EntityState | undefined;
 
         if (initialEntityState) {
@@ -148,7 +134,6 @@
         }
 
         editor.takeSnapshot(entityState);
->>>>>>> b5aef055
     }
 
     return entityModel;

--- conflicted
+++ resolved
@@ -57,27 +57,4 @@
  **/
 export const WAC_IDENTIFY_SELECTOR: string =
     `ul[class^="${BULLET_LIST_STYLE}"]>.${OUTLINE_ELEMENT},ol[class^="${NUMBER_LIST_STYLE}"]>.${OUTLINE_ELEMENT},span.${IMAGE_CONTAINER},span.${IMAGE_BORDER},.${COMMENT_HIGHLIGHT_CLASS},.${COMMENT_HIGHLIGHT_CLICKED_CLASS},` +
-<<<<<<< HEAD
-    WORD_ONLINE_TABLE_TEMP_ELEMENT_CLASSES.map(c => `table div[class^="${c}"]`).join(',');
-/**
- * @internal
- **/
-export const CLASSES_TO_KEEP: string[] = [
-    OUTLINE_ELEMENT,
-    IMAGE_CONTAINER,
-    ...TEMP_ELEMENTS_CLASSES,
-    PARAGRAPH,
-    IMAGE_BORDER,
-    COMMENT_HIGHLIGHT_CLASS,
-    COMMENT_HIGHLIGHT_CLICKED_CLASS,
-    'TableContainer',
-    'NumberListStyle',
-    'ListContainerWrapper',
-    'BulletListStyle',
-    'TableCellContent',
-    'WACImageContainer',
-    'LineBreakBlob',
-];
-=======
-    WORD_ONLINE_TABLE_TEMP_ELEMENT_CLASSES.map(c => `table div[class^="${c}"]`).join(',');
->>>>>>> 462c6260
+    WORD_ONLINE_TABLE_TEMP_ELEMENT_CLASSES.map(c => `table div[class^="${c}"]`).join(',');
import addParser from '../utils/addParser';
import { createListLevel, parseFormat } from 'roosterjs-content-model-dom';
import { setProcessor } from '../utils/setProcessor';
import {
    COMMENT_HIGHLIGHT_CLASS,
    COMMENT_HIGHLIGHT_CLICKED_CLASS,
    LIST_CONTAINER_ELEMENT_CLASS_NAME,
    TEMP_ELEMENTS_CLASSES,
    WAC_IDENTIFY_SELECTOR,
} from './constants';
import type {
    BeforePasteEvent,
    ContentModelBlockFormat,
    ContentModelBlockGroup,
    ContentModelListItemLevelFormat,
    ContentModelListLevel,
    ContentModelSegmentFormat,
    DomToModelContext,
    DomToModelListFormat,
    ElementProcessor,
    FormatParser,
} from 'roosterjs-content-model-types';

const LIST_ELEMENT_TAGS = ['UL', 'OL', 'LI'];
const LIST_ELEMENT_SELECTOR = LIST_ELEMENT_TAGS.join(',');

interface WacContext extends DomToModelListFormat {
    /**
     * Current list levels
     */
    currentListLevels?: ContentModelListLevel[];
    /**
     * Array to keep the start of the lists and determine if the start override should be set.
     */
    listItemThread?: number[];
}

/**
 * Wac components do not use sub and super tags, instead only add vertical align to a span.
 * This parser normalize the content for content model
 */
const wacSubSuperParser: FormatParser<ContentModelSegmentFormat> = (
    format: ContentModelSegmentFormat,
    element: HTMLElement
): void => {
    const verticalAlign = element.style.verticalAlign;
    if (verticalAlign === 'super') {
        format.superOrSubScriptSequence = 'super';
    }
    if (verticalAlign === 'sub') {
        format.superOrSubScriptSequence = 'sub';
    }
};

/**
 * This processor does:
 * 1) Remove the display and margin of the element.
 * 2) When an element should be ignored but should handle the child elements call the default child processor.
 * 3) Removes the End of Paragraph element to avoid empty lines, we should only remove this if the previous element of the EOP is an EmptyTextRun
 * 4) Finally call the default processor.
 * @returns
 */
const wacElementProcessor: ElementProcessor<HTMLElement> = (
    group: ContentModelBlockGroup,
    element: HTMLElement,
    context: DomToModelContext
): void => {
    const elementTag = element.tagName;

    if (element.matches(WAC_IDENTIFY_SELECTOR)) {
        element.style.removeProperty('display');
        element.style.removeProperty('margin');
    }

    if (element.classList.contains(LIST_CONTAINER_ELEMENT_CLASS_NAME)) {
        context.elementProcessors.child(group, element, context);
        return;
    }

    if (TEMP_ELEMENTS_CLASSES.some(className => element.classList.contains(className))) {
        return;
    } else if (shouldClearListContext(elementTag, element, context)) {
        const { listFormat } = context;
        listFormat.levels = [];
        listFormat.listParent = undefined;
    }

    context.defaultElementProcessors.element(group, element, context);
};

/**
 * This processor calls the default list processor and then sets the correct list level and list bullet.
 */
const wacLiElementProcessor: ElementProcessor<HTMLLIElement> = (
    group: ContentModelBlockGroup,
    element: HTMLLIElement,
    context: DomToModelContext
): void => {
    const level = parseInt(element.getAttribute('data-aria-level') ?? '');
    const listFormat = context.listFormat as WacContext;
    const listType =
        listFormat.levels[context.listFormat.levels.length - 1]?.listType ||
        (element.closest('ol,ul')?.tagName.toUpperCase() as 'UL' | 'OL');
    const newLevel: ContentModelListLevel = createListLevel(listType, context.blockFormat);
    parseFormat(element, context.formatParsers.listLevelThread, newLevel.format, context);
    parseFormat(element, context.formatParsers.listLevel, newLevel.format, context);
    context.listFormat.levels = listFormat.currentListLevels || context.listFormat.levels;

    if (level > 0) {
        if (level > context.listFormat.levels.length) {
            while (level != context.listFormat.levels.length) {
                context.listFormat.levels.push(newLevel);
            }
        } else {
            context.listFormat.levels.splice(level, context.listFormat.levels.length - 1);
            context.listFormat.levels[level - 1] = newLevel;
        }
    }

    context.defaultElementProcessors.li?.(group, element, context);

    const listParent = listFormat.listParent;
    if (listParent) {
        const lastblock = listParent.blocks[listParent.blocks.length - 1];
        if (lastblock.blockType == 'BlockGroup' && lastblock.blockGroupType == 'ListItem') {
            const currentLevel = lastblock.levels[lastblock.levels.length - 1];
            updateStartOverride(currentLevel, element, context);
        }
    }

    const newLevels: ContentModelListLevel[] = [];
    listFormat.levels.forEach(v => {
        const newValue: ContentModelListLevel = {
            dataset: { ...v.dataset },
            format: { ...v.format },
            listType: v.listType,
        };
        newLevels.push(newValue);
    });
    listFormat.currentListLevels = newLevels;
    listFormat.levels = [];
};

/**
 * This parsers does:
 * 1) Sets the display for dummy item to undefined when the current style is block.
 * 2) Removes the Margin Left
 */
const wacListItemParser: FormatParser<ContentModelListItemLevelFormat> = (
    format: ContentModelListItemLevelFormat,
    element: HTMLElement
): void => {
    if (element.style.display === 'block') {
        format.displayForDummyItem = undefined;
    }

    format.marginLeft = undefined;
};

/**
 * Wac usually adds padding to lists which is unwanted so remove it.
 */
const wacListLevelParser: FormatParser<ContentModelListItemLevelFormat> = (
    format: ContentModelListItemLevelFormat
): void => {
    format.marginLeft = undefined;
    format.paddingLeft = undefined;
};

/**
 * This function returns whether we need to clear the list format.
 * Word Online wraps lists inside divs to have this structure:
 *
 *  <div class='ListContainerWrapper'>
 *      <ol>...</ol>
 *  </div>
 *  <div>
 *      <p>...</p>
 *  <div>
 *  <div class='ListContainerWrapper'>
 *      <ol>...</ol>
 *  </div>
 *
 *  So if a elements is not contained inside of a list we should clear the list context to prevent normal text to be
 *  transformed into list
 *  For the above scenario, if we do not clear the format, the content inside of the second div would be transformed to a list too.
 */
function shouldClearListContext(
    elementTag: string,
    element: HTMLElement,
    context: DomToModelContext
) {
    return (
        context.listFormat.levels.length > 0 &&
        LIST_ELEMENT_TAGS.every(tag => tag != elementTag) &&
        !element.closest(LIST_ELEMENT_SELECTOR)
    );
}

const wacCommentParser: FormatParser<ContentModelSegmentFormat> = (
    format: ContentModelSegmentFormat,
    element: HTMLElement
): void => {
    if (
        element.className.includes(COMMENT_HIGHLIGHT_CLASS) ||
        element.className.includes(COMMENT_HIGHLIGHT_CLICKED_CLASS)
    ) {
        delete format.backgroundColor;
    }
};
/**
 * @internal
 * Convert pasted content from Office Online
 * Once it is known that the document is from WAC
 * We need to remove the display property and margin from all the list item
 * @param ev ContentModelBeforePasteEvent
 */
export function processPastedContentWacComponents(ev: BeforePasteEvent) {
    addParser(ev.domToModelOption, 'segment', wacSubSuperParser);
    addParser(ev.domToModelOption, 'listItemThread', wacListItemParser);
    addParser(ev.domToModelOption, 'listLevel', wacListLevelParser);
    addParser(ev.domToModelOption, 'container', wacContainerParser);
    addParser(ev.domToModelOption, 'table', wacContainerParser);
    addParser(ev.domToModelOption, 'segment', wacCommentParser);

    setProcessor(ev.domToModelOption, 'element', wacElementProcessor);
    setProcessor(ev.domToModelOption, 'li', wacLiElementProcessor);
<<<<<<< HEAD
    setProcessor(ev.domToModelOption, 'ol', wacListProcessor);
    setProcessor(ev.domToModelOption, 'ul', wacListProcessor);
}

/**
 * List items from word have this format when using List items:
 * @example
        <div>
           <ol></ol>
        </div>
        <div>
           <ol></ol>
        </div>
        <div>
           <ol></ol>
        </div>
 *  Due to this the div between each of the lists we need to restore the list context to use the previous list,
 *  otherwise it could create a new list instead under the same list element
 */
const wacListProcessor: ElementProcessor<HTMLOListElement | HTMLUListElement> = (
    group: ContentModelBlockGroup,
    element: HTMLOListElement | HTMLUListElement,
    context: DomToModelContext
): void => {
    const lastBlock = group.blocks[group.blocks.length - 1];
    const isWrappedInContainer = element.closest(`.${LIST_CONTAINER_ELEMENT_CLASS_NAME}`);
    if (
        isWrappedInContainer?.previousElementSibling?.classList.contains(
            LIST_CONTAINER_ELEMENT_CLASS_NAME
        )
    ) {
        if (lastBlock?.blockType === 'BlockGroup' && lastBlock.blockGroupType == 'ListItem') {
            context.listFormat = {
                threadItemCounts: [],
                levels: lastBlock.levels,
                listParent: group,
            };
        }
    }
    if (element.tagName.toUpperCase() === 'OL') {
        context.defaultElementProcessors.ol?.(group, element as HTMLOListElement, context);
    } else {
        context.defaultElementProcessors.ul?.(group, element as HTMLUListElement, context);
    }
};

=======
}

>>>>>>> 8dc99687
const wacContainerParser: FormatParser<ContentModelBlockFormat> = (
    format: ContentModelBlockFormat,
    element: HTMLElement
) => {
    if (element.style.marginLeft.startsWith('-')) {
        delete format.marginLeft;
    }
};

function updateStartOverride(
    currentLevel: ContentModelListLevel | undefined,
    element: HTMLLIElement,
    ctx: DomToModelContext
) {
    if (!currentLevel || currentLevel.listType == 'UL') {
        return;
    }

    const list = element.closest('ol');
    const listFormat = ctx.listFormat as WacContext;
    const [start, listLevel] = extractWordListMetadata(list, element);

    if (!listFormat.listItemThread) {
        listFormat.listItemThread = [];
    }

    const thread: number | undefined = listFormat.listItemThread[listLevel];
    if (thread && start - thread != 1) {
        currentLevel.format.startNumberOverride = start;
    }
    listFormat.listItemThread[listLevel] = start;
}
function extractWordListMetadata(
    list: HTMLElement | null | undefined,
    item: HTMLElement | null | undefined
) {
    const itemIndex =
        item && Array.from(list?.querySelectorAll('li') || []).indexOf(item as HTMLLIElement);
    const start =
        parseInt(list?.getAttribute('start') || '1') + (itemIndex && itemIndex > 0 ? itemIndex : 0);
    const listLevel = parseInt(item?.getAttribute('data-aria-level') || '');

    return [start, listLevel];
}<|MERGE_RESOLUTION|>--- conflicted
+++ resolved
@@ -225,57 +225,8 @@
 
     setProcessor(ev.domToModelOption, 'element', wacElementProcessor);
     setProcessor(ev.domToModelOption, 'li', wacLiElementProcessor);
-<<<<<<< HEAD
-    setProcessor(ev.domToModelOption, 'ol', wacListProcessor);
-    setProcessor(ev.domToModelOption, 'ul', wacListProcessor);
-}
-
-/**
- * List items from word have this format when using List items:
- * @example
-        <div>
-           <ol></ol>
-        </div>
-        <div>
-           <ol></ol>
-        </div>
-        <div>
-           <ol></ol>
-        </div>
- *  Due to this the div between each of the lists we need to restore the list context to use the previous list,
- *  otherwise it could create a new list instead under the same list element
- */
-const wacListProcessor: ElementProcessor<HTMLOListElement | HTMLUListElement> = (
-    group: ContentModelBlockGroup,
-    element: HTMLOListElement | HTMLUListElement,
-    context: DomToModelContext
-): void => {
-    const lastBlock = group.blocks[group.blocks.length - 1];
-    const isWrappedInContainer = element.closest(`.${LIST_CONTAINER_ELEMENT_CLASS_NAME}`);
-    if (
-        isWrappedInContainer?.previousElementSibling?.classList.contains(
-            LIST_CONTAINER_ELEMENT_CLASS_NAME
-        )
-    ) {
-        if (lastBlock?.blockType === 'BlockGroup' && lastBlock.blockGroupType == 'ListItem') {
-            context.listFormat = {
-                threadItemCounts: [],
-                levels: lastBlock.levels,
-                listParent: group,
-            };
-        }
-    }
-    if (element.tagName.toUpperCase() === 'OL') {
-        context.defaultElementProcessors.ol?.(group, element as HTMLOListElement, context);
-    } else {
-        context.defaultElementProcessors.ul?.(group, element as HTMLUListElement, context);
-    }
-};
-
-=======
-}
-
->>>>>>> 8dc99687
+}
+
 const wacContainerParser: FormatParser<ContentModelBlockFormat> = (
     format: ContentModelBlockFormat,
     element: HTMLElement

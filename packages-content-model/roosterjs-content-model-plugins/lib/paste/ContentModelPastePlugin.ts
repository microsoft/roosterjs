import addParser from './utils/addParser';
import { BorderKeys } from 'roosterjs-content-model-dom';
import { deprecatedBorderColorParser } from './utils/deprecatedColorParser';
import { getPasteSource } from './pasteSourceValidations/getPasteSource';
import { parseLink } from './utils/linkParser';
import { PastePropertyNames } from './pasteSourceValidations/constants';
import { processPastedContentFromExcel } from './Excel/processPastedContentFromExcel';
import { processPastedContentFromPowerPoint } from './PowerPoint/processPastedContentFromPowerPoint';
import { processPastedContentFromWordDesktop } from './WordDesktop/processPastedContentFromWordDesktop';
import { processPastedContentWacComponents } from './WacComponents/processPastedContentWacComponents';
import type {
    BorderFormat,
    ContentModelBlockFormat,
    ContentModelTableCellFormat,
<<<<<<< HEAD
    FormatParser,
    PasteType,
} from 'roosterjs-content-model-types';
import type { EditorPlugin, IEditor, PluginEvent } from 'roosterjs-editor-types';

// Map old PasteType to new PasteType
// TODO: We can remove this once we have standalone editor
const PasteTypeMap: Record<OldPasteType, PasteType> = {
    [OldPasteType.AsImage]: 'asImage',
    [OldPasteType.AsPlainText]: 'asPlainText',
    [OldPasteType.MergeFormat]: 'mergeFormat',
    [OldPasteType.Normal]: 'normal',
};
=======
    EditorPlugin,
    FormatParser,
    IStandaloneEditor,
    PluginEvent,
} from 'roosterjs-content-model-types';
>>>>>>> 8dc99687

/**
 * Paste plugin, handles BeforePaste event and reformat some special content, including:
 * 1. Content copied from Word
 * 2. Content copied from Excel
 * 3. Content copied from Word Online or OneNote Online
 * 4. Content copied from Power Point
 * (This class is still under development, and may still be changed in the future with some breaking changes)
 */
export class ContentModelPastePlugin implements EditorPlugin {
    private editor: IStandaloneEditor | null = null;

    /**
     * Construct a new instance of Paste class
     * @param unknownTagReplacement Replace solution of unknown tags, default behavior is to replace with SPAN
     * @param allowExcelNoBorderTable Allow table copied from Excel without border
     */
    constructor(private allowExcelNoBorderTable?: boolean) {}

    /**
     * Get name of this plugin
     */
    getName() {
        return 'ContentModelPaste';
    }

    /**
     * The first method that editor will call to a plugin when editor is initializing.
     * It will pass in the editor instance, plugin should take this chance to save the
     * editor reference so that it can call to any editor method or format API later.
     * @param editor The editor object
     */
    initialize(editor: IStandaloneEditor) {
        // TODO: Later we may need a different interface for Content Model editor plugin
        this.editor = editor;
    }

    /**
     * The last method that editor will call to a plugin before it is disposed.
     * Plugin can take this chance to clear the reference to editor. After this method is
     * called, plugin should not call to any editor method since it will result in error.
     */
    dispose() {
        this.editor = null;
    }

    /**
     * Core method for a plugin. Once an event happens in editor, editor will call this
     * method of each plugin to handle the event as long as the event is not handled
     * exclusively by another plugin.
     * @param event The event to handle:
     */
    onPluginEvent(event: PluginEvent) {
        if (!this.editor || event.eventType != 'beforePaste') {
            return;
        }

        if (!event.domToModelOption) {
            return;
        }

        const pasteSource = getPasteSource(event, false);
        const pasteType = event.pasteType;

        switch (pasteSource) {
            case 'wordDesktop':
                processPastedContentFromWordDesktop(event, this.editor.getTrustedHTMLHandler());
                break;
            case 'wacComponents':
                processPastedContentWacComponents(event);
                break;
            case 'excelOnline':
            case 'excelDesktop':
                if (pasteType === 'normal' || pasteType === 'mergeFormat') {
                    // Handle HTML copied from Excel
                    processPastedContentFromExcel(
                        event,
                        this.editor.getTrustedHTMLHandler(),
                        this.allowExcelNoBorderTable
                    );
                }
                break;
            case 'googleSheets':
<<<<<<< HEAD
                ev.domToModelOption.additionalAllowedTags.push(
                    PastePropertyNames.GOOGLE_SHEET_NODE_NAME
=======
                event.domToModelOption.additionalAllowedTags.push(
                    PastePropertyNames.GOOGLE_SHEET_NODE_NAME as Lowercase<string>
>>>>>>> 8dc99687
                );
                break;
            case 'powerPointDesktop':
                processPastedContentFromPowerPoint(event, this.editor.getTrustedHTMLHandler());
                break;
        }

<<<<<<< HEAD
        addParser(ev.domToModelOption, 'link', parseLink);
        addParser(ev.domToModelOption, 'tableCell', deprecatedBorderColorParser);
        addParser(ev.domToModelOption, 'tableCell', tableBorderParser);
        addParser(ev.domToModelOption, 'table', deprecatedBorderColorParser);
=======
        addParser(event.domToModelOption, 'link', parseLink);
        addParser(event.domToModelOption, 'tableCell', deprecatedBorderColorParser);
        addParser(event.domToModelOption, 'tableCell', tableBorderParser);
        addParser(event.domToModelOption, 'table', deprecatedBorderColorParser);
>>>>>>> 8dc99687

        if (pasteType === 'mergeFormat') {
            addParser(event.domToModelOption, 'block', blockElementParser);
            addParser(event.domToModelOption, 'listLevel', blockElementParser);
        }
    }
}

/**
 * For block elements that have background color style, remove the background color when user selects the merge current format
 * paste option
 */
const blockElementParser: FormatParser<ContentModelBlockFormat> = (
    format: ContentModelBlockFormat,
    element: HTMLElement
) => {
    if (element.style.backgroundColor) {
        delete format.backgroundColor;
    }
};

const ElementBorderKeys = new Map<
    keyof BorderFormat,
    {
        c: keyof CSSStyleDeclaration;
        s: keyof CSSStyleDeclaration;
        w: keyof CSSStyleDeclaration;
    }
>([
    ['borderTop', { w: 'borderTopWidth', s: 'borderTopStyle', c: 'borderTopColor' }],
    ['borderRight', { w: 'borderRightWidth', s: 'borderRightStyle', c: 'borderRightColor' }],
    ['borderBottom', { w: 'borderBottomWidth', s: 'borderBottomStyle', c: 'borderBottomColor' }],
    ['borderLeft', { w: 'borderLeftWidth', s: 'borderLeftStyle', c: 'borderLeftColor' }],
]);

function tableBorderParser(format: ContentModelTableCellFormat, element: HTMLElement): void {
    BorderKeys.forEach(key => {
        if (!format[key]) {
            const styleSet = ElementBorderKeys.get(key);
            if (
                styleSet &&
                element.style[styleSet.w] &&
                element.style[styleSet.s] &&
                !element.style[styleSet.c]
            ) {
                format[key] = `${element.style[styleSet.w]} ${element.style[styleSet.s]}`;
            }
        }
    });
}<|MERGE_RESOLUTION|>--- conflicted
+++ resolved
@@ -12,27 +12,11 @@
     BorderFormat,
     ContentModelBlockFormat,
     ContentModelTableCellFormat,
-<<<<<<< HEAD
-    FormatParser,
-    PasteType,
-} from 'roosterjs-content-model-types';
-import type { EditorPlugin, IEditor, PluginEvent } from 'roosterjs-editor-types';
-
-// Map old PasteType to new PasteType
-// TODO: We can remove this once we have standalone editor
-const PasteTypeMap: Record<OldPasteType, PasteType> = {
-    [OldPasteType.AsImage]: 'asImage',
-    [OldPasteType.AsPlainText]: 'asPlainText',
-    [OldPasteType.MergeFormat]: 'mergeFormat',
-    [OldPasteType.Normal]: 'normal',
-};
-=======
     EditorPlugin,
     FormatParser,
     IStandaloneEditor,
     PluginEvent,
 } from 'roosterjs-content-model-types';
->>>>>>> 8dc99687
 
 /**
  * Paste plugin, handles BeforePaste event and reformat some special content, including:
@@ -116,13 +100,8 @@
                 }
                 break;
             case 'googleSheets':
-<<<<<<< HEAD
-                ev.domToModelOption.additionalAllowedTags.push(
-                    PastePropertyNames.GOOGLE_SHEET_NODE_NAME
-=======
                 event.domToModelOption.additionalAllowedTags.push(
                     PastePropertyNames.GOOGLE_SHEET_NODE_NAME as Lowercase<string>
->>>>>>> 8dc99687
                 );
                 break;
             case 'powerPointDesktop':
@@ -130,17 +109,10 @@
                 break;
         }
 
-<<<<<<< HEAD
-        addParser(ev.domToModelOption, 'link', parseLink);
-        addParser(ev.domToModelOption, 'tableCell', deprecatedBorderColorParser);
-        addParser(ev.domToModelOption, 'tableCell', tableBorderParser);
-        addParser(ev.domToModelOption, 'table', deprecatedBorderColorParser);
-=======
         addParser(event.domToModelOption, 'link', parseLink);
         addParser(event.domToModelOption, 'tableCell', deprecatedBorderColorParser);
         addParser(event.domToModelOption, 'tableCell', tableBorderParser);
         addParser(event.domToModelOption, 'table', deprecatedBorderColorParser);
->>>>>>> 8dc99687
 
         if (pasteType === 'mergeFormat') {
             addParser(event.domToModelOption, 'block', blockElementParser);

import addParser from '../utils/addParser';
import getStyleMetadata from './getStyleMetadata';
import { getStyles } from '../utils/getStyles';
import { processWordComments } from './processWordComments';
import { processWordList } from './processWordLists';
import { setProcessor } from '../utils/setProcessor';
import type { WordMetadata } from './WordMetadata';
import type {
    ContentModelBeforePasteEvent,
    ContentModelBlockFormat,
    ContentModelListItemFormat,
    ContentModelListItemLevelFormat,
    ContentModelTableFormat,
    DomToModelContext,
    ElementProcessor,
    FormatParser,
} from 'roosterjs-content-model-types';

const PERCENTAGE_REGEX = /%/;
const DEFAULT_BROWSER_LINE_HEIGHT_PERCENTAGE = 120;

/**
 * @internal
 * Handles Pasted content when source is Word Desktop
 * @param ev ContentModelBeforePasteEvent
 */
export function processPastedContentFromWordDesktop(
    ev: ContentModelBeforePasteEvent,
    trustedHTMLHandler: (text: string) => string
) {
    const metadataMap: Map<string, WordMetadata> = getStyleMetadata(ev, trustedHTMLHandler);

    setProcessor(ev.domToModelOption, 'element', wordDesktopElementProcessor(metadataMap));
    addParser(ev.domToModelOption, 'block', removeNonValidLineHeight);
    addParser(ev.domToModelOption, 'listLevel', listLevelParser);
    addParser(ev.domToModelOption, 'listItemElement', listItemElementParser);
<<<<<<< HEAD
    addParser(ev.domToModelOption, 'container', wordTableParser);
    addParser(ev.domToModelOption, 'table', wordTableParser);

    // Remove "border:none" for image to fix image resize behavior
    // We found a problem that when paste an image with "border:none" then the resize border will be
    // displayed incorrectly when resize it. So we need to drop this style
    chainSanitizerCallback(
        ev.sanitizingOption.cssStyleCallbacks,
        'border',
        (value, element) => element.tagName != 'IMG' || value != 'none'
    );

    // Preserve <o:p> when its innerHTML is "&nbsp;" to avoid dropping an empty line
    chainSanitizerCallback(ev.sanitizingOption.elementCallbacks, 'O:P', element => {
        moveChildNodes(element);
        element.appendChild(element.ownerDocument.createTextNode('\u00A0')); // &nbsp;
        return true;
    });
=======
>>>>>>> 462c6260
}

const wordDesktopElementProcessor = (
    metadataKey: Map<string, WordMetadata>
): ElementProcessor<HTMLElement> => {
    return (group, element, context) => {
        const styles = getStyles(element);
        // Process Word Lists or Word Commands, otherwise use the default processor on this element.
        if (
            !(
                processWordList(styles, group, element, context, metadataKey) ||
                processWordComments(styles, element)
            )
        ) {
            context.defaultElementProcessors.element(group, element, context);
        }
    };
};

function removeNonValidLineHeight(
    format: ContentModelBlockFormat,
    element: HTMLElement,
    context: DomToModelContext,
    defaultStyle: Readonly<Partial<CSSStyleDeclaration>>
): void {
    //If the line height is less than the browser default line height, line between the text is going to be too narrow
    let parsedLineHeight: number;
    if (
        PERCENTAGE_REGEX.test(element.style.lineHeight) &&
        !isNaN((parsedLineHeight = parseInt(element.style.lineHeight))) &&
        parsedLineHeight < DEFAULT_BROWSER_LINE_HEIGHT_PERCENTAGE
    ) {
        format.lineHeight = defaultStyle.lineHeight;
    }
}

function listLevelParser(
    format: ContentModelListItemLevelFormat,
    element: HTMLElement,
    context: DomToModelContext,
    defaultStyle: Readonly<Partial<CSSStyleDeclaration>>
): void {
    if (element.style.marginLeft != '') {
        format.marginLeft = defaultStyle.marginLeft;
    }

    format.marginBottom = undefined;
}

const listItemElementParser: FormatParser<ContentModelListItemFormat> = (
    format: ContentModelListItemFormat,
    element: HTMLElement
): void => {
    if (element.style.marginLeft) {
        format.marginLeft = undefined;
    }
    if (element.style.marginRight) {
        format.marginRight = undefined;
    }
};

const wordTableParser: FormatParser<ContentModelTableFormat> = (format): void => {
    if (format.marginLeft?.startsWith('-')) {
        delete format.marginLeft;
    }
};<|MERGE_RESOLUTION|>--- conflicted
+++ resolved
@@ -34,27 +34,8 @@
     addParser(ev.domToModelOption, 'block', removeNonValidLineHeight);
     addParser(ev.domToModelOption, 'listLevel', listLevelParser);
     addParser(ev.domToModelOption, 'listItemElement', listItemElementParser);
-<<<<<<< HEAD
     addParser(ev.domToModelOption, 'container', wordTableParser);
     addParser(ev.domToModelOption, 'table', wordTableParser);
-
-    // Remove "border:none" for image to fix image resize behavior
-    // We found a problem that when paste an image with "border:none" then the resize border will be
-    // displayed incorrectly when resize it. So we need to drop this style
-    chainSanitizerCallback(
-        ev.sanitizingOption.cssStyleCallbacks,
-        'border',
-        (value, element) => element.tagName != 'IMG' || value != 'none'
-    );
-
-    // Preserve <o:p> when its innerHTML is "&nbsp;" to avoid dropping an empty line
-    chainSanitizerCallback(ev.sanitizingOption.elementCallbacks, 'O:P', element => {
-        moveChildNodes(element);
-        element.appendChild(element.ownerDocument.createTextNode('\u00A0')); // &nbsp;
-        return true;
-    });
-=======
->>>>>>> 462c6260
 }
 
 const wordDesktopElementProcessor = (

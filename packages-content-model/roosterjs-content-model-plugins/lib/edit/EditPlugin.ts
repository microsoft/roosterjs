import { keyboardDelete } from './keyboardDelete';
import { keyboardInput } from './keyboardInput';
import { keyboardTab } from './keyboardTab';
import type {
    EditorPlugin,
    IStandaloneEditor,
    KeyDownEvent,
    PluginEvent,
} from 'roosterjs-content-model-types';

const BACKSPACE_KEY = 8;
const DELETE_KEY = 46;

/**
 * ContentModel edit plugins helps editor to do editing operation on top of content model.
 * This includes:
 * 1. Delete Key
 * 2. Backspace Key
 * 3. Tab Key
 */
export class EditPlugin implements EditorPlugin {
    private editor: IStandaloneEditor | null = null;
    private disposer: (() => void) | null = null;
    private shouldHandleNextInputEvent = false;

    /**
     * Get name of this plugin
     */
    getName() {
        return 'Edit';
    }

    /**
     * The first method that editor will call to a plugin when editor is initializing.
     * It will pass in the editor instance, plugin should take this chance to save the
     * editor reference so that it can call to any editor method or format API later.
     * @param editor The editor object
     */
    initialize(editor: IStandaloneEditor) {
        this.editor = editor;
        if (editor.getEnvironment().isAndroid) {
            this.disposer = this.editor.attachDomEvent({
                beforeinput: {
                    beforeDispatch: e => this.handleBeforeInputEvent(editor, e),
                },
            });
        }
    }

    /**
     * The last method that editor will call to a plugin before it is disposed.
     * Plugin can take this chance to clear the reference to editor. After this method is
     * called, plugin should not call to any editor method since it will result in error.
     */
    dispose() {
        this.editor = null;
        this.disposer?.();
        this.disposer = null;
    }

    /**
     * Core method for a plugin. Once an event happens in editor, editor will call this
     * method of each plugin to handle the event as long as the event is not handled
     * exclusively by another plugin.
     * @param event The event to handle:
     */
    onPluginEvent(event: PluginEvent) {
        if (this.editor) {
            switch (event.eventType) {
                case 'keyDown':
                    this.handleKeyDownEvent(this.editor, event);
                    break;
            }
        }
    }

    private handleKeyDownEvent(editor: IStandaloneEditor, event: KeyDownEvent) {
        const rawEvent = event.rawEvent;

        if (!rawEvent.defaultPrevented && !event.handledByEditFeature) {
            switch (rawEvent.key) {
                case 'Backspace':
                case 'Delete':
                    // Use our API to handle BACKSPACE/DELETE key.
                    // No need to clear cache here since if we rely on browser's behavior, there will be Input event and its handler will reconcile cache
                    keyboardDelete(editor, rawEvent);
                    break;

<<<<<<< HEAD
                case 'Tab':
                    keyboardTab(editor, rawEvent);
                    break;
=======
                case 'Unidentified':
                    if (editor.getEnvironment().isAndroid) {
                        this.shouldHandleNextInputEvent = true;
                    }
                    break;

>>>>>>> f74b8905
                case 'Enter':
                default:
                    keyboardInput(editor, rawEvent);
                    break;
            }
        }
    }

    private handleBeforeInputEvent(editor: IStandaloneEditor, rawEvent: Event) {
        // Some Android IMEs doesn't fire correct keydown event for BACKSPACE/DELETE key
        // Here we translate input event to BACKSPACE/DELETE keydown event to be compatible with existing logic
        if (
            !this.shouldHandleNextInputEvent ||
            !(rawEvent instanceof InputEvent) ||
            rawEvent.defaultPrevented
        ) {
            return;
        }
        this.shouldHandleNextInputEvent = false;

        let handled = false;
        switch (rawEvent.inputType) {
            case 'deleteContentBackward':
                handled = keyboardDelete(
                    editor,
                    new KeyboardEvent('keydown', {
                        key: 'Backspace',
                        keyCode: BACKSPACE_KEY,
                        which: BACKSPACE_KEY,
                    })
                );
                break;
            case 'deleteContentForward':
                handled = keyboardDelete(
                    editor,
                    new KeyboardEvent('keydown', {
                        key: 'Delete',
                        keyCode: DELETE_KEY,
                        which: DELETE_KEY,
                    })
                );
                break;
        }

        if (handled) {
            rawEvent.preventDefault();
        }
    }
}<|MERGE_RESOLUTION|>--- conflicted
+++ resolved
@@ -86,18 +86,15 @@
                     keyboardDelete(editor, rawEvent);
                     break;
 
-<<<<<<< HEAD
                 case 'Tab':
                     keyboardTab(editor, rawEvent);
                     break;
-=======
                 case 'Unidentified':
                     if (editor.getEnvironment().isAndroid) {
                         this.shouldHandleNextInputEvent = true;
                     }
                     break;
 
->>>>>>> f74b8905
                 case 'Enter':
                 default:
                     keyboardInput(editor, rawEvent);

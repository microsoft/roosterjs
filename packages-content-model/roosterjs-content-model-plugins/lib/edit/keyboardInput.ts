--- conflicted
+++ resolved
@@ -9,7 +9,7 @@
 export function keyboardInput(editor: IStandaloneEditor, rawEvent: KeyboardEvent) {
     const selection = editor.getDOMSelection();
 
-    if (shouldInputWithContentModel(selection, rawEvent, editor.isInIME())) {
+    if (shouldInputWithContentModel(selection, rawEvent)) {
         editor.takeSnapshot();
 
         editor.formatContentModel(
@@ -44,19 +44,11 @@
     }
 }
 
-<<<<<<< HEAD
-function shouldInputWithContentModel(
-    selection: DOMSelection | null,
-    rawEvent: KeyboardEvent,
-    isInIME: boolean
-) {
-=======
 function getInputSteps(selection: DOMSelection | null, rawEvent: KeyboardEvent) {
     return shouldHandleEnterKey(selection, rawEvent) ? [handleEnterOnList] : [];
 }
 
 function shouldInputWithContentModel(selection: DOMSelection | null, rawEvent: KeyboardEvent) {
->>>>>>> 609a61e6
     if (!selection) {
         return false; // Nothing to delete
     } else if (
@@ -65,14 +57,9 @@
     ) {
         return (
             selection.type != 'range' ||
-<<<<<<< HEAD
-            (!selection.range.collapsed && !rawEvent.isComposing && !isInIME)
-        ); // TODO: Also handle Enter key even selection is collapsed
-=======
             !selection.range.collapsed ||
             shouldHandleEnterKey(selection, rawEvent)
         );
->>>>>>> 609a61e6
     } else {
         return false;
     }

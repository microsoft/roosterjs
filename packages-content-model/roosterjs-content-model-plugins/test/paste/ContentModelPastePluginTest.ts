import * as addParser from '../../lib/paste/utils/addParser';
import * as ExcelFile from '../../lib/paste/Excel/processPastedContentFromExcel';
import * as getPasteSource from '../../lib/paste/pasteSourceValidations/getPasteSource';
import * as PowerPointFile from '../../lib/paste/PowerPoint/processPastedContentFromPowerPoint';
import * as setProcessor from '../../lib/paste/utils/setProcessor';
import * as WacFile from '../../lib/paste/WacComponents/processPastedContentWacComponents';
import { ContentModelBeforePasteEvent } from 'roosterjs-content-model-types';
import { ContentModelPastePlugin } from '../../lib/paste/ContentModelPastePlugin';
import { IContentModelEditor } from 'roosterjs-content-model-editor';
import { PastePropertyNames } from '../../lib/paste/pasteSourceValidations/constants';
import { PasteType, PluginEventType } from 'roosterjs-editor-types';

const trustedHTMLHandler = (val: string) => val;
const DEFAULT_TIMES_ADD_PARSER_CALLED = 4;

describe('Content Model Paste Plugin Test', () => {
    let editor: IContentModelEditor;

    beforeEach(() => {
        editor = ({
            getTrustedHTMLHandler: () => trustedHTMLHandler,
        } as any) as IContentModelEditor;
        spyOn(addParser, 'default').and.callThrough();
        spyOn(setProcessor, 'setProcessor').and.callThrough();
    });

    let event: ContentModelBeforePasteEvent = <ContentModelBeforePasteEvent>(<any>{
        clipboardData: {},
        fragment: document.createDocumentFragment(),
        sanitizingOption: {
            elementCallbacks: {},
            attributeCallbacks: {},
            cssStyleCallbacks: {},
            additionalTagReplacements: {},
            additionalAllowedAttributes: [],
            additionalAllowedCssClasses: [],
            additionalDefaultStyleValues: {},
            additionalGlobalStyleNodes: [],
            additionalPredefinedCssForElement: {},
            preserveHtmlComments: false,
            unknownTagReplacement: null,
        },
        htmlBefore: '',
        htmlAfter: '',
        htmlAttributes: {},
        domToModelOption: { additionalAllowedTags: [], additionalDisallowedTags: [] },
    });

    describe('onPluginEvent', () => {
        let plugin = new ContentModelPastePlugin();

        beforeEach(() => {
            plugin = new ContentModelPastePlugin();

            event = <ContentModelBeforePasteEvent>(<any>{
                eventType: PluginEventType.BeforePaste,
                domToModelOption: { additionalAllowedTags: [], additionalDisallowedTags: [] },
                sanitizingOption: {
                    elementCallbacks: {},
                    attributeCallbacks: {},
                    cssStyleCallbacks: {},
                    additionalTagReplacements: {},
                    additionalAllowedAttributes: [],
                    additionalAllowedCssClasses: [],
                    additionalDefaultStyleValues: {},
                    additionalGlobalStyleNodes: [],
                    additionalPredefinedCssForElement: {},
                    preserveHtmlComments: false,
                    unknownTagReplacement: null,
                },
                pasteType: PasteType.Normal,
                clipboardData: <any>{
                    html: '',
                },
                fragment: document.createDocumentFragment(),
            });
        });

        it('WordDesktop', () => {
            spyOn(getPasteSource, 'getPasteSource').and.returnValue('wordDesktop');

            plugin.initialize(editor);
            plugin.onPluginEvent(event);

<<<<<<< HEAD
            expect(addParser.default).toHaveBeenCalledTimes(DEFAULT_TIMES_ADD_PARSER_CALLED + 5);
            expect(chainSanitizerCallbackFile.default).toHaveBeenCalledTimes(3);
=======
            expect(addParser.default).toHaveBeenCalledTimes(DEFAULT_TIMES_ADD_PARSER_CALLED + 3);
>>>>>>> 462c6260
            expect(setProcessor.setProcessor).toHaveBeenCalledTimes(1);
        });

        it('Excel | merge format', () => {
            spyOn(getPasteSource, 'getPasteSource').and.returnValue('excelDesktop');
            spyOn(ExcelFile, 'processPastedContentFromExcel').and.callThrough();

            (<any>event).pasteType = PasteType.MergeFormat;
            plugin.initialize(editor);
            plugin.onPluginEvent(event);

            expect(ExcelFile.processPastedContentFromExcel).toHaveBeenCalledWith(
                event,
                trustedHTMLHandler,
                undefined /*allowExcelNoBorderTable*/
            );
            expect(addParser.default).toHaveBeenCalledTimes(DEFAULT_TIMES_ADD_PARSER_CALLED + 3);
            expect(setProcessor.setProcessor).toHaveBeenCalledTimes(1);
        });

        it('Excel | image', () => {
            spyOn(getPasteSource, 'getPasteSource').and.returnValue('excelDesktop');
            spyOn(ExcelFile, 'processPastedContentFromExcel').and.callThrough();

            (<any>event).pasteType = PasteType.AsImage;
            plugin.initialize(editor);
            plugin.onPluginEvent(event);

            expect(ExcelFile.processPastedContentFromExcel).not.toHaveBeenCalledWith(
                event,
                trustedHTMLHandler,
                undefined /*allowExcelNoBorderTable*/
            );
            expect(addParser.default).toHaveBeenCalledTimes(DEFAULT_TIMES_ADD_PARSER_CALLED);
            expect(setProcessor.setProcessor).toHaveBeenCalledTimes(0);
        });

        it('Excel', () => {
            spyOn(getPasteSource, 'getPasteSource').and.returnValue('excelDesktop');
            spyOn(ExcelFile, 'processPastedContentFromExcel').and.callThrough();

            plugin.initialize(editor);
            plugin.onPluginEvent(event);

            expect(ExcelFile.processPastedContentFromExcel).toHaveBeenCalledWith(
                event,
                trustedHTMLHandler,
                undefined /*allowExcelNoBorderTable*/
            );
            expect(addParser.default).toHaveBeenCalledTimes(DEFAULT_TIMES_ADD_PARSER_CALLED + 1);
            expect(setProcessor.setProcessor).toHaveBeenCalledTimes(1);
        });

        it('Excel Online', () => {
            spyOn(getPasteSource, 'getPasteSource').and.returnValue('excelOnline');
            spyOn(ExcelFile, 'processPastedContentFromExcel').and.callThrough();

            plugin.initialize(editor);
            plugin.onPluginEvent(event);

            expect(ExcelFile.processPastedContentFromExcel).toHaveBeenCalledWith(
                event,
                trustedHTMLHandler,
                undefined /*allowExcelNoBorderTable*/
            );
            expect(addParser.default).toHaveBeenCalledTimes(DEFAULT_TIMES_ADD_PARSER_CALLED + 1);
            expect(setProcessor.setProcessor).toHaveBeenCalledTimes(1);
        });

        it('Power Point', () => {
            spyOn(getPasteSource, 'getPasteSource').and.returnValue('powerPointDesktop');
            spyOn(PowerPointFile, 'processPastedContentFromPowerPoint').and.callThrough();

            plugin.initialize(editor);
            plugin.onPluginEvent(event);

            expect(PowerPointFile.processPastedContentFromPowerPoint).toHaveBeenCalledWith(
                event,
                trustedHTMLHandler
            );
            expect(addParser.default).toHaveBeenCalledTimes(DEFAULT_TIMES_ADD_PARSER_CALLED);
            expect(setProcessor.setProcessor).toHaveBeenCalledTimes(0);
        });

        it('Wac', () => {
            spyOn(getPasteSource, 'getPasteSource').and.returnValue('wacComponents');
            spyOn(WacFile, 'processPastedContentWacComponents').and.callThrough();

            plugin.initialize(editor);
            plugin.onPluginEvent(event);

            expect(WacFile.processPastedContentWacComponents).toHaveBeenCalledWith(event);
            expect(addParser.default).toHaveBeenCalledTimes(DEFAULT_TIMES_ADD_PARSER_CALLED + 6);
            expect(setProcessor.setProcessor).toHaveBeenCalledTimes(4);
        });

        it('Default', () => {
            spyOn(getPasteSource, 'getPasteSource').and.returnValue('default');

            plugin.initialize(editor);
            plugin.onPluginEvent(event);

            expect(addParser.default).toHaveBeenCalledTimes(DEFAULT_TIMES_ADD_PARSER_CALLED);
            expect(setProcessor.setProcessor).toHaveBeenCalledTimes(0);
        });

        it('Google Sheets', () => {
            spyOn(getPasteSource, 'getPasteSource').and.returnValue('googleSheets');

            plugin.initialize(editor);
            plugin.onPluginEvent(event);

            expect(addParser.default).toHaveBeenCalledTimes(DEFAULT_TIMES_ADD_PARSER_CALLED);
            expect(setProcessor.setProcessor).toHaveBeenCalledTimes(0);
            expect(event.domToModelOption.additionalAllowedTags).toEqual([
                PastePropertyNames.GOOGLE_SHEET_NODE_NAME,
            ]);
        });
    });
});<|MERGE_RESOLUTION|>--- conflicted
+++ resolved
@@ -82,12 +82,7 @@
             plugin.initialize(editor);
             plugin.onPluginEvent(event);
 
-<<<<<<< HEAD
             expect(addParser.default).toHaveBeenCalledTimes(DEFAULT_TIMES_ADD_PARSER_CALLED + 5);
-            expect(chainSanitizerCallbackFile.default).toHaveBeenCalledTimes(3);
-=======
-            expect(addParser.default).toHaveBeenCalledTimes(DEFAULT_TIMES_ADD_PARSER_CALLED + 3);
->>>>>>> 462c6260
             expect(setProcessor.setProcessor).toHaveBeenCalledTimes(1);
         });
 

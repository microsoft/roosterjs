--- conflicted
+++ resolved
@@ -22,31 +22,7 @@
         spyOn(setProcessor, 'setProcessor').and.callThrough();
     });
 
-<<<<<<< HEAD
-    let event: ContentModelBeforePasteEvent = <ContentModelBeforePasteEvent>(<any>{
-        clipboardData: {},
-        fragment: document.createDocumentFragment(),
-        sanitizingOption: {
-            elementCallbacks: {},
-            attributeCallbacks: {},
-            cssStyleCallbacks: {},
-            additionalTagReplacements: {},
-            additionalAllowedAttributes: [],
-            additionalAllowedCssClasses: [],
-            additionalDefaultStyleValues: {},
-            additionalGlobalStyleNodes: [],
-            additionalPredefinedCssForElement: {},
-            preserveHtmlComments: false,
-            unknownTagReplacement: null,
-        },
-        htmlBefore: '',
-        htmlAfter: '',
-        htmlAttributes: {},
-        domToModelOption: { additionalAllowedTags: [], additionalDisallowedTags: [] },
-    });
-=======
     let event: BeforePasteEvent;
->>>>>>> 8dc99687
 
     describe('onPluginEvent', () => {
         let plugin = new ContentModelPastePlugin();
@@ -54,28 +30,8 @@
         beforeEach(() => {
             plugin = new ContentModelPastePlugin();
 
-<<<<<<< HEAD
-            event = <ContentModelBeforePasteEvent>(<any>{
-                eventType: PluginEventType.BeforePaste,
-                domToModelOption: { additionalAllowedTags: [], additionalDisallowedTags: [] },
-                sanitizingOption: {
-                    elementCallbacks: {},
-                    attributeCallbacks: {},
-                    cssStyleCallbacks: {},
-                    additionalTagReplacements: {},
-                    additionalAllowedAttributes: [],
-                    additionalAllowedCssClasses: [],
-                    additionalDefaultStyleValues: {},
-                    additionalGlobalStyleNodes: [],
-                    additionalPredefinedCssForElement: {},
-                    preserveHtmlComments: false,
-                    unknownTagReplacement: null,
-                },
-                pasteType: PasteType.Normal,
-=======
             event = {
                 eventType: 'beforePaste',
->>>>>>> 8dc99687
                 clipboardData: <any>{
                     html: '',
                 },
@@ -97,11 +53,7 @@
             plugin.initialize(editor);
             plugin.onPluginEvent(event);
 
-<<<<<<< HEAD
-            expect(addParser.default).toHaveBeenCalledTimes(DEFAULT_TIMES_ADD_PARSER_CALLED + 4);
-=======
             expect(addParser.default).toHaveBeenCalledTimes(DEFAULT_TIMES_ADD_PARSER_CALLED + 5);
->>>>>>> 8dc99687
             expect(setProcessor.setProcessor).toHaveBeenCalledTimes(1);
         });
 
@@ -195,11 +147,7 @@
 
             expect(WacFile.processPastedContentWacComponents).toHaveBeenCalledWith(event);
             expect(addParser.default).toHaveBeenCalledTimes(DEFAULT_TIMES_ADD_PARSER_CALLED + 6);
-<<<<<<< HEAD
-            expect(setProcessor.setProcessor).toHaveBeenCalledTimes(4);
-=======
             expect(setProcessor.setProcessor).toHaveBeenCalledTimes(2);
->>>>>>> 8dc99687
         });
 
         it('Default', () => {
@@ -221,11 +169,7 @@
             expect(addParser.default).toHaveBeenCalledTimes(DEFAULT_TIMES_ADD_PARSER_CALLED);
             expect(setProcessor.setProcessor).toHaveBeenCalledTimes(0);
             expect(event.domToModelOption.additionalAllowedTags).toEqual([
-<<<<<<< HEAD
-                PastePropertyNames.GOOGLE_SHEET_NODE_NAME,
-=======
                 PastePropertyNames.GOOGLE_SHEET_NODE_NAME as Lowercase<string>,
->>>>>>> 8dc99687
             ]);
         });
     });

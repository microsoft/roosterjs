import * as wordFile from '../../../lib/paste/WordDesktop/processPastedContentFromWordDesktop';
import { ClipboardData, DomToModelOption } from 'roosterjs-content-model-types';
import { cloneModel } from 'roosterjs-content-model-core';
import { expectEqual, initEditor } from './testUtils';
import { IContentModelEditor } from 'roosterjs-content-model-editor';
import { itChromeOnly } from 'roosterjs-editor-dom/test/DomTestHelper';
import { tableProcessor } from 'roosterjs-content-model-dom';

const ID = 'CM_Paste_From_WORD_E2E';
const clipboardData = <ClipboardData>(<any>{
    types: ['text/plain', 'text/html'],
    text: 'Test\r\nasdsad\r\n',
    image: null,
    files: [],
    rawHtml: '',
    customValues: {},
    htmlFirstLevelChildTags: ['P', 'P'],
    html:
        '<p style="margin:0in 0in 8pt;font-size:11pt;font-family:Calibri, sans-serif">Test</p><p style="margin:0in 0in 8pt;font-size:11pt;font-family:Calibri, sans-serif">asdsad</p>',
});

describe(ID, () => {
    let editor: IContentModelEditor = undefined!;

    beforeEach(() => {
        editor = initEditor(ID);
        spyOn(wordFile, 'processPastedContentFromWordDesktop').and.callThrough();
        delete clipboardData.modelBeforePaste;
    });

    afterEach(() => {
        document.getElementById(ID)?.remove();
    });

    itChromeOnly('E2E', () => {
        clipboardData.rawHtml =
            '<html xmlns:o="urn:schemas-microsoft-com:office:office"\r\nxmlns:w="urn:schemas-microsoft-com:office:word"\r\nxmlns:m="http://schemas.microsoft.com/office/2004/12/omml"\r\nxmlns="http://www.w3.org/TR/REC-html40">\r\n\r\n<head>\r\n<meta http-equiv=Content-Type content="text/html; charset=utf-8">\r\n<meta name=ProgId content=Word.Document>\r\n<meta name=Generator content="Microsoft Word 15">\r\n<meta name=Originator content="Microsoft Word 15">\r\n<link rel=File-List\r\nhref="file:///C:/Users/BVALVE~1/AppData/Local/Temp/msohtmlclip1/01/clip_filelist.xml">\r\n<!--[if gte mso 9]><xml>\r\n <o:OfficeDocumentSettings>\r\n  <o:AllowPNG/>\r\n </o:OfficeDocumentSettings>\r\n</xml><![endif]-->\r\n<link rel=themeData\r\nhref="file:///C:/Users/BVALVE~1/AppData/Local/Temp/msohtmlclip1/01/clip_themedata.thmx">\r\n<link rel=colorSchemeMapping\r\nhref="file:///C:/Users/BVALVE~1/AppData/Local/Temp/msohtmlclip1/01/clip_colorschememapping.xml">\r\n<!--[if gte mso 9]><xml>\r\n <w:WordDocument>\r\n  <w:View>Normal</w:View>\r\n  <w:Zoom>0</w:Zoom>\r\n  <w:TrackMoves/>\r\n  <w:TrackFormatting/>\r\n  <w:PunctuationKerning/>\r\n  <w:ValidateAgainstSchemas/>\r\n  <w:SaveIfXMLInvalid>false</w:SaveIfXMLInvalid>\r\n  <w:IgnoreMixedContent>false</w:IgnoreMixedContent>\r\n  <w:AlwaysShowPlaceholderText>false</w:AlwaysShowPlaceholderText>\r\n  <w:DoNotPromoteQF/>\r\n  <w:LidThemeOther>EN-US</w:LidThemeOther>\r\n  <w:LidThemeAsian>JA</w:LidThemeAsian>\r\n  <w:LidThemeComplexScript>AR-SA</w:LidThemeComplexScript>\r\n  <w:Compatibility>\r\n   <w:BreakWrappedTables/>\r\n   <w:SnapToGridInCell/>\r\n   <w:WrapTextWithPunct/>\r\n   <w:UseAsianBreakRules/>\r\n   <w:DontGrowAutofit/>\r\n   <w:SplitPgBreakAndParaMark/>\r\n   <w:EnableOpenTypeKerning/>\r\n   <w:DontFlipMirrorIndents/>\r\n   <w:OverrideTableStyleHps/>\r\n  </w:Compatibility>\r\n  <m:mathPr>\r\n   <m:mathFont m:val="Cambria Math"/>\r\n   <m:brkBin m:val="before"/>\r\n   <m:brkBinSub m:val="&#45;-"/>\r\n   <m:smallFrac m:val="off"/>\r\n   <m:dispDef/>\r\n   <m:lMargin m:val="0"/>\r\n   <m:rMargin m:val="0"/>\r\n   <m:defJc m:val="centerGroup"/>\r\n   <m:wrapIndent m:val="1440"/>\r\n   <m:intLim m:val="subSup"/>\r\n   <m:naryLim m:val="undOvr"/>\r\n  </m:mathPr></w:WordDocument>\r\n</xml><![endif]--><!--[if gte mso 9]><xml>\r\n <w:LatentStyles DefLockedState="false" DefUnhideWhenUsed="false"\r\n  DefSemiHidden="false" DefQFormat="false" DefPriority="99"\r\n  LatentStyleCount="376">\r\n  <w:LsdException Locked="false" Priority="0" QFormat="true" Name="Normal"/>\r\n  <w:LsdException Locked="false" Priority="9" QFormat="true" Name="heading 1"/>\r\n  <w:LsdException Locked="false" Priority="9" SemiHidden="true"\r\n   UnhideWhenUsed="true" QFormat="true" Name="heading 2"/>\r\n  <w:LsdException Locked="false" Priority="9" SemiHidden="true"\r\n   UnhideWhenUsed="true" QFormat="true" Name="heading 3"/>\r\n  <w:LsdException Locked="false" Priority="9" SemiHidden="true"\r\n   UnhideWhenUsed="true" QFormat="true" Name="heading 4"/>\r\n  <w:LsdException Locked="false" Priority="9" SemiHidden="true"\r\n   UnhideWhenUsed="true" QFormat="true" Name="heading 5"/>\r\n  <w:LsdException Locked="false" Priority="9" SemiHidden="true"\r\n   UnhideWhenUsed="true" QFormat="true" Name="heading 6"/>\r\n  <w:LsdException Locked="false" Priority="9" SemiHidden="true"\r\n   UnhideWhenUsed="true" QFormat="true" Name="heading 7"/>\r\n  <w:LsdException Locked="false" Priority="9" SemiHidden="true"\r\n   UnhideWhenUsed="true" QFormat="true" Name="heading 8"/>\r\n  <w:LsdException Locked="false" Priority="9" SemiHidden="true"\r\n   UnhideWhenUsed="true" QFormat="true" Name="heading 9"/>\r\n  <w:LsdException Locked="false" SemiHidden="true" UnhideWhenUsed="true"\r\n   Name="index 1"/>\r\n  <w:LsdException Locked="false" SemiHidden="true" UnhideWhenUsed="true"\r\n   Name="index 2"/>\r\n  <w:LsdException Locked="false" SemiHidden="true" UnhideWhenUsed="true"\r\n   Name="index 3"/>\r\n  <w:LsdException Locked="false" SemiHidden="true" UnhideWhenUsed="true"\r\n   Name="index 4"/>\r\n  <w:LsdException Locked="false" SemiHidden="true" UnhideWhenUsed="true"\r\n   Name="index 5"/>\r\n  <w:LsdException Locked="false" SemiHidden="true" UnhideWhenUsed="true"\r\n   Name="index 6"/>\r\n  <w:LsdException Locked="false" SemiHidden="true" UnhideWhenUsed="true"\r\n   Name="index 7"/>\r\n  <w:LsdException Locked="false" SemiHidden="true" UnhideWhenUsed="true"\r\n   Name="index 8"/>\r\n  <w:LsdException Locked="false" SemiHidden="true" UnhideWhenUsed="true"\r\n   Name="index 9"/>\r\n  <w:LsdException Locked="false" Priority="39" SemiHidden="true"\r\n   UnhideWhenUsed="true" Name="toc 1"/>\r\n  <w:LsdException Locked="false" Priority="39" SemiHidden="true"\r\n   UnhideWhenUsed="true" Name="toc 2"/>\r\n  <w:LsdException Locked="false" Priority="39" SemiHidden="true"\r\n   UnhideWhenUsed="true" Name="toc 3"/>\r\n  <w:LsdException Locked="false" Priority="39" SemiHidden="true"\r\n   UnhideWhenUsed="true" Name="toc 4"/>\r\n  <w:LsdException Locked="false" Priority="39" SemiHidden="true"\r\n   UnhideWhenUsed="true" Name="toc 5"/>\r\n  <w:LsdException Locked="false" Priority="39" SemiHidden="true"\r\n   UnhideWhenUsed="true" Name="toc 6"/>\r\n  <w:LsdException Locked="false" Priority="39" SemiHidden="true"\r\n   UnhideWhenUsed="true" Name="toc 7"/>\r\n  <w:LsdException Locked="false" Priority="39" SemiHidden="true"\r\n   UnhideWhenUsed="true" Name="toc 8"/>\r\n  <w:LsdException Locked="false" Priority="39" SemiHidden="true"\r\n   UnhideWhenUsed="true" Name="toc 9"/>\r\n  <w:LsdException Locked="false" SemiHidden="true" UnhideWhenUsed="true"\r\n   Name="Normal Indent"/>\r\n  <w:LsdException Locked="false" SemiHidden="true" UnhideWhenUsed="true"\r\n   Name="footnote text"/>\r\n  <w:LsdException Locked="false" SemiHidden="true" UnhideWhenUsed="true"\r\n   Name="annotation text"/>\r\n  <w:LsdException Locked="false" SemiHidden="true" UnhideWhenUsed="true"\r\n   Name="header"/>\r\n  <w:LsdException Locked="false" SemiHidden="true" UnhideWhenUsed="true"\r\n   Name="footer"/>\r\n  <w:LsdException Locked="false" SemiHidden="true" UnhideWhenUsed="true"\r\n   Name="index heading"/>\r\n  <w:LsdException Locked="false" Priority="35" SemiHidden="true"\r\n   UnhideWhenUsed="true" QFormat="true" Name="caption"/>\r\n  <w:LsdException Locked="false" SemiHidden="true" UnhideWhenUsed="true"\r\n   Name="table of figures"/>\r\n  <w:LsdException Locked="false" SemiHidden="true" UnhideWhenUsed="true"\r\n   Name="envelope address"/>\r\n  <w:LsdException Locked="false" SemiHidden="true" UnhideWhenUsed="true"\r\n   Name="envelope return"/>\r\n  <w:LsdException Locked="false" SemiHidden="true" UnhideWhenUsed="true"\r\n   Name="footnote reference"/>\r\n  <w:LsdException Locked="false" SemiHidden="true" UnhideWhenUsed="true"\r\n   Name="annotation reference"/>\r\n  <w:LsdException Locked="false" SemiHidden="true" UnhideWhenUsed="true"\r\n   Name="line number"/>\r\n  <w:LsdException Locked="false" SemiHidden="true" UnhideWhenUsed="true"\r\n   Name="page number"/>\r\n  <w:LsdException Locked="false" SemiHidden="true" UnhideWhenUsed="true"\r\n   Name="endnote reference"/>\r\n  <w:LsdException Locked="false" SemiHidden="true" UnhideWhenUsed="true"\r\n   Name="endnote text"/>\r\n  <w:LsdException Locked="false" SemiHidden="true" UnhideWhenUsed="true"\r\n   Name="table of authorities"/>\r\n  <w:LsdException Locked="false" SemiHidden="true" UnhideWhenUsed="true"\r\n   Name="macro"/>\r\n  <w:LsdException Locked="false" SemiHidden="true" UnhideWhenUsed="true"\r\n   Name="toa heading"/>\r\n  <w:LsdException Locked="false" SemiHidden="true" UnhideWhenUsed="true"\r\n   Name="List"/>\r\n  <w:LsdException Locked="false" SemiHidden="true" UnhideWhenUsed="true"\r\n   Name="List Bullet"/>\r\n  <w:LsdException Locked="false" SemiHidden="true" UnhideWhenUsed="true"\r\n   Name="List Number"/>\r\n  <w:LsdException Locked="false" SemiHidden="true" UnhideWhenUsed="true"\r\n   Name="List 2"/>\r\n  <w:LsdException Locked="false" SemiHidden="true" UnhideWhenUsed="true"\r\n   Name="List 3"/>\r\n  <w:LsdException Locked="false" SemiHidden="true" UnhideWhenUsed="true"\r\n   Name="List 4"/>\r\n  <w:LsdException Locked="false" SemiHidden="true" UnhideWhenUsed="true"\r\n   Name="List 5"/>\r\n  <w:LsdException Locked="false" SemiHidden="true" UnhideWhenUsed="true"\r\n   Name="List Bullet 2"/>\r\n  <w:LsdException Locked="false" SemiHidden="true" UnhideWhenUsed="true"\r\n   Name="List Bullet 3"/>\r\n  <w:LsdException Locked="false" SemiHidden="true" UnhideWhenUsed="true"\r\n   Name="List Bullet 4"/>\r\n  <w:LsdException Locked="false" SemiHidden="true" UnhideWhenUsed="true"\r\n   Name="List Bullet 5"/>\r\n  <w:LsdException Locked="false" SemiHidden="true" UnhideWhenUsed="true"\r\n   Name="List Number 2"/>\r\n  <w:LsdException Locked="false" SemiHidden="true" UnhideWhenUsed="true"\r\n   Name="List Number 3"/>\r\n  <w:LsdException Locked="false" SemiHidden="true" UnhideWhenUsed="true"\r\n   Name="List Number 4"/>\r\n  <w:LsdException Locked="false" SemiHidden="true" UnhideWhenUsed="true"\r\n   Name="List Number 5"/>\r\n  <w:LsdException Locked="false" Priority="10" QFormat="true" Name="Title"/>\r\n  <w:LsdException Locked="false" SemiHidden="true" UnhideWhenUsed="true"\r\n   Name="Closing"/>\r\n  <w:LsdException Locked="false" SemiHidden="true" UnhideWhenUsed="true"\r\n   Name="Signature"/>\r\n  <w:LsdException Locked="false" Priority="1" SemiHidden="true"\r\n   UnhideWhenUsed="true" Name="Default Paragraph Font"/>\r\n  <w:LsdException Locked="false" SemiHidden="true" UnhideWhenUsed="true"\r\n   Name="Body Text"/>\r\n  <w:LsdException Locked="false" SemiHidden="true" UnhideWhenUsed="true"\r\n   Name="Body Text Indent"/>\r\n  <w:LsdException Locked="false" SemiHidden="true" UnhideWhenUsed="true"\r\n   Name="List Continue"/>\r\n  <w:LsdException Locked="false" SemiHidden="true" UnhideWhenUsed="true"\r\n   Name="List Continue 2"/>\r\n  <w:LsdException Locked="false" SemiHidden="true" UnhideWhenUsed="true"\r\n   Name="List Continue 3"/>\r\n  <w:LsdException Locked="false" SemiHidden="true" UnhideWhenUsed="true"\r\n   Name="List Continue 4"/>\r\n  <w:LsdException Locked="false" SemiHidden="true" UnhideWhenUsed="true"\r\n   Name="List Continue 5"/>\r\n  <w:LsdException Locked="false" SemiHidden="true" UnhideWhenUsed="true"\r\n   Name="Message Header"/>\r\n  <w:LsdException Locked="false" Priority="11" QFormat="true" Name="Subtitle"/>\r\n  <w:LsdException Locked="false" SemiHidden="true" UnhideWhenUsed="true"\r\n   Name="Salutation"/>\r\n  <w:LsdException Locked="false" SemiHidden="true" UnhideWhenUsed="true"\r\n   Name="Date"/>\r\n  <w:LsdException Locked="false" SemiHidden="true" UnhideWhenUsed="true"\r\n   Name="Body Text First Indent"/>\r\n  <w:LsdException Locked="false" SemiHidden="true" UnhideWhenUsed="true"\r\n   Name="Body Text First Indent 2"/>\r\n  <w:LsdException Locked="false" SemiHidden="true" UnhideWhenUsed="true"\r\n   Name="Note Heading"/>\r\n  <w:LsdException Locked="false" SemiHidden="true" UnhideWhenUsed="true"\r\n   Name="Body Text 2"/>\r\n  <w:LsdException Locked="false" SemiHidden="true" UnhideWhenUsed="true"\r\n   Name="Body Text 3"/>\r\n  <w:LsdException Locked="false" SemiHidden="true" UnhideWhenUsed="true"\r\n   Name="Body Text Indent 2"/>\r\n  <w:LsdException Locked="false" SemiHidden="true" UnhideWhenUsed="true"\r\n   Name="Body Text Indent 3"/>\r\n  <w:LsdException Locked="false" SemiHidden="true" UnhideWhenUsed="true"\r\n   Name="Block Text"/>\r\n  <w:LsdException Locked="false" SemiHidden="true" UnhideWhenUsed="true"\r\n   Name="Hyperlink"/>\r\n  <w:LsdException Locked="false" SemiHidden="true" UnhideWhenUsed="true"\r\n   Name="FollowedHyperlink"/>\r\n  <w:LsdException Locked="false" Priority="22" QFormat="true" Name="Strong"/>\r\n  <w:LsdException Locked="false" Priority="20" QFormat="true" Name="Emphasis"/>\r\n  <w:LsdException Locked="false" SemiHidden="true" UnhideWhenUsed="true"\r\n   Name="Document Map"/>\r\n  <w:LsdException Locked="false" SemiHidden="true" UnhideWhenUsed="true"\r\n   Name="Plain Text"/>\r\n  <w:LsdException Locked="false" SemiHidden="true" UnhideWhenUsed="true"\r\n   Name="E-mail Signature"/>\r\n  <w:LsdException Locked="false" SemiHidden="true" UnhideWhenUsed="true"\r\n   Name="HTML Top of Form"/>\r\n  <w:LsdException Locked="false" SemiHidden="true" UnhideWhenUsed="true"\r\n   Name="HTML Bottom of Form"/>\r\n  <w:LsdException Locked="false" SemiHidden="true" UnhideWhenUsed="true"\r\n   Name="Normal (Web)"/>\r\n  <w:LsdException Locked="false" SemiHidden="true" UnhideWhenUsed="true"\r\n   Name="HTML Acronym"/>\r\n  <w:LsdException Locked="false" SemiHidden="true" UnhideWhenUsed="true"\r\n   Name="HTML Address"/>\r\n  <w:LsdException Locked="false" SemiHidden="true" UnhideWhenUsed="true"\r\n   Name="HTML Cite"/>\r\n  <w:LsdException Locked="false" SemiHidden="true" UnhideWhenUsed="true"\r\n   Name="HTML Code"/>\r\n  <w:LsdException Locked="false" SemiHidden="true" UnhideWhenUsed="true"\r\n   Name="HTML Definition"/>\r\n  <w:LsdException Locked="false" SemiHidden="true" UnhideWhenUsed="true"\r\n   Name="HTML Keyboard"/>\r\n  <w:LsdException Locked="false" SemiHidden="true" UnhideWhenUsed="true"\r\n   Name="HTML Preformatted"/>\r\n  <w:LsdException Locked="false" SemiHidden="true" UnhideWhenUsed="true"\r\n   Name="HTML Sample"/>\r\n  <w:LsdException Locked="false" SemiHidden="true" UnhideWhenUsed="true"\r\n   Name="HTML Typewriter"/>\r\n  <w:LsdException Locked="false" SemiHidden="true" UnhideWhenUsed="true"\r\n   Name="HTML Variable"/>\r\n  <w:LsdException Locked="false" SemiHidden="true" UnhideWhenUsed="true"\r\n   Name="Normal Table"/>\r\n  <w:LsdException Locked="false" SemiHidden="true" UnhideWhenUsed="true"\r\n   Name="annotation subject"/>\r\n  <w:LsdException Locked="false" SemiHidden="true" UnhideWhenUsed="true"\r\n   Name="No List"/>\r\n  <w:LsdException Locked="false" SemiHidden="true" UnhideWhenUsed="true"\r\n   Name="Outline List 1"/>\r\n  <w:LsdException Locked="false" SemiHidden="true" UnhideWhenUsed="true"\r\n   Name="Outline List 2"/>\r\n  <w:LsdException Locked="false" SemiHidden="true" UnhideWhenUsed="true"\r\n   Name="Outline List 3"/>\r\n  <w:LsdException Locked="false" SemiHidden="true" UnhideWhenUsed="true"\r\n   Name="Table Simple 1"/>\r\n  <w:LsdException Locked="false" SemiHidden="true" UnhideWhenUsed="true"\r\n   Name="Table Simple 2"/>\r\n  <w:LsdException Locked="false" SemiHidden="true" UnhideWhenUsed="true"\r\n   Name="Table Simple 3"/>\r\n  <w:LsdException Locked="false" SemiHidden="true" UnhideWhenUsed="true"\r\n   Name="Table Classic 1"/>\r\n  <w:LsdException Locked="false" SemiHidden="true" UnhideWhenUsed="true"\r\n   Name="Table Classic 2"/>\r\n  <w:LsdException Locked="false" SemiHidden="true" UnhideWhenUsed="true"\r\n   Name="Table Classic 3"/>\r\n  <w:LsdException Locked="false" SemiHidden="true" UnhideWhenUsed="true"\r\n   Name="Table Classic 4"/>\r\n  <w:LsdException Locked="false" SemiHidden="true" UnhideWhenUsed="true"\r\n   Name="Table Colorful 1"/>\r\n  <w:LsdException Locked="false" SemiHidden="true" UnhideWhenUsed="true"\r\n   Name="Table Colorful 2"/>\r\n  <w:LsdException Locked="false" SemiHidden="true" UnhideWhenUsed="true"\r\n   Name="Table Colorful 3"/>\r\n  <w:LsdException Locked="false" SemiHidden="true" UnhideWhenUsed="true"\r\n   Name="Table Columns 1"/>\r\n  <w:LsdException Locked="false" SemiHidden="true" UnhideWhenUsed="true"\r\n   Name="Table Columns 2"/>\r\n  <w:LsdException Locked="false" SemiHidden="true" UnhideWhenUsed="true"\r\n   Name="Table Columns 3"/>\r\n  <w:LsdException Locked="false" SemiHidden="true" UnhideWhenUsed="true"\r\n   Name="Table Columns 4"/>\r\n  <w:LsdException Locked="false" SemiHidden="true" UnhideWhenUsed="true"\r\n   Name="Table Columns 5"/>\r\n  <w:LsdException Locked="false" SemiHidden="true" UnhideWhenUsed="true"\r\n   Name="Table Grid 1"/>\r\n  <w:LsdException Locked="false" SemiHidden="true" UnhideWhenUsed="true"\r\n   Name="Table Grid 2"/>\r\n  <w:LsdException Locked="false" SemiHidden="true" UnhideWhenUsed="true"\r\n   Name="Table Grid 3"/>\r\n  <w:LsdException Locked="false" SemiHidden="true" UnhideWhenUsed="true"\r\n   Name="Table Grid 4"/>\r\n  <w:LsdException Locked="false" SemiHidden="true" UnhideWhenUsed="true"\r\n   Name="Table Grid 5"/>\r\n  <w:LsdException Locked="false" SemiHidden="true" UnhideWhenUsed="true"\r\n   Name="Table Grid 6"/>\r\n  <w:LsdException Locked="false" SemiHidden="true" UnhideWhenUsed="true"\r\n   Name="Table Grid 7"/>\r\n  <w:LsdException Locked="false" SemiHidden="true" UnhideWhenUsed="true"\r\n   Name="Table Grid 8"/>\r\n  <w:LsdException Locked="false" SemiHidden="true" UnhideWhenUsed="true"\r\n   Name="Table List 1"/>\r\n  <w:LsdException Locked="false" SemiHidden="true" UnhideWhenUsed="true"\r\n   Name="Table List 2"/>\r\n  <w:LsdException Locked="false" SemiHidden="true" UnhideWhenUsed="true"\r\n   Name="Table List 3"/>\r\n  <w:LsdException Locked="false" SemiHidden="true" UnhideWhenUsed="true"\r\n   Name="Table List 4"/>\r\n  <w:LsdException Locked="false" SemiHidden="true" UnhideWhenUsed="true"\r\n   Name="Table List 5"/>\r\n  <w:LsdException Locked="false" SemiHidden="true" UnhideWhenUsed="true"\r\n   Name="Table List 6"/>\r\n  <w:LsdException Locked="false" SemiHidden="true" UnhideWhenUsed="true"\r\n   Name="Table List 7"/>\r\n  <w:LsdException Locked="false" SemiHidden="true" UnhideWhenUsed="true"\r\n   Name="Table List 8"/>\r\n  <w:LsdException Locked="false" SemiHidden="true" UnhideWhenUsed="true"\r\n   Name="Table 3D effects 1"/>\r\n  <w:LsdException Locked="false" SemiHidden="true" UnhideWhenUsed="true"\r\n   Name="Table 3D effects 2"/>\r\n  <w:LsdException Locked="false" SemiHidden="true" UnhideWhenUsed="true"\r\n   Name="Table 3D effects 3"/>\r\n  <w:LsdException Locked="false" SemiHidden="true" UnhideWhenUsed="true"\r\n   Name="Table Contemporary"/>\r\n  <w:LsdException Locked="false" SemiHidden="true" UnhideWhenUsed="true"\r\n   Name="Table Elegant"/>\r\n  <w:LsdException Locked="false" SemiHidden="true" UnhideWhenUsed="true"\r\n   Name="Table Professional"/>\r\n  <w:LsdException Locked="false" SemiHidden="true" UnhideWhenUsed="true"\r\n   Name="Table Subtle 1"/>\r\n  <w:LsdException Locked="false" SemiHidden="true" UnhideWhenUsed="true"\r\n   Name="Table Subtle 2"/>\r\n  <w:LsdException Locked="false" SemiHidden="true" UnhideWhenUsed="true"\r\n   Name="Table Web 1"/>\r\n  <w:LsdException Locked="false" SemiHidden="true" UnhideWhenUsed="true"\r\n   Name="Table Web 2"/>\r\n  <w:LsdException Locked="false" SemiHidden="true" UnhideWhenUsed="true"\r\n   Name="Table Web 3"/>\r\n  <w:LsdException Locked="false" SemiHidden="true" UnhideWhenUsed="true"\r\n   Name="Balloon Text"/>\r\n  <w:LsdException Locked="false" Priority="39" Name="Table Grid"/>\r\n  <w:LsdException Locked="false" SemiHidden="true" UnhideWhenUsed="true"\r\n   Name="Table Theme"/>\r\n  <w:LsdException Locked="false" SemiHidden="true" Name="Placeholder Text"/>\r\n  <w:LsdException Locked="false" Priority="1" QFormat="true" Name="No Spacing"/>\r\n  <w:LsdException Locked="false" Priority="60" Name="Light Shading"/>\r\n  <w:LsdException Locked="false" Priority="61" Name="Light List"/>\r\n  <w:LsdException Locked="false" Priority="62" Name="Light Grid"/>\r\n  <w:LsdException Locked="false" Priority="63" Name="Medium Shading 1"/>\r\n  <w:LsdException Locked="false" Priority="64" Name="Medium Shading 2"/>\r\n  <w:LsdException Locked="false" Priority="65" Name="Medium List 1"/>\r\n  <w:LsdException Locked="false" Priority="66" Name="Medium List 2"/>\r\n  <w:LsdException Locked="false" Priority="67" Name="Medium Grid 1"/>\r\n  <w:LsdException Locked="false" Priority="68" Name="Medium Grid 2"/>\r\n  <w:LsdException Locked="false" Priority="69" Name="Medium Grid 3"/>\r\n  <w:LsdException Locked="false" Priority="70" Name="Dark List"/>\r\n  <w:LsdException Locked="false" Priority="71" Name="Colorful Shading"/>\r\n  <w:LsdException Locked="false" Priority="72" Name="Colorful List"/>\r\n  <w:LsdException Locked="false" Priority="73" Name="Colorful Grid"/>\r\n  <w:LsdException Locked="false" Priority="60" Name="Light Shading Accent 1"/>\r\n  <w:LsdException Locked="false" Priority="61" Name="Light List Accent 1"/>\r\n  <w:LsdException Locked="false" Priority="62" Name="Light Grid Accent 1"/>\r\n  <w:LsdException Locked="false" Priority="63" Name="Medium Shading 1 Accent 1"/>\r\n  <w:LsdException Locked="false" Priority="64" Name="Medium Shading 2 Accent 1"/>\r\n  <w:LsdException Locked="false" Priority="65" Name="Medium List 1 Accent 1"/>\r\n  <w:LsdException Locked="false" SemiHidden="true" Name="Revision"/>\r\n  <w:LsdException Locked="false" Priority="34" QFormat="true"\r\n   Name="List Paragraph"/>\r\n  <w:LsdException Locked="false" Priority="29" QFormat="true" Name="Quote"/>\r\n  <w:LsdException Locked="false" Priority="30" QFormat="true"\r\n   Name="Intense Quote"/>\r\n  <w:LsdException Locked="false" Priority="66" Name="Medium List 2 Accent 1"/>\r\n  <w:LsdException Locked="false" Priority="67" Name="Medium Grid 1 Accent 1"/>\r\n  <w:LsdException Locked="false" Priority="68" Name="Medium Grid 2 Accent 1"/>\r\n  <w:LsdException Locked="false" Priority="69" Name="Medium Grid 3 Accent 1"/>\r\n  <w:LsdException Locked="false" Priority="70" Name="Dark List Accent 1"/>\r\n  <w:LsdException Locked="false" Priority="71" Name="Colorful Shading Accent 1"/>\r\n  <w:LsdException Locked="false" Priority="72" Name="Colorful List Accent 1"/>\r\n  <w:LsdException Locked="false" Priority="73" Name="Colorful Grid Accent 1"/>\r\n  <w:LsdException Locked="false" Priority="60" Name="Light Shading Accent 2"/>\r\n  <w:LsdException Locked="false" Priority="61" Name="Light List Accent 2"/>\r\n  <w:LsdException Locked="false" Priority="62" Name="Light Grid Accent 2"/>\r\n  <w:LsdException Locked="false" Priority="63" Name="Medium Shading 1 Accent 2"/>\r\n  <w:LsdException Locked="false" Priority="64" Name="Medium Shading 2 Accent 2"/>\r\n  <w:LsdException Locked="false" Priority="65" Name="Medium List 1 Accent 2"/>\r\n  <w:LsdException Locked="false" Priority="66" Name="Medium List 2 Accent 2"/>\r\n  <w:LsdException Locked="false" Priority="67" Name="Medium Grid 1 Accent 2"/>\r\n  <w:LsdException Locked="false" Priority="68" Name="Medium Grid 2 Accent 2"/>\r\n  <w:LsdException Locked="false" Priority="69" Name="Medium Grid 3 Accent 2"/>\r\n  <w:LsdException Locked="false" Priority="70" Name="Dark List Accent 2"/>\r\n  <w:LsdException Locked="false" Priority="71" Name="Colorful Shading Accent 2"/>\r\n  <w:LsdException Locked="false" Priority="72" Name="Colorful List Accent 2"/>\r\n  <w:LsdException Locked="false" Priority="73" Name="Colorful Grid Accent 2"/>\r\n  <w:LsdException Locked="false" Priority="60" Name="Light Shading Accent 3"/>\r\n  <w:LsdException Locked="false" Priority="61" Name="Light List Accent 3"/>\r\n  <w:LsdException Locked="false" Priority="62" Name="Light Grid Accent 3"/>\r\n  <w:LsdException Locked="false" Priority="63" Name="Medium Shading 1 Accent 3"/>\r\n  <w:LsdException Locked="false" Priority="64" Name="Medium Shading 2 Accent 3"/>\r\n  <w:LsdException Locked="false" Priority="65" Name="Medium List 1 Accent 3"/>\r\n  <w:LsdException Locked="false" Priority="66" Name="Medium List 2 Accent 3"/>\r\n  <w:LsdException Locked="false" Priority="67" Name="Medium Grid 1 Accent 3"/>\r\n  <w:LsdException Locked="false" Priority="68" Name="Medium Grid 2 Accent 3"/>\r\n  <w:LsdException Locked="false" Priority="69" Name="Medium Grid 3 Accent 3"/>\r\n  <w:LsdException Locked="false" Priority="70" Name="Dark List Accent 3"/>\r\n  <w:LsdException Locked="false" Priority="71" Name="Colorful Shading Accent 3"/>\r\n  <w:LsdException Locked="false" Priority="72" Name="Colorful List Accent 3"/>\r\n  <w:LsdException Locked="false" Priority="73" Name="Colorful Grid Accent 3"/>\r\n  <w:LsdException Locked="false" Priority="60" Name="Light Shading Accent 4"/>\r\n  <w:LsdException Locked="false" Priority="61" Name="Light List Accent 4"/>\r\n  <w:LsdException Locked="false" Priority="62" Name="Light Grid Accent 4"/>\r\n  <w:LsdException Locked="false" Priority="63" Name="Medium Shading 1 Accent 4"/>\r\n  <w:LsdException Locked="false" Priority="64" Name="Medium Shading 2 Accent 4"/>\r\n  <w:LsdException Locked="false" Priority="65" Name="Medium List 1 Accent 4"/>\r\n  <w:LsdException Locked="false" Priority="66" Name="Medium List 2 Accent 4"/>\r\n  <w:LsdException Locked="false" Priority="67" Name="Medium Grid 1 Accent 4"/>\r\n  <w:LsdException Locked="false" Priority="68" Name="Medium Grid 2 Accent 4"/>\r\n  <w:LsdException Locked="false" Priority="69" Name="Medium Grid 3 Accent 4"/>\r\n  <w:LsdException Locked="false" Priority="70" Name="Dark List Accent 4"/>\r\n  <w:LsdException Locked="false" Priority="71" Name="Colorful Shading Accent 4"/>\r\n  <w:LsdException Locked="false" Priority="72" Name="Colorful List Accent 4"/>\r\n  <w:LsdException Locked="false" Priority="73" Name="Colorful Grid Accent 4"/>\r\n  <w:LsdException Locked="false" Priority="60" Name="Light Shading Accent 5"/>\r\n  <w:LsdException Locked="false" Priority="61" Name="Light List Accent 5"/>\r\n  <w:LsdException Locked="false" Priority="62" Name="Light Grid Accent 5"/>\r\n  <w:LsdException Locked="false" Priority="63" Name="Medium Shading 1 Accent 5"/>\r\n  <w:LsdException Locked="false" Priority="64" Name="Medium Shading 2 Accent 5"/>\r\n  <w:LsdException Locked="false" Priority="65" Name="Medium List 1 Accent 5"/>\r\n  <w:LsdException Locked="false" Priority="66" Name="Medium List 2 Accent 5"/>\r\n  <w:LsdException Locked="false" Priority="67" Name="Medium Grid 1 Accent 5"/>\r\n  <w:LsdException Locked="false" Priority="68" Name="Medium Grid 2 Accent 5"/>\r\n  <w:LsdException Locked="false" Priority="69" Name="Medium Grid 3 Accent 5"/>\r\n  <w:LsdException Locked="false" Priority="70" Name="Dark List Accent 5"/>\r\n  <w:LsdException Locked="false" Priority="71" Name="Colorful Shading Accent 5"/>\r\n  <w:LsdException Locked="false" Priority="72" Name="Colorful List Accent 5"/>\r\n  <w:LsdException Locked="false" Priority="73" Name="Colorful Grid Accent 5"/>\r\n  <w:LsdException Locked="false" Priority="60" Name="Light Shading Accent 6"/>\r\n  <w:LsdException Locked="false" Priority="61" Name="Light List Accent 6"/>\r\n  <w:LsdException Locked="false" Priority="62" Name="Light Grid Accent 6"/>\r\n  <w:LsdException Locked="false" Priority="63" Name="Medium Shading 1 Accent 6"/>\r\n  <w:LsdException Locked="false" Priority="64" Name="Medium Shading 2 Accent 6"/>\r\n  <w:LsdException Locked="false" Priority="65" Name="Medium List 1 Accent 6"/>\r\n  <w:LsdException Locked="false" Priority="66" Name="Medium List 2 Accent 6"/>\r\n  <w:LsdException Locked="false" Priority="67" Name="Medium Grid 1 Accent 6"/>\r\n  <w:LsdException Locked="false" Priority="68" Name="Medium Grid 2 Accent 6"/>\r\n  <w:LsdException Locked="false" Priority="69" Name="Medium Grid 3 Accent 6"/>\r\n  <w:LsdException Locked="false" Priority="70" Name="Dark List Accent 6"/>\r\n  <w:LsdException Locked="false" Priority="71" Name="Colorful Shading Accent 6"/>\r\n  <w:LsdException Locked="false" Priority="72" Name="Colorful List Accent 6"/>\r\n  <w:LsdException Locked="false" Priority="73" Name="Colorful Grid Accent 6"/>\r\n  <w:LsdException Locked="false" Priority="19" QFormat="true"\r\n   Name="Subtle Emphasis"/>\r\n  <w:LsdException Locked="false" Priority="21" QFormat="true"\r\n   Name="Intense Emphasis"/>\r\n  <w:LsdException Locked="false" Priority="31" QFormat="true"\r\n   Name="Subtle Reference"/>\r\n  <w:LsdException Locked="false" Priority="32" QFormat="true"\r\n   Name="Intense Reference"/>\r\n  <w:LsdException Locked="false" Priority="33" QFormat="true" Name="Book Title"/>\r\n  <w:LsdException Locked="false" Priority="37" SemiHidden="true"\r\n   UnhideWhenUsed="true" Name="Bibliography"/>\r\n  <w:LsdException Locked="false" Priority="39" SemiHidden="true"\r\n   UnhideWhenUsed="true" QFormat="true" Name="TOC Heading"/>\r\n  <w:LsdException Locked="false" Priority="41" Name="Plain Table 1"/>\r\n  <w:LsdException Locked="false" Priority="42" Name="Plain Table 2"/>\r\n  <w:LsdException Locked="false" Priority="43" Name="Plain Table 3"/>\r\n  <w:LsdException Locked="false" Priority="44" Name="Plain Table 4"/>\r\n  <w:LsdException Locked="false" Priority="45" Name="Plain Table 5"/>\r\n  <w:LsdException Locked="false" Priority="40" Name="Grid Table Light"/>\r\n  <w:LsdException Locked="false" Priority="46" Name="Grid Table 1 Light"/>\r\n  <w:LsdException Locked="false" Priority="47" Name="Grid Table 2"/>\r\n  <w:LsdException Locked="false" Priority="48" Name="Grid Table 3"/>\r\n  <w:LsdException Locked="false" Priority="49" Name="Grid Table 4"/>\r\n  <w:LsdException Locked="false" Priority="50" Name="Grid Table 5 Dark"/>\r\n  <w:LsdException Locked="false" Priority="51" Name="Grid Table 6 Colorful"/>\r\n  <w:LsdException Locked="false" Priority="52" Name="Grid Table 7 Colorful"/>\r\n  <w:LsdException Locked="false" Priority="46"\r\n   Name="Grid Table 1 Light Accent 1"/>\r\n  <w:LsdException Locked="false" Priority="47" Name="Grid Table 2 Accent 1"/>\r\n  <w:LsdException Locked="false" Priority="48" Name="Grid Table 3 Accent 1"/>\r\n  <w:LsdException Locked="false" Priority="49" Name="Grid Table 4 Accent 1"/>\r\n  <w:LsdException Locked="false" Priority="50" Name="Grid Table 5 Dark Accent 1"/>\r\n  <w:LsdException Locked="false" Priority="51"\r\n   Name="Grid Table 6 Colorful Accent 1"/>\r\n  <w:LsdException Locked="false" Priority="52"\r\n   Name="Grid Table 7 Colorful Accent 1"/>\r\n  <w:LsdException Locked="false" Priority="46"\r\n   Name="Grid Table 1 Light Accent 2"/>\r\n  <w:LsdException Locked="false" Priority="47" Name="Grid Table 2 Accent 2"/>\r\n  <w:LsdException Locked="false" Priority="48" Name="Grid Table 3 Accent 2"/>\r\n  <w:LsdException Locked="false" Priority="49" Name="Grid Table 4 Accent 2"/>\r\n  <w:LsdException Locked="false" Priority="50" Name="Grid Table 5 Dark Accent 2"/>\r\n  <w:LsdException Locked="false" Priority="51"\r\n   Name="Grid Table 6 Colorful Accent 2"/>\r\n  <w:LsdException Locked="false" Priority="52"\r\n   Name="Grid Table 7 Colorful Accent 2"/>\r\n  <w:LsdException Locked="false" Priority="46"\r\n   Name="Grid Table 1 Light Accent 3"/>\r\n  <w:LsdException Locked="false" Priority="47" Name="Grid Table 2 Accent 3"/>\r\n  <w:LsdException Locked="false" Priority="48" Name="Grid Table 3 Accent 3"/>\r\n  <w:LsdException Locked="false" Priority="49" Name="Grid Table 4 Accent 3"/>\r\n  <w:LsdException Locked="false" Priority="50" Name="Grid Table 5 Dark Accent 3"/>\r\n  <w:LsdException Locked="false" Priority="51"\r\n   Name="Grid Table 6 Colorful Accent 3"/>\r\n  <w:LsdException Locked="false" Priority="52"\r\n   Name="Grid Table 7 Colorful Accent 3"/>\r\n  <w:LsdException Locked="false" Priority="46"\r\n   Name="Grid Table 1 Light Accent 4"/>\r\n  <w:LsdException Locked="false" Priority="47" Name="Grid Table 2 Accent 4"/>\r\n  <w:LsdException Locked="false" Priority="48" Name="Grid Table 3 Accent 4"/>\r\n  <w:LsdException Locked="false" Priority="49" Name="Grid Table 4 Accent 4"/>\r\n  <w:LsdException Locked="false" Priority="50" Name="Grid Table 5 Dark Accent 4"/>\r\n  <w:LsdException Locked="false" Priority="51"\r\n   Name="Grid Table 6 Colorful Accent 4"/>\r\n  <w:LsdException Locked="false" Priority="52"\r\n   Name="Grid Table 7 Colorful Accent 4"/>\r\n  <w:LsdException Locked="false" Priority="46"\r\n   Name="Grid Table 1 Light Accent 5"/>\r\n  <w:LsdException Locked="false" Priority="47" Name="Grid Table 2 Accent 5"/>\r\n  <w:LsdException Locked="false" Priority="48" Name="Grid Table 3 Accent 5"/>\r\n  <w:LsdException Locked="false" Priority="49" Name="Grid Table 4 Accent 5"/>\r\n  <w:LsdException Locked="false" Priority="50" Name="Grid Table 5 Dark Accent 5"/>\r\n  <w:LsdException Locked="false" Priority="51"\r\n   Name="Grid Table 6 Colorful Accent 5"/>\r\n  <w:LsdException Locked="false" Priority="52"\r\n   Name="Grid Table 7 Colorful Accent 5"/>\r\n  <w:LsdException Locked="false" Priority="46"\r\n   Name="Grid Table 1 Light Accent 6"/>\r\n  <w:LsdException Locked="false" Priority="47" Name="Grid Table 2 Accent 6"/>\r\n  <w:LsdException Locked="false" Priority="48" Name="Grid Table 3 Accent 6"/>\r\n  <w:LsdException Locked="false" Priority="49" Name="Grid Table 4 Accent 6"/>\r\n  <w:LsdException Locked="false" Priority="50" Name="Grid Table 5 Dark Accent 6"/>\r\n  <w:LsdException Locked="false" Priority="51"\r\n   Name="Grid Table 6 Colorful Accent 6"/>\r\n  <w:LsdException Locked="false" Priority="52"\r\n   Name="Grid Table 7 Colorful Accent 6"/>\r\n  <w:LsdException Locked="false" Priority="46" Name="List Table 1 Light"/>\r\n  <w:LsdException Locked="false" Priority="47" Name="List Table 2"/>\r\n  <w:LsdException Locked="false" Priority="48" Name="List Table 3"/>\r\n  <w:LsdException Locked="false" Priority="49" Name="List Table 4"/>\r\n  <w:LsdException Locked="false" Priority="50" Name="List Table 5 Dark"/>\r\n  <w:LsdException Locked="false" Priority="51" Name="List Table 6 Colorful"/>\r\n  <w:LsdException Locked="false" Priority="52" Name="List Table 7 Colorful"/>\r\n  <w:LsdException Locked="false" Priority="46"\r\n   Name="List Table 1 Light Accent 1"/>\r\n  <w:LsdException Locked="false" Priority="47" Name="List Table 2 Accent 1"/>\r\n  <w:LsdException Locked="false" Priority="48" Name="List Table 3 Accent 1"/>\r\n  <w:LsdException Locked="false" Priority="49" Name="List Table 4 Accent 1"/>\r\n  <w:LsdException Locked="false" Priority="50" Name="List Table 5 Dark Accent 1"/>\r\n  <w:LsdException Locked="false" Priority="51"\r\n   Name="List Table 6 Colorful Accent 1"/>\r\n  <w:LsdException Locked="false" Priority="52"\r\n   Name="List Table 7 Colorful Accent 1"/>\r\n  <w:LsdException Locked="false" Priority="46"\r\n   Name="List Table 1 Light Accent 2"/>\r\n  <w:LsdException Locked="false" Priority="47" Name="List Table 2 Accent 2"/>\r\n  <w:LsdException Locked="false" Priority="48" Name="List Table 3 Accent 2"/>\r\n  <w:LsdException Locked="false" Priority="49" Name="List Table 4 Accent 2"/>\r\n  <w:LsdException Locked="false" Priority="50" Name="List Table 5 Dark Accent 2"/>\r\n  <w:LsdException Locked="false" Priority="51"\r\n   Name="List Table 6 Colorful Accent 2"/>\r\n  <w:LsdException Locked="false" Priority="52"\r\n   Name="List Table 7 Colorful Accent 2"/>\r\n  <w:LsdException Locked="false" Priority="46"\r\n   Name="List Table 1 Light Accent 3"/>\r\n  <w:LsdException Locked="false" Priority="47" Name="List Table 2 Accent 3"/>\r\n  <w:LsdException Locked="false" Priority="48" Name="List Table 3 Accent 3"/>\r\n  <w:LsdException Locked="false" Priority="49" Name="List Table 4 Accent 3"/>\r\n  <w:LsdException Locked="false" Priority="50" Name="List Table 5 Dark Accent 3"/>\r\n  <w:LsdException Locked="false" Priority="51"\r\n   Name="List Table 6 Colorful Accent 3"/>\r\n  <w:LsdException Locked="false" Priority="52"\r\n   Name="List Table 7 Colorful Accent 3"/>\r\n  <w:LsdException Locked="false" Priority="46"\r\n   Name="List Table 1 Light Accent 4"/>\r\n  <w:LsdException Locked="false" Priority="47" Name="List Table 2 Accent 4"/>\r\n  <w:LsdException Locked="false" Priority="48" Name="List Table 3 Accent 4"/>\r\n  <w:LsdException Locked="false" Priority="49" Name="List Table 4 Accent 4"/>\r\n  <w:LsdException Locked="false" Priority="50" Name="List Table 5 Dark Accent 4"/>\r\n  <w:LsdException Locked="false" Priority="51"\r\n   Name="List Table 6 Colorful Accent 4"/>\r\n  <w:LsdException Locked="false" Priority="52"\r\n   Name="List Table 7 Colorful Accent 4"/>\r\n  <w:LsdException Locked="false" Priority="46"\r\n   Name="List Table 1 Light Accent 5"/>\r\n  <w:LsdException Locked="false" Priority="47" Name="List Table 2 Accent 5"/>\r\n  <w:LsdException Locked="false" Priority="48" Name="List Table 3 Accent 5"/>\r\n  <w:LsdException Locked="false" Priority="49" Name="List Table 4 Accent 5"/>\r\n  <w:LsdException Locked="false" Priority="50" Name="List Table 5 Dark Accent 5"/>\r\n  <w:LsdException Locked="false" Priority="51"\r\n   Name="List Table 6 Colorful Accent 5"/>\r\n  <w:LsdException Locked="false" Priority="52"\r\n   Name="List Table 7 Colorful Accent 5"/>\r\n  <w:LsdException Locked="false" Priority="46"\r\n   Name="List Table 1 Light Accent 6"/>\r\n  <w:LsdException Locked="false" Priority="47" Name="List Table 2 Accent 6"/>\r\n  <w:LsdException Locked="false" Priority="48" Name="List Table 3 Accent 6"/>\r\n  <w:LsdException Locked="false" Priority="49" Name="List Table 4 Accent 6"/>\r\n  <w:LsdException Locked="false" Priority="50" Name="List Table 5 Dark Accent 6"/>\r\n  <w:LsdException Locked="false" Priority="51"\r\n   Name="List Table 6 Colorful Accent 6"/>\r\n  <w:LsdException Locked="false" Priority="52"\r\n   Name="List Table 7 Colorful Accent 6"/>\r\n  <w:LsdException Locked="false" SemiHidden="true" UnhideWhenUsed="true"\r\n   Name="Mention"/>\r\n  <w:LsdException Locked="false" SemiHidden="true" UnhideWhenUsed="true"\r\n   Name="Smart Hyperlink"/>\r\n  <w:LsdException Locked="false" SemiHidden="true" UnhideWhenUsed="true"\r\n   Name="Hashtag"/>\r\n  <w:LsdException Locked="false" SemiHidden="true" UnhideWhenUsed="true"\r\n   Name="Unresolved Mention"/>\r\n  <w:LsdException Locked="false" SemiHidden="true" UnhideWhenUsed="true"\r\n   Name="Smart Link"/>\r\n </w:LatentStyles>\r\n</xml><![endif]-->\r\n<style>\r\n<!--\r\n /* Font Definitions */\r\n @font-face\r\n\t{font-family:"Cambria Math";\r\n\tpanose-1:2 4 5 3 5 4 6 3 2 4;\r\n\tmso-font-charset:0;\r\n\tmso-generic-font-family:roman;\r\n\tmso-font-pitch:variable;\r\n\tmso-font-signature:-536869121 1107305727 33554432 0 415 0;}\r\n@font-face\r\n\t{font-family:Calibri;\r\n\tpanose-1:2 15 5 2 2 2 4 3 2 4;\r\n\tmso-font-charset:0;\r\n\tmso-generic-font-family:swiss;\r\n\tmso-font-pitch:variable;\r\n\tmso-font-signature:-469750017 -1040178053 9 0 511 0;}\r\n /* Style Definitions */\r\n p.MsoNormal, li.MsoNormal, div.MsoNormal\r\n\t{mso-style-unhide:no;\r\n\tmso-style-qformat:yes;\r\n\tmso-style-parent:"";\r\n\tmargin-top:0in;\r\n\tmargin-right:0in;\r\n\tmargin-bottom:8.0pt;\r\n\tmargin-left:0in;\r\n\tline-height:107%;\r\n\tmso-pagination:widow-orphan;\r\n\tfont-size:11.0pt;\r\n\tfont-family:"Calibri",sans-serif;\r\n\tmso-ascii-font-family:Calibri;\r\n\tmso-ascii-theme-font:minor-latin;\r\n\tmso-fareast-font-family:Calibri;\r\n\tmso-fareast-theme-font:minor-latin;\r\n\tmso-hansi-font-family:Calibri;\r\n\tmso-hansi-theme-font:minor-latin;\r\n\tmso-bidi-font-family:Arial;\r\n\tmso-bidi-theme-font:minor-bidi;\r\n\tmso-fareast-language:EN-US;}\r\n.MsoChpDefault\r\n\t{mso-style-type:export-only;\r\n\tmso-default-props:yes;\r\n\tfont-size:11.0pt;\r\n\tmso-ansi-font-size:11.0pt;\r\n\tmso-bidi-font-size:11.0pt;\r\n\tfont-family:"Calibri",sans-serif;\r\n\tmso-ascii-font-family:Calibri;\r\n\tmso-ascii-theme-font:minor-latin;\r\n\tmso-fareast-font-family:Calibri;\r\n\tmso-fareast-theme-font:minor-latin;\r\n\tmso-hansi-font-family:Calibri;\r\n\tmso-hansi-theme-font:minor-latin;\r\n\tmso-bidi-font-family:Arial;\r\n\tmso-bidi-theme-font:minor-bidi;\r\n\tmso-font-kerning:0pt;\r\n\tmso-ligatures:none;\r\n\tmso-fareast-language:EN-US;}\r\n.MsoPapDefault\r\n\t{mso-style-type:export-only;\r\n\tmargin-bottom:8.0pt;\r\n\tline-height:107%;}\r\n@page WordSection1\r\n\t{size:8.5in 11.0in;\r\n\tmargin:1.0in 1.0in 1.0in 1.0in;\r\n\tmso-header-margin:.5in;\r\n\tmso-footer-margin:.5in;\r\n\tmso-paper-source:0;}\r\ndiv.WordSection1\r\n\t{page:WordSection1;}\r\n-->\r\n</style>\r\n<!--[if gte mso 10]>\r\n<style>\r\n /* Style Definitions */\r\n table.MsoNormalTable\r\n\t{mso-style-name:"Table Normal";\r\n\tmso-tstyle-rowband-size:0;\r\n\tmso-tstyle-colband-size:0;\r\n\tmso-style-noshow:yes;\r\n\tmso-style-priority:99;\r\n\tmso-style-parent:"";\r\n\tmso-padding-alt:0in 5.4pt 0in 5.4pt;\r\n\tmso-para-margin-top:0in;\r\n\tmso-para-margin-right:0in;\r\n\tmso-para-margin-bottom:8.0pt;\r\n\tmso-para-margin-left:0in;\r\n\tline-height:107%;\r\n\tmso-pagination:widow-orphan;\r\n\tfont-size:11.0pt;\r\n\tfont-family:"Calibri",sans-serif;\r\n\tmso-ascii-font-family:Calibri;\r\n\tmso-ascii-theme-font:minor-latin;\r\n\tmso-hansi-font-family:Calibri;\r\n\tmso-hansi-theme-font:minor-latin;\r\n\tmso-bidi-font-family:Arial;\r\n\tmso-bidi-theme-font:minor-bidi;\r\n\tmso-fareast-language:EN-US;}\r\n</style>\r\n<![endif]-->\r\n</head>\r\n\r\n<body lang=EN-US style=\'tab-interval:.5in;word-wrap:break-word\'>\r\n<!--StartFragment-->\r\n\r\n<p class=MsoNormal>Test<o:p></o:p></p>\r\n\r\n<p class=MsoNormal>asdsad</p><!--EndFragment-->\r\n</body>\r\n\r\n</html>\r\n';
        editor.paste(clipboardData);

        const model = cloneModel(
            editor.createContentModel(<DomToModelOption>{
                processorOverride: {
                    table: tableProcessor,
                },
            }),
            {
                includeCachedElement: false,
            }
        );

        expect(wordFile.processPastedContentFromWordDesktop).toHaveBeenCalled();
        expect(model).toEqual({
            blockGroupType: 'Document',
            blocks: [
                {
                    cachedElement: undefined,
                    isImplicit: undefined,
                    segments: [
                        {
                            text: 'Test',
                            segmentType: 'Text',
                            isSelected: undefined,
                            format: { fontFamily: 'Calibri, sans-serif', fontSize: '11pt' },
                        },
                    ],
                    segmentFormat: undefined,
                    blockType: 'Paragraph',
                    format: { marginTop: '0px', marginBottom: '0px' },
                    decorator: { tagName: 'p', format: {} },
                },
                {
                    cachedElement: undefined,
                    isImplicit: undefined,
                    segments: [
                        {
                            text: 'asdsad',
                            segmentType: 'Text',
                            isSelected: undefined,
                            format: { fontFamily: 'Calibri, sans-serif', fontSize: '11pt' },
                        },
                        {
                            isSelected: true,
                            segmentType: 'SelectionMarker',
                            format: { fontFamily: 'Calibri, sans-serif', fontSize: '11pt' },
                        },
                    ],
                    segmentFormat: undefined,
                    blockType: 'Paragraph',
                    format: {
                        marginTop: '0in',
                        marginRight: '0in',
                        marginBottom: '8pt',
                        marginLeft: '0in',
                    },
                    decorator: { tagName: 'p', format: {} },
                },
            ],
            format: {},
        });
    });

    itChromeOnly('E2E Content with Table, borders and text using windowtext', () => {
        clipboardData.rawHtml =
            '<html><head><meta http-equiv=Content-Type content="text/html; charset=utf-8"><meta name=ProgId content=Word.Document><meta name=Generator content="Microsoft Word 15"><meta name=Originator content="Microsoft Word 15"></head><body> <table class=MsoTableGrid border=1 cellspacing=0 cellpadding=0 style="border-collapse:collapse;border:none;mso-border-alt:solid windowtext .5pt; mso-yfti-tbllook:1184;mso-padding-alt:0in 5.4pt 0in 5.4pt"> <tr style="mso-yfti-irow:0;mso-yfti-firstrow:yes;mso-yfti-lastrow:yes"> <td width=312 valign=top style="width:233.75pt;border:solid windowtext 1.0pt; mso-border-alt:solid windowtext .5pt;padding:0in 5.4pt 0in 5.4pt"> <p class=MsoNormal style="margin-bottom:0in;line-height:normal">Asdasdsad<o:p></o:p></p> </td> <td width=312 valign=top style="width:233.75pt;border:solid windowtext 1.0pt; border-left:none;mso-border-left-alt:solid windowtext .5pt;mso-border-alt: solid windowtext .5pt;padding:0in 5.4pt 0in 5.4pt"> <p class=MsoNormal style="margin-bottom:0in;line-height:normal">asdadasd<o:p></o:p></p> </td> </tr> </table> <p class=MsoNormal><o:p> </o:p></p> <p class=MsoNormal style="color: windowtext; background-color: windowtext;">asdsadasdasdsadasdsadsad<o:p></o:p></p> <p class=MsoNormal><o:p> </o:p></p>  </body> </html>';

        editor.paste(clipboardData);

        const model = editor.createContentModel(<DomToModelOption>{
            processorOverride: {
                table: tableProcessor,
            },
        });

        expect(wordFile.processPastedContentFromWordDesktop).toHaveBeenCalled();
        expectEqual(model, {
            blockGroupType: 'Document',
            blocks: [
                {
                    widths: [jasmine.anything() as any, jasmine.anything() as any],
                    rows: [
                        {
                            height: jasmine.anything() as any,
                            format: {},
                            cells: [
                                {
                                    blockGroupType: 'TableCell',
                                    blocks: [
                                        {
                                            blockType: 'Paragraph',
                                            segments: [
                                                {
<<<<<<< HEAD
=======
                                                    text: 'Asdasdsad',
>>>>>>> 462c6260
                                                    segmentType: 'Text',
                                                    text: 'Asdasdsad ',
                                                    format: {},
                                                },
                                            ],
                                            format: {
                                                lineHeight: 'normal',
                                                marginTop: '1em',
                                                marginBottom: '0in',
                                            },
                                            decorator: {
                                                tagName: 'p',
                                                format: {},
                                            },
                                        },
                                    ],
                                    format: {
                                        borderTop: '1pt solid',
                                        borderRight: '1pt solid',
                                        borderBottom: '1pt solid',
                                        borderLeft: '1pt solid',
                                        paddingTop: '0in',
                                        paddingRight: '5.4pt',
                                        paddingBottom: '0in',
                                        paddingLeft: '5.4pt',
                                        verticalAlign: 'top',
                                        width: '233.75pt',
                                    },
                                    spanLeft: false,
                                    spanAbove: false,
                                    isHeader: false,
                                    dataset: {},
                                },
                                {
                                    blockGroupType: 'TableCell',
                                    blocks: [
                                        {
                                            blockType: 'Paragraph',
                                            segments: [
                                                {
<<<<<<< HEAD
=======
                                                    text: 'asdadasd',
>>>>>>> 462c6260
                                                    segmentType: 'Text',
                                                    text: 'asdadasd ',
                                                    format: {},
                                                },
                                            ],
                                            format: {
                                                lineHeight: 'normal',
                                                marginTop: '1em',
                                                marginBottom: '0in',
                                            },
                                            decorator: {
                                                tagName: 'p',
                                                format: {},
                                            },
                                        },
                                    ],
                                    format: {
                                        borderTop: '1pt solid',
                                        borderRight: '1pt solid',
                                        borderBottom: '1pt solid',
                                        paddingTop: '0in',
                                        paddingRight: '5.4pt',
                                        paddingBottom: '0in',
                                        paddingLeft: '5.4pt',
                                        verticalAlign: 'top',
                                        width: '233.75pt',
                                    },
                                    spanLeft: false,
                                    spanAbove: false,
                                    isHeader: false,
                                    dataset: {},
                                },
                            ],
                        },
                    ],
                    blockType: 'Table',
                    format: {
                        useBorderBox: true,
                        borderCollapse: true,
                    },
                    dataset: {},
                },
                {
                    blockType: 'Paragraph',
                    segments: [
                        {
                            segmentType: 'Text',
                            text: ' ',
                            format: {},
                        },
                    ],
                    format: {
                        marginTop: '1em',
                        marginBottom: '1em',
                    },
                    decorator: {
                        tagName: 'p',
                        format: {},
                    },
                },
                {
                    blockType: 'Paragraph',
                    segments: [
                        {
<<<<<<< HEAD
=======
                            text: 'asdsadasdasdsadasdsadsad',
>>>>>>> 462c6260
                            segmentType: 'Text',
                            text: 'asdsadasdasdsadasdsadsad ',
                            format: {
                                textColor: 'rgb(0, 0, 0)',
                            },
                        },
                    ],
                    format: {
                        marginTop: '1em',
                        marginBottom: '1em',
                    },
                    decorator: {
                        tagName: 'p',
                        format: {},
                    },
                },
                {
                    blockType: 'Paragraph',
                    segments: [
                        {
                            segmentType: 'Text',
                            text: ' ',
                            format: {},
                        },
                        {
                            segmentType: 'SelectionMarker',
                            isSelected: true,
                            format: {},
                        },
                    ],
                    format: {
                        marginTop: '1em',
                        marginBottom: '1em',
                    },
                    decorator: {
                        tagName: 'p',
                        format: {},
                    },
                },
            ],
            format: {},
        });
    });
});<|MERGE_RESOLUTION|>--- conflicted
+++ resolved
@@ -129,12 +129,8 @@
                                             blockType: 'Paragraph',
                                             segments: [
                                                 {
-<<<<<<< HEAD
-=======
                                                     text: 'Asdasdsad',
->>>>>>> 462c6260
                                                     segmentType: 'Text',
-                                                    text: 'Asdasdsad ',
                                                     format: {},
                                                 },
                                             ],
@@ -173,12 +169,8 @@
                                             blockType: 'Paragraph',
                                             segments: [
                                                 {
-<<<<<<< HEAD
-=======
                                                     text: 'asdadasd',
->>>>>>> 462c6260
                                                     segmentType: 'Text',
-                                                    text: 'asdadasd ',
                                                     format: {},
                                                 },
                                             ],
@@ -241,12 +233,8 @@
                     blockType: 'Paragraph',
                     segments: [
                         {
-<<<<<<< HEAD
-=======
                             text: 'asdsadasdasdsadasdsadsad',
->>>>>>> 462c6260
-                            segmentType: 'Text',
-                            text: 'asdsadasdasdsadasdsadsad ',
+                            segmentType: 'Text',
                             format: {
                                 textColor: 'rgb(0, 0, 0)',
                             },

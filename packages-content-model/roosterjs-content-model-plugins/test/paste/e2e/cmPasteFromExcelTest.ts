--- conflicted
+++ resolved
@@ -33,11 +33,7 @@
     itChromeOnly('E2E', () => {
         spyOn(processPastedContentFromExcel, 'processPastedContentFromExcel').and.callThrough();
 
-<<<<<<< HEAD
-        editor.paste(clipboardData);
-=======
         editor.pasteFromClipboard(clipboardData);
->>>>>>> 8dc99687
         editor.createContentModel({});
 
         expect(processPastedContentFromExcel.processPastedContentFromExcel).toHaveBeenCalled();
@@ -46,11 +42,7 @@
     itChromeOnly('E2E paste as image', () => {
         spyOn(processPastedContentFromExcel, 'processPastedContentFromExcel').and.callThrough();
 
-<<<<<<< HEAD
-        editor.paste(clipboardData, false, false, true);
-=======
         editor.pasteFromClipboard(clipboardData, 'asImage');
->>>>>>> 8dc99687
 
         const model = editor.createContentModel({
             processorOverride: {
@@ -113,11 +105,7 @@
             snapshotBeforePaste: '<br><!--{"start":[0],"end":[0]}-->',
         });
 
-<<<<<<< HEAD
-        editor.paste(CD);
-=======
         editor.pasteFromClipboard(CD);
->>>>>>> 8dc99687
 
         const model = editor.createContentModel({
             processorOverride: {

--- conflicted
+++ resolved
@@ -34,11 +34,7 @@
                 '<table style="text-align: left; white-space: normal; width: 170pt; box-sizing: border-box; border-collapse: collapse; border-spacing: 0px; background-color: rgb(255, 255, 255);"><tbody><tr><td data-ogsb="white" style="text-align: center; white-space: nowrap; border-width: 0.5pt; border-style: solid; border-color: initial; padding-top: 1px; padding-right: 1px; padding-left: 1px; vertical-align: middle; width: 52pt; height: 28.5pt; background-color: white;"><div style="text-align: center; white-space: nowrap; margin: 0px;"><span style="letter-spacing: normal; font-family: Calibri, sans-serif; font-size: 11pt; font-weight: 700; color: black;">No.</span></div></td><td data-ogsb="white" style="text-align: center; white-space: nowrap; border-top: 0.5pt solid; border-right: 0.5pt solid; border-bottom: 0.5pt solid; padding-top: 1px; padding-right: 1px; padding-left: 1px; vertical-align: middle; width: 56pt; background-color: white;"><div style="text-align: center; white-space: nowrap; margin: 0px;"><span style="letter-spacing: normal; font-family: Calibri, sans-serif; font-size: 11pt; font-weight: 700; color: black;">ID</span></div></td><td data-ogsb="white" style="text-align: center; white-space: normal; border-top: 0.5pt solid; border-right: 0.5pt solid; border-bottom: 0.5pt solid; padding-top: 1px; padding-right: 1px; padding-left: 1px; vertical-align: middle; width: 62pt; background-color: white;"><div style="text-align: center; white-space: normal; margin: 0px;"><span style="letter-spacing: normal; font-family: Calibri, sans-serif; font-size: 11pt; font-weight: 700; color: black;">Work Item Type</span></div></td></tr></tbody></table><div><br></div><!--{"start":[0],"end":[1,0]}-->',
         });
 
-<<<<<<< HEAD
-        editor.paste(clipboardData);
-=======
         editor.pasteFromClipboard(clipboardData);
->>>>>>> 8dc99687
 
         const model = editor.createContentModel(<DomToModelOption>{
             processorOverride: {

import * as getStyleMetadata from '../../lib/paste/WordDesktop/getStyleMetadata';
import { ClipboardData, ContentModelBeforePasteEvent } from 'roosterjs-content-model-types';
import { expectEqual } from './e2e/testUtils';
import { PluginEventType } from 'roosterjs-editor-types';
import { processPastedContentFromWordDesktop } from '../../lib/paste/WordDesktop/processPastedContentFromWordDesktop';
import { WordMetadata } from '../../lib/paste/WordDesktop/WordMetadata';
import {
<<<<<<< HEAD
    BeforePasteEvent,
    ClipboardData,
    ContentModelDocument,
} from 'roosterjs-content-model-types';
import {
    listItemMetadataApplier,
    listLevelMetadataApplier,
} from 'roosterjs-content-model-core/lib/metadata/updateListMetadata';
import {
    contentModelToDom,
=======
>>>>>>> f4bbd59a
    createDomToModelContext,
    domToContentModel,
    moveChildNodes,
} from 'roosterjs-content-model-dom';

describe('processPastedContentFromWordDesktopTest', () => {
    let div: HTMLElement;
    let fragment: DocumentFragment;

    function runTest(
        source?: string,
        expectedModel?: any,
        removeUndefinedValues?: boolean,
        htmlBefore?: string
    ) {
        //Act
        if (source) {
            div = document.createElement('div');
            div.innerHTML = source;
            fragment = document.createDocumentFragment();
            moveChildNodes(fragment, div);
        }
        const event = createBeforePasteEventMock(fragment, htmlBefore);
        processPastedContentFromWordDesktop(event, (val: string) => val);

        const model = domToContentModel(
            fragment,
            createDomToModelContext(undefined, event.domToModelOption)
        );
        if (expectedModel) {
            if (removeUndefinedValues) {
                expectEqual(model, expectedModel);
            } else {
                expect(model).toEqual(expectedModel);
            }
        }
    }

    it('Remove Comment | mso-element:comment-list', () => {
        let source =
            '<div style="mso-element:comment-list"><div style="mso-element:comment">Test</div></div>';
        runTest(source, {
            blockGroupType: 'Document',
            blocks: [],
        });
    });

    it('Remove Comment | #_msocom_', () => {
        let source =
            '<p class="MsoNormal"><a name="_msoanchor_11" href="#_msocom_11" id="_anchor_11" class="msocomanchor">[BV11]</a></p>';
        runTest(source, {
            blockGroupType: 'Document',
            blocks: [],
        });
    });

    it('Remove Comment | mso-comment-reference', () => {
        let source =
            '<p class="MsoNormal"><a style="mso-comment-reference:BV_4;mso-comment-date:20220420T1711;mso-comment-parent:1">Test</a><a style="mso-comment-reference:BV_3;mso-comment-date:20220420T1711;mso-comment-parent:1">Test</a></p>';

        runTest(source, {
            blockGroupType: 'Document',
            blocks: [
                {
                    blockType: 'Paragraph',
                    decorator: {
                        tagName: 'p',
                        format: {},
                    },
                    format: {
                        marginTop: '1em',
                        marginBottom: '1em',
                    },
                    segments: [
                        {
                            segmentType: 'Text',
                            text: 'Test',
                            format: {},
                        },
                        {
                            segmentType: 'Text',
                            text: 'Test',
                            format: {},
                        },
                    ],
                },
            ],
        });
    });

    it('Remove Comment | mso-comment-continuation, remove style 1', () => {
        let source = '<span>Test<span style="mso-comment-continuation:3">Test</span></span>';
        runTest(source, {
            blockGroupType: 'Document',
            blocks: [
                {
                    blockType: 'Paragraph',
                    format: {},
                    isImplicit: true,
                    segments: [
                        {
                            segmentType: 'Text',
                            text: 'Test',
                            format: {},
                        },
                        {
                            segmentType: 'Text',
                            text: 'Test',
                            format: {},
                        },
                    ],
                },
            ],
        });
    });

    it('Remove Comment | mso-comment-done, remove style', () => {
        let source = '<span style="mso-comment-done:yes">Test</span>';
        runTest(
            source,
            {
                blockGroupType: 'Document',
                blocks: [
                    {
                        isImplicit: true,
                        segments: [{ text: 'Test', segmentType: 'Text', format: {} }],
                        blockType: 'Paragraph',
                        format: {},
                    },
                ],
            },
            true
        );
    });

    it('Remove Comment | mso-special-character:comment', () => {
        let source = '<span><span style="mso-special-character:comment">Test</span></span>';
        runTest(source, { blockGroupType: 'Document', blocks: [] }, true);
    });

    it('Remove Line height less than default', () => {
        let source = '<p style="line-height:102%">Test</p>';
        runTest(
            source,
            {
                blockGroupType: 'Document',
                blocks: [
                    {
                        segments: [{ text: 'Test', segmentType: 'Text', format: {} }],
                        blockType: 'Paragraph',
                        format: { marginTop: '1em', marginBottom: '1em' },
                        decorator: { tagName: 'p', format: {} },
                    },
                ],
            },
            true
        );
    });

    it(' Line height, not percentage do not remove', () => {
        let source = '<p style="line-height:1">Test</p>';
        runTest(source, {
            blockGroupType: 'Document',
            blocks: [
                {
                    blockType: 'Paragraph',
                    decorator: {
                        format: {},
                        tagName: 'p',
                    },
                    format: { marginTop: '1em', marginBottom: '1em', lineHeight: '1' },
                    segments: [
                        {
                            segmentType: 'Text',
                            text: 'Test',
                            format: {},
                        },
                    ],
                },
            ],
        });
    });

    it('Remove Line height, not percentage 2', () => {
        let source = '<p style="line-height:initial">Test</p>';
        runTest(source, {
            blockGroupType: 'Document',
            blocks: [
                {
                    blockType: 'Paragraph',
                    decorator: {
                        format: {},
                        tagName: 'p',
                    },
                    format: { marginTop: '1em', marginBottom: '1em', lineHeight: 'initial' },
                    segments: [
                        {
                            segmentType: 'Text',
                            text: 'Test',
                            format: {},
                        },
                    ],
                },
            ],
        });
    });

    it('Remove Line height, percentage greater than default', () => {
        let source = '<p style="line-height:122%">Test</p>';
        runTest(source, {
            blockGroupType: 'Document',
            blocks: [
                {
                    blockType: 'Paragraph',
                    decorator: {
                        format: {},
                        tagName: 'p',
                    },
                    format: { marginTop: '1em', marginBottom: '1em', lineHeight: '122%' },
                    segments: [
                        {
                            segmentType: 'Text',
                            text: 'Test',
                            format: {},
                        },
                    ],
                },
            ],
        });
    });

    it('Remove Negative Left margin from table', () => {
        runTest(
            '<div><table style="margin-left: -5px;"><tbody><tr><td>Test</td></tr><tbody></table></div>',
            {
                blockGroupType: 'Document',
                blocks: [
                    {
                        blockType: 'Table',
                        rows: [
                            {
                                height: 0,
                                format: {},
                                cells: [
                                    {
                                        blockGroupType: 'TableCell',
                                        blocks: [
                                            {
                                                blockType: 'Paragraph',
                                                segments: [
                                                    {
                                                        segmentType: 'Text',
                                                        text: 'Test',
                                                        format: {},
                                                    },
                                                ],
                                                format: {},
                                                isImplicit: true,
                                            },
                                        ],
                                        format: {},
                                        spanLeft: false,
                                        spanAbove: false,
                                        isHeader: false,
                                        dataset: {},
                                    },
                                ],
                            },
                        ],
                        format: {},
                        widths: [],
                        dataset: {},
                    },
                ],
            }
        );
    });

    describe('List Convertion Tests | ', () => {
        it('List with Headings', () => {
            const html =
                createListElementFromWord('p', 'test1') + createListElementFromWord('h1', 'test2');

            const dta = {
                'mso-level-number-format': 'bullet',
            };
            spyOn(getStyleMetadata, 'default').and.returnValue(
                new Map<string, WordMetadata>().set('l0:level1', dta)
            );

            runTest(html, {
                blockGroupType: 'Document',
                blocks: [
                    {
                        blockType: 'BlockGroup',
                        blockGroupType: 'ListItem',
                        blocks: [
                            {
                                blockType: 'Paragraph',
                                segments: [
                                    {
                                        segmentType: 'Text',
                                        text: 'test1',
                                        format: {},
                                    },
                                ],
                                format: {},
                                isImplicit: true,
                            },
                        ],
                        levels: [
                            {
                                listType: 'UL',
                                dataset: {},
                                format: {
                                    marginTop: '1em',
                                    marginBottom: undefined,
                                    wordList: 'l0',
                                },
                            },
                        ],
                        formatHolder: {
                            segmentType: 'SelectionMarker',
                            isSelected: true,
                            format: {},
                        },
                        format: {
                            marginTop: '1em',
                            marginBottom: '1em',
                        },
                    },
                    {
                        blockType: 'BlockGroup',
                        blockGroupType: 'ListItem',
                        blocks: [
                            {
                                blockType: 'Paragraph',
                                segments: [
                                    {
                                        segmentType: 'Text',
                                        text: 'test2',
                                        format: { fontSize: '2em', fontWeight: 'bold' },
                                    },
                                ],
                                format: {},
                                isImplicit: true,
                            },
                        ],
                        levels: [
                            {
                                listType: 'UL',
                                dataset: {},
                                format: {
                                    marginBottom: undefined,
                                    wordList: 'l0',
                                },
                            },
                        ],
                        formatHolder: {
                            segmentType: 'SelectionMarker',
                            isSelected: true,
                            format: {},
                        },
                        format: {},
                    },
                ],
            });
        });

        it('List with Headings in sub level 1', () => {
            const html =
                createListElementFromWord('p', 'test1') +
                createListElementFromWord('h1', 'test2', 'l0 level2 lfo1');

            const dta = {
                'mso-level-number-format': 'bullet',
            };
            spyOn(getStyleMetadata, 'default').and.returnValue(
                new Map<string, WordMetadata>().set('l0:level1', dta).set('l0:level2', dta)
            );

            runTest(html, {
                blockGroupType: 'Document',
                blocks: [
                    {
                        blockType: 'BlockGroup',
                        blockGroupType: 'ListItem',
                        blocks: [
                            {
                                blockType: 'Paragraph',
                                segments: [
                                    {
                                        segmentType: 'Text',
                                        text: 'test1',
                                        format: {},
                                    },
                                ],
                                format: {},
                                isImplicit: true,
                            },
                        ],
                        levels: [
                            {
                                listType: 'UL',
                                dataset: {},
                                format: {
                                    marginTop: '1em',
                                    marginBottom: undefined,
                                    wordList: 'l0',
                                },
                            },
                        ],
                        formatHolder: {
                            segmentType: 'SelectionMarker',
                            isSelected: true,
                            format: {},
                        },
                        format: {
                            marginTop: '1em',
                            marginBottom: '1em',
                        },
                    },
                    {
                        blockType: 'BlockGroup',
                        blockGroupType: 'ListItem',
                        blocks: [
                            {
                                blockType: 'Paragraph',
                                segments: [
                                    {
                                        segmentType: 'Text',
                                        text: 'test2',
                                        format: { fontSize: '2em', fontWeight: 'bold' },
                                    },
                                ],
                                format: {},
                                isImplicit: true,
                            },
                        ],
                        levels: [
                            {
                                listType: 'UL',
                                dataset: {},
                                format: {
                                    marginTop: '1em',
                                    marginBottom: undefined,
                                    wordList: 'l0',
                                },
                            },
                            {
                                listType: 'UL',
                                dataset: {},
                                format: {
                                    marginBottom: undefined,
                                    wordList: 'l0',
                                },
                            },
                        ],
                        formatHolder: {
                            segmentType: 'SelectionMarker',
                            isSelected: true,
                            format: {},
                        },
                        format: {},
                    },
                ],
            });
        });

        it('List with Headings in sub level 2', () => {
            const html =
                createListElementFromWord('p', 'test1') +
                createListElementFromWord('h1', 'test2', 'l0 level3 lfo1');

            const dta = {
                'mso-level-number-format': 'bullet',
            };
            spyOn(getStyleMetadata, 'default').and.returnValue(
                new Map<string, WordMetadata>().set('l0:level1', dta).set('l0:level3', dta)
            );

            runTest(html, {
                blockGroupType: 'Document',
                blocks: [
                    {
                        blockType: 'BlockGroup',
                        blockGroupType: 'ListItem',
                        blocks: [
                            {
                                blockType: 'Paragraph',
                                segments: [
                                    {
                                        segmentType: 'Text',
                                        text: 'test1',
                                        format: {},
                                    },
                                ],
                                format: {},
                                isImplicit: true,
                            },
                        ],
                        levels: [
                            {
                                listType: 'UL',
                                dataset: {},
                                format: {
                                    marginTop: '1em',
                                    marginBottom: undefined,
                                    wordList: 'l0',
                                },
                            },
                        ],
                        formatHolder: {
                            segmentType: 'SelectionMarker',
                            isSelected: true,
                            format: {},
                        },
                        format: {
                            marginTop: '1em',
                            marginBottom: '1em',
                        },
                    },
                    {
                        blockType: 'BlockGroup',
                        blockGroupType: 'ListItem',
                        blocks: [
                            {
                                blockType: 'Paragraph',
                                segments: [
                                    {
                                        segmentType: 'Text',
                                        text: 'test2',
                                        format: { fontSize: '2em', fontWeight: 'bold' },
                                    },
                                ],
                                format: {},
                                isImplicit: true,
                            },
                        ],
                        levels: [
                            {
                                listType: 'UL',
                                dataset: {},
                                format: {
                                    marginTop: '1em',
                                    marginBottom: undefined,
                                    wordList: 'l0',
                                },
                            },
                            {
                                listType: 'UL',
                                dataset: {},
                                format: {
                                    marginBottom: undefined,
                                    wordList: 'l0',
                                },
                            },
                            {
                                listType: 'UL',
                                dataset: {},
                                format: {
                                    marginBottom: undefined,
                                    wordList: 'l0',
                                },
                            },
                        ],
                        formatHolder: {
                            segmentType: 'SelectionMarker',
                            isSelected: true,
                            format: {},
                        },
                        format: {},
                    },
                ],
            });
        });

        it('List with Headings in sub level 3', () => {
            const html =
                createListElementFromWord('p', 'test1') +
                createListElementFromWord('h1', 'test2', 'l1 level3 lfo2');

            const dta = {
                'mso-level-number-format': 'bullet',
            };
            spyOn(getStyleMetadata, 'default').and.returnValue(
                new Map<string, WordMetadata>().set('l0:level1', dta).set('l1:level3', dta)
            );
            runTest(html, {
                blockGroupType: 'Document',
                blocks: [
                    {
                        blockType: 'BlockGroup',
                        blockGroupType: 'ListItem',
                        blocks: [
                            {
                                blockType: 'Paragraph',
                                segments: [
                                    {
                                        segmentType: 'Text',
                                        text: 'test1',
                                        format: {},
                                    },
                                ],
                                format: {},
                                isImplicit: true,
                            },
                        ],
                        levels: [
                            {
                                listType: 'UL',
                                dataset: {},
                                format: {
                                    marginTop: '1em',
                                    marginBottom: undefined,
                                    wordList: 'l0',
                                },
                            },
                        ],
                        formatHolder: {
                            segmentType: 'SelectionMarker',
                            isSelected: true,
                            format: {},
                        },
                        format: {
                            marginTop: '1em',
                            marginBottom: '1em',
                        },
                    },
                    {
                        blockType: 'BlockGroup',
                        blockGroupType: 'ListItem',
                        blocks: [
                            {
                                blockType: 'Paragraph',
                                segments: [
                                    {
                                        segmentType: 'Text',
                                        text: 'test2',
                                        format: { fontSize: '2em', fontWeight: 'bold' },
                                    },
                                ],
                                format: {},
                                isImplicit: true,
                            },
                        ],
                        levels: [
                            {
                                listType: 'UL',
                                dataset: {},
                                format: {
                                    marginTop: '1em',
                                    marginBottom: undefined,
                                    wordList: 'l0',
                                },
                            },
                            {
                                listType: 'UL',
                                dataset: {},
                                format: {
                                    marginBottom: undefined,
                                    wordList: 'l1',
                                },
                            },
                            {
                                listType: 'UL',
                                dataset: {},
                                format: {
                                    marginBottom: undefined,
                                    wordList: 'l1',
                                },
                            },
                        ],
                        formatHolder: {
                            segmentType: 'SelectionMarker',
                            isSelected: true,
                            format: {},
                        },
                        format: {},
                    },
                ],
            });
        });

        it('Complex list inside a Table cell', () => {
            const html =
                '<table id="t1"><td id="td1">' +
                createListElementFromWord('p', 'test1', 'l1 level4 lfo2') +
                createListElementFromWord('p', 'test2', 'l1 level3 lfo2') +
                createListElementFromWord('p', 'test2', 'l1 level2 lfo2') +
                createListElementFromWord('p', 'test2', 'l1 level5 lfo2') +
                '</td></table>';

            const dta = {
                'mso-level-number-format': 'bullet',
            };
            spyOn(getStyleMetadata, 'default').and.returnValue(
                new Map<string, WordMetadata>()
                    .set('l1:level2', dta)
                    .set('l1:level3', dta)
                    .set('l1:level5', dta)
                    .set('l1:level4', dta)
            );
            div = document.createElement('div');
            fragment = document.createDocumentFragment();
            div.innerHTML = html;
            moveChildNodes(fragment, div);
            runTest(undefined, {
                blockGroupType: 'Document',
                blocks: [
                    {
                        blockType: 'Table',
                        rows: [
                            {
                                format: {},
                                height: 0,
                                cells: [
                                    {
                                        blockGroupType: 'TableCell',
                                        blocks: [
                                            {
                                                blockType: 'BlockGroup',
                                                blockGroupType: 'ListItem',
                                                blocks: [
                                                    {
                                                        blockType: 'Paragraph',
                                                        segments: [
                                                            {
                                                                segmentType: 'Text',
                                                                text: 'test1',
                                                                format: {},
                                                            },
                                                        ],
                                                        format: {},
                                                        isImplicit: true,
                                                    },
                                                ],
                                                levels: [
                                                    {
                                                        listType: 'UL',
                                                        dataset: {},
                                                        format: {
                                                            marginTop: '1em',
                                                            marginBottom: undefined,
                                                            wordList: 'l1',
                                                        },
                                                    },
                                                    {
                                                        listType: 'UL',
                                                        dataset: {},
                                                        format: {
                                                            marginTop: '1em',
                                                            marginBottom: undefined,
                                                            wordList: 'l1',
                                                        },
                                                    },
                                                    {
                                                        listType: 'UL',
                                                        dataset: {},
                                                        format: {
                                                            marginTop: '1em',
                                                            marginBottom: undefined,
                                                            wordList: 'l1',
                                                        },
                                                    },
                                                    {
                                                        listType: 'UL',
                                                        dataset: {},
                                                        format: {
                                                            marginTop: '1em',
                                                            marginBottom: undefined,
                                                            wordList: 'l1',
                                                        },
                                                    },
                                                ],
                                                formatHolder: {
                                                    segmentType: 'SelectionMarker',
                                                    isSelected: true,
                                                    format: {},
                                                },
                                                format: { marginTop: '1em', marginBottom: '1em' },
                                            },
                                            {
                                                blockType: 'BlockGroup',
                                                blockGroupType: 'ListItem',
                                                blocks: [
                                                    {
                                                        blockType: 'Paragraph',
                                                        segments: [
                                                            {
                                                                segmentType: 'Text',
                                                                text: 'test2',
                                                                format: {},
                                                            },
                                                        ],
                                                        format: {},
                                                        isImplicit: true,
                                                    },
                                                ],
                                                levels: [
                                                    {
                                                        listType: 'UL',
                                                        dataset: {},
                                                        format: {
                                                            marginTop: '1em',
                                                            marginBottom: undefined,
                                                            wordList: 'l1',
                                                        },
                                                    },
                                                    {
                                                        listType: 'UL',
                                                        dataset: {},
                                                        format: {
                                                            marginTop: '1em',
                                                            marginBottom: undefined,
                                                            wordList: 'l1',
                                                        },
                                                    },
                                                    {
                                                        listType: 'UL',
                                                        dataset: {},
                                                        format: {
                                                            marginTop: '1em',
                                                            marginBottom: undefined,
                                                            wordList: 'l1',
                                                        },
                                                    },
                                                ],
                                                formatHolder: {
                                                    segmentType: 'SelectionMarker',
                                                    isSelected: true,
                                                    format: {},
                                                },
                                                format: { marginTop: '1em', marginBottom: '1em' },
                                            },
                                            {
                                                blockType: 'BlockGroup',
                                                blockGroupType: 'ListItem',
                                                blocks: [
                                                    {
                                                        blockType: 'Paragraph',
                                                        segments: [
                                                            {
                                                                segmentType: 'Text',
                                                                text: 'test2',
                                                                format: {},
                                                            },
                                                        ],
                                                        format: {},
                                                        isImplicit: true,
                                                    },
                                                ],
                                                levels: [
                                                    {
                                                        listType: 'UL',
                                                        dataset: {},
                                                        format: {
                                                            marginTop: '1em',
                                                            marginBottom: undefined,
                                                            wordList: 'l1',
                                                        },
                                                    },
                                                    {
                                                        listType: 'UL',
                                                        dataset: {},
                                                        format: {
                                                            marginTop: '1em',
                                                            marginBottom: undefined,
                                                            wordList: 'l1',
                                                        },
                                                    },
                                                ],
                                                formatHolder: {
                                                    segmentType: 'SelectionMarker',
                                                    isSelected: true,
                                                    format: {},
                                                },
                                                format: { marginTop: '1em', marginBottom: '1em' },
                                            },
                                            {
                                                blockType: 'BlockGroup',
                                                blockGroupType: 'ListItem',
                                                blocks: [
                                                    {
                                                        blockType: 'Paragraph',
                                                        segments: [
                                                            {
                                                                segmentType: 'Text',
                                                                text: 'test2',
                                                                format: {},
                                                            },
                                                        ],
                                                        format: {},
                                                        isImplicit: true,
                                                    },
                                                ],
                                                levels: [
                                                    {
                                                        listType: 'UL',
                                                        dataset: {},
                                                        format: {
                                                            marginTop: '1em',
                                                            marginBottom: undefined,
                                                            wordList: 'l1',
                                                        },
                                                    },
                                                    {
                                                        listType: 'UL',
                                                        dataset: {},
                                                        format: {
                                                            marginTop: '1em',
                                                            marginBottom: undefined,
                                                            wordList: 'l1',
                                                        },
                                                    },
                                                    {
                                                        listType: 'UL',
                                                        dataset: {},
                                                        format: {
                                                            marginTop: '1em',
                                                            marginBottom: undefined,
                                                            wordList: 'l1',
                                                        },
                                                    },
                                                    {
                                                        listType: 'UL',
                                                        dataset: {},
                                                        format: {
                                                            marginTop: '1em',
                                                            marginBottom: undefined,
                                                            wordList: 'l1',
                                                        },
                                                    },
                                                    {
                                                        listType: 'UL',
                                                        dataset: {},
                                                        format: {
                                                            marginTop: '1em',
                                                            marginBottom: undefined,
                                                            wordList: 'l1',
                                                        },
                                                    },
                                                ],
                                                formatHolder: {
                                                    segmentType: 'SelectionMarker',
                                                    isSelected: true,
                                                    format: {},
                                                },
                                                format: { marginTop: '1em', marginBottom: '1em' },
                                            },
                                        ],
                                        format: {},
                                        spanLeft: false,
                                        spanAbove: false,
                                        isHeader: false,
                                        dataset: {},
                                    },
                                ],
                            },
                        ],
                        dataset: {},
                        format: { id: 't1' },
                        widths: [],
                    },
                ],
            });
        });

        /**
         *  Input
         *  1. li
         *      2. li
         *          3. (p with msolist)
         *              4. li
         *
         *  Result
         *
         *  1. li
         *      2. li
         *          3. li
         *              4. li
         */
        it('Both List and Divs with mso-list metdata', () => {
            runTest(
                '<ol type="1" start="1" style="margin-top:0in">' +
                    '<li style="margin-left:0in;mso-list:l0 level1 lfo1" class="MsoListParagraph">123123</li>' +
                    '<ol type="a" start="1" style="margin-top:0in">' +
                    '<li style="margin-left:0in;mso-list:l0 level2 lfo1" class="MsoListParagraph">123123</li>' +
                    '</ol>' +
                    '</ol>' +
                    '<p style="margin-left:1.5in;text-indent:-1.5in;' +
                    'mso-text-indent-alt:-9.0pt;mso-list:l0 level3 lfo1" class="MsoListParagraph">123123</p>' +
                    '<ol type="1" start="1" style="margin-top:0in">' +
                    '<ol type="a" start="1" style="margin-top:0in">' +
                    '<ol type="i" start="1" style="margin-top:0in">' +
                    '<ol type="1" start="1" style="margin-top:0in">' +
                    '<li style="margin-left:0in;mso-list:l0 level4 lfo1" class="MsoListParagraph">123123123</li>' +
                    '</ol>' +
                    '</ol>' +
                    '</ol>' +
                    '</ol>',
                {
                    blockGroupType: 'Document',
                    blocks: [
                        {
                            formatHolder: {
                                isSelected: true,
                                segmentType: 'SelectionMarker',
                                format: {},
                            },
                            levels: [
                                {
                                    listType: 'OL',
                                    format: {
                                        wordList: 'l0',
                                    },
                                    dataset: {
                                        editingInfo: '{"orderedStyleType":1}',
                                    },
                                },
                            ],
                            blockType: 'BlockGroup',
                            format: {
                                marginLeft: '0in',
                            },
                            blockGroupType: 'ListItem',
                            blocks: [
                                {
                                    isImplicit: true,
                                    segments: [
                                        {
                                            text: '123123',
                                            segmentType: 'Text',
                                            format: {},
                                        },
                                    ],
                                    blockType: 'Paragraph',
                                    format: {},
                                },
                            ],
                        },
                        {
                            formatHolder: {
                                isSelected: true,
                                segmentType: 'SelectionMarker',
                                format: {},
                            },
                            levels: [
                                {
                                    listType: 'OL',
                                    format: {
                                        wordList: 'l0',
                                    },
                                    dataset: {
                                        editingInfo: '{"orderedStyleType":1}',
                                    },
                                },
                                {
                                    listType: 'OL',
                                    format: {
                                        wordList: 'l0',
                                    },
                                    dataset: {
                                        editingInfo: '{"orderedStyleType":1}',
                                    },
                                },
                            ],
                            blockType: 'BlockGroup',
                            format: {
                                marginLeft: '0in',
                            },
                            blockGroupType: 'ListItem',
                            blocks: [
                                {
                                    isImplicit: true,
                                    segments: [
                                        {
                                            text: '123123',
                                            segmentType: 'Text',
                                            format: {},
                                        },
                                    ],
                                    blockType: 'Paragraph',
                                    format: {},
                                },
                            ],
                        },
                        {
                            formatHolder: {
                                isSelected: true,
                                segmentType: 'SelectionMarker',
                                format: {},
                            },
                            levels: [
                                {
                                    listType: 'OL',
                                    format: {
                                        wordList: 'l0',
                                    },
                                    dataset: {
                                        editingInfo: '{"orderedStyleType":1}',
                                    },
                                },
                                {
                                    listType: 'OL',
                                    format: {
                                        wordList: 'l0',
                                    },
                                    dataset: {
                                        editingInfo: '{"orderedStyleType":1}',
                                    },
                                },
                                {
                                    listType: 'OL',
                                    format: {
                                        marginTop: '1em',
                                        paddingLeft: '0px',
                                        wordList: 'l0',
                                    },
                                    dataset: {
                                        editingInfo: '{"orderedStyleType":1}',
                                    },
                                },
                            ],
                            blockType: 'BlockGroup',
                            format: {
                                marginTop: '1em',
                                marginBottom: '1em',
                                marginLeft: '1.5in',
                            },
                            blockGroupType: 'ListItem',
                            blocks: [
                                {
                                    isImplicit: true,
                                    segments: [
                                        {
                                            text: '123123',
                                            segmentType: 'Text',
                                            format: {},
                                        },
                                    ],
                                    blockType: 'Paragraph',
                                    format: {},
                                },
                            ],
                        },
                        {
                            formatHolder: {
                                isSelected: true,
                                segmentType: 'SelectionMarker',
                                format: {},
                            },
                            levels: [
                                {
                                    listType: 'OL',
                                    format: {
                                        wordList: 'l0',
                                    },
                                    dataset: {
                                        editingInfo: '{"orderedStyleType":1}',
                                    },
                                },
                                {
                                    listType: 'OL',
                                    format: {
                                        wordList: 'l0',
                                    },
                                    dataset: {
                                        editingInfo: '{"orderedStyleType":1}',
                                    },
                                },
                                {
                                    listType: 'OL',
                                    format: {
                                        marginTop: '1em',
                                        paddingLeft: '0px',
                                        wordList: 'l0',
                                    },
                                    dataset: {
                                        editingInfo: '{"orderedStyleType":1}',
                                    },
                                },
                                {
                                    listType: 'OL',
                                    format: {
                                        wordList: 'l0',
                                    },
                                    dataset: {
                                        editingInfo: '{"orderedStyleType":1}',
                                    },
                                },
                            ],
                            blockType: 'BlockGroup',
                            format: {
                                marginLeft: '0in',
                            },
                            blockGroupType: 'ListItem',
                            blocks: [
                                {
                                    isImplicit: true,
                                    segments: [
                                        {
                                            text: '123123123',
                                            segmentType: 'Text',
                                            format: {},
                                        },
                                    ],
                                    blockType: 'Paragraph',
                                    format: {},
                                },
                            ],
                        },
                    ],
                },
                true
            );
        });

        it('Lists with margins', () => {
            const source =
                '<p style="margin:0in;font-size:12pt;font-family:Calibri, sans-serif">Test</p><p style="margin:0in;font-size:12pt;font-family:Calibri, sans-serif">Test</p><p style="margin:0in 0in 0in 0.5in;font-size:12pt;font-family:Calibri, sans-serif;text-indent:-.25in;mso-list:l0 level1 lfo1"><span style="font-family:Symbol;mso-fareast-font-family:Symbol;mso-bidi-font-family:Symbol"><span style="mso-list:Ignore">·<span style="font:7.0pt &quot;Times New Roman&quot;">&nbsp;&nbsp;&nbsp;&nbsp;&nbsp;&nbsp;\n</span></span></span>TEST</p>';

            spyOn(getStyleMetadata, 'default').and.returnValue(
                new Map<string, WordMetadata>().set('l0:level1', {
                    'mso-level-number-format': 'bullet',
                    'mso-level-start-at': '1',
                })
            );

            runTest(source, {
                blockGroupType: 'Document',
                blocks: [
                    {
                        blockType: 'Paragraph',
                        segments: [
                            {
                                segmentType: 'Text',
                                text: 'Test',
                                format: {
                                    fontFamily: 'Calibri, sans-serif',
                                    fontSize: '12pt',
                                },
                            },
                        ],
                        format: {
                            marginTop: '0in',
                            marginRight: '0in',
                            marginBottom: '0in',
                            marginLeft: '0in',
                        },
                        segmentFormat: {
                            fontFamily: 'Calibri, sans-serif',
                            fontSize: '12pt',
                        },
                        decorator: { tagName: 'p', format: {} },
                    },
                    {
                        blockType: 'Paragraph',
                        segments: [
                            {
                                segmentType: 'Text',
                                text: 'Test',
                                format: {
                                    fontFamily: 'Calibri, sans-serif',
                                    fontSize: '12pt',
                                },
                            },
                        ],
                        format: {
                            marginTop: '0in',
                            marginRight: '0in',
                            marginBottom: '0in',
                            marginLeft: '0in',
                        },
                        segmentFormat: {
                            fontFamily: 'Calibri, sans-serif',
                            fontSize: '12pt',
                        },
                        decorator: { tagName: 'p', format: {} },
                    },
                    {
                        blockType: 'BlockGroup',
                        blockGroupType: 'ListItem',
                        blocks: [
                            {
                                blockType: 'Paragraph',
                                segments: [
                                    {
                                        segmentType: 'Text',
                                        text: 'TEST',
                                        format: {
                                            fontFamily: 'Calibri, sans-serif',
                                            fontSize: '12pt',
                                        },
                                    },
                                ],
                                format: {},
                                isImplicit: true,
                            },
                        ],
                        levels: [
                            {
                                listType: 'UL',
                                format: {
                                    marginTop: '0in',
                                    marginRight: '0in',
                                    marginBottom: undefined,
                                    marginLeft: undefined,
                                    paddingLeft: '0px',
                                    wordList: 'l0',
                                },
                                dataset: {},
                            },
                        ],
                        formatHolder: {
                            segmentType: 'SelectionMarker',
                            isSelected: true,
                            format: {},
                        },
                        format: {
                            marginTop: '0in',
                            marginRight: '0in',
                            marginBottom: '0in',
                            marginLeft: '0.5in',
                        },
                    },
                ],
            });
        });

        /**
         *  Test
         *  1. Test
         *  2. Test
         */
        it('Word doc created online but edited and copied from Desktop', () => {
            runTest(
                '<p class="MsoNormal"><span style="font-family:Arial,sans-serif">it went:<o:p></o:p></span></p><p class="MsoListParagraphCxSpFirst" style="text-indent:-.25in;mso-list:l0 level1 lfo1"><![if !supportLists]><span style="font-family:Arial,sans-serif;mso-fareast-font-family:Arial"><span style="mso-list:Ignore">1.<span style="font:7pt "Times New Roman"">&nbsp;&nbsp;&nbsp;&nbsp;&nbsp;</span></span></span><![endif]><span style="font-family:Arial,sans-serif">Test<o:p></o:p></span></p><p class="MsoListParagraphCxSpLast" style="text-indent:-.25in;mso-list:l0 level1 lfo1"><![if !supportLists]><span style="font-family:Arial,sans-serif;mso-fareast-font-family:Arial"><span style="mso-list:Ignore">2.<span style="font:7pt "Times New Roman"">&nbsp;&nbsp;&nbsp;&nbsp;&nbsp;</span></span></span><![endif]><span style="font-family:Arial,sans-serif">Test2<o:p></o:p></span></p>',
                {
                    blockGroupType: 'Document',
                    blocks: [
                        {
                            blockType: 'Paragraph',
                            segments: [
                                {
                                    segmentType: 'Text',
                                    text: 'it went:',
                                    format: { fontFamily: 'Arial, sans-serif' },
                                },
                            ],
                            format: { marginTop: '1em', marginBottom: '1em' },
                            decorator: { tagName: 'p', format: {} },
                        },
                        {
                            blockType: 'BlockGroup',
                            blockGroupType: 'ListItem',
                            blocks: [
                                {
                                    blockType: 'Paragraph',
                                    segments: [
                                        {
                                            segmentType: 'Text',
                                            text: 'Test',
                                            format: { fontFamily: 'Arial, sans-serif' },
                                        },
                                    ],
                                    format: {},
                                    isImplicit: true,
                                },
                            ],
                            levels: [
                                {
                                    listType: 'OL',
                                    dataset: { editingInfo: '{"orderedStyleType":1}' },
                                    format: {
                                        marginTop: '1em',
                                        marginBottom: undefined,
                                        wordList: 'l0',
                                    },
                                },
                            ],
                            formatHolder: {
                                segmentType: 'SelectionMarker',
                                isSelected: true,
                                format: {},
                            },
                            format: { marginTop: '1em', marginBottom: '1em' },
                        },
                        {
                            blockType: 'BlockGroup',
                            blockGroupType: 'ListItem',
                            blocks: [
                                {
                                    blockType: 'Paragraph',
                                    segments: [
                                        {
                                            segmentType: 'Text',
                                            text: 'Test2',
                                            format: { fontFamily: 'Arial, sans-serif' },
                                        },
                                    ],
                                    format: {},
                                    isImplicit: true,
                                },
                            ],
                            levels: [
                                {
                                    listType: 'OL',
                                    dataset: { editingInfo: '{"orderedStyleType":1}' },
                                    format: {
                                        marginTop: '1em',
                                        marginBottom: undefined,
                                        wordList: 'l0',
                                    },
                                },
                            ],
                            formatHolder: {
                                segmentType: 'SelectionMarker',
                                isSelected: true,
                                format: {},
                            },
                            format: { marginTop: '1em', marginBottom: '1em' },
                        },
                    ],
                }
            );
        });

        /**
         * I)
         * II)
         * III)
         * Text
         * zz)
         * aaa)
         *
         * a)
         * b)
         *
         * LXV)
         * LXVI)
         *
         * 15)
         * 16)
         *
         * I.
         * II,
         *
         * a.
         * b.
         *
         * 1.
         * 2.
         *
         * i.
         * ii.
         *
         * A.
         * B.
         */
        it('multiple OL lists with different bullet types', () => {
            const htmlBefore =
                '<html xmlns:o="urn:schemas-microsoft-com:office:office"\r\nxmlns:w="urn:schemas-microsoft-com:office:word"\r\nxmlns:m="http://schemas.microsoft.com/office/2004/12/omml"\r\nxmlns="http://www.w3.org/TR/REC-html40">\r\n\r\n<head>\r\n<meta http-equiv=Content-Type content="text/html; charset=utf-8">\r\n<meta name=ProgId content=Word.Document>\r\n<meta name=Generator content="Microsoft Word 15">\r\n<meta name=Originator content="Microsoft Word 15">\r\n<link rel=File-List\r\nhref="file:///C:/Users/BVALVE~1/AppData/Local/Temp/msohtmlclip1/01/clip_filelist.xml">\r\n<!--[if gte mso 9]><xml>\r\n <o:OfficeDocumentSettings>\r\n  <o:AllowPNG/>\r\n </o:OfficeDocumentSettings>\r\n</xml><![endif]-->\r\n<link rel=themeData\r\nhref="file:///C:/Users/BVALVE~1/AppData/Local/Temp/msohtmlclip1/01/clip_themedata.thmx">\r\n<link rel=colorSchemeMapping\r\nhref="file:///C:/Users/BVALVE~1/AppData/Local/Temp/msohtmlclip1/01/clip_colorschememapping.xml">\r\n<!--[if gte mso 9]><xml>\r\n <w:WordDocument>\r\n  <w:View>Normal</w:View>\r\n  <w:Zoom>0</w:Zoom>\r\n  <w:TrackMoves/>\r\n  <w:TrackFormatting/>\r\n  <w:PunctuationKerning/>\r\n  <w:ValidateAgainstSchemas/>\r\n  <w:SaveIfXMLInvalid>false</w:SaveIfXMLInvalid>\r\n  <w:IgnoreMixedContent>false</w:IgnoreMixedContent>\r\n  <w:AlwaysShowPlaceholderText>false</w:AlwaysShowPlaceholderText>\r\n  <w:DoNotPromoteQF/>\r\n  <w:LidThemeOther>EN-US</w:LidThemeOther>\r\n  <w:LidThemeAsian>JA</w:LidThemeAsian>\r\n  <w:LidThemeComplexScript>AR-SA</w:LidThemeComplexScript>\r\n  <w:Compatibility>\r\n   <w:BreakWrappedTables/>\r\n   <w:SnapToGridInCell/>\r\n   <w:WrapTextWithPunct/>\r\n   <w:UseAsianBreakRules/>\r\n   <w:DontGrowAutofit/>\r\n   <w:SplitPgBreakAndParaMark/>\r\n   <w:EnableOpenTypeKerning/>\r\n   <w:DontFlipMirrorIndents/>\r\n   <w:OverrideTableStyleHps/>\r\n   <w:UseFELayout/>\r\n  </w:Compatibility>\r\n  <m:mathPr>\r\n   <m:mathFont m:val="Cambria Math"/>\r\n   <m:brkBin m:val="before"/>\r\n   <m:brkBinSub m:val="&#45;-"/>\r\n   <m:smallFrac m:val="off"/>\r\n   <m:dispDef/>\r\n   <m:lMargin m:val="0"/>\r\n   <m:rMargin m:val="0"/>\r\n   <m:defJc m:val="centerGroup"/>\r\n   <m:wrapIndent m:val="1440"/>\r\n   <m:intLim m:val="subSup"/>\r\n   <m:naryLim m:val="undOvr"/>\r\n  </m:mathPr></w:WordDocument>\r\n</xml><![endif]--><!--[if gte mso 9]><xml>\r\n <w:LatentStyles DefLockedState="false" DefUnhideWhenUsed="false"\r\n  DefSemiHidden="false" DefQFormat="false" DefPriority="99"\r\n  LatentStyleCount="376">\r\n  <w:LsdException Locked="false" Priority="0" QFormat="true" Name="Normal"/>\r\n  <w:LsdException Locked="false" Priority="9" QFormat="true" Name="heading 1"/>\r\n  <w:LsdException Locked="false" Priority="9" SemiHidden="true"\r\n   UnhideWhenUsed="true" QFormat="true" Name="heading 2"/>\r\n  <w:LsdException Locked="false" Priority="9" SemiHidden="true"\r\n   UnhideWhenUsed="true" QFormat="true" Name="heading 3"/>\r\n  <w:LsdException Locked="false" Priority="9" SemiHidden="true"\r\n   UnhideWhenUsed="true" QFormat="true" Name="heading 4"/>\r\n  <w:LsdException Locked="false" Priority="9" SemiHidden="true"\r\n   UnhideWhenUsed="true" QFormat="true" Name="heading 5"/>\r\n  <w:LsdException Locked="false" Priority="9" SemiHidden="true"\r\n   UnhideWhenUsed="true" QFormat="true" Name="heading 6"/>\r\n  <w:LsdException Locked="false" Priority="9" SemiHidden="true"\r\n   UnhideWhenUsed="true" QFormat="true" Name="heading 7"/>\r\n  <w:LsdException Locked="false" Priority="9" SemiHidden="true"\r\n   UnhideWhenUsed="true" QFormat="true" Name="heading 8"/>\r\n  <w:LsdException Locked="false" Priority="9" SemiHidden="true"\r\n   UnhideWhenUsed="true" QFormat="true" Name="heading 9"/>\r\n  <w:LsdException Locked="false" SemiHidden="true" UnhideWhenUsed="true"\r\n   Name="index 1"/>\r\n  <w:LsdException Locked="false" SemiHidden="true" UnhideWhenUsed="true"\r\n   Name="index 2"/>\r\n  <w:LsdException Locked="false" SemiHidden="true" UnhideWhenUsed="true"\r\n   Name="index 3"/>\r\n  <w:LsdException Locked="false" SemiHidden="true" UnhideWhenUsed="true"\r\n   Name="index 4"/>\r\n  <w:LsdException Locked="false" SemiHidden="true" UnhideWhenUsed="true"\r\n   Name="index 5"/>\r\n  <w:LsdException Locked="false" SemiHidden="true" UnhideWhenUsed="true"\r\n   Name="index 6"/>\r\n  <w:LsdException Locked="false" SemiHidden="true" UnhideWhenUsed="true"\r\n   Name="index 7"/>\r\n  <w:LsdException Locked="false" SemiHidden="true" UnhideWhenUsed="true"\r\n   Name="index 8"/>\r\n  <w:LsdException Locked="false" SemiHidden="true" UnhideWhenUsed="true"\r\n   Name="index 9"/>\r\n  <w:LsdException Locked="false" Priority="39" SemiHidden="true"\r\n   UnhideWhenUsed="true" Name="toc 1"/>\r\n  <w:LsdException Locked="false" Priority="39" SemiHidden="true"\r\n   UnhideWhenUsed="true" Name="toc 2"/>\r\n  <w:LsdException Locked="false" Priority="39" SemiHidden="true"\r\n   UnhideWhenUsed="true" Name="toc 3"/>\r\n  <w:LsdException Locked="false" Priority="39" SemiHidden="true"\r\n   UnhideWhenUsed="true" Name="toc 4"/>\r\n  <w:LsdException Locked="false" Priority="39" SemiHidden="true"\r\n   UnhideWhenUsed="true" Name="toc 5"/>\r\n  <w:LsdException Locked="false" Priority="39" SemiHidden="true"\r\n   UnhideWhenUsed="true" Name="toc 6"/>\r\n  <w:LsdException Locked="false" Priority="39" SemiHidden="true"\r\n   UnhideWhenUsed="true" Name="toc 7"/>\r\n  <w:LsdException Locked="false" Priority="39" SemiHidden="true"\r\n   UnhideWhenUsed="true" Name="toc 8"/>\r\n  <w:LsdException Locked="false" Priority="39" SemiHidden="true"\r\n   UnhideWhenUsed="true" Name="toc 9"/>\r\n  <w:LsdException Locked="false" SemiHidden="true" UnhideWhenUsed="true"\r\n   Name="Normal Indent"/>\r\n  <w:LsdException Locked="false" SemiHidden="true" UnhideWhenUsed="true"\r\n   Name="footnote text"/>\r\n  <w:LsdException Locked="false" SemiHidden="true" UnhideWhenUsed="true"\r\n   Name="annotation text"/>\r\n  <w:LsdException Locked="false" SemiHidden="true" UnhideWhenUsed="true"\r\n   Name="header"/>\r\n  <w:LsdException Locked="false" SemiHidden="true" UnhideWhenUsed="true"\r\n   Name="footer"/>\r\n  <w:LsdException Locked="false" SemiHidden="true" UnhideWhenUsed="true"\r\n   Name="index heading"/>\r\n  <w:LsdException Locked="false" Priority="35" SemiHidden="true"\r\n   UnhideWhenUsed="true" QFormat="true" Name="caption"/>\r\n  <w:LsdException Locked="false" SemiHidden="true" UnhideWhenUsed="true"\r\n   Name="table of figures"/>\r\n  <w:LsdException Locked="false" SemiHidden="true" UnhideWhenUsed="true"\r\n   Name="envelope address"/>\r\n  <w:LsdException Locked="false" SemiHidden="true" UnhideWhenUsed="true"\r\n   Name="envelope return"/>\r\n  <w:LsdException Locked="false" SemiHidden="true" UnhideWhenUsed="true"\r\n   Name="footnote reference"/>\r\n  <w:LsdException Locked="false" SemiHidden="true" UnhideWhenUsed="true"\r\n   Name="annotation reference"/>\r\n  <w:LsdException Locked="false" SemiHidden="true" UnhideWhenUsed="true"\r\n   Name="line number"/>\r\n  <w:LsdException Locked="false" SemiHidden="true" UnhideWhenUsed="true"\r\n   Name="page number"/>\r\n  <w:LsdException Locked="false" SemiHidden="true" UnhideWhenUsed="true"\r\n   Name="endnote reference"/>\r\n  <w:LsdException Locked="false" SemiHidden="true" UnhideWhenUsed="true"\r\n   Name="endnote text"/>\r\n  <w:LsdException Locked="false" SemiHidden="true" UnhideWhenUsed="true"\r\n   Name="table of authorities"/>\r\n  <w:LsdException Locked="false" SemiHidden="true" UnhideWhenUsed="true"\r\n   Name="macro"/>\r\n  <w:LsdException Locked="false" SemiHidden="true" UnhideWhenUsed="true"\r\n   Name="toa heading"/>\r\n  <w:LsdException Locked="false" SemiHidden="true" UnhideWhenUsed="true"\r\n   Name="List"/>\r\n  <w:LsdException Locked="false" SemiHidden="true" UnhideWhenUsed="true"\r\n   Name="List Bullet"/>\r\n  <w:LsdException Locked="false" SemiHidden="true" UnhideWhenUsed="true"\r\n   Name="List Number"/>\r\n  <w:LsdException Locked="false" SemiHidden="true" UnhideWhenUsed="true"\r\n   Name="List 2"/>\r\n  <w:LsdException Locked="false" SemiHidden="true" UnhideWhenUsed="true"\r\n   Name="List 3"/>\r\n  <w:LsdException Locked="false" SemiHidden="true" UnhideWhenUsed="true"\r\n   Name="List 4"/>\r\n  <w:LsdException Locked="false" SemiHidden="true" UnhideWhenUsed="true"\r\n   Name="List 5"/>\r\n  <w:LsdException Locked="false" SemiHidden="true" UnhideWhenUsed="true"\r\n   Name="List Bullet 2"/>\r\n  <w:LsdException Locked="false" SemiHidden="true" UnhideWhenUsed="true"\r\n   Name="List Bullet 3"/>\r\n  <w:LsdException Locked="false" SemiHidden="true" UnhideWhenUsed="true"\r\n   Name="List Bullet 4"/>\r\n  <w:LsdException Locked="false" SemiHidden="true" UnhideWhenUsed="true"\r\n   Name="List Bullet 5"/>\r\n  <w:LsdException Locked="false" SemiHidden="true" UnhideWhenUsed="true"\r\n   Name="List Number 2"/>\r\n  <w:LsdException Locked="false" SemiHidden="true" UnhideWhenUsed="true"\r\n   Name="List Number 3"/>\r\n  <w:LsdException Locked="false" SemiHidden="true" UnhideWhenUsed="true"\r\n   Name="List Number 4"/>\r\n  <w:LsdException Locked="false" SemiHidden="true" UnhideWhenUsed="true"\r\n   Name="List Number 5"/>\r\n  <w:LsdException Locked="false" Priority="10" QFormat="true" Name="Title"/>\r\n  <w:LsdException Locked="false" SemiHidden="true" UnhideWhenUsed="true"\r\n   Name="Closing"/>\r\n  <w:LsdException Locked="false" SemiHidden="true" UnhideWhenUsed="true"\r\n   Name="Signature"/>\r\n  <w:LsdException Locked="false" Priority="1" SemiHidden="true"\r\n   UnhideWhenUsed="true" Name="Default Paragraph Font"/>\r\n  <w:LsdException Locked="false" SemiHidden="true" UnhideWhenUsed="true"\r\n   Name="Body Text"/>\r\n  <w:LsdException Locked="false" SemiHidden="true" UnhideWhenUsed="true"\r\n   Name="Body Text Indent"/>\r\n  <w:LsdException Locked="false" SemiHidden="true" UnhideWhenUsed="true"\r\n   Name="List Continue"/>\r\n  <w:LsdException Locked="false" SemiHidden="true" UnhideWhenUsed="true"\r\n   Name="List Continue 2"/>\r\n  <w:LsdException Locked="false" SemiHidden="true" UnhideWhenUsed="true"\r\n   Name="List Continue 3"/>\r\n  <w:LsdException Locked="false" SemiHidden="true" UnhideWhenUsed="true"\r\n   Name="List Continue 4"/>\r\n  <w:LsdException Locked="false" SemiHidden="true" UnhideWhenUsed="true"\r\n   Name="List Continue 5"/>\r\n  <w:LsdException Locked="false" SemiHidden="true" UnhideWhenUsed="true"\r\n   Name="Message Header"/>\r\n  <w:LsdException Locked="false" Priority="11" QFormat="true" Name="Subtitle"/>\r\n  <w:LsdException Locked="false" SemiHidden="true" UnhideWhenUsed="true"\r\n   Name="Salutation"/>\r\n  <w:LsdException Locked="false" SemiHidden="true" UnhideWhenUsed="true"\r\n   Name="Date"/>\r\n  <w:LsdException Locked="false" SemiHidden="true" UnhideWhenUsed="true"\r\n   Name="Body Text First Indent"/>\r\n  <w:LsdException Locked="false" SemiHidden="true" UnhideWhenUsed="true"\r\n   Name="Body Text First Indent 2"/>\r\n  <w:LsdException Locked="false" SemiHidden="true" UnhideWhenUsed="true"\r\n   Name="Note Heading"/>\r\n  <w:LsdException Locked="false" SemiHidden="true" UnhideWhenUsed="true"\r\n   Name="Body Text 2"/>\r\n  <w:LsdException Locked="false" SemiHidden="true" UnhideWhenUsed="true"\r\n   Name="Body Text 3"/>\r\n  <w:LsdException Locked="false" SemiHidden="true" UnhideWhenUsed="true"\r\n   Name="Body Text Indent 2"/>\r\n  <w:LsdException Locked="false" SemiHidden="true" UnhideWhenUsed="true"\r\n   Name="Body Text Indent 3"/>\r\n  <w:LsdException Locked="false" SemiHidden="true" UnhideWhenUsed="true"\r\n   Name="Block Text"/>\r\n  <w:LsdException Locked="false" SemiHidden="true" UnhideWhenUsed="true"\r\n   Name="Hyperlink"/>\r\n  <w:LsdException Locked="false" SemiHidden="true" UnhideWhenUsed="true"\r\n   Name="FollowedHyperlink"/>\r\n  <w:LsdException Locked="false" Priority="22" QFormat="true" Name="Strong"/>\r\n  <w:LsdException Locked="false" Priority="20" QFormat="true" Name="Emphasis"/>\r\n  <w:LsdException Locked="false" SemiHidden="true" UnhideWhenUsed="true"\r\n   Name="Document Map"/>\r\n  <w:LsdException Locked="false" SemiHidden="true" UnhideWhenUsed="true"\r\n   Name="Plain Text"/>\r\n  <w:LsdException Locked="false" SemiHidden="true" UnhideWhenUsed="true"\r\n   Name="E-mail Signature"/>\r\n  <w:LsdException Locked="false" SemiHidden="true" UnhideWhenUsed="true"\r\n   Name="HTML Top of Form"/>\r\n  <w:LsdException Locked="false" SemiHidden="true" UnhideWhenUsed="true"\r\n   Name="HTML Bottom of Form"/>\r\n  <w:LsdException Locked="false" SemiHidden="true" UnhideWhenUsed="true"\r\n   Name="Normal (Web)"/>\r\n  <w:LsdException Locked="false" SemiHidden="true" UnhideWhenUsed="true"\r\n   Name="HTML Acronym"/>\r\n  <w:LsdException Locked="false" SemiHidden="true" UnhideWhenUsed="true"\r\n   Name="HTML Address"/>\r\n  <w:LsdException Locked="false" SemiHidden="true" UnhideWhenUsed="true"\r\n   Name="HTML Cite"/>\r\n  <w:LsdException Locked="false" SemiHidden="true" UnhideWhenUsed="true"\r\n   Name="HTML Code"/>\r\n  <w:LsdException Locked="false" SemiHidden="true" UnhideWhenUsed="true"\r\n   Name="HTML Definition"/>\r\n  <w:LsdException Locked="false" SemiHidden="true" UnhideWhenUsed="true"\r\n   Name="HTML Keyboard"/>\r\n  <w:LsdException Locked="false" SemiHidden="true" UnhideWhenUsed="true"\r\n   Name="HTML Preformatted"/>\r\n  <w:LsdException Locked="false" SemiHidden="true" UnhideWhenUsed="true"\r\n   Name="HTML Sample"/>\r\n  <w:LsdException Locked="false" SemiHidden="true" UnhideWhenUsed="true"\r\n   Name="HTML Typewriter"/>\r\n  <w:LsdException Locked="false" SemiHidden="true" UnhideWhenUsed="true"\r\n   Name="HTML Variable"/>\r\n  <w:LsdException Locked="false" SemiHidden="true" UnhideWhenUsed="true"\r\n   Name="Normal Table"/>\r\n  <w:LsdException Locked="false" SemiHidden="true" UnhideWhenUsed="true"\r\n   Name="annotation subject"/>\r\n  <w:LsdException Locked="false" SemiHidden="true" UnhideWhenUsed="true"\r\n   Name="No List"/>\r\n  <w:LsdException Locked="false" SemiHidden="true" UnhideWhenUsed="true"\r\n   Name="Outline List 1"/>\r\n  <w:LsdException Locked="false" SemiHidden="true" UnhideWhenUsed="true"\r\n   Name="Outline List 2"/>\r\n  <w:LsdException Locked="false" SemiHidden="true" UnhideWhenUsed="true"\r\n   Name="Outline List 3"/>\r\n  <w:LsdException Locked="false" SemiHidden="true" UnhideWhenUsed="true"\r\n   Name="Table Simple 1"/>\r\n  <w:LsdException Locked="false" SemiHidden="true" UnhideWhenUsed="true"\r\n   Name="Table Simple 2"/>\r\n  <w:LsdException Locked="false" SemiHidden="true" UnhideWhenUsed="true"\r\n   Name="Table Simple 3"/>\r\n  <w:LsdException Locked="false" SemiHidden="true" UnhideWhenUsed="true"\r\n   Name="Table Classic 1"/>\r\n  <w:LsdException Locked="false" SemiHidden="true" UnhideWhenUsed="true"\r\n   Name="Table Classic 2"/>\r\n  <w:LsdException Locked="false" SemiHidden="true" UnhideWhenUsed="true"\r\n   Name="Table Classic 3"/>\r\n  <w:LsdException Locked="false" SemiHidden="true" UnhideWhenUsed="true"\r\n   Name="Table Classic 4"/>\r\n  <w:LsdException Locked="false" SemiHidden="true" UnhideWhenUsed="true"\r\n   Name="Table Colorful 1"/>\r\n  <w:LsdException Locked="false" SemiHidden="true" UnhideWhenUsed="true"\r\n   Name="Table Colorful 2"/>\r\n  <w:LsdException Locked="false" SemiHidden="true" UnhideWhenUsed="true"\r\n   Name="Table Colorful 3"/>\r\n  <w:LsdException Locked="false" SemiHidden="true" UnhideWhenUsed="true"\r\n   Name="Table Columns 1"/>\r\n  <w:LsdException Locked="false" SemiHidden="true" UnhideWhenUsed="true"\r\n   Name="Table Columns 2"/>\r\n  <w:LsdException Locked="false" SemiHidden="true" UnhideWhenUsed="true"\r\n   Name="Table Columns 3"/>\r\n  <w:LsdException Locked="false" SemiHidden="true" UnhideWhenUsed="true"\r\n   Name="Table Columns 4"/>\r\n  <w:LsdException Locked="false" SemiHidden="true" UnhideWhenUsed="true"\r\n   Name="Table Columns 5"/>\r\n  <w:LsdException Locked="false" SemiHidden="true" UnhideWhenUsed="true"\r\n   Name="Table Grid 1"/>\r\n  <w:LsdException Locked="false" SemiHidden="true" UnhideWhenUsed="true"\r\n   Name="Table Grid 2"/>\r\n  <w:LsdException Locked="false" SemiHidden="true" UnhideWhenUsed="true"\r\n   Name="Table Grid 3"/>\r\n  <w:LsdException Locked="false" SemiHidden="true" UnhideWhenUsed="true"\r\n   Name="Table Grid 4"/>\r\n  <w:LsdException Locked="false" SemiHidden="true" UnhideWhenUsed="true"\r\n   Name="Table Grid 5"/>\r\n  <w:LsdException Locked="false" SemiHidden="true" UnhideWhenUsed="true"\r\n   Name="Table Grid 6"/>\r\n  <w:LsdException Locked="false" SemiHidden="true" UnhideWhenUsed="true"\r\n   Name="Table Grid 7"/>\r\n  <w:LsdException Locked="false" SemiHidden="true" UnhideWhenUsed="true"\r\n   Name="Table Grid 8"/>\r\n  <w:LsdException Locked="false" SemiHidden="true" UnhideWhenUsed="true"\r\n   Name="Table List 1"/>\r\n  <w:LsdException Locked="false" SemiHidden="true" UnhideWhenUsed="true"\r\n   Name="Table List 2"/>\r\n  <w:LsdException Locked="false" SemiHidden="true" UnhideWhenUsed="true"\r\n   Name="Table List 3"/>\r\n  <w:LsdException Locked="false" SemiHidden="true" UnhideWhenUsed="true"\r\n   Name="Table List 4"/>\r\n  <w:LsdException Locked="false" SemiHidden="true" UnhideWhenUsed="true"\r\n   Name="Table List 5"/>\r\n  <w:LsdException Locked="false" SemiHidden="true" UnhideWhenUsed="true"\r\n   Name="Table List 6"/>\r\n  <w:LsdException Locked="false" SemiHidden="true" UnhideWhenUsed="true"\r\n   Name="Table List 7"/>\r\n  <w:LsdException Locked="false" SemiHidden="true" UnhideWhenUsed="true"\r\n   Name="Table List 8"/>\r\n  <w:LsdException Locked="false" SemiHidden="true" UnhideWhenUsed="true"\r\n   Name="Table 3D effects 1"/>\r\n  <w:LsdException Locked="false" SemiHidden="true" UnhideWhenUsed="true"\r\n   Name="Table 3D effects 2"/>\r\n  <w:LsdException Locked="false" SemiHidden="true" UnhideWhenUsed="true"\r\n   Name="Table 3D effects 3"/>\r\n  <w:LsdException Locked="false" SemiHidden="true" UnhideWhenUsed="true"\r\n   Name="Table Contemporary"/>\r\n  <w:LsdException Locked="false" SemiHidden="true" UnhideWhenUsed="true"\r\n   Name="Table Elegant"/>\r\n  <w:LsdException Locked="false" SemiHidden="true" UnhideWhenUsed="true"\r\n   Name="Table Professional"/>\r\n  <w:LsdException Locked="false" SemiHidden="true" UnhideWhenUsed="true"\r\n   Name="Table Subtle 1"/>\r\n  <w:LsdException Locked="false" SemiHidden="true" UnhideWhenUsed="true"\r\n   Name="Table Subtle 2"/>\r\n  <w:LsdException Locked="false" SemiHidden="true" UnhideWhenUsed="true"\r\n   Name="Table Web 1"/>\r\n  <w:LsdException Locked="false" SemiHidden="true" UnhideWhenUsed="true"\r\n   Name="Table Web 2"/>\r\n  <w:LsdException Locked="false" SemiHidden="true" UnhideWhenUsed="true"\r\n   Name="Table Web 3"/>\r\n  <w:LsdException Locked="false" SemiHidden="true" UnhideWhenUsed="true"\r\n   Name="Balloon Text"/>\r\n  <w:LsdException Locked="false" Priority="39" Name="Table Grid"/>\r\n  <w:LsdException Locked="false" SemiHidden="true" UnhideWhenUsed="true"\r\n   Name="Table Theme"/>\r\n  <w:LsdException Locked="false" SemiHidden="true" Name="Placeholder Text"/>\r\n  <w:LsdException Locked="false" Priority="1" QFormat="true" Name="No Spacing"/>\r\n  <w:LsdException Locked="false" Priority="60" Name="Light Shading"/>\r\n  <w:LsdException Locked="false" Priority="61" Name="Light List"/>\r\n  <w:LsdException Locked="false" Priority="62" Name="Light Grid"/>\r\n  <w:LsdException Locked="false" Priority="63" Name="Medium Shading 1"/>\r\n  <w:LsdException Locked="false" Priority="64" Name="Medium Shading 2"/>\r\n  <w:LsdException Locked="false" Priority="65" Name="Medium List 1"/>\r\n  <w:LsdException Locked="false" Priority="66" Name="Medium List 2"/>\r\n  <w:LsdException Locked="false" Priority="67" Name="Medium Grid 1"/>\r\n  <w:LsdException Locked="false" Priority="68" Name="Medium Grid 2"/>\r\n  <w:LsdException Locked="false" Priority="69" Name="Medium Grid 3"/>\r\n  <w:LsdException Locked="false" Priority="70" Name="Dark List"/>\r\n  <w:LsdException Locked="false" Priority="71" Name="Colorful Shading"/>\r\n  <w:LsdException Locked="false" Priority="72" Name="Colorful List"/>\r\n  <w:LsdException Locked="false" Priority="73" Name="Colorful Grid"/>\r\n  <w:LsdException Locked="false" Priority="60" Name="Light Shading Accent 1"/>\r\n  <w:LsdException Locked="false" Priority="61" Name="Light List Accent 1"/>\r\n  <w:LsdException Locked="false" Priority="62" Name="Light Grid Accent 1"/>\r\n  <w:LsdException Locked="false" Priority="63" Name="Medium Shading 1 Accent 1"/>\r\n  <w:LsdException Locked="false" Priority="64" Name="Medium Shading 2 Accent 1"/>\r\n  <w:LsdException Locked="false" Priority="65" Name="Medium List 1 Accent 1"/>\r\n  <w:LsdException Locked="false" SemiHidden="true" Name="Revision"/>\r\n  <w:LsdException Locked="false" Priority="34" QFormat="true"\r\n   Name="List Paragraph"/>\r\n  <w:LsdException Locked="false" Priority="29" QFormat="true" Name="Quote"/>\r\n  <w:LsdException Locked="false" Priority="30" QFormat="true"\r\n   Name="Intense Quote"/>\r\n  <w:LsdException Locked="false" Priority="66" Name="Medium List 2 Accent 1"/>\r\n  <w:LsdException Locked="false" Priority="67" Name="Medium Grid 1 Accent 1"/>\r\n  <w:LsdException Locked="false" Priority="68" Name="Medium Grid 2 Accent 1"/>\r\n  <w:LsdException Locked="false" Priority="69" Name="Medium Grid 3 Accent 1"/>\r\n  <w:LsdException Locked="false" Priority="70" Name="Dark List Accent 1"/>\r\n  <w:LsdException Locked="false" Priority="71" Name="Colorful Shading Accent 1"/>\r\n  <w:LsdException Locked="false" Priority="72" Name="Colorful List Accent 1"/>\r\n  <w:LsdException Locked="false" Priority="73" Name="Colorful Grid Accent 1"/>\r\n  <w:LsdException Locked="false" Priority="60" Name="Light Shading Accent 2"/>\r\n  <w:LsdException Locked="false" Priority="61" Name="Light List Accent 2"/>\r\n  <w:LsdException Locked="false" Priority="62" Name="Light Grid Accent 2"/>\r\n  <w:LsdException Locked="false" Priority="63" Name="Medium Shading 1 Accent 2"/>\r\n  <w:LsdException Locked="false" Priority="64" Name="Medium Shading 2 Accent 2"/>\r\n  <w:LsdException Locked="false" Priority="65" Name="Medium List 1 Accent 2"/>\r\n  <w:LsdException Locked="false" Priority="66" Name="Medium List 2 Accent 2"/>\r\n  <w:LsdException Locked="false" Priority="67" Name="Medium Grid 1 Accent 2"/>\r\n  <w:LsdException Locked="false" Priority="68" Name="Medium Grid 2 Accent 2"/>\r\n  <w:LsdException Locked="false" Priority="69" Name="Medium Grid 3 Accent 2"/>\r\n  <w:LsdException Locked="false" Priority="70" Name="Dark List Accent 2"/>\r\n  <w:LsdException Locked="false" Priority="71" Name="Colorful Shading Accent 2"/>\r\n  <w:LsdException Locked="false" Priority="72" Name="Colorful List Accent 2"/>\r\n  <w:LsdException Locked="false" Priority="73" Name="Colorful Grid Accent 2"/>\r\n  <w:LsdException Locked="false" Priority="60" Name="Light Shading Accent 3"/>\r\n  <w:LsdException Locked="false" Priority="61" Name="Light List Accent 3"/>\r\n  <w:LsdException Locked="false" Priority="62" Name="Light Grid Accent 3"/>\r\n  <w:LsdException Locked="false" Priority="63" Name="Medium Shading 1 Accent 3"/>\r\n  <w:LsdException Locked="false" Priority="64" Name="Medium Shading 2 Accent 3"/>\r\n  <w:LsdException Locked="false" Priority="65" Name="Medium List 1 Accent 3"/>\r\n  <w:LsdException Locked="false" Priority="66" Name="Medium List 2 Accent 3"/>\r\n  <w:LsdException Locked="false" Priority="67" Name="Medium Grid 1 Accent 3"/>\r\n  <w:LsdException Locked="false" Priority="68" Name="Medium Grid 2 Accent 3"/>\r\n  <w:LsdException Locked="false" Priority="69" Name="Medium Grid 3 Accent 3"/>\r\n  <w:LsdException Locked="false" Priority="70" Name="Dark List Accent 3"/>\r\n  <w:LsdException Locked="false" Priority="71" Name="Colorful Shading Accent 3"/>\r\n  <w:LsdException Locked="false" Priority="72" Name="Colorful List Accent 3"/>\r\n  <w:LsdException Locked="false" Priority="73" Name="Colorful Grid Accent 3"/>\r\n  <w:LsdException Locked="false" Priority="60" Name="Light Shading Accent 4"/>\r\n  <w:LsdException Locked="false" Priority="61" Name="Light List Accent 4"/>\r\n  <w:LsdException Locked="false" Priority="62" Name="Light Grid Accent 4"/>\r\n  <w:LsdException Locked="false" Priority="63" Name="Medium Shading 1 Accent 4"/>\r\n  <w:LsdException Locked="false" Priority="64" Name="Medium Shading 2 Accent 4"/>\r\n  <w:LsdException Locked="false" Priority="65" Name="Medium List 1 Accent 4"/>\r\n  <w:LsdException Locked="false" Priority="66" Name="Medium List 2 Accent 4"/>\r\n  <w:LsdException Locked="false" Priority="67" Name="Medium Grid 1 Accent 4"/>\r\n  <w:LsdException Locked="false" Priority="68" Name="Medium Grid 2 Accent 4"/>\r\n  <w:LsdException Locked="false" Priority="69" Name="Medium Grid 3 Accent 4"/>\r\n  <w:LsdException Locked="false" Priority="70" Name="Dark List Accent 4"/>\r\n  <w:LsdException Locked="false" Priority="71" Name="Colorful Shading Accent 4"/>\r\n  <w:LsdException Locked="false" Priority="72" Name="Colorful List Accent 4"/>\r\n  <w:LsdException Locked="false" Priority="73" Name="Colorful Grid Accent 4"/>\r\n  <w:LsdException Locked="false" Priority="60" Name="Light Shading Accent 5"/>\r\n  <w:LsdException Locked="false" Priority="61" Name="Light List Accent 5"/>\r\n  <w:LsdException Locked="false" Priority="62" Name="Light Grid Accent 5"/>\r\n  <w:LsdException Locked="false" Priority="63" Name="Medium Shading 1 Accent 5"/>\r\n  <w:LsdException Locked="false" Priority="64" Name="Medium Shading 2 Accent 5"/>\r\n  <w:LsdException Locked="false" Priority="65" Name="Medium List 1 Accent 5"/>\r\n  <w:LsdException Locked="false" Priority="66" Name="Medium List 2 Accent 5"/>\r\n  <w:LsdException Locked="false" Priority="67" Name="Medium Grid 1 Accent 5"/>\r\n  <w:LsdException Locked="false" Priority="68" Name="Medium Grid 2 Accent 5"/>\r\n  <w:LsdException Locked="false" Priority="69" Name="Medium Grid 3 Accent 5"/>\r\n  <w:LsdException Locked="false" Priority="70" Name="Dark List Accent 5"/>\r\n  <w:LsdException Locked="false" Priority="71" Name="Colorful Shading Accent 5"/>\r\n  <w:LsdException Locked="false" Priority="72" Name="Colorful List Accent 5"/>\r\n  <w:LsdException Locked="false" Priority="73" Name="Colorful Grid Accent 5"/>\r\n  <w:LsdException Locked="false" Priority="60" Name="Light Shading Accent 6"/>\r\n  <w:LsdException Locked="false" Priority="61" Name="Light List Accent 6"/>\r\n  <w:LsdException Locked="false" Priority="62" Name="Light Grid Accent 6"/>\r\n  <w:LsdException Locked="false" Priority="63" Name="Medium Shading 1 Accent 6"/>\r\n  <w:LsdException Locked="false" Priority="64" Name="Medium Shading 2 Accent 6"/>\r\n  <w:LsdException Locked="false" Priority="65" Name="Medium List 1 Accent 6"/>\r\n  <w:LsdException Locked="false" Priority="66" Name="Medium List 2 Accent 6"/>\r\n  <w:LsdException Locked="false" Priority="67" Name="Medium Grid 1 Accent 6"/>\r\n  <w:LsdException Locked="false" Priority="68" Name="Medium Grid 2 Accent 6"/>\r\n  <w:LsdException Locked="false" Priority="69" Name="Medium Grid 3 Accent 6"/>\r\n  <w:LsdException Locked="false" Priority="70" Name="Dark List Accent 6"/>\r\n  <w:LsdException Locked="false" Priority="71" Name="Colorful Shading Accent 6"/>\r\n  <w:LsdException Locked="false" Priority="72" Name="Colorful List Accent 6"/>\r\n  <w:LsdException Locked="false" Priority="73" Name="Colorful Grid Accent 6"/>\r\n  <w:LsdException Locked="false" Priority="19" QFormat="true"\r\n   Name="Subtle Emphasis"/>\r\n  <w:LsdException Locked="false" Priority="21" QFormat="true"\r\n   Name="Intense Emphasis"/>\r\n  <w:LsdException Locked="false" Priority="31" QFormat="true"\r\n   Name="Subtle Reference"/>\r\n  <w:LsdException Locked="false" Priority="32" QFormat="true"\r\n   Name="Intense Reference"/>\r\n  <w:LsdException Locked="false" Priority="33" QFormat="true" Name="Book Title"/>\r\n  <w:LsdException Locked="false" Priority="37" SemiHidden="true"\r\n   UnhideWhenUsed="true" Name="Bibliography"/>\r\n  <w:LsdException Locked="false" Priority="39" SemiHidden="true"\r\n   UnhideWhenUsed="true" QFormat="true" Name="TOC Heading"/>\r\n  <w:LsdException Locked="false" Priority="41" Name="Plain Table 1"/>\r\n  <w:LsdException Locked="false" Priority="42" Name="Plain Table 2"/>\r\n  <w:LsdException Locked="false" Priority="43" Name="Plain Table 3"/>\r\n  <w:LsdException Locked="false" Priority="44" Name="Plain Table 4"/>\r\n  <w:LsdException Locked="false" Priority="45" Name="Plain Table 5"/>\r\n  <w:LsdException Locked="false" Priority="40" Name="Grid Table Light"/>\r\n  <w:LsdException Locked="false" Priority="46" Name="Grid Table 1 Light"/>\r\n  <w:LsdException Locked="false" Priority="47" Name="Grid Table 2"/>\r\n  <w:LsdException Locked="false" Priority="48" Name="Grid Table 3"/>\r\n  <w:LsdException Locked="false" Priority="49" Name="Grid Table 4"/>\r\n  <w:LsdException Locked="false" Priority="50" Name="Grid Table 5 Dark"/>\r\n  <w:LsdException Locked="false" Priority="51" Name="Grid Table 6 Colorful"/>\r\n  <w:LsdException Locked="false" Priority="52" Name="Grid Table 7 Colorful"/>\r\n  <w:LsdException Locked="false" Priority="46"\r\n   Name="Grid Table 1 Light Accent 1"/>\r\n  <w:LsdException Locked="false" Priority="47" Name="Grid Table 2 Accent 1"/>\r\n  <w:LsdException Locked="false" Priority="48" Name="Grid Table 3 Accent 1"/>\r\n  <w:LsdException Locked="false" Priority="49" Name="Grid Table 4 Accent 1"/>\r\n  <w:LsdException Locked="false" Priority="50" Name="Grid Table 5 Dark Accent 1"/>\r\n  <w:LsdException Locked="false" Priority="51"\r\n   Name="Grid Table 6 Colorful Accent 1"/>\r\n  <w:LsdException Locked="false" Priority="52"\r\n   Name="Grid Table 7 Colorful Accent 1"/>\r\n  <w:LsdException Locked="false" Priority="46"\r\n   Name="Grid Table 1 Light Accent 2"/>\r\n  <w:LsdException Locked="false" Priority="47" Name="Grid Table 2 Accent 2"/>\r\n  <w:LsdException Locked="false" Priority="48" Name="Grid Table 3 Accent 2"/>\r\n  <w:LsdException Locked="false" Priority="49" Name="Grid Table 4 Accent 2"/>\r\n  <w:LsdException Locked="false" Priority="50" Name="Grid Table 5 Dark Accent 2"/>\r\n  <w:LsdException Locked="false" Priority="51"\r\n   Name="Grid Table 6 Colorful Accent 2"/>\r\n  <w:LsdException Locked="false" Priority="52"\r\n   Name="Grid Table 7 Colorful Accent 2"/>\r\n  <w:LsdException Locked="false" Priority="46"\r\n   Name="Grid Table 1 Light Accent 3"/>\r\n  <w:LsdException Locked="false" Priority="47" Name="Grid Table 2 Accent 3"/>\r\n  <w:LsdException Locked="false" Priority="48" Name="Grid Table 3 Accent 3"/>\r\n  <w:LsdException Locked="false" Priority="49" Name="Grid Table 4 Accent 3"/>\r\n  <w:LsdException Locked="false" Priority="50" Name="Grid Table 5 Dark Accent 3"/>\r\n  <w:LsdException Locked="false" Priority="51"\r\n   Name="Grid Table 6 Colorful Accent 3"/>\r\n  <w:LsdException Locked="false" Priority="52"\r\n   Name="Grid Table 7 Colorful Accent 3"/>\r\n  <w:LsdException Locked="false" Priority="46"\r\n   Name="Grid Table 1 Light Accent 4"/>\r\n  <w:LsdException Locked="false" Priority="47" Name="Grid Table 2 Accent 4"/>\r\n  <w:LsdException Locked="false" Priority="48" Name="Grid Table 3 Accent 4"/>\r\n  <w:LsdException Locked="false" Priority="49" Name="Grid Table 4 Accent 4"/>\r\n  <w:LsdException Locked="false" Priority="50" Name="Grid Table 5 Dark Accent 4"/>\r\n  <w:LsdException Locked="false" Priority="51"\r\n   Name="Grid Table 6 Colorful Accent 4"/>\r\n  <w:LsdException Locked="false" Priority="52"\r\n   Name="Grid Table 7 Colorful Accent 4"/>\r\n  <w:LsdException Locked="false" Priority="46"\r\n   Name="Grid Table 1 Light Accent 5"/>\r\n  <w:LsdException Locked="false" Priority="47" Name="Grid Table 2 Accent 5"/>\r\n  <w:LsdException Locked="false" Priority="48" Name="Grid Table 3 Accent 5"/>\r\n  <w:LsdException Locked="false" Priority="49" Name="Grid Table 4 Accent 5"/>\r\n  <w:LsdException Locked="false" Priority="50" Name="Grid Table 5 Dark Accent 5"/>\r\n  <w:LsdException Locked="false" Priority="51"\r\n   Name="Grid Table 6 Colorful Accent 5"/>\r\n  <w:LsdException Locked="false" Priority="52"\r\n   Name="Grid Table 7 Colorful Accent 5"/>\r\n  <w:LsdException Locked="false" Priority="46"\r\n   Name="Grid Table 1 Light Accent 6"/>\r\n  <w:LsdException Locked="false" Priority="47" Name="Grid Table 2 Accent 6"/>\r\n  <w:LsdException Locked="false" Priority="48" Name="Grid Table 3 Accent 6"/>\r\n  <w:LsdException Locked="false" Priority="49" Name="Grid Table 4 Accent 6"/>\r\n  <w:LsdException Locked="false" Priority="50" Name="Grid Table 5 Dark Accent 6"/>\r\n  <w:LsdException Locked="false" Priority="51"\r\n   Name="Grid Table 6 Colorful Accent 6"/>\r\n  <w:LsdException Locked="false" Priority="52"\r\n   Name="Grid Table 7 Colorful Accent 6"/>\r\n  <w:LsdException Locked="false" Priority="46" Name="List Table 1 Light"/>\r\n  <w:LsdException Locked="false" Priority="47" Name="List Table 2"/>\r\n  <w:LsdException Locked="false" Priority="48" Name="List Table 3"/>\r\n  <w:LsdException Locked="false" Priority="49" Name="List Table 4"/>\r\n  <w:LsdException Locked="false" Priority="50" Name="List Table 5 Dark"/>\r\n  <w:LsdException Locked="false" Priority="51" Name="List Table 6 Colorful"/>\r\n  <w:LsdException Locked="false" Priority="52" Name="List Table 7 Colorful"/>\r\n  <w:LsdException Locked="false" Priority="46"\r\n   Name="List Table 1 Light Accent 1"/>\r\n  <w:LsdException Locked="false" Priority="47" Name="List Table 2 Accent 1"/>\r\n  <w:LsdException Locked="false" Priority="48" Name="List Table 3 Accent 1"/>\r\n  <w:LsdException Locked="false" Priority="49" Name="List Table 4 Accent 1"/>\r\n  <w:LsdException Locked="false" Priority="50" Name="List Table 5 Dark Accent 1"/>\r\n  <w:LsdException Locked="false" Priority="51"\r\n   Name="List Table 6 Colorful Accent 1"/>\r\n  <w:LsdException Locked="false" Priority="52"\r\n   Name="List Table 7 Colorful Accent 1"/>\r\n  <w:LsdException Locked="false" Priority="46"\r\n   Name="List Table 1 Light Accent 2"/>\r\n  <w:LsdException Locked="false" Priority="47" Name="List Table 2 Accent 2"/>\r\n  <w:LsdException Locked="false" Priority="48" Name="List Table 3 Accent 2"/>\r\n  <w:LsdException Locked="false" Priority="49" Name="List Table 4 Accent 2"/>\r\n  <w:LsdException Locked="false" Priority="50" Name="List Table 5 Dark Accent 2"/>\r\n  <w:LsdException Locked="false" Priority="51"\r\n   Name="List Table 6 Colorful Accent 2"/>\r\n  <w:LsdException Locked="false" Priority="52"\r\n   Name="List Table 7 Colorful Accent 2"/>\r\n  <w:LsdException Locked="false" Priority="46"\r\n   Name="List Table 1 Light Accent 3"/>\r\n  <w:LsdException Locked="false" Priority="47" Name="List Table 2 Accent 3"/>\r\n  <w:LsdException Locked="false" Priority="48" Name="List Table 3 Accent 3"/>\r\n  <w:LsdException Locked="false" Priority="49" Name="List Table 4 Accent 3"/>\r\n  <w:LsdException Locked="false" Priority="50" Name="List Table 5 Dark Accent 3"/>\r\n  <w:LsdException Locked="false" Priority="51"\r\n   Name="List Table 6 Colorful Accent 3"/>\r\n  <w:LsdException Locked="false" Priority="52"\r\n   Name="List Table 7 Colorful Accent 3"/>\r\n  <w:LsdException Locked="false" Priority="46"\r\n   Name="List Table 1 Light Accent 4"/>\r\n  <w:LsdException Locked="false" Priority="47" Name="List Table 2 Accent 4"/>\r\n  <w:LsdException Locked="false" Priority="48" Name="List Table 3 Accent 4"/>\r\n  <w:LsdException Locked="false" Priority="49" Name="List Table 4 Accent 4"/>\r\n  <w:LsdException Locked="false" Priority="50" Name="List Table 5 Dark Accent 4"/>\r\n  <w:LsdException Locked="false" Priority="51"\r\n   Name="List Table 6 Colorful Accent 4"/>\r\n  <w:LsdException Locked="false" Priority="52"\r\n   Name="List Table 7 Colorful Accent 4"/>\r\n  <w:LsdException Locked="false" Priority="46"\r\n   Name="List Table 1 Light Accent 5"/>\r\n  <w:LsdException Locked="false" Priority="47" Name="List Table 2 Accent 5"/>\r\n  <w:LsdException Locked="false" Priority="48" Name="List Table 3 Accent 5"/>\r\n  <w:LsdException Locked="false" Priority="49" Name="List Table 4 Accent 5"/>\r\n  <w:LsdException Locked="false" Priority="50" Name="List Table 5 Dark Accent 5"/>\r\n  <w:LsdException Locked="false" Priority="51"\r\n   Name="List Table 6 Colorful Accent 5"/>\r\n  <w:LsdException Locked="false" Priority="52"\r\n   Name="List Table 7 Colorful Accent 5"/>\r\n  <w:LsdException Locked="false" Priority="46"\r\n   Name="List Table 1 Light Accent 6"/>\r\n  <w:LsdException Locked="false" Priority="47" Name="List Table 2 Accent 6"/>\r\n  <w:LsdException Locked="false" Priority="48" Name="List Table 3 Accent 6"/>\r\n  <w:LsdException Locked="false" Priority="49" Name="List Table 4 Accent 6"/>\r\n  <w:LsdException Locked="false" Priority="50" Name="List Table 5 Dark Accent 6"/>\r\n  <w:LsdException Locked="false" Priority="51"\r\n   Name="List Table 6 Colorful Accent 6"/>\r\n  <w:LsdException Locked="false" Priority="52"\r\n   Name="List Table 7 Colorful Accent 6"/>\r\n  <w:LsdException Locked="false" SemiHidden="true" UnhideWhenUsed="true"\r\n   Name="Mention"/>\r\n  <w:LsdException Locked="false" SemiHidden="true" UnhideWhenUsed="true"\r\n   Name="Smart Hyperlink"/>\r\n  <w:LsdException Locked="false" SemiHidden="true" UnhideWhenUsed="true"\r\n   Name="Hashtag"/>\r\n  <w:LsdException Locked="false" SemiHidden="true" UnhideWhenUsed="true"\r\n   Name="Unresolved Mention"/>\r\n  <w:LsdException Locked="false" SemiHidden="true" UnhideWhenUsed="true"\r\n   Name="Smart Link"/>\r\n </w:LatentStyles>\r\n</xml><![endif]-->\r\n<style>\r\n<!--\r\n /* Font Definitions */\r\n @font-face\r\n\t{font-family:"MS Mincho";\r\n\tpanose-1:2 2 6 9 4 2 5 8 3 4;\r\n\tmso-font-alt:"ＭＳ 明朝";\r\n\tmso-font-charset:128;\r\n\tmso-generic-font-family:modern;\r\n\tmso-font-pitch:fixed;\r\n\tmso-font-signature:-536870145 1791491579 134217746 0 131231 0;}\r\n@font-face\r\n\t{font-family:"Cambria Math";\r\n\tpanose-1:2 4 5 3 5 4 6 3 2 4;\r\n\tmso-font-charset:0;\r\n\tmso-generic-font-family:roman;\r\n\tmso-font-pitch:variable;\r\n\tmso-font-signature:-536869121 1107305727 33554432 0 415 0;}\r\n@font-face\r\n\t{font-family:Aptos;\r\n\tmso-font-charset:0;\r\n\tmso-generic-font-family:swiss;\r\n\tmso-font-pitch:variable;\r\n\tmso-font-signature:536871559 3 0 0 415 0;}\r\n@font-face\r\n\t{font-family:"\\@MS Mincho";\r\n\tpanose-1:2 2 6 9 4 2 5 8 3 4;\r\n\tmso-font-charset:128;\r\n\tmso-generic-font-family:modern;\r\n\tmso-font-pitch:fixed;\r\n\tmso-font-signature:-536870145 1791491579 134217746 0 131231 0;}\r\n /* Style Definitions */\r\n p.MsoNormal, li.MsoNormal, div.MsoNormal\r\n\t{mso-style-unhide:no;\r\n\tmso-style-qformat:yes;\r\n\tmso-style-parent:"";\r\n\tmargin-top:0in;\r\n\tmargin-right:0in;\r\n\tmargin-bottom:8.0pt;\r\n\tmargin-left:0in;\r\n\tline-height:116%;\r\n\tmso-pagination:widow-orphan;\r\n\tfont-size:12.0pt;\r\n\tfont-family:"Aptos",sans-serif;\r\n\tmso-ascii-font-family:Aptos;\r\n\tmso-ascii-theme-font:minor-latin;\r\n\tmso-fareast-font-family:"MS Mincho";\r\n\tmso-fareast-theme-font:minor-fareast;\r\n\tmso-hansi-font-family:Aptos;\r\n\tmso-hansi-theme-font:minor-latin;\r\n\tmso-bidi-font-family:Arial;\r\n\tmso-bidi-theme-font:minor-bidi;}\r\np.MsoListParagraph, li.MsoListParagraph, div.MsoListParagraph\r\n\t{mso-style-priority:34;\r\n\tmso-style-unhide:no;\r\n\tmso-style-qformat:yes;\r\n\tmargin-top:0in;\r\n\tmargin-right:0in;\r\n\tmargin-bottom:8.0pt;\r\n\tmargin-left:.5in;\r\n\tmso-add-space:auto;\r\n\tline-height:116%;\r\n\tmso-pagination:widow-orphan;\r\n\tfont-size:12.0pt;\r\n\tfont-family:"Aptos",sans-serif;\r\n\tmso-ascii-font-family:Aptos;\r\n\tmso-ascii-theme-font:minor-latin;\r\n\tmso-fareast-font-family:"MS Mincho";\r\n\tmso-fareast-theme-font:minor-fareast;\r\n\tmso-hansi-font-family:Aptos;\r\n\tmso-hansi-theme-font:minor-latin;\r\n\tmso-bidi-font-family:Arial;\r\n\tmso-bidi-theme-font:minor-bidi;}\r\np.MsoListParagraphCxSpFirst, li.MsoListParagraphCxSpFirst, div.MsoListParagraphCxSpFirst\r\n\t{mso-style-priority:34;\r\n\tmso-style-unhide:no;\r\n\tmso-style-qformat:yes;\r\n\tmso-style-type:export-only;\r\n\tmargin-top:0in;\r\n\tmargin-right:0in;\r\n\tmargin-bottom:0in;\r\n\tmargin-left:.5in;\r\n\tmso-add-space:auto;\r\n\tline-height:116%;\r\n\tmso-pagination:widow-orphan;\r\n\tfont-size:12.0pt;\r\n\tfont-family:"Aptos",sans-serif;\r\n\tmso-ascii-font-family:Aptos;\r\n\tmso-ascii-theme-font:minor-latin;\r\n\tmso-fareast-font-family:"MS Mincho";\r\n\tmso-fareast-theme-font:minor-fareast;\r\n\tmso-hansi-font-family:Aptos;\r\n\tmso-hansi-theme-font:minor-latin;\r\n\tmso-bidi-font-family:Arial;\r\n\tmso-bidi-theme-font:minor-bidi;}\r\np.MsoListParagraphCxSpMiddle, li.MsoListParagraphCxSpMiddle, div.MsoListParagraphCxSpMiddle\r\n\t{mso-style-priority:34;\r\n\tmso-style-unhide:no;\r\n\tmso-style-qformat:yes;\r\n\tmso-style-type:export-only;\r\n\tmargin-top:0in;\r\n\tmargin-right:0in;\r\n\tmargin-bottom:0in;\r\n\tmargin-left:.5in;\r\n\tmso-add-space:auto;\r\n\tline-height:116%;\r\n\tmso-pagination:widow-orphan;\r\n\tfont-size:12.0pt;\r\n\tfont-family:"Aptos",sans-serif;\r\n\tmso-ascii-font-family:Aptos;\r\n\tmso-ascii-theme-font:minor-latin;\r\n\tmso-fareast-font-family:"MS Mincho";\r\n\tmso-fareast-theme-font:minor-fareast;\r\n\tmso-hansi-font-family:Aptos;\r\n\tmso-hansi-theme-font:minor-latin;\r\n\tmso-bidi-font-family:Arial;\r\n\tmso-bidi-theme-font:minor-bidi;}\r\np.MsoListParagraphCxSpLast, li.MsoListParagraphCxSpLast, div.MsoListParagraphCxSpLast\r\n\t{mso-style-priority:34;\r\n\tmso-style-unhide:no;\r\n\tmso-style-qformat:yes;\r\n\tmso-style-type:export-only;\r\n\tmargin-top:0in;\r\n\tmargin-right:0in;\r\n\tmargin-bottom:8.0pt;\r\n\tmargin-left:.5in;\r\n\tmso-add-space:auto;\r\n\tline-height:116%;\r\n\tmso-pagination:widow-orphan;\r\n\tfont-size:12.0pt;\r\n\tfont-family:"Aptos",sans-serif;\r\n\tmso-ascii-font-family:Aptos;\r\n\tmso-ascii-theme-font:minor-latin;\r\n\tmso-fareast-font-family:"MS Mincho";\r\n\tmso-fareast-theme-font:minor-fareast;\r\n\tmso-hansi-font-family:Aptos;\r\n\tmso-hansi-theme-font:minor-latin;\r\n\tmso-bidi-font-family:Arial;\r\n\tmso-bidi-theme-font:minor-bidi;}\r\n.MsoChpDefault\r\n\t{mso-style-type:export-only;\r\n\tmso-default-props:yes;\r\n\tfont-family:"Aptos",sans-serif;\r\n\tmso-ascii-font-family:Aptos;\r\n\tmso-ascii-theme-font:minor-latin;\r\n\tmso-fareast-font-family:"MS Mincho";\r\n\tmso-fareast-theme-font:minor-fareast;\r\n\tmso-hansi-font-family:Aptos;\r\n\tmso-hansi-theme-font:minor-latin;\r\n\tmso-bidi-font-family:Arial;\r\n\tmso-bidi-theme-font:minor-bidi;\r\n\tmso-font-kerning:0pt;\r\n\tmso-ligatures:none;}\r\n.MsoPapDefault\r\n\t{mso-style-type:export-only;\r\n\tmargin-bottom:8.0pt;\r\n\tline-height:116%;}\r\n@page WordSection1\r\n\t{size:8.5in 11.0in;\r\n\tmargin:1.0in 1.0in 1.0in 1.0in;\r\n\tmso-header-margin:.5in;\r\n\tmso-footer-margin:.5in;\r\n\tmso-paper-source:0;}\r\ndiv.WordSection1\r\n\t{page:WordSection1;}\r\n /* List Definitions */\r\n @list l0\r\n\t{mso-list-id:252012944;\r\n\tmso-list-type:hybrid;\r\n\tmso-list-template-ids:406119180 67698707 67698713 67698715 67698703 67698713 67698715 67698703 67698713 67698715;}\r\n@list l0:level1\r\n\t{mso-level-number-format:roman-upper;\r\n\tmso-level-tab-stop:none;\r\n\tmso-level-number-position:right;\r\n\ttext-indent:-.25in;}\r\n@list l0:level2\r\n\t{mso-level-number-format:alpha-lower;\r\n\tmso-level-tab-stop:none;\r\n\tmso-level-number-position:left;\r\n\ttext-indent:-.25in;}\r\n@list l0:level3\r\n\t{mso-level-number-format:roman-lower;\r\n\tmso-level-tab-stop:none;\r\n\tmso-level-number-position:right;\r\n\ttext-indent:-9.0pt;}\r\n@list l0:level4\r\n\t{mso-level-tab-stop:none;\r\n\tmso-level-number-position:left;\r\n\ttext-indent:-.25in;}\r\n@list l0:level5\r\n\t{mso-level-number-format:alpha-lower;\r\n\tmso-level-tab-stop:none;\r\n\tmso-level-number-position:left;\r\n\ttext-indent:-.25in;}\r\n@list l0:level6\r\n\t{mso-level-number-format:roman-lower;\r\n\tmso-level-tab-stop:none;\r\n\tmso-level-number-position:right;\r\n\ttext-indent:-9.0pt;}\r\n@list l0:level7\r\n\t{mso-level-tab-stop:none;\r\n\tmso-level-number-position:left;\r\n\ttext-indent:-.25in;}\r\n@list l0:level8\r\n\t{mso-level-number-format:alpha-lower;\r\n\tmso-level-tab-stop:none;\r\n\tmso-level-number-position:left;\r\n\ttext-indent:-.25in;}\r\n@list l0:level9\r\n\t{mso-level-number-format:roman-lower;\r\n\tmso-level-tab-stop:none;\r\n\tmso-level-number-position:right;\r\n\ttext-indent:-9.0pt;}\r\n@list l1\r\n\t{mso-list-id:546989783;\r\n\tmso-list-type:hybrid;\r\n\tmso-list-template-ids:1271981870 -875820260 67698713 67698715 67698703 67698713 67698715 67698703 67698713 67698715;}\r\n@list l1:level1\r\n\t{mso-level-start-at:52;\r\n\tmso-level-number-format:alpha-lower;\r\n\tmso-level-text:"%1\\)";\r\n\tmso-level-tab-stop:none;\r\n\tmso-level-number-position:left;\r\n\ttext-indent:-.25in;}\r\n@list l1:level2\r\n\t{mso-level-number-format:alpha-lower;\r\n\tmso-level-tab-stop:none;\r\n\tmso-level-number-position:left;\r\n\ttext-indent:-.25in;}\r\n@list l1:level3\r\n\t{mso-level-number-format:roman-lower;\r\n\tmso-level-tab-stop:none;\r\n\tmso-level-number-position:right;\r\n\ttext-indent:-9.0pt;}\r\n@list l1:level4\r\n\t{mso-level-tab-stop:none;\r\n\tmso-level-number-position:left;\r\n\ttext-indent:-.25in;}\r\n@list l1:level5\r\n\t{mso-level-number-format:alpha-lower;\r\n\tmso-level-tab-stop:none;\r\n\tmso-level-number-position:left;\r\n\ttext-indent:-.25in;}\r\n@list l1:level6\r\n\t{mso-level-number-format:roman-lower;\r\n\tmso-level-tab-stop:none;\r\n\tmso-level-number-position:right;\r\n\ttext-indent:-9.0pt;}\r\n@list l1:level7\r\n\t{mso-level-tab-stop:none;\r\n\tmso-level-number-position:left;\r\n\ttext-indent:-.25in;}\r\n@list l1:level8\r\n\t{mso-level-number-format:alpha-lower;\r\n\tmso-level-tab-stop:none;\r\n\tmso-level-number-position:left;\r\n\ttext-indent:-.25in;}\r\n@list l1:level9\r\n\t{mso-level-number-format:roman-lower;\r\n\tmso-level-tab-stop:none;\r\n\tmso-level-number-position:right;\r\n\ttext-indent:-9.0pt;}\r\n@list l2\r\n\t{mso-list-id:733356772;\r\n\tmso-list-type:hybrid;\r\n\tmso-list-template-ids:2036399302 67698709 67698713 67698715 67698703 67698713 67698715 67698703 67698713 67698715;}\r\n@list l2:level1\r\n\t{mso-level-number-format:alpha-upper;\r\n\tmso-level-tab-stop:none;\r\n\tmso-level-number-position:left;\r\n\ttext-indent:-.25in;}\r\n@list l2:level2\r\n\t{mso-level-number-format:alpha-lower;\r\n\tmso-level-tab-stop:none;\r\n\tmso-level-number-position:left;\r\n\ttext-indent:-.25in;}\r\n@list l2:level3\r\n\t{mso-level-number-format:roman-lower;\r\n\tmso-level-tab-stop:none;\r\n\tmso-level-number-position:right;\r\n\ttext-indent:-9.0pt;}\r\n@list l2:level4\r\n\t{mso-level-tab-stop:none;\r\n\tmso-level-number-position:left;\r\n\ttext-indent:-.25in;}\r\n@list l2:level5\r\n\t{mso-level-number-format:alpha-lower;\r\n\tmso-level-tab-stop:none;\r\n\tmso-level-number-position:left;\r\n\ttext-indent:-.25in;}\r\n@list l2:level6\r\n\t{mso-level-number-format:roman-lower;\r\n\tmso-level-tab-stop:none;\r\n\tmso-level-number-position:right;\r\n\ttext-indent:-9.0pt;}\r\n@list l2:level7\r\n\t{mso-level-tab-stop:none;\r\n\tmso-level-number-position:left;\r\n\ttext-indent:-.25in;}\r\n@list l2:level8\r\n\t{mso-level-number-format:alpha-lower;\r\n\tmso-level-tab-stop:none;\r\n\tmso-level-number-position:left;\r\n\ttext-indent:-.25in;}\r\n@list l2:level9\r\n\t{mso-level-number-format:roman-lower;\r\n\tmso-level-tab-stop:none;\r\n\tmso-level-number-position:right;\r\n\ttext-indent:-9.0pt;}\r\n@list l3\r\n\t{mso-list-id:801920949;\r\n\tmso-list-type:hybrid;\r\n\tmso-list-template-ids:-427416434 67698715 67698713 67698715 67698703 67698713 67698715 67698703 67698713 67698715;}\r\n@list l3:level1\r\n\t{mso-level-number-format:roman-lower;\r\n\tmso-level-tab-stop:none;\r\n\tmso-level-number-position:right;\r\n\ttext-indent:-.25in;}\r\n@list l3:level2\r\n\t{mso-level-number-format:alpha-lower;\r\n\tmso-level-tab-stop:none;\r\n\tmso-level-number-position:left;\r\n\ttext-indent:-.25in;}\r\n@list l3:level3\r\n\t{mso-level-number-format:roman-lower;\r\n\tmso-level-tab-stop:none;\r\n\tmso-level-number-position:right;\r\n\ttext-indent:-9.0pt;}\r\n@list l3:level4\r\n\t{mso-level-tab-stop:none;\r\n\tmso-level-number-position:left;\r\n\ttext-indent:-.25in;}\r\n@list l3:level5\r\n\t{mso-level-number-format:alpha-lower;\r\n\tmso-level-tab-stop:none;\r\n\tmso-level-number-position:left;\r\n\ttext-indent:-.25in;}\r\n@list l3:level6\r\n\t{mso-level-number-format:roman-lower;\r\n\tmso-level-tab-stop:none;\r\n\tmso-level-number-position:right;\r\n\ttext-indent:-9.0pt;}\r\n@list l3:level7\r\n\t{mso-level-tab-stop:none;\r\n\tmso-level-number-position:left;\r\n\ttext-indent:-.25in;}\r\n@list l3:level8\r\n\t{mso-level-number-format:alpha-lower;\r\n\tmso-level-tab-stop:none;\r\n\tmso-level-number-position:left;\r\n\ttext-indent:-.25in;}\r\n@list l3:level9\r\n\t{mso-level-number-format:roman-lower;\r\n\tmso-level-tab-stop:none;\r\n\tmso-level-number-position:right;\r\n\ttext-indent:-9.0pt;}\r\n@list l4\r\n\t{mso-list-id:1149177320;\r\n\tmso-list-type:hybrid;\r\n\tmso-list-template-ids:1481422450 564148754 67698713 67698715 67698703 67698713 67698715 67698703 67698713 67698715;}\r\n@list l4:level1\r\n\t{mso-level-start-at:15;\r\n\tmso-level-text:"%1\\)";\r\n\tmso-level-tab-stop:none;\r\n\tmso-level-number-position:left;\r\n\ttext-indent:-.25in;}\r\n@list l4:level2\r\n\t{mso-level-number-format:alpha-lower;\r\n\tmso-level-tab-stop:none;\r\n\tmso-level-number-position:left;\r\n\ttext-indent:-.25in;}\r\n@list l4:level3\r\n\t{mso-level-number-format:roman-lower;\r\n\tmso-level-tab-stop:none;\r\n\tmso-level-number-position:right;\r\n\ttext-indent:-9.0pt;}\r\n@list l4:level4\r\n\t{mso-level-tab-stop:none;\r\n\tmso-level-number-position:left;\r\n\ttext-indent:-.25in;}\r\n@list l4:level5\r\n\t{mso-level-number-format:alpha-lower;\r\n\tmso-level-tab-stop:none;\r\n\tmso-level-number-position:left;\r\n\ttext-indent:-.25in;}\r\n@list l4:level6\r\n\t{mso-level-number-format:roman-lower;\r\n\tmso-level-tab-stop:none;\r\n\tmso-level-number-position:right;\r\n\ttext-indent:-9.0pt;}\r\n@list l4:level7\r\n\t{mso-level-tab-stop:none;\r\n\tmso-level-number-position:left;\r\n\ttext-indent:-.25in;}\r\n@list l4:level8\r\n\t{mso-level-number-format:alpha-lower;\r\n\tmso-level-tab-stop:none;\r\n\tmso-level-number-position:left;\r\n\ttext-indent:-.25in;}\r\n@list l4:level9\r\n\t{mso-level-number-format:roman-lower;\r\n\tmso-level-tab-stop:none;\r\n\tmso-level-number-position:right;\r\n\ttext-indent:-9.0pt;}\r\n@list l5\r\n\t{mso-list-id:1153643359;\r\n\tmso-list-type:hybrid;\r\n\tmso-list-template-ids:133990276 544500572 -1 -1 -1 -1 -1 -1 -1 -1;}\r\n@list l5:level1\r\n\t{mso-level-number-format:roman-upper;\r\n\tmso-level-text:"%1\\)";\r\n\tmso-level-tab-stop:none;\r\n\tmso-level-number-position:right;\r\n\ttext-indent:-.25in;}\r\n@list l5:level2\r\n\t{mso-level-number-format:alpha-lower;\r\n\tmso-level-tab-stop:none;\r\n\tmso-level-number-position:left;\r\n\ttext-indent:-.25in;}\r\n@list l5:level3\r\n\t{mso-level-number-format:roman-lower;\r\n\tmso-level-tab-stop:none;\r\n\tmso-level-number-position:right;\r\n\ttext-indent:-9.0pt;}\r\n@list l5:level4\r\n\t{mso-level-tab-stop:none;\r\n\tmso-level-number-position:left;\r\n\ttext-indent:-.25in;}\r\n@list l5:level5\r\n\t{mso-level-number-format:alpha-lower;\r\n\tmso-level-tab-stop:none;\r\n\tmso-level-number-position:left;\r\n\ttext-indent:-.25in;}\r\n@list l5:level6\r\n\t{mso-level-number-format:roman-lower;\r\n\tmso-level-tab-stop:none;\r\n\tmso-level-number-position:right;\r\n\ttext-indent:-9.0pt;}\r\n@list l5:level7\r\n\t{mso-level-tab-stop:none;\r\n\tmso-level-number-position:left;\r\n\ttext-indent:-.25in;}\r\n@list l5:level8\r\n\t{mso-level-number-format:alpha-lower;\r\n\tmso-level-tab-stop:none;\r\n\tmso-level-number-position:left;\r\n\ttext-indent:-.25in;}\r\n@list l5:level9\r\n\t{mso-level-number-format:roman-lower;\r\n\tmso-level-tab-stop:none;\r\n\tmso-level-number-position:right;\r\n\ttext-indent:-9.0pt;}\r\n@list l6\r\n\t{mso-list-id:1301963151;\r\n\tmso-list-type:hybrid;\r\n\tmso-list-template-ids:-836976338 987768178 67698713 67698715 67698703 67698713 67698715 67698703 67698713 67698715;}\r\n@list l6:level1\r\n\t{mso-level-start-at:65;\r\n\tmso-level-number-format:roman-upper;\r\n\tmso-level-text:"%1\\)";\r\n\tmso-level-tab-stop:none;\r\n\tmso-level-number-position:right;\r\n\ttext-indent:-.25in;}\r\n@list l6:level2\r\n\t{mso-level-number-format:alpha-lower;\r\n\tmso-level-tab-stop:none;\r\n\tmso-level-number-position:left;\r\n\ttext-indent:-.25in;}\r\n@list l6:level3\r\n\t{mso-level-number-format:roman-lower;\r\n\tmso-level-tab-stop:none;\r\n\tmso-level-number-position:right;\r\n\ttext-indent:-9.0pt;}\r\n@list l6:level4\r\n\t{mso-level-tab-stop:none;\r\n\tmso-level-number-position:left;\r\n\ttext-indent:-.25in;}\r\n@list l6:level5\r\n\t{mso-level-number-format:alpha-lower;\r\n\tmso-level-tab-stop:none;\r\n\tmso-level-number-position:left;\r\n\ttext-indent:-.25in;}\r\n@list l6:level6\r\n\t{mso-level-number-format:roman-lower;\r\n\tmso-level-tab-stop:none;\r\n\tmso-level-number-position:right;\r\n\ttext-indent:-9.0pt;}\r\n@list l6:level7\r\n\t{mso-level-tab-stop:none;\r\n\tmso-level-number-position:left;\r\n\ttext-indent:-.25in;}\r\n@list l6:level8\r\n\t{mso-level-number-format:alpha-lower;\r\n\tmso-level-tab-stop:none;\r\n\tmso-level-number-position:left;\r\n\ttext-indent:-.25in;}\r\n@list l6:level9\r\n\t{mso-level-number-format:roman-lower;\r\n\tmso-level-tab-stop:none;\r\n\tmso-level-number-position:right;\r\n\ttext-indent:-9.0pt;}\r\n@list l7\r\n\t{mso-list-id:1702977219;\r\n\tmso-list-type:hybrid;\r\n\tmso-list-template-ids:1073409310 67698713 67698713 67698715 67698703 67698713 67698715 67698703 67698713 67698715;}\r\n@list l7:level1\r\n\t{mso-level-number-format:alpha-lower;\r\n\tmso-level-tab-stop:none;\r\n\tmso-level-number-position:left;\r\n\ttext-indent:-.25in;}\r\n@list l7:level2\r\n\t{mso-level-number-format:alpha-lower;\r\n\tmso-level-tab-stop:none;\r\n\tmso-level-number-position:left;\r\n\ttext-indent:-.25in;}\r\n@list l7:level3\r\n\t{mso-level-number-format:roman-lower;\r\n\tmso-level-tab-stop:none;\r\n\tmso-level-number-position:right;\r\n\ttext-indent:-9.0pt;}\r\n@list l7:level4\r\n\t{mso-level-tab-stop:none;\r\n\tmso-level-number-position:left;\r\n\ttext-indent:-.25in;}\r\n@list l7:level5\r\n\t{mso-level-number-format:alpha-lower;\r\n\tmso-level-tab-stop:none;\r\n\tmso-level-number-position:left;\r\n\ttext-indent:-.25in;}\r\n@list l7:level6\r\n\t{mso-level-number-format:roman-lower;\r\n\tmso-level-tab-stop:none;\r\n\tmso-level-number-position:right;\r\n\ttext-indent:-9.0pt;}\r\n@list l7:level7\r\n\t{mso-level-tab-stop:none;\r\n\tmso-level-number-position:left;\r\n\ttext-indent:-.25in;}\r\n@list l7:level8\r\n\t{mso-level-number-format:alpha-lower;\r\n\tmso-level-tab-stop:none;\r\n\tmso-level-number-position:left;\r\n\ttext-indent:-.25in;}\r\n@list l7:level9\r\n\t{mso-level-number-format:roman-lower;\r\n\tmso-level-tab-stop:none;\r\n\tmso-level-number-position:right;\r\n\ttext-indent:-9.0pt;}\r\n@list l8\r\n\t{mso-list-id:1799369340;\r\n\tmso-list-type:hybrid;\r\n\tmso-list-template-ids:1255171692 67698711 67698713 67698715 67698703 67698713 67698715 67698703 67698713 67698715;}\r\n@list l8:level1\r\n\t{mso-level-number-format:alpha-lower;\r\n\tmso-level-text:"%1\\)";\r\n\tmso-level-tab-stop:none;\r\n\tmso-level-number-position:left;\r\n\ttext-indent:-.25in;}\r\n@list l8:level2\r\n\t{mso-level-number-format:alpha-lower;\r\n\tmso-level-tab-stop:none;\r\n\tmso-level-number-position:left;\r\n\ttext-indent:-.25in;}\r\n@list l8:level3\r\n\t{mso-level-number-format:roman-lower;\r\n\tmso-level-tab-stop:none;\r\n\tmso-level-number-position:right;\r\n\ttext-indent:-9.0pt;}\r\n@list l8:level4\r\n\t{mso-level-tab-stop:none;\r\n\tmso-level-number-position:left;\r\n\ttext-indent:-.25in;}\r\n@list l8:level5\r\n\t{mso-level-number-format:alpha-lower;\r\n\tmso-level-tab-stop:none;\r\n\tmso-level-number-position:left;\r\n\ttext-indent:-.25in;}\r\n@list l8:level6\r\n\t{mso-level-number-format:roman-lower;\r\n\tmso-level-tab-stop:none;\r\n\tmso-level-number-position:right;\r\n\ttext-indent:-9.0pt;}\r\n@list l8:level7\r\n\t{mso-level-tab-stop:none;\r\n\tmso-level-number-position:left;\r\n\ttext-indent:-.25in;}\r\n@list l8:level8\r\n\t{mso-level-number-format:alpha-lower;\r\n\tmso-level-tab-stop:none;\r\n\tmso-level-number-position:left;\r\n\ttext-indent:-.25in;}\r\n@list l8:level9\r\n\t{mso-level-number-format:roman-lower;\r\n\tmso-level-tab-stop:none;\r\n\tmso-level-number-position:right;\r\n\ttext-indent:-9.0pt;}\r\n@list l9\r\n\t{mso-list-id:1934194097;\r\n\tmso-list-type:hybrid;\r\n\tmso-list-template-ids:-1247008556 67698703 67698713 67698715 67698703 67698713 67698715 67698703 67698713 67698715;}\r\n@list l9:level1\r\n\t{mso-level-tab-stop:none;\r\n\tmso-level-number-position:left;\r\n\ttext-indent:-.25in;}\r\n@list l9:level2\r\n\t{mso-level-number-format:alpha-lower;\r\n\tmso-level-tab-stop:none;\r\n\tmso-level-number-position:left;\r\n\ttext-indent:-.25in;}\r\n@list l9:level3\r\n\t{mso-level-number-format:roman-lower;\r\n\tmso-level-tab-stop:none;\r\n\tmso-level-number-position:right;\r\n\ttext-indent:-9.0pt;}\r\n@list l9:level4\r\n\t{mso-level-tab-stop:none;\r\n\tmso-level-number-position:left;\r\n\ttext-indent:-.25in;}\r\n@list l9:level5\r\n\t{mso-level-number-format:alpha-lower;\r\n\tmso-level-tab-stop:none;\r\n\tmso-level-number-position:left;\r\n\ttext-indent:-.25in;}\r\n@list l9:level6\r\n\t{mso-level-number-format:roman-lower;\r\n\tmso-level-tab-stop:none;\r\n\tmso-level-number-position:right;\r\n\ttext-indent:-9.0pt;}\r\n@list l9:level7\r\n\t{mso-level-tab-stop:none;\r\n\tmso-level-number-position:left;\r\n\ttext-indent:-.25in;}\r\n@list l9:level8\r\n\t{mso-level-number-format:alpha-lower;\r\n\tmso-level-tab-stop:none;\r\n\tmso-level-number-position:left;\r\n\ttext-indent:-.25in;}\r\n@list l9:level9\r\n\t{mso-level-number-format:roman-lower;\r\n\tmso-level-tab-stop:none;\r\n\tmso-level-number-position:right;\r\n\ttext-indent:-9.0pt;}\r\nol\r\n\t{margin-bottom:0in;}\r\nul\r\n\t{margin-bottom:0in;}\r\n-->\r\n</style>\r\n<!--[if gte mso 10]>\r\n<style>\r\n /* Style Definitions */\r\n table.MsoNormalTable\r\n\t{mso-style-name:"Table Normal";\r\n\tmso-tstyle-rowband-size:0;\r\n\tmso-tstyle-colband-size:0;\r\n\tmso-style-noshow:yes;\r\n\tmso-style-priority:99;\r\n\tmso-style-parent:"";\r\n\tmso-padding-alt:0in 5.4pt 0in 5.4pt;\r\n\tmso-para-margin-top:0in;\r\n\tmso-para-margin-right:0in;\r\n\tmso-para-margin-bottom:8.0pt;\r\n\tmso-para-margin-left:0in;\r\n\tline-height:116%;\r\n\tmso-pagination:widow-orphan;\r\n\tfont-size:12.0pt;\r\n\tfont-family:"Aptos",sans-serif;\r\n\tmso-ascii-font-family:Aptos;\r\n\tmso-ascii-theme-font:minor-latin;\r\n\tmso-hansi-font-family:Aptos;\r\n\tmso-hansi-theme-font:minor-latin;}\r\n</style>\r\n<![endif]-->\r\n</head>\r\n\r\n<body lang=EN-US style="tab-interval:.5in;word-wrap:break-word">\r\n';
            runTest(
                '\n\n<p style="margin-bottom:0in;mso-add-space:auto;\ntext-indent:-.5in;mso-text-indent-alt:-.25in;mso-list:l5 level1 lfo1" class="MsoListParagraphCxSpFirst"><a name="OLE_LINK3">\x3C!--[if !supportLists]--><span style="mso-ascii-font-family:Aptos;\nmso-fareast-font-family:Aptos;mso-hansi-font-family:Aptos;mso-bidi-font-family:\nAptos;color:#467886"><span style="mso-list:Ignore"><span style="font:7.0pt &quot;Times New Roman&quot;">&nbsp;&nbsp;&nbsp;&nbsp;&nbsp;&nbsp;&nbsp;\n</span>I)<span style="font:7.0pt &quot;Times New Roman&quot;">&nbsp;&nbsp;&nbsp;&nbsp;&nbsp;&nbsp;&nbsp;&nbsp;&nbsp;&nbsp;&nbsp;\n</span></span></span>\x3C!--[endif]--><u><span style="mso-ascii-font-family:Aptos;\nmso-fareast-font-family:Aptos;mso-hansi-font-family:Aptos;mso-bidi-font-family:\nAptos;color:#467886">123123</span></u></a></p>\n\n<p style="margin-bottom:0in;mso-add-space:\nauto;text-indent:-.5in;mso-text-indent-alt:-.25in;mso-list:l5 level1 lfo1" class="MsoListParagraphCxSpMiddle"><span style="mso-bookmark:OLE_LINK3">\x3C!--[if !supportLists]--><span style="mso-ascii-font-family:\nAptos;mso-fareast-font-family:Aptos;mso-hansi-font-family:Aptos;mso-bidi-font-family:\nAptos;color:#467886"><span style="mso-list:Ignore"><span style="font:7.0pt &quot;Times New Roman&quot;">&nbsp;&nbsp;&nbsp;&nbsp;&nbsp;\n</span>II)<span style="font:7.0pt &quot;Times New Roman&quot;">&nbsp;&nbsp;&nbsp;&nbsp;&nbsp;&nbsp;&nbsp;&nbsp;&nbsp;&nbsp;&nbsp;\n</span></span></span>\x3C!--[endif]--><u><span style="mso-ascii-font-family:Aptos;\nmso-fareast-font-family:Aptos;mso-hansi-font-family:Aptos;mso-bidi-font-family:\nAptos;color:#467886">123123</span></u></span></p>\n\n<p style="margin-bottom:0in;mso-add-space:auto;\ntext-indent:-.5in;mso-text-indent-alt:-.25in;mso-list:l5 level1 lfo1" class="MsoListParagraphCxSpLast"><span style="mso-bookmark:OLE_LINK3">\x3C!--[if !supportLists]--><span style="mso-ascii-font-family:\nAptos;mso-fareast-font-family:Aptos;mso-hansi-font-family:Aptos;mso-bidi-font-family:\nAptos;color:#467886"><span style="mso-list:Ignore"><span style="font:7.0pt &quot;Times New Roman&quot;">&nbsp;&nbsp;&nbsp;\n</span>III)<span style="font:7.0pt &quot;Times New Roman&quot;">&nbsp;&nbsp;&nbsp;&nbsp;&nbsp;&nbsp;&nbsp;&nbsp;&nbsp;&nbsp;&nbsp;\n</span></span></span>\x3C!--[endif]--><u><span style="mso-ascii-font-family:Aptos;\nmso-fareast-font-family:Aptos;mso-hansi-font-family:Aptos;mso-bidi-font-family:\nAptos;color:#467886">123123</span></u></span></p>\n\n<p style="margin-bottom:0in" class="MsoNormal"><span style="mso-bookmark:OLE_LINK3"><u><span style="mso-ascii-font-family:Aptos;mso-fareast-font-family:Aptos;mso-hansi-font-family:\nAptos;mso-bidi-font-family:Aptos;color:#467886">123123123<a name="OLE_LINK2"></a></span></u></span></p>\n\n<p style="margin-bottom:0in;mso-add-space:auto;\ntext-indent:-.25in;mso-list:l1 level1 lfo2" class="MsoListParagraphCxSpFirst"><span style="mso-bookmark:OLE_LINK3"><span style="mso-bookmark:OLE_LINK2">\x3C!--[if !supportLists]--><span style="mso-ascii-font-family:\nAptos;mso-fareast-font-family:Aptos;mso-hansi-font-family:Aptos;mso-bidi-font-family:\nAptos;color:#467886"><span style="mso-list:Ignore">zz)<span style="font:7.0pt &quot;Times New Roman&quot;">&nbsp;&nbsp;\n</span></span></span>\x3C!--[endif]--><u><span style="mso-ascii-font-family:Aptos;\nmso-fareast-font-family:Aptos;mso-hansi-font-family:Aptos;mso-bidi-font-family:\nAptos;color:#467886">123123</span></u></span></span></p>\n\n<p style="margin-bottom:0in;mso-add-space:auto;\ntext-indent:-.25in;mso-list:l1 level1 lfo2" class="MsoListParagraphCxSpLast"><span style="mso-bookmark:OLE_LINK3"><span style="mso-bookmark:OLE_LINK2">\x3C!--[if !supportLists]--><span style="mso-ascii-font-family:\nAptos;mso-fareast-font-family:Aptos;mso-hansi-font-family:Aptos;mso-bidi-font-family:\nAptos;color:#467886"><span style="mso-list:Ignore">aaa)<span style="font:7.0pt &quot;Times New Roman&quot;">&nbsp;&nbsp;&nbsp;&nbsp;&nbsp;&nbsp;&nbsp;&nbsp;&nbsp;&nbsp;&nbsp;&nbsp;&nbsp;&nbsp;&nbsp;&nbsp;&nbsp;&nbsp;&nbsp;&nbsp;\n</span></span></span>\x3C!--[endif]--><u><span style="mso-ascii-font-family:Aptos;\nmso-fareast-font-family:Aptos;mso-hansi-font-family:Aptos;mso-bidi-font-family:\nAptos;color:#467886">12123</span></u></span></span></p>\n\n<span style="mso-bookmark:OLE_LINK2"></span><span style="mso-bookmark:OLE_LINK3"></span>\n\n<p style="margin-bottom:0in" class="MsoNormal"><span style="font-size:11.0pt;\nline-height:116%;mso-ascii-font-family:Aptos;mso-fareast-font-family:Aptos;\nmso-hansi-font-family:Aptos;mso-bidi-font-family:Aptos">&nbsp;</span></p>\n\n<p class="MsoNormal"><span style="mso-spacerun:yes">&nbsp;</span></p>\n\n<p style="text-indent:-.25in;mso-list:l8 level1 lfo3" class="MsoListParagraphCxSpFirst">\x3C!--[if !supportLists]--><span style="mso-fareast-font-family:Aptos;mso-fareast-theme-font:minor-latin;\nmso-bidi-font-family:Aptos;mso-bidi-theme-font:minor-latin"><span style="mso-list:Ignore">a)<span style="font:7.0pt &quot;Times New Roman&quot;">&nbsp;&nbsp;&nbsp;&nbsp;&nbsp;\n</span></span></span>\x3C!--[endif]-->123</p>\n\n<p style="text-indent:-.25in;mso-list:l8 level1 lfo3" class="MsoListParagraphCxSpMiddle">\x3C!--[if !supportLists]--><span style="mso-fareast-font-family:Aptos;mso-fareast-theme-font:minor-latin;\nmso-bidi-font-family:Aptos;mso-bidi-theme-font:minor-latin"><span style="mso-list:Ignore">b)<span style="font:7.0pt &quot;Times New Roman&quot;">&nbsp;&nbsp;&nbsp;&nbsp;&nbsp;\n</span></span></span>\x3C!--[endif]-->&nbsp;</p>\n\n<p style="text-indent:-.5in;mso-text-indent-alt:\n-.25in;mso-list:l6 level1 lfo10" class="MsoListParagraphCxSpMiddle">\x3C!--[if !supportLists]--><span style="mso-fareast-font-family:\nAptos;mso-fareast-theme-font:minor-latin;mso-bidi-font-family:Aptos;mso-bidi-theme-font:\nminor-latin"><span style="mso-list:Ignore">LXV)<span style="font:7.0pt &quot;Times New Roman&quot;">&nbsp;&nbsp;&nbsp;&nbsp;&nbsp;&nbsp;&nbsp;&nbsp;&nbsp;&nbsp;&nbsp;\n</span></span></span>\x3C!--[endif]-->123</p>\n\n<p style="text-indent:-.5in;mso-text-indent-alt:\n-.25in;mso-list:l6 level1 lfo10" class="MsoListParagraphCxSpLast">\x3C!--[if !supportLists]--><span style="mso-fareast-font-family:\nAptos;mso-fareast-theme-font:minor-latin;mso-bidi-font-family:Aptos;mso-bidi-theme-font:\nminor-latin"><span style="mso-list:Ignore">LXVI)<span style="font:7.0pt &quot;Times New Roman&quot;">&nbsp;&nbsp;&nbsp;&nbsp;&nbsp;&nbsp;&nbsp;&nbsp;&nbsp;&nbsp;&nbsp;\n</span></span></span>\x3C!--[endif]-->&nbsp;</p>\n\n<p class="MsoNormal">&nbsp;</p>\n\n<p style="text-indent:-.25in;mso-list:l4 level1 lfo9" class="MsoListParagraphCxSpFirst">\x3C!--[if !supportLists]--><span style="mso-fareast-font-family:Aptos;mso-fareast-theme-font:minor-latin;\nmso-bidi-font-family:Aptos;mso-bidi-theme-font:minor-latin"><span style="mso-list:Ignore">15)<span style="font:7.0pt &quot;Times New Roman&quot;">&nbsp; </span></span></span>\x3C!--[endif]-->123</p>\n\n<p style="text-indent:-.25in;mso-list:l4 level1 lfo9" class="MsoListParagraphCxSpLast">\x3C!--[if !supportLists]--><span style="mso-fareast-font-family:Aptos;mso-fareast-theme-font:minor-latin;\nmso-bidi-font-family:Aptos;mso-bidi-theme-font:minor-latin"><span style="mso-list:Ignore">16)<span style="font:7.0pt &quot;Times New Roman&quot;">&nbsp; </span></span></span>\x3C!--[endif]-->&nbsp;</p>\n\n<p class="MsoNormal">&nbsp;</p>\n\n<p style="text-indent:-.5in;mso-text-indent-alt:\n-.25in;mso-list:l0 level1 lfo4" class="MsoListParagraphCxSpFirst">\x3C!--[if !supportLists]--><span style="mso-fareast-font-family:\nAptos;mso-fareast-theme-font:minor-latin;mso-bidi-font-family:Aptos;mso-bidi-theme-font:\nminor-latin"><span style="mso-list:Ignore"><span style="font:7.0pt &quot;Times New Roman&quot;">&nbsp;&nbsp;&nbsp;&nbsp;&nbsp;&nbsp;&nbsp;\n</span>I.<span style="font:7.0pt &quot;Times New Roman&quot;">&nbsp;&nbsp;&nbsp;&nbsp;&nbsp;&nbsp;&nbsp;&nbsp;&nbsp;&nbsp;&nbsp;\n</span></span></span>\x3C!--[endif]-->123</p>\n\n<p style="text-indent:-.5in;mso-text-indent-alt:\n-.25in;mso-list:l0 level1 lfo4" class="MsoListParagraphCxSpLast">\x3C!--[if !supportLists]--><span style="mso-fareast-font-family:\nAptos;mso-fareast-theme-font:minor-latin;mso-bidi-font-family:Aptos;mso-bidi-theme-font:\nminor-latin"><span style="mso-list:Ignore"><span style="font:7.0pt &quot;Times New Roman&quot;">&nbsp;&nbsp;&nbsp;&nbsp;&nbsp;\n</span>II.<span style="font:7.0pt &quot;Times New Roman&quot;">&nbsp;&nbsp;&nbsp;&nbsp;&nbsp;&nbsp;&nbsp;&nbsp;&nbsp;&nbsp;&nbsp;\n</span></span></span>\x3C!--[endif]-->&nbsp;</p>\n\n<p class="MsoNormal">&nbsp;</p>\n\n<p style="text-indent:-.25in;mso-list:l7 level1 lfo5" class="MsoListParagraphCxSpFirst">\x3C!--[if !supportLists]--><span style="mso-fareast-font-family:Aptos;mso-fareast-theme-font:minor-latin;\nmso-bidi-font-family:Aptos;mso-bidi-theme-font:minor-latin"><span style="mso-list:Ignore">a.<span style="font:7.0pt &quot;Times New Roman&quot;">&nbsp;&nbsp;&nbsp;&nbsp;&nbsp;\n</span></span></span>\x3C!--[endif]-->123</p>\n\n<p style="text-indent:-.25in;mso-list:l7 level1 lfo5" class="MsoListParagraphCxSpLast">\x3C!--[if !supportLists]--><span style="mso-fareast-font-family:Aptos;mso-fareast-theme-font:minor-latin;\nmso-bidi-font-family:Aptos;mso-bidi-theme-font:minor-latin"><span style="mso-list:Ignore">b.<span style="font:7.0pt &quot;Times New Roman&quot;">&nbsp;&nbsp;&nbsp;&nbsp;&nbsp;\n</span></span></span>\x3C!--[endif]-->&nbsp;</p>\n\n<p class="MsoNormal">&nbsp;</p>\n\n<p style="text-indent:-.25in;mso-list:l9 level1 lfo6" class="MsoListParagraphCxSpFirst">\x3C!--[if !supportLists]--><span style="mso-fareast-font-family:Aptos;mso-fareast-theme-font:minor-latin;\nmso-bidi-font-family:Aptos;mso-bidi-theme-font:minor-latin"><span style="mso-list:Ignore">1.<span style="font:7.0pt &quot;Times New Roman&quot;">&nbsp;&nbsp;&nbsp;&nbsp;&nbsp;\n</span></span></span>\x3C!--[endif]-->123</p>\n\n<p style="text-indent:-.25in;mso-list:l9 level1 lfo6" class="MsoListParagraphCxSpLast">\x3C!--[if !supportLists]--><span style="mso-fareast-font-family:Aptos;mso-fareast-theme-font:minor-latin;\nmso-bidi-font-family:Aptos;mso-bidi-theme-font:minor-latin"><span style="mso-list:Ignore">2.<span style="font:7.0pt &quot;Times New Roman&quot;">&nbsp;&nbsp;&nbsp;&nbsp;&nbsp;\n</span></span></span>\x3C!--[endif]-->&nbsp;</p>\n\n<p class="MsoNormal">&nbsp;</p>\n\n<p style="text-indent:-.5in;mso-text-indent-alt:\n-.25in;mso-list:l3 level1 lfo7" class="MsoListParagraphCxSpFirst">\x3C!--[if !supportLists]--><span style="mso-fareast-font-family:\nAptos;mso-fareast-theme-font:minor-latin;mso-bidi-font-family:Aptos;mso-bidi-theme-font:\nminor-latin"><span style="mso-list:Ignore"><span style="font:7.0pt &quot;Times New Roman&quot;">&nbsp;&nbsp;&nbsp;&nbsp;&nbsp;&nbsp;&nbsp;\n</span>i.<span style="font:7.0pt &quot;Times New Roman&quot;">&nbsp;&nbsp;&nbsp;&nbsp;&nbsp;&nbsp;&nbsp;&nbsp;&nbsp;&nbsp;&nbsp;\n</span></span></span>\x3C!--[endif]-->Asd</p>\n\n<p style="text-indent:-.5in;mso-text-indent-alt:\n-.25in;mso-list:l3 level1 lfo7" class="MsoListParagraphCxSpLast">\x3C!--[if !supportLists]--><span style="mso-fareast-font-family:\nAptos;mso-fareast-theme-font:minor-latin;mso-bidi-font-family:Aptos;mso-bidi-theme-font:\nminor-latin"><span style="mso-list:Ignore"><span style="font:7.0pt &quot;Times New Roman&quot;">&nbsp;&nbsp;&nbsp;&nbsp;&nbsp;\n</span>ii.<span style="font:7.0pt &quot;Times New Roman&quot;">&nbsp;&nbsp;&nbsp;&nbsp;&nbsp;&nbsp;&nbsp;&nbsp;&nbsp;&nbsp;&nbsp;\n</span></span></span>\x3C!--[endif]-->&nbsp;</p>\n\n<p class="MsoNormal">&nbsp;</p>\n\n<p style="text-indent:-.25in;mso-list:l2 level1 lfo8" class="MsoListParagraph">\x3C!--[if !supportLists]--><span style="mso-fareast-font-family:Aptos;mso-fareast-theme-font:minor-latin;\nmso-bidi-font-family:Aptos;mso-bidi-theme-font:minor-latin"><span style="mso-list:Ignore">A.<span style="font:7.0pt &quot;Times New Roman&quot;">&nbsp;&nbsp;&nbsp;&nbsp;\n</span></span></span>\x3C!--[endif]-->Asd</p>\n\n',
                {
                    blockGroupType: 'Document',
                    blocks: [
                        {
                            formatHolder: {
                                isSelected: true,
                                segmentType: 'SelectionMarker',
                                format: {},
                            },
                            levels: [
                                {
                                    listType: 'OL',
                                    format: {
                                        marginTop: '1em',
                                        wordList: 'l5',
                                        startNumberOverride: 1,
                                    },
                                    dataset: {
                                        editingInfo: '{"orderedStyleType":18}',
                                    },
                                },
                            ],
                            blockType: 'BlockGroup',
                            format: {
                                marginTop: '1em',
                                marginBottom: '0in',
                            },
                            blockGroupType: 'ListItem',
                            blocks: [
                                {
                                    isImplicit: true,
                                    segments: [
                                        {
                                            text: '123123',
                                            segmentType: 'Text',
                                            format: {
                                                underline: true,
                                                textColor: 'rgb(70, 120, 134)',
                                            },
                                        },
                                    ],
                                    blockType: 'Paragraph',
                                    format: {},
                                },
                            ],
                        },
                        {
                            formatHolder: {
                                isSelected: true,
                                segmentType: 'SelectionMarker',
                                format: {},
                            },
                            levels: [
                                {
                                    listType: 'OL',
                                    format: {
                                        marginTop: '1em',
                                        wordList: 'l5',
                                    },
                                    dataset: {
                                        editingInfo: '{"orderedStyleType":18}',
                                    },
                                },
                            ],
                            blockType: 'BlockGroup',
                            format: {
                                marginTop: '1em',
                                marginBottom: '0in',
                            },
                            blockGroupType: 'ListItem',
                            blocks: [
                                {
                                    isImplicit: true,
                                    segments: [
                                        {
                                            text: '123123',
                                            segmentType: 'Text',
                                            format: {
                                                underline: true,
                                                textColor: 'rgb(70, 120, 134)',
                                            },
                                        },
                                    ],
                                    blockType: 'Paragraph',
                                    format: {},
                                },
                            ],
                        },
                        {
                            formatHolder: {
                                isSelected: true,
                                segmentType: 'SelectionMarker',
                                format: {},
                            },
                            levels: [
                                {
                                    listType: 'OL',
                                    format: {
                                        marginTop: '1em',
                                        wordList: 'l5',
                                    },
                                    dataset: {
                                        editingInfo: '{"orderedStyleType":18}',
                                    },
                                },
                            ],
                            blockType: 'BlockGroup',
                            format: {
                                marginTop: '1em',
                                marginBottom: '0in',
                            },
                            blockGroupType: 'ListItem',
                            blocks: [
                                {
                                    isImplicit: true,
                                    segments: [
                                        {
                                            text: '123123',
                                            segmentType: 'Text',
                                            format: {
                                                underline: true,
                                                textColor: 'rgb(70, 120, 134)',
                                            },
                                        },
                                    ],
                                    blockType: 'Paragraph',
                                    format: {},
                                },
                            ],
                        },
                        {
                            segments: [
                                {
                                    text: '123123123',
                                    segmentType: 'Text',
                                    format: {
                                        underline: true,
                                        textColor: 'rgb(70, 120, 134)',
                                    },
                                },
                            ],
                            blockType: 'Paragraph',
                            format: {
                                marginTop: '1em',
                                marginBottom: '0in',
                            },
                            decorator: {
                                tagName: 'p',
                                format: {},
                            },
                        },
                        {
                            formatHolder: {
                                isSelected: true,
                                segmentType: 'SelectionMarker',
                                format: {},
                            },
                            levels: [
                                {
                                    listType: 'OL',
                                    format: {
                                        marginTop: '1em',
                                        wordList: 'l1',
                                        startNumberOverride: 52,
                                    },
                                    dataset: {
                                        editingInfo: '{"orderedStyleType":6}',
                                    },
                                },
                            ],
                            blockType: 'BlockGroup',
                            format: {
                                marginTop: '1em',
                                marginBottom: '0in',
                            },
                            blockGroupType: 'ListItem',
                            blocks: [
                                {
                                    isImplicit: true,
                                    segments: [
                                        {
                                            text: '123123',
                                            segmentType: 'Text',
                                            format: {
                                                underline: true,
                                                textColor: 'rgb(70, 120, 134)',
                                            },
                                        },
                                    ],
                                    blockType: 'Paragraph',
                                    format: {},
                                },
                            ],
                        },
                        {
                            formatHolder: {
                                isSelected: true,
                                segmentType: 'SelectionMarker',
                                format: {},
                            },
                            levels: [
                                {
                                    listType: 'OL',
                                    format: {
                                        marginTop: '1em',
                                        wordList: 'l1',
                                    },
                                    dataset: {
                                        editingInfo: '{"orderedStyleType":6}',
                                    },
                                },
                            ],
                            blockType: 'BlockGroup',
                            format: {
                                marginTop: '1em',
                                marginBottom: '0in',
                            },
                            blockGroupType: 'ListItem',
                            blocks: [
                                {
                                    isImplicit: true,
                                    segments: [
                                        {
                                            text: '12123',
                                            segmentType: 'Text',
                                            format: {
                                                underline: true,
                                                textColor: 'rgb(70, 120, 134)',
                                            },
                                        },
                                    ],
                                    blockType: 'Paragraph',
                                    format: {},
                                },
                            ],
                        },
                        {
                            segments: [
                                {
                                    text: ' ',
                                    segmentType: 'Text',
                                    format: {
                                        fontSize: '11pt',
                                        lineHeight: '116%',
                                    },
                                },
                            ],
                            blockType: 'Paragraph',
                            format: {
                                marginTop: '1em',
                                marginBottom: '0in',
                            },
                            decorator: {
                                tagName: 'p',
                                format: {},
                            },
                        },
                        {
                            segments: [
                                {
                                    text: ' ',
                                    segmentType: 'Text',
                                    format: {},
                                },
                            ],
                            blockType: 'Paragraph',
                            format: {
                                marginTop: '1em',
                                marginBottom: '1em',
                            },
                            decorator: {
                                tagName: 'p',
                                format: {},
                            },
                        },
                        {
                            formatHolder: {
                                isSelected: true,
                                segmentType: 'SelectionMarker',
                                format: {},
                            },
                            levels: [
                                {
                                    listType: 'OL',
                                    format: {
                                        marginTop: '1em',
                                        wordList: 'l8',
                                        startNumberOverride: 1,
                                    },
                                    dataset: {
                                        editingInfo: '{"orderedStyleType":6}',
                                    },
                                },
                            ],
                            blockType: 'BlockGroup',
                            format: {
                                marginTop: '1em',
                                marginBottom: '1em',
                            },
                            blockGroupType: 'ListItem',
                            blocks: [
                                {
                                    isImplicit: true,
                                    segments: [
                                        {
                                            text: '123',
                                            segmentType: 'Text',
                                            format: {},
                                        },
                                    ],
                                    blockType: 'Paragraph',
                                    format: {},
                                },
                            ],
                        },
                        {
                            formatHolder: {
                                isSelected: true,
                                segmentType: 'SelectionMarker',
                                format: {},
                            },
                            levels: [
                                {
                                    listType: 'OL',
                                    format: {
                                        marginTop: '1em',
                                        wordList: 'l8',
                                    },
                                    dataset: {
                                        editingInfo: '{"orderedStyleType":6}',
                                    },
                                },
                            ],
                            blockType: 'BlockGroup',
                            format: {
                                marginTop: '1em',
                                marginBottom: '1em',
                            },
                            blockGroupType: 'ListItem',
                            blocks: [
                                {
                                    isImplicit: true,
                                    segments: [
                                        {
                                            text: ' ',
                                            segmentType: 'Text',
                                            format: {},
                                        },
                                    ],
                                    blockType: 'Paragraph',
                                    format: {},
                                },
                            ],
                        },
                        {
                            formatHolder: {
                                isSelected: true,
                                segmentType: 'SelectionMarker',
                                format: {},
                            },
                            levels: [
                                {
                                    listType: 'OL',
                                    format: {
                                        marginTop: '1em',
                                        wordList: 'l6',
                                        startNumberOverride: 65,
                                    },
                                    dataset: {
                                        editingInfo: '{"orderedStyleType":18}',
                                    },
                                },
                            ],
                            blockType: 'BlockGroup',
                            format: {
                                marginTop: '1em',
                                marginBottom: '1em',
                            },
                            blockGroupType: 'ListItem',
                            blocks: [
                                {
                                    isImplicit: true,
                                    segments: [
                                        {
                                            text: '123',
                                            segmentType: 'Text',
                                            format: {},
                                        },
                                    ],
                                    blockType: 'Paragraph',
                                    format: {},
                                },
                            ],
                        },
                        {
                            formatHolder: {
                                isSelected: true,
                                segmentType: 'SelectionMarker',
                                format: {},
                            },
                            levels: [
                                {
                                    listType: 'OL',
                                    format: {
                                        marginTop: '1em',
                                        wordList: 'l6',
                                    },
                                    dataset: {
                                        editingInfo: '{"orderedStyleType":18}',
                                    },
                                },
                            ],
                            blockType: 'BlockGroup',
                            format: {
                                marginTop: '1em',
                                marginBottom: '1em',
                            },
                            blockGroupType: 'ListItem',
                            blocks: [
                                {
                                    isImplicit: true,
                                    segments: [
                                        {
                                            text: ' ',
                                            segmentType: 'Text',
                                            format: {},
                                        },
                                    ],
                                    blockType: 'Paragraph',
                                    format: {},
                                },
                            ],
                        },
                        {
                            segments: [
                                {
                                    text: ' ',
                                    segmentType: 'Text',
                                    format: {},
                                },
                            ],
                            blockType: 'Paragraph',
                            format: {
                                marginTop: '1em',
                                marginBottom: '1em',
                            },
                            decorator: {
                                tagName: 'p',
                                format: {},
                            },
                        },
                        {
                            formatHolder: {
                                isSelected: true,
                                segmentType: 'SelectionMarker',
                                format: {},
                            },
                            levels: [
                                {
                                    listType: 'OL',
                                    format: {
                                        marginTop: '1em',
                                        wordList: 'l4',
                                        startNumberOverride: 15,
                                    },
                                    dataset: {
                                        editingInfo: '{"orderedStyleType":3}',
                                    },
                                },
                            ],
                            blockType: 'BlockGroup',
                            format: {
                                marginTop: '1em',
                                marginBottom: '1em',
                            },
                            blockGroupType: 'ListItem',
                            blocks: [
                                {
                                    isImplicit: true,
                                    segments: [
                                        {
                                            text: '123',
                                            segmentType: 'Text',
                                            format: {},
                                        },
                                    ],
                                    blockType: 'Paragraph',
                                    format: {},
                                },
                            ],
                        },
                        {
                            formatHolder: {
                                isSelected: true,
                                segmentType: 'SelectionMarker',
                                format: {},
                            },
                            levels: [
                                {
                                    listType: 'OL',
                                    format: {
                                        marginTop: '1em',
                                        wordList: 'l4',
                                    },
                                    dataset: {
                                        editingInfo: '{"orderedStyleType":3}',
                                    },
                                },
                            ],
                            blockType: 'BlockGroup',
                            format: {
                                marginTop: '1em',
                                marginBottom: '1em',
                            },
                            blockGroupType: 'ListItem',
                            blocks: [
                                {
                                    isImplicit: true,
                                    segments: [
                                        {
                                            text: ' ',
                                            segmentType: 'Text',
                                            format: {},
                                        },
                                    ],
                                    blockType: 'Paragraph',
                                    format: {},
                                },
                            ],
                        },
                        {
                            segments: [
                                {
                                    text: ' ',
                                    segmentType: 'Text',
                                    format: {},
                                },
                            ],
                            blockType: 'Paragraph',
                            format: {
                                marginTop: '1em',
                                marginBottom: '1em',
                            },
                            decorator: {
                                tagName: 'p',
                                format: {},
                            },
                        },
                        {
                            formatHolder: {
                                isSelected: true,
                                segmentType: 'SelectionMarker',
                                format: {},
                            },
                            levels: [
                                {
                                    listType: 'OL',
                                    format: {
                                        marginTop: '1em',
                                        wordList: 'l0',
                                        startNumberOverride: 1,
                                    },
                                    dataset: {
                                        editingInfo: '{"orderedStyleType":17}',
                                    },
                                },
                            ],
                            blockType: 'BlockGroup',
                            format: {
                                marginTop: '1em',
                                marginBottom: '1em',
                            },
                            blockGroupType: 'ListItem',
                            blocks: [
                                {
                                    isImplicit: true,
                                    segments: [
                                        {
                                            text: '123',
                                            segmentType: 'Text',
                                            format: {},
                                        },
                                    ],
                                    blockType: 'Paragraph',
                                    format: {},
                                },
                            ],
                        },
                        {
                            formatHolder: {
                                isSelected: true,
                                segmentType: 'SelectionMarker',
                                format: {},
                            },
                            levels: [
                                {
                                    listType: 'OL',
                                    format: {
                                        marginTop: '1em',
                                        wordList: 'l0',
                                    },
                                    dataset: {
                                        editingInfo: '{"orderedStyleType":17}',
                                    },
                                },
                            ],
                            blockType: 'BlockGroup',
                            format: {
                                marginTop: '1em',
                                marginBottom: '1em',
                            },
                            blockGroupType: 'ListItem',
                            blocks: [
                                {
                                    isImplicit: true,
                                    segments: [
                                        {
                                            text: ' ',
                                            segmentType: 'Text',
                                            format: {},
                                        },
                                    ],
                                    blockType: 'Paragraph',
                                    format: {},
                                },
                            ],
                        },
                        {
                            segments: [
                                {
                                    text: ' ',
                                    segmentType: 'Text',
                                    format: {},
                                },
                            ],
                            blockType: 'Paragraph',
                            format: {
                                marginTop: '1em',
                                marginBottom: '1em',
                            },
                            decorator: {
                                tagName: 'p',
                                format: {},
                            },
                        },
                        {
                            formatHolder: {
                                isSelected: true,
                                segmentType: 'SelectionMarker',
                                format: {},
                            },
                            levels: [
                                {
                                    listType: 'OL',
                                    format: {
                                        marginTop: '1em',
                                        wordList: 'l7',
                                        startNumberOverride: 1,
                                    },
                                    dataset: {
                                        editingInfo: '{"orderedStyleType":5}',
                                    },
                                },
                            ],
                            blockType: 'BlockGroup',
                            format: {
                                marginTop: '1em',
                                marginBottom: '1em',
                            },
                            blockGroupType: 'ListItem',
                            blocks: [
                                {
                                    isImplicit: true,
                                    segments: [
                                        {
                                            text: '123',
                                            segmentType: 'Text',
                                            format: {},
                                        },
                                    ],
                                    blockType: 'Paragraph',
                                    format: {},
                                },
                            ],
                        },
                        {
                            formatHolder: {
                                isSelected: true,
                                segmentType: 'SelectionMarker',
                                format: {},
                            },
                            levels: [
                                {
                                    listType: 'OL',
                                    format: {
                                        marginTop: '1em',
                                        wordList: 'l7',
                                    },
                                    dataset: {
                                        editingInfo: '{"orderedStyleType":5}',
                                    },
                                },
                            ],
                            blockType: 'BlockGroup',
                            format: {
                                marginTop: '1em',
                                marginBottom: '1em',
                            },
                            blockGroupType: 'ListItem',
                            blocks: [
                                {
                                    isImplicit: true,
                                    segments: [
                                        {
                                            text: ' ',
                                            segmentType: 'Text',
                                            format: {},
                                        },
                                    ],
                                    blockType: 'Paragraph',
                                    format: {},
                                },
                            ],
                        },
                        {
                            segments: [
                                {
                                    text: ' ',
                                    segmentType: 'Text',
                                    format: {},
                                },
                            ],
                            blockType: 'Paragraph',
                            format: {
                                marginTop: '1em',
                                marginBottom: '1em',
                            },
                            decorator: {
                                tagName: 'p',
                                format: {},
                            },
                        },
                        {
                            formatHolder: {
                                isSelected: true,
                                segmentType: 'SelectionMarker',
                                format: {},
                            },
                            levels: [
                                {
                                    listType: 'OL',
                                    format: {
                                        marginTop: '1em',
                                        wordList: 'l9',
                                        startNumberOverride: 1,
                                    },
                                    dataset: {
                                        editingInfo: '{"orderedStyleType":1}',
                                    },
                                },
                            ],
                            blockType: 'BlockGroup',
                            format: {
                                marginTop: '1em',
                                marginBottom: '1em',
                            },
                            blockGroupType: 'ListItem',
                            blocks: [
                                {
                                    isImplicit: true,
                                    segments: [
                                        {
                                            text: '123',
                                            segmentType: 'Text',
                                            format: {},
                                        },
                                    ],
                                    blockType: 'Paragraph',
                                    format: {},
                                },
                            ],
                        },
                        {
                            formatHolder: {
                                isSelected: true,
                                segmentType: 'SelectionMarker',
                                format: {},
                            },
                            levels: [
                                {
                                    listType: 'OL',
                                    format: {
                                        marginTop: '1em',
                                        wordList: 'l9',
                                    },
                                    dataset: {
                                        editingInfo: '{"orderedStyleType":1}',
                                    },
                                },
                            ],
                            blockType: 'BlockGroup',
                            format: {
                                marginTop: '1em',
                                marginBottom: '1em',
                            },
                            blockGroupType: 'ListItem',
                            blocks: [
                                {
                                    isImplicit: true,
                                    segments: [
                                        {
                                            text: ' ',
                                            segmentType: 'Text',
                                            format: {},
                                        },
                                    ],
                                    blockType: 'Paragraph',
                                    format: {},
                                },
                            ],
                        },
                        {
                            segments: [
                                {
                                    text: ' ',
                                    segmentType: 'Text',
                                    format: {},
                                },
                            ],
                            blockType: 'Paragraph',
                            format: {
                                marginTop: '1em',
                                marginBottom: '1em',
                            },
                            decorator: {
                                tagName: 'p',
                                format: {},
                            },
                        },
                        {
                            formatHolder: {
                                isSelected: true,
                                segmentType: 'SelectionMarker',
                                format: {},
                            },
                            levels: [
                                {
                                    listType: 'OL',
                                    format: {
                                        marginTop: '1em',
                                        wordList: 'l3',
                                        startNumberOverride: 1,
                                    },
                                    dataset: {
                                        editingInfo: '{"orderedStyleType":13}',
                                    },
                                },
                            ],
                            blockType: 'BlockGroup',
                            format: {
                                marginTop: '1em',
                                marginBottom: '1em',
                            },
                            blockGroupType: 'ListItem',
                            blocks: [
                                {
                                    isImplicit: true,
                                    segments: [
                                        {
                                            text: 'Asd',
                                            segmentType: 'Text',
                                            format: {},
                                        },
                                    ],
                                    blockType: 'Paragraph',
                                    format: {},
                                },
                            ],
                        },
                        {
                            formatHolder: {
                                isSelected: true,
                                segmentType: 'SelectionMarker',
                                format: {},
                            },
                            levels: [
                                {
                                    listType: 'OL',
                                    format: {
                                        marginTop: '1em',
                                        wordList: 'l3',
                                    },
                                    dataset: {
                                        editingInfo: '{"orderedStyleType":13}',
                                    },
                                },
                            ],
                            blockType: 'BlockGroup',
                            format: {
                                marginTop: '1em',
                                marginBottom: '1em',
                            },
                            blockGroupType: 'ListItem',
                            blocks: [
                                {
                                    isImplicit: true,
                                    segments: [
                                        {
                                            text: ' ',
                                            segmentType: 'Text',
                                            format: {},
                                        },
                                    ],
                                    blockType: 'Paragraph',
                                    format: {},
                                },
                            ],
                        },
                        {
                            segments: [
                                {
                                    text: ' ',
                                    segmentType: 'Text',
                                    format: {},
                                },
                            ],
                            blockType: 'Paragraph',
                            format: {
                                marginTop: '1em',
                                marginBottom: '1em',
                            },
                            decorator: {
                                tagName: 'p',
                                format: {},
                            },
                        },
                        {
                            formatHolder: {
                                isSelected: true,
                                segmentType: 'SelectionMarker',
                                format: {},
                            },
                            levels: [
                                {
                                    listType: 'OL',
                                    format: {
                                        marginTop: '1em',
                                        wordList: 'l2',
                                        startNumberOverride: 1,
                                    },
                                    dataset: {
                                        editingInfo: '{"orderedStyleType":1}',
                                    },
                                },
                            ],
                            blockType: 'BlockGroup',
                            format: {
                                marginTop: '1em',
                                marginBottom: '1em',
                            },
                            blockGroupType: 'ListItem',
                            blocks: [
                                {
                                    isImplicit: true,
                                    segments: [
                                        {
                                            text: 'Asd',
                                            segmentType: 'Text',
                                            format: {},
                                        },
                                    ],
                                    blockType: 'Paragraph',
                                    format: {},
                                },
                            ],
                        },
                    ],
                },
                true,
                htmlBefore
            );
        });

        /**
         * 100.
         *      a.
         *           i.
         *                 1.
         *                       1)
         *                              i.
         *                                    i.
         *                                          ff.
         *                                                  vi.
         */
        it('9 Depth list', () => {
            const htmlBefore =
                '<html xmlns:o="urn:schemas-microsoft-com:office:office"\r\nxmlns:w="urn:schemas-microsoft-com:office:word"\r\nxmlns:m="http://schemas.microsoft.com/office/2004/12/omml"\r\nxmlns="http://www.w3.org/TR/REC-html40">\r\n\r\n<head>\r\n<meta http-equiv=Content-Type content="text/html; charset=utf-8">\r\n<meta name=ProgId content=Word.Document>\r\n<meta name=Generator content="Microsoft Word 15">\r\n<meta name=Originator content="Microsoft Word 15">\r\n<link rel=File-List\r\nhref="file:///C:/Users/BVALVE~1/AppData/Local/Temp/msohtmlclip1/01/clip_filelist.xml">\r\n\x3C!--[if gte mso 9]><xml>\r\n <o:OfficeDocumentSettings>\r\n  <o:AllowPNG/>\r\n </o:OfficeDocumentSettings>\r\n</xml><![endif]-->\r\n<link rel=themeData\r\nhref="file:///C:/Users/BVALVE~1/AppData/Local/Temp/msohtmlclip1/01/clip_themedata.thmx">\r\n<link rel=colorSchemeMapping\r\nhref="file:///C:/Users/BVALVE~1/AppData/Local/Temp/msohtmlclip1/01/clip_colorschememapping.xml">\r\n\x3C!--[if gte mso 9]><xml>\r\n <w:WordDocument>\r\n  <w:View>Normal</w:View>\r\n  <w:Zoom>0</w:Zoom>\r\n  <w:TrackMoves/>\r\n  <w:TrackFormatting/>\r\n  <w:PunctuationKerning/>\r\n  <w:ValidateAgainstSchemas/>\r\n  <w:SaveIfXMLInvalid>false</w:SaveIfXMLInvalid>\r\n  <w:IgnoreMixedContent>false</w:IgnoreMixedContent>\r\n  <w:AlwaysShowPlaceholderText>false</w:AlwaysShowPlaceholderText>\r\n  <w:DoNotPromoteQF/>\r\n  <w:LidThemeOther>EN-US</w:LidThemeOther>\r\n  <w:LidThemeAsian>JA</w:LidThemeAsian>\r\n  <w:LidThemeComplexScript>AR-SA</w:LidThemeComplexScript>\r\n  <w:Compatibility>\r\n   <w:BreakWrappedTables/>\r\n   <w:SnapToGridInCell/>\r\n   <w:WrapTextWithPunct/>\r\n   <w:UseAsianBreakRules/>\r\n   <w:DontGrowAutofit/>\r\n   <w:SplitPgBreakAndParaMark/>\r\n   <w:EnableOpenTypeKerning/>\r\n   <w:DontFlipMirrorIndents/>\r\n   <w:OverrideTableStyleHps/>\r\n   <w:UseFELayout/>\r\n  </w:Compatibility>\r\n  <m:mathPr>\r\n   <m:mathFont m:val="Cambria Math"/>\r\n   <m:brkBin m:val="before"/>\r\n   <m:brkBinSub m:val="&#45;-"/>\r\n   <m:smallFrac m:val="off"/>\r\n   <m:dispDef/>\r\n   <m:lMargin m:val="0"/>\r\n   <m:rMargin m:val="0"/>\r\n   <m:defJc m:val="centerGroup"/>\r\n   <m:wrapIndent m:val="1440"/>\r\n   <m:intLim m:val="subSup"/>\r\n   <m:naryLim m:val="undOvr"/>\r\n  </m:mathPr></w:WordDocument>\r\n</xml><![endif]-->\x3C!--[if gte mso 9]><xml>\r\n <w:LatentStyles DefLockedState="false" DefUnhideWhenUsed="false"\r\n  DefSemiHidden="false" DefQFormat="false" DefPriority="99"\r\n  LatentStyleCount="376">\r\n  <w:LsdException Locked="false" Priority="0" QFormat="true" Name="Normal"/>\r\n  <w:LsdException Locked="false" Priority="9" QFormat="true" Name="heading 1"/>\r\n  <w:LsdException Locked="false" Priority="9" SemiHidden="true"\r\n   UnhideWhenUsed="true" QFormat="true" Name="heading 2"/>\r\n  <w:LsdException Locked="false" Priority="9" SemiHidden="true"\r\n   UnhideWhenUsed="true" QFormat="true" Name="heading 3"/>\r\n  <w:LsdException Locked="false" Priority="9" SemiHidden="true"\r\n   UnhideWhenUsed="true" QFormat="true" Name="heading 4"/>\r\n  <w:LsdException Locked="false" Priority="9" SemiHidden="true"\r\n   UnhideWhenUsed="true" QFormat="true" Name="heading 5"/>\r\n  <w:LsdException Locked="false" Priority="9" SemiHidden="true"\r\n   UnhideWhenUsed="true" QFormat="true" Name="heading 6"/>\r\n  <w:LsdException Locked="false" Priority="9" SemiHidden="true"\r\n   UnhideWhenUsed="true" QFormat="true" Name="heading 7"/>\r\n  <w:LsdException Locked="false" Priority="9" SemiHidden="true"\r\n   UnhideWhenUsed="true" QFormat="true" Name="heading 8"/>\r\n  <w:LsdException Locked="false" Priority="9" SemiHidden="true"\r\n   UnhideWhenUsed="true" QFormat="true" Name="heading 9"/>\r\n  <w:LsdException Locked="false" SemiHidden="true" UnhideWhenUsed="true"\r\n   Name="index 1"/>\r\n  <w:LsdException Locked="false" SemiHidden="true" UnhideWhenUsed="true"\r\n   Name="index 2"/>\r\n  <w:LsdException Locked="false" SemiHidden="true" UnhideWhenUsed="true"\r\n   Name="index 3"/>\r\n  <w:LsdException Locked="false" SemiHidden="true" UnhideWhenUsed="true"\r\n   Name="index 4"/>\r\n  <w:LsdException Locked="false" SemiHidden="true" UnhideWhenUsed="true"\r\n   Name="index 5"/>\r\n  <w:LsdException Locked="false" SemiHidden="true" UnhideWhenUsed="true"\r\n   Name="index 6"/>\r\n  <w:LsdException Locked="false" SemiHidden="true" UnhideWhenUsed="true"\r\n   Name="index 7"/>\r\n  <w:LsdException Locked="false" SemiHidden="true" UnhideWhenUsed="true"\r\n   Name="index 8"/>\r\n  <w:LsdException Locked="false" SemiHidden="true" UnhideWhenUsed="true"\r\n   Name="index 9"/>\r\n  <w:LsdException Locked="false" Priority="39" SemiHidden="true"\r\n   UnhideWhenUsed="true" Name="toc 1"/>\r\n  <w:LsdException Locked="false" Priority="39" SemiHidden="true"\r\n   UnhideWhenUsed="true" Name="toc 2"/>\r\n  <w:LsdException Locked="false" Priority="39" SemiHidden="true"\r\n   UnhideWhenUsed="true" Name="toc 3"/>\r\n  <w:LsdException Locked="false" Priority="39" SemiHidden="true"\r\n   UnhideWhenUsed="true" Name="toc 4"/>\r\n  <w:LsdException Locked="false" Priority="39" SemiHidden="true"\r\n   UnhideWhenUsed="true" Name="toc 5"/>\r\n  <w:LsdException Locked="false" Priority="39" SemiHidden="true"\r\n   UnhideWhenUsed="true" Name="toc 6"/>\r\n  <w:LsdException Locked="false" Priority="39" SemiHidden="true"\r\n   UnhideWhenUsed="true" Name="toc 7"/>\r\n  <w:LsdException Locked="false" Priority="39" SemiHidden="true"\r\n   UnhideWhenUsed="true" Name="toc 8"/>\r\n  <w:LsdException Locked="false" Priority="39" SemiHidden="true"\r\n   UnhideWhenUsed="true" Name="toc 9"/>\r\n  <w:LsdException Locked="false" SemiHidden="true" UnhideWhenUsed="true"\r\n   Name="Normal Indent"/>\r\n  <w:LsdException Locked="false" SemiHidden="true" UnhideWhenUsed="true"\r\n   Name="footnote text"/>\r\n  <w:LsdException Locked="false" SemiHidden="true" UnhideWhenUsed="true"\r\n   Name="annotation text"/>\r\n  <w:LsdException Locked="false" SemiHidden="true" UnhideWhenUsed="true"\r\n   Name="header"/>\r\n  <w:LsdException Locked="false" SemiHidden="true" UnhideWhenUsed="true"\r\n   Name="footer"/>\r\n  <w:LsdException Locked="false" SemiHidden="true" UnhideWhenUsed="true"\r\n   Name="index heading"/>\r\n  <w:LsdException Locked="false" Priority="35" SemiHidden="true"\r\n   UnhideWhenUsed="true" QFormat="true" Name="caption"/>\r\n  <w:LsdException Locked="false" SemiHidden="true" UnhideWhenUsed="true"\r\n   Name="table of figures"/>\r\n  <w:LsdException Locked="false" SemiHidden="true" UnhideWhenUsed="true"\r\n   Name="envelope address"/>\r\n  <w:LsdException Locked="false" SemiHidden="true" UnhideWhenUsed="true"\r\n   Name="envelope return"/>\r\n  <w:LsdException Locked="false" SemiHidden="true" UnhideWhenUsed="true"\r\n   Name="footnote reference"/>\r\n  <w:LsdException Locked="false" SemiHidden="true" UnhideWhenUsed="true"\r\n   Name="annotation reference"/>\r\n  <w:LsdException Locked="false" SemiHidden="true" UnhideWhenUsed="true"\r\n   Name="line number"/>\r\n  <w:LsdException Locked="false" SemiHidden="true" UnhideWhenUsed="true"\r\n   Name="page number"/>\r\n  <w:LsdException Locked="false" SemiHidden="true" UnhideWhenUsed="true"\r\n   Name="endnote reference"/>\r\n  <w:LsdException Locked="false" SemiHidden="true" UnhideWhenUsed="true"\r\n   Name="endnote text"/>\r\n  <w:LsdException Locked="false" SemiHidden="true" UnhideWhenUsed="true"\r\n   Name="table of authorities"/>\r\n  <w:LsdException Locked="false" SemiHidden="true" UnhideWhenUsed="true"\r\n   Name="macro"/>\r\n  <w:LsdException Locked="false" SemiHidden="true" UnhideWhenUsed="true"\r\n   Name="toa heading"/>\r\n  <w:LsdException Locked="false" SemiHidden="true" UnhideWhenUsed="true"\r\n   Name="List"/>\r\n  <w:LsdException Locked="false" SemiHidden="true" UnhideWhenUsed="true"\r\n   Name="List Bullet"/>\r\n  <w:LsdException Locked="false" SemiHidden="true" UnhideWhenUsed="true"\r\n   Name="List Number"/>\r\n  <w:LsdException Locked="false" SemiHidden="true" UnhideWhenUsed="true"\r\n   Name="List 2"/>\r\n  <w:LsdException Locked="false" SemiHidden="true" UnhideWhenUsed="true"\r\n   Name="List 3"/>\r\n  <w:LsdException Locked="false" SemiHidden="true" UnhideWhenUsed="true"\r\n   Name="List 4"/>\r\n  <w:LsdException Locked="false" SemiHidden="true" UnhideWhenUsed="true"\r\n   Name="List 5"/>\r\n  <w:LsdException Locked="false" SemiHidden="true" UnhideWhenUsed="true"\r\n   Name="List Bullet 2"/>\r\n  <w:LsdException Locked="false" SemiHidden="true" UnhideWhenUsed="true"\r\n   Name="List Bullet 3"/>\r\n  <w:LsdException Locked="false" SemiHidden="true" UnhideWhenUsed="true"\r\n   Name="List Bullet 4"/>\r\n  <w:LsdException Locked="false" SemiHidden="true" UnhideWhenUsed="true"\r\n   Name="List Bullet 5"/>\r\n  <w:LsdException Locked="false" SemiHidden="true" UnhideWhenUsed="true"\r\n   Name="List Number 2"/>\r\n  <w:LsdException Locked="false" SemiHidden="true" UnhideWhenUsed="true"\r\n   Name="List Number 3"/>\r\n  <w:LsdException Locked="false" SemiHidden="true" UnhideWhenUsed="true"\r\n   Name="List Number 4"/>\r\n  <w:LsdException Locked="false" SemiHidden="true" UnhideWhenUsed="true"\r\n   Name="List Number 5"/>\r\n  <w:LsdException Locked="false" Priority="10" QFormat="true" Name="Title"/>\r\n  <w:LsdException Locked="false" SemiHidden="true" UnhideWhenUsed="true"\r\n   Name="Closing"/>\r\n  <w:LsdException Locked="false" SemiHidden="true" UnhideWhenUsed="true"\r\n   Name="Signature"/>\r\n  <w:LsdException Locked="false" Priority="1" SemiHidden="true"\r\n   UnhideWhenUsed="true" Name="Default Paragraph Font"/>\r\n  <w:LsdException Locked="false" SemiHidden="true" UnhideWhenUsed="true"\r\n   Name="Body Text"/>\r\n  <w:LsdException Locked="false" SemiHidden="true" UnhideWhenUsed="true"\r\n   Name="Body Text Indent"/>\r\n  <w:LsdException Locked="false" SemiHidden="true" UnhideWhenUsed="true"\r\n   Name="List Continue"/>\r\n  <w:LsdException Locked="false" SemiHidden="true" UnhideWhenUsed="true"\r\n   Name="List Continue 2"/>\r\n  <w:LsdException Locked="false" SemiHidden="true" UnhideWhenUsed="true"\r\n   Name="List Continue 3"/>\r\n  <w:LsdException Locked="false" SemiHidden="true" UnhideWhenUsed="true"\r\n   Name="List Continue 4"/>\r\n  <w:LsdException Locked="false" SemiHidden="true" UnhideWhenUsed="true"\r\n   Name="List Continue 5"/>\r\n  <w:LsdException Locked="false" SemiHidden="true" UnhideWhenUsed="true"\r\n   Name="Message Header"/>\r\n  <w:LsdException Locked="false" Priority="11" QFormat="true" Name="Subtitle"/>\r\n  <w:LsdException Locked="false" SemiHidden="true" UnhideWhenUsed="true"\r\n   Name="Salutation"/>\r\n  <w:LsdException Locked="false" SemiHidden="true" UnhideWhenUsed="true"\r\n   Name="Date"/>\r\n  <w:LsdException Locked="false" SemiHidden="true" UnhideWhenUsed="true"\r\n   Name="Body Text First Indent"/>\r\n  <w:LsdException Locked="false" SemiHidden="true" UnhideWhenUsed="true"\r\n   Name="Body Text First Indent 2"/>\r\n  <w:LsdException Locked="false" SemiHidden="true" UnhideWhenUsed="true"\r\n   Name="Note Heading"/>\r\n  <w:LsdException Locked="false" SemiHidden="true" UnhideWhenUsed="true"\r\n   Name="Body Text 2"/>\r\n  <w:LsdException Locked="false" SemiHidden="true" UnhideWhenUsed="true"\r\n   Name="Body Text 3"/>\r\n  <w:LsdException Locked="false" SemiHidden="true" UnhideWhenUsed="true"\r\n   Name="Body Text Indent 2"/>\r\n  <w:LsdException Locked="false" SemiHidden="true" UnhideWhenUsed="true"\r\n   Name="Body Text Indent 3"/>\r\n  <w:LsdException Locked="false" SemiHidden="true" UnhideWhenUsed="true"\r\n   Name="Block Text"/>\r\n  <w:LsdException Locked="false" SemiHidden="true" UnhideWhenUsed="true"\r\n   Name="Hyperlink"/>\r\n  <w:LsdException Locked="false" SemiHidden="true" UnhideWhenUsed="true"\r\n   Name="FollowedHyperlink"/>\r\n  <w:LsdException Locked="false" Priority="22" QFormat="true" Name="Strong"/>\r\n  <w:LsdException Locked="false" Priority="20" QFormat="true" Name="Emphasis"/>\r\n  <w:LsdException Locked="false" SemiHidden="true" UnhideWhenUsed="true"\r\n   Name="Document Map"/>\r\n  <w:LsdException Locked="false" SemiHidden="true" UnhideWhenUsed="true"\r\n   Name="Plain Text"/>\r\n  <w:LsdException Locked="false" SemiHidden="true" UnhideWhenUsed="true"\r\n   Name="E-mail Signature"/>\r\n  <w:LsdException Locked="false" SemiHidden="true" UnhideWhenUsed="true"\r\n   Name="HTML Top of Form"/>\r\n  <w:LsdException Locked="false" SemiHidden="true" UnhideWhenUsed="true"\r\n   Name="HTML Bottom of Form"/>\r\n  <w:LsdException Locked="false" SemiHidden="true" UnhideWhenUsed="true"\r\n   Name="Normal (Web)"/>\r\n  <w:LsdException Locked="false" SemiHidden="true" UnhideWhenUsed="true"\r\n   Name="HTML Acronym"/>\r\n  <w:LsdException Locked="false" SemiHidden="true" UnhideWhenUsed="true"\r\n   Name="HTML Address"/>\r\n  <w:LsdException Locked="false" SemiHidden="true" UnhideWhenUsed="true"\r\n   Name="HTML Cite"/>\r\n  <w:LsdException Locked="false" SemiHidden="true" UnhideWhenUsed="true"\r\n   Name="HTML Code"/>\r\n  <w:LsdException Locked="false" SemiHidden="true" UnhideWhenUsed="true"\r\n   Name="HTML Definition"/>\r\n  <w:LsdException Locked="false" SemiHidden="true" UnhideWhenUsed="true"\r\n   Name="HTML Keyboard"/>\r\n  <w:LsdException Locked="false" SemiHidden="true" UnhideWhenUsed="true"\r\n   Name="HTML Preformatted"/>\r\n  <w:LsdException Locked="false" SemiHidden="true" UnhideWhenUsed="true"\r\n   Name="HTML Sample"/>\r\n  <w:LsdException Locked="false" SemiHidden="true" UnhideWhenUsed="true"\r\n   Name="HTML Typewriter"/>\r\n  <w:LsdException Locked="false" SemiHidden="true" UnhideWhenUsed="true"\r\n   Name="HTML Variable"/>\r\n  <w:LsdException Locked="false" SemiHidden="true" UnhideWhenUsed="true"\r\n   Name="Normal Table"/>\r\n  <w:LsdException Locked="false" SemiHidden="true" UnhideWhenUsed="true"\r\n   Name="annotation subject"/>\r\n  <w:LsdException Locked="false" SemiHidden="true" UnhideWhenUsed="true"\r\n   Name="No List"/>\r\n  <w:LsdException Locked="false" SemiHidden="true" UnhideWhenUsed="true"\r\n   Name="Outline List 1"/>\r\n  <w:LsdException Locked="false" SemiHidden="true" UnhideWhenUsed="true"\r\n   Name="Outline List 2"/>\r\n  <w:LsdException Locked="false" SemiHidden="true" UnhideWhenUsed="true"\r\n   Name="Outline List 3"/>\r\n  <w:LsdException Locked="false" SemiHidden="true" UnhideWhenUsed="true"\r\n   Name="Table Simple 1"/>\r\n  <w:LsdException Locked="false" SemiHidden="true" UnhideWhenUsed="true"\r\n   Name="Table Simple 2"/>\r\n  <w:LsdException Locked="false" SemiHidden="true" UnhideWhenUsed="true"\r\n   Name="Table Simple 3"/>\r\n  <w:LsdException Locked="false" SemiHidden="true" UnhideWhenUsed="true"\r\n   Name="Table Classic 1"/>\r\n  <w:LsdException Locked="false" SemiHidden="true" UnhideWhenUsed="true"\r\n   Name="Table Classic 2"/>\r\n  <w:LsdException Locked="false" SemiHidden="true" UnhideWhenUsed="true"\r\n   Name="Table Classic 3"/>\r\n  <w:LsdException Locked="false" SemiHidden="true" UnhideWhenUsed="true"\r\n   Name="Table Classic 4"/>\r\n  <w:LsdException Locked="false" SemiHidden="true" UnhideWhenUsed="true"\r\n   Name="Table Colorful 1"/>\r\n  <w:LsdException Locked="false" SemiHidden="true" UnhideWhenUsed="true"\r\n   Name="Table Colorful 2"/>\r\n  <w:LsdException Locked="false" SemiHidden="true" UnhideWhenUsed="true"\r\n   Name="Table Colorful 3"/>\r\n  <w:LsdException Locked="false" SemiHidden="true" UnhideWhenUsed="true"\r\n   Name="Table Columns 1"/>\r\n  <w:LsdException Locked="false" SemiHidden="true" UnhideWhenUsed="true"\r\n   Name="Table Columns 2"/>\r\n  <w:LsdException Locked="false" SemiHidden="true" UnhideWhenUsed="true"\r\n   Name="Table Columns 3"/>\r\n  <w:LsdException Locked="false" SemiHidden="true" UnhideWhenUsed="true"\r\n   Name="Table Columns 4"/>\r\n  <w:LsdException Locked="false" SemiHidden="true" UnhideWhenUsed="true"\r\n   Name="Table Columns 5"/>\r\n  <w:LsdException Locked="false" SemiHidden="true" UnhideWhenUsed="true"\r\n   Name="Table Grid 1"/>\r\n  <w:LsdException Locked="false" SemiHidden="true" UnhideWhenUsed="true"\r\n   Name="Table Grid 2"/>\r\n  <w:LsdException Locked="false" SemiHidden="true" UnhideWhenUsed="true"\r\n   Name="Table Grid 3"/>\r\n  <w:LsdException Locked="false" SemiHidden="true" UnhideWhenUsed="true"\r\n   Name="Table Grid 4"/>\r\n  <w:LsdException Locked="false" SemiHidden="true" UnhideWhenUsed="true"\r\n   Name="Table Grid 5"/>\r\n  <w:LsdException Locked="false" SemiHidden="true" UnhideWhenUsed="true"\r\n   Name="Table Grid 6"/>\r\n  <w:LsdException Locked="false" SemiHidden="true" UnhideWhenUsed="true"\r\n   Name="Table Grid 7"/>\r\n  <w:LsdException Locked="false" SemiHidden="true" UnhideWhenUsed="true"\r\n   Name="Table Grid 8"/>\r\n  <w:LsdException Locked="false" SemiHidden="true" UnhideWhenUsed="true"\r\n   Name="Table List 1"/>\r\n  <w:LsdException Locked="false" SemiHidden="true" UnhideWhenUsed="true"\r\n   Name="Table List 2"/>\r\n  <w:LsdException Locked="false" SemiHidden="true" UnhideWhenUsed="true"\r\n   Name="Table List 3"/>\r\n  <w:LsdException Locked="false" SemiHidden="true" UnhideWhenUsed="true"\r\n   Name="Table List 4"/>\r\n  <w:LsdException Locked="false" SemiHidden="true" UnhideWhenUsed="true"\r\n   Name="Table List 5"/>\r\n  <w:LsdException Locked="false" SemiHidden="true" UnhideWhenUsed="true"\r\n   Name="Table List 6"/>\r\n  <w:LsdException Locked="false" SemiHidden="true" UnhideWhenUsed="true"\r\n   Name="Table List 7"/>\r\n  <w:LsdException Locked="false" SemiHidden="true" UnhideWhenUsed="true"\r\n   Name="Table List 8"/>\r\n  <w:LsdException Locked="false" SemiHidden="true" UnhideWhenUsed="true"\r\n   Name="Table 3D effects 1"/>\r\n  <w:LsdException Locked="false" SemiHidden="true" UnhideWhenUsed="true"\r\n   Name="Table 3D effects 2"/>\r\n  <w:LsdException Locked="false" SemiHidden="true" UnhideWhenUsed="true"\r\n   Name="Table 3D effects 3"/>\r\n  <w:LsdException Locked="false" SemiHidden="true" UnhideWhenUsed="true"\r\n   Name="Table Contemporary"/>\r\n  <w:LsdException Locked="false" SemiHidden="true" UnhideWhenUsed="true"\r\n   Name="Table Elegant"/>\r\n  <w:LsdException Locked="false" SemiHidden="true" UnhideWhenUsed="true"\r\n   Name="Table Professional"/>\r\n  <w:LsdException Locked="false" SemiHidden="true" UnhideWhenUsed="true"\r\n   Name="Table Subtle 1"/>\r\n  <w:LsdException Locked="false" SemiHidden="true" UnhideWhenUsed="true"\r\n   Name="Table Subtle 2"/>\r\n  <w:LsdException Locked="false" SemiHidden="true" UnhideWhenUsed="true"\r\n   Name="Table Web 1"/>\r\n  <w:LsdException Locked="false" SemiHidden="true" UnhideWhenUsed="true"\r\n   Name="Table Web 2"/>\r\n  <w:LsdException Locked="false" SemiHidden="true" UnhideWhenUsed="true"\r\n   Name="Table Web 3"/>\r\n  <w:LsdException Locked="false" SemiHidden="true" UnhideWhenUsed="true"\r\n   Name="Balloon Text"/>\r\n  <w:LsdException Locked="false" Priority="39" Name="Table Grid"/>\r\n  <w:LsdException Locked="false" SemiHidden="true" UnhideWhenUsed="true"\r\n   Name="Table Theme"/>\r\n  <w:LsdException Locked="false" SemiHidden="true" Name="Placeholder Text"/>\r\n  <w:LsdException Locked="false" Priority="1" QFormat="true" Name="No Spacing"/>\r\n  <w:LsdException Locked="false" Priority="60" Name="Light Shading"/>\r\n  <w:LsdException Locked="false" Priority="61" Name="Light List"/>\r\n  <w:LsdException Locked="false" Priority="62" Name="Light Grid"/>\r\n  <w:LsdException Locked="false" Priority="63" Name="Medium Shading 1"/>\r\n  <w:LsdException Locked="false" Priority="64" Name="Medium Shading 2"/>\r\n  <w:LsdException Locked="false" Priority="65" Name="Medium List 1"/>\r\n  <w:LsdException Locked="false" Priority="66" Name="Medium List 2"/>\r\n  <w:LsdException Locked="false" Priority="67" Name="Medium Grid 1"/>\r\n  <w:LsdException Locked="false" Priority="68" Name="Medium Grid 2"/>\r\n  <w:LsdException Locked="false" Priority="69" Name="Medium Grid 3"/>\r\n  <w:LsdException Locked="false" Priority="70" Name="Dark List"/>\r\n  <w:LsdException Locked="false" Priority="71" Name="Colorful Shading"/>\r\n  <w:LsdException Locked="false" Priority="72" Name="Colorful List"/>\r\n  <w:LsdException Locked="false" Priority="73" Name="Colorful Grid"/>\r\n  <w:LsdException Locked="false" Priority="60" Name="Light Shading Accent 1"/>\r\n  <w:LsdException Locked="false" Priority="61" Name="Light List Accent 1"/>\r\n  <w:LsdException Locked="false" Priority="62" Name="Light Grid Accent 1"/>\r\n  <w:LsdException Locked="false" Priority="63" Name="Medium Shading 1 Accent 1"/>\r\n  <w:LsdException Locked="false" Priority="64" Name="Medium Shading 2 Accent 1"/>\r\n  <w:LsdException Locked="false" Priority="65" Name="Medium List 1 Accent 1"/>\r\n  <w:LsdException Locked="false" SemiHidden="true" Name="Revision"/>\r\n  <w:LsdException Locked="false" Priority="34" QFormat="true"\r\n   Name="List Paragraph"/>\r\n  <w:LsdException Locked="false" Priority="29" QFormat="true" Name="Quote"/>\r\n  <w:LsdException Locked="false" Priority="30" QFormat="true"\r\n   Name="Intense Quote"/>\r\n  <w:LsdException Locked="false" Priority="66" Name="Medium List 2 Accent 1"/>\r\n  <w:LsdException Locked="false" Priority="67" Name="Medium Grid 1 Accent 1"/>\r\n  <w:LsdException Locked="false" Priority="68" Name="Medium Grid 2 Accent 1"/>\r\n  <w:LsdException Locked="false" Priority="69" Name="Medium Grid 3 Accent 1"/>\r\n  <w:LsdException Locked="false" Priority="70" Name="Dark List Accent 1"/>\r\n  <w:LsdException Locked="false" Priority="71" Name="Colorful Shading Accent 1"/>\r\n  <w:LsdException Locked="false" Priority="72" Name="Colorful List Accent 1"/>\r\n  <w:LsdException Locked="false" Priority="73" Name="Colorful Grid Accent 1"/>\r\n  <w:LsdException Locked="false" Priority="60" Name="Light Shading Accent 2"/>\r\n  <w:LsdException Locked="false" Priority="61" Name="Light List Accent 2"/>\r\n  <w:LsdException Locked="false" Priority="62" Name="Light Grid Accent 2"/>\r\n  <w:LsdException Locked="false" Priority="63" Name="Medium Shading 1 Accent 2"/>\r\n  <w:LsdException Locked="false" Priority="64" Name="Medium Shading 2 Accent 2"/>\r\n  <w:LsdException Locked="false" Priority="65" Name="Medium List 1 Accent 2"/>\r\n  <w:LsdException Locked="false" Priority="66" Name="Medium List 2 Accent 2"/>\r\n  <w:LsdException Locked="false" Priority="67" Name="Medium Grid 1 Accent 2"/>\r\n  <w:LsdException Locked="false" Priority="68" Name="Medium Grid 2 Accent 2"/>\r\n  <w:LsdException Locked="false" Priority="69" Name="Medium Grid 3 Accent 2"/>\r\n  <w:LsdException Locked="false" Priority="70" Name="Dark List Accent 2"/>\r\n  <w:LsdException Locked="false" Priority="71" Name="Colorful Shading Accent 2"/>\r\n  <w:LsdException Locked="false" Priority="72" Name="Colorful List Accent 2"/>\r\n  <w:LsdException Locked="false" Priority="73" Name="Colorful Grid Accent 2"/>\r\n  <w:LsdException Locked="false" Priority="60" Name="Light Shading Accent 3"/>\r\n  <w:LsdException Locked="false" Priority="61" Name="Light List Accent 3"/>\r\n  <w:LsdException Locked="false" Priority="62" Name="Light Grid Accent 3"/>\r\n  <w:LsdException Locked="false" Priority="63" Name="Medium Shading 1 Accent 3"/>\r\n  <w:LsdException Locked="false" Priority="64" Name="Medium Shading 2 Accent 3"/>\r\n  <w:LsdException Locked="false" Priority="65" Name="Medium List 1 Accent 3"/>\r\n  <w:LsdException Locked="false" Priority="66" Name="Medium List 2 Accent 3"/>\r\n  <w:LsdException Locked="false" Priority="67" Name="Medium Grid 1 Accent 3"/>\r\n  <w:LsdException Locked="false" Priority="68" Name="Medium Grid 2 Accent 3"/>\r\n  <w:LsdException Locked="false" Priority="69" Name="Medium Grid 3 Accent 3"/>\r\n  <w:LsdException Locked="false" Priority="70" Name="Dark List Accent 3"/>\r\n  <w:LsdException Locked="false" Priority="71" Name="Colorful Shading Accent 3"/>\r\n  <w:LsdException Locked="false" Priority="72" Name="Colorful List Accent 3"/>\r\n  <w:LsdException Locked="false" Priority="73" Name="Colorful Grid Accent 3"/>\r\n  <w:LsdException Locked="false" Priority="60" Name="Light Shading Accent 4"/>\r\n  <w:LsdException Locked="false" Priority="61" Name="Light List Accent 4"/>\r\n  <w:LsdException Locked="false" Priority="62" Name="Light Grid Accent 4"/>\r\n  <w:LsdException Locked="false" Priority="63" Name="Medium Shading 1 Accent 4"/>\r\n  <w:LsdException Locked="false" Priority="64" Name="Medium Shading 2 Accent 4"/>\r\n  <w:LsdException Locked="false" Priority="65" Name="Medium List 1 Accent 4"/>\r\n  <w:LsdException Locked="false" Priority="66" Name="Medium List 2 Accent 4"/>\r\n  <w:LsdException Locked="false" Priority="67" Name="Medium Grid 1 Accent 4"/>\r\n  <w:LsdException Locked="false" Priority="68" Name="Medium Grid 2 Accent 4"/>\r\n  <w:LsdException Locked="false" Priority="69" Name="Medium Grid 3 Accent 4"/>\r\n  <w:LsdException Locked="false" Priority="70" Name="Dark List Accent 4"/>\r\n  <w:LsdException Locked="false" Priority="71" Name="Colorful Shading Accent 4"/>\r\n  <w:LsdException Locked="false" Priority="72" Name="Colorful List Accent 4"/>\r\n  <w:LsdException Locked="false" Priority="73" Name="Colorful Grid Accent 4"/>\r\n  <w:LsdException Locked="false" Priority="60" Name="Light Shading Accent 5"/>\r\n  <w:LsdException Locked="false" Priority="61" Name="Light List Accent 5"/>\r\n  <w:LsdException Locked="false" Priority="62" Name="Light Grid Accent 5"/>\r\n  <w:LsdException Locked="false" Priority="63" Name="Medium Shading 1 Accent 5"/>\r\n  <w:LsdException Locked="false" Priority="64" Name="Medium Shading 2 Accent 5"/>\r\n  <w:LsdException Locked="false" Priority="65" Name="Medium List 1 Accent 5"/>\r\n  <w:LsdException Locked="false" Priority="66" Name="Medium List 2 Accent 5"/>\r\n  <w:LsdException Locked="false" Priority="67" Name="Medium Grid 1 Accent 5"/>\r\n  <w:LsdException Locked="false" Priority="68" Name="Medium Grid 2 Accent 5"/>\r\n  <w:LsdException Locked="false" Priority="69" Name="Medium Grid 3 Accent 5"/>\r\n  <w:LsdException Locked="false" Priority="70" Name="Dark List Accent 5"/>\r\n  <w:LsdException Locked="false" Priority="71" Name="Colorful Shading Accent 5"/>\r\n  <w:LsdException Locked="false" Priority="72" Name="Colorful List Accent 5"/>\r\n  <w:LsdException Locked="false" Priority="73" Name="Colorful Grid Accent 5"/>\r\n  <w:LsdException Locked="false" Priority="60" Name="Light Shading Accent 6"/>\r\n  <w:LsdException Locked="false" Priority="61" Name="Light List Accent 6"/>\r\n  <w:LsdException Locked="false" Priority="62" Name="Light Grid Accent 6"/>\r\n  <w:LsdException Locked="false" Priority="63" Name="Medium Shading 1 Accent 6"/>\r\n  <w:LsdException Locked="false" Priority="64" Name="Medium Shading 2 Accent 6"/>\r\n  <w:LsdException Locked="false" Priority="65" Name="Medium List 1 Accent 6"/>\r\n  <w:LsdException Locked="false" Priority="66" Name="Medium List 2 Accent 6"/>\r\n  <w:LsdException Locked="false" Priority="67" Name="Medium Grid 1 Accent 6"/>\r\n  <w:LsdException Locked="false" Priority="68" Name="Medium Grid 2 Accent 6"/>\r\n  <w:LsdException Locked="false" Priority="69" Name="Medium Grid 3 Accent 6"/>\r\n  <w:LsdException Locked="false" Priority="70" Name="Dark List Accent 6"/>\r\n  <w:LsdException Locked="false" Priority="71" Name="Colorful Shading Accent 6"/>\r\n  <w:LsdException Locked="false" Priority="72" Name="Colorful List Accent 6"/>\r\n  <w:LsdException Locked="false" Priority="73" Name="Colorful Grid Accent 6"/>\r\n  <w:LsdException Locked="false" Priority="19" QFormat="true"\r\n   Name="Subtle Emphasis"/>\r\n  <w:LsdException Locked="false" Priority="21" QFormat="true"\r\n   Name="Intense Emphasis"/>\r\n  <w:LsdException Locked="false" Priority="31" QFormat="true"\r\n   Name="Subtle Reference"/>\r\n  <w:LsdException Locked="false" Priority="32" QFormat="true"\r\n   Name="Intense Reference"/>\r\n  <w:LsdException Locked="false" Priority="33" QFormat="true" Name="Book Title"/>\r\n  <w:LsdException Locked="false" Priority="37" SemiHidden="true"\r\n   UnhideWhenUsed="true" Name="Bibliography"/>\r\n  <w:LsdException Locked="false" Priority="39" SemiHidden="true"\r\n   UnhideWhenUsed="true" QFormat="true" Name="TOC Heading"/>\r\n  <w:LsdException Locked="false" Priority="41" Name="Plain Table 1"/>\r\n  <w:LsdException Locked="false" Priority="42" Name="Plain Table 2"/>\r\n  <w:LsdException Locked="false" Priority="43" Name="Plain Table 3"/>\r\n  <w:LsdException Locked="false" Priority="44" Name="Plain Table 4"/>\r\n  <w:LsdException Locked="false" Priority="45" Name="Plain Table 5"/>\r\n  <w:LsdException Locked="false" Priority="40" Name="Grid Table Light"/>\r\n  <w:LsdException Locked="false" Priority="46" Name="Grid Table 1 Light"/>\r\n  <w:LsdException Locked="false" Priority="47" Name="Grid Table 2"/>\r\n  <w:LsdException Locked="false" Priority="48" Name="Grid Table 3"/>\r\n  <w:LsdException Locked="false" Priority="49" Name="Grid Table 4"/>\r\n  <w:LsdException Locked="false" Priority="50" Name="Grid Table 5 Dark"/>\r\n  <w:LsdException Locked="false" Priority="51" Name="Grid Table 6 Colorful"/>\r\n  <w:LsdException Locked="false" Priority="52" Name="Grid Table 7 Colorful"/>\r\n  <w:LsdException Locked="false" Priority="46"\r\n   Name="Grid Table 1 Light Accent 1"/>\r\n  <w:LsdException Locked="false" Priority="47" Name="Grid Table 2 Accent 1"/>\r\n  <w:LsdException Locked="false" Priority="48" Name="Grid Table 3 Accent 1"/>\r\n  <w:LsdException Locked="false" Priority="49" Name="Grid Table 4 Accent 1"/>\r\n  <w:LsdException Locked="false" Priority="50" Name="Grid Table 5 Dark Accent 1"/>\r\n  <w:LsdException Locked="false" Priority="51"\r\n   Name="Grid Table 6 Colorful Accent 1"/>\r\n  <w:LsdException Locked="false" Priority="52"\r\n   Name="Grid Table 7 Colorful Accent 1"/>\r\n  <w:LsdException Locked="false" Priority="46"\r\n   Name="Grid Table 1 Light Accent 2"/>\r\n  <w:LsdException Locked="false" Priority="47" Name="Grid Table 2 Accent 2"/>\r\n  <w:LsdException Locked="false" Priority="48" Name="Grid Table 3 Accent 2"/>\r\n  <w:LsdException Locked="false" Priority="49" Name="Grid Table 4 Accent 2"/>\r\n  <w:LsdException Locked="false" Priority="50" Name="Grid Table 5 Dark Accent 2"/>\r\n  <w:LsdException Locked="false" Priority="51"\r\n   Name="Grid Table 6 Colorful Accent 2"/>\r\n  <w:LsdException Locked="false" Priority="52"\r\n   Name="Grid Table 7 Colorful Accent 2"/>\r\n  <w:LsdException Locked="false" Priority="46"\r\n   Name="Grid Table 1 Light Accent 3"/>\r\n  <w:LsdException Locked="false" Priority="47" Name="Grid Table 2 Accent 3"/>\r\n  <w:LsdException Locked="false" Priority="48" Name="Grid Table 3 Accent 3"/>\r\n  <w:LsdException Locked="false" Priority="49" Name="Grid Table 4 Accent 3"/>\r\n  <w:LsdException Locked="false" Priority="50" Name="Grid Table 5 Dark Accent 3"/>\r\n  <w:LsdException Locked="false" Priority="51"\r\n   Name="Grid Table 6 Colorful Accent 3"/>\r\n  <w:LsdException Locked="false" Priority="52"\r\n   Name="Grid Table 7 Colorful Accent 3"/>\r\n  <w:LsdException Locked="false" Priority="46"\r\n   Name="Grid Table 1 Light Accent 4"/>\r\n  <w:LsdException Locked="false" Priority="47" Name="Grid Table 2 Accent 4"/>\r\n  <w:LsdException Locked="false" Priority="48" Name="Grid Table 3 Accent 4"/>\r\n  <w:LsdException Locked="false" Priority="49" Name="Grid Table 4 Accent 4"/>\r\n  <w:LsdException Locked="false" Priority="50" Name="Grid Table 5 Dark Accent 4"/>\r\n  <w:LsdException Locked="false" Priority="51"\r\n   Name="Grid Table 6 Colorful Accent 4"/>\r\n  <w:LsdException Locked="false" Priority="52"\r\n   Name="Grid Table 7 Colorful Accent 4"/>\r\n  <w:LsdException Locked="false" Priority="46"\r\n   Name="Grid Table 1 Light Accent 5"/>\r\n  <w:LsdException Locked="false" Priority="47" Name="Grid Table 2 Accent 5"/>\r\n  <w:LsdException Locked="false" Priority="48" Name="Grid Table 3 Accent 5"/>\r\n  <w:LsdException Locked="false" Priority="49" Name="Grid Table 4 Accent 5"/>\r\n  <w:LsdException Locked="false" Priority="50" Name="Grid Table 5 Dark Accent 5"/>\r\n  <w:LsdException Locked="false" Priority="51"\r\n   Name="Grid Table 6 Colorful Accent 5"/>\r\n  <w:LsdException Locked="false" Priority="52"\r\n   Name="Grid Table 7 Colorful Accent 5"/>\r\n  <w:LsdException Locked="false" Priority="46"\r\n   Name="Grid Table 1 Light Accent 6"/>\r\n  <w:LsdException Locked="false" Priority="47" Name="Grid Table 2 Accent 6"/>\r\n  <w:LsdException Locked="false" Priority="48" Name="Grid Table 3 Accent 6"/>\r\n  <w:LsdException Locked="false" Priority="49" Name="Grid Table 4 Accent 6"/>\r\n  <w:LsdException Locked="false" Priority="50" Name="Grid Table 5 Dark Accent 6"/>\r\n  <w:LsdException Locked="false" Priority="51"\r\n   Name="Grid Table 6 Colorful Accent 6"/>\r\n  <w:LsdException Locked="false" Priority="52"\r\n   Name="Grid Table 7 Colorful Accent 6"/>\r\n  <w:LsdException Locked="false" Priority="46" Name="List Table 1 Light"/>\r\n  <w:LsdException Locked="false" Priority="47" Name="List Table 2"/>\r\n  <w:LsdException Locked="false" Priority="48" Name="List Table 3"/>\r\n  <w:LsdException Locked="false" Priority="49" Name="List Table 4"/>\r\n  <w:LsdException Locked="false" Priority="50" Name="List Table 5 Dark"/>\r\n  <w:LsdException Locked="false" Priority="51" Name="List Table 6 Colorful"/>\r\n  <w:LsdException Locked="false" Priority="52" Name="List Table 7 Colorful"/>\r\n  <w:LsdException Locked="false" Priority="46"\r\n   Name="List Table 1 Light Accent 1"/>\r\n  <w:LsdException Locked="false" Priority="47" Name="List Table 2 Accent 1"/>\r\n  <w:LsdException Locked="false" Priority="48" Name="List Table 3 Accent 1"/>\r\n  <w:LsdException Locked="false" Priority="49" Name="List Table 4 Accent 1"/>\r\n  <w:LsdException Locked="false" Priority="50" Name="List Table 5 Dark Accent 1"/>\r\n  <w:LsdException Locked="false" Priority="51"\r\n   Name="List Table 6 Colorful Accent 1"/>\r\n  <w:LsdException Locked="false" Priority="52"\r\n   Name="List Table 7 Colorful Accent 1"/>\r\n  <w:LsdException Locked="false" Priority="46"\r\n   Name="List Table 1 Light Accent 2"/>\r\n  <w:LsdException Locked="false" Priority="47" Name="List Table 2 Accent 2"/>\r\n  <w:LsdException Locked="false" Priority="48" Name="List Table 3 Accent 2"/>\r\n  <w:LsdException Locked="false" Priority="49" Name="List Table 4 Accent 2"/>\r\n  <w:LsdException Locked="false" Priority="50" Name="List Table 5 Dark Accent 2"/>\r\n  <w:LsdException Locked="false" Priority="51"\r\n   Name="List Table 6 Colorful Accent 2"/>\r\n  <w:LsdException Locked="false" Priority="52"\r\n   Name="List Table 7 Colorful Accent 2"/>\r\n  <w:LsdException Locked="false" Priority="46"\r\n   Name="List Table 1 Light Accent 3"/>\r\n  <w:LsdException Locked="false" Priority="47" Name="List Table 2 Accent 3"/>\r\n  <w:LsdException Locked="false" Priority="48" Name="List Table 3 Accent 3"/>\r\n  <w:LsdException Locked="false" Priority="49" Name="List Table 4 Accent 3"/>\r\n  <w:LsdException Locked="false" Priority="50" Name="List Table 5 Dark Accent 3"/>\r\n  <w:LsdException Locked="false" Priority="51"\r\n   Name="List Table 6 Colorful Accent 3"/>\r\n  <w:LsdException Locked="false" Priority="52"\r\n   Name="List Table 7 Colorful Accent 3"/>\r\n  <w:LsdException Locked="false" Priority="46"\r\n   Name="List Table 1 Light Accent 4"/>\r\n  <w:LsdException Locked="false" Priority="47" Name="List Table 2 Accent 4"/>\r\n  <w:LsdException Locked="false" Priority="48" Name="List Table 3 Accent 4"/>\r\n  <w:LsdException Locked="false" Priority="49" Name="List Table 4 Accent 4"/>\r\n  <w:LsdException Locked="false" Priority="50" Name="List Table 5 Dark Accent 4"/>\r\n  <w:LsdException Locked="false" Priority="51"\r\n   Name="List Table 6 Colorful Accent 4"/>\r\n  <w:LsdException Locked="false" Priority="52"\r\n   Name="List Table 7 Colorful Accent 4"/>\r\n  <w:LsdException Locked="false" Priority="46"\r\n   Name="List Table 1 Light Accent 5"/>\r\n  <w:LsdException Locked="false" Priority="47" Name="List Table 2 Accent 5"/>\r\n  <w:LsdException Locked="false" Priority="48" Name="List Table 3 Accent 5"/>\r\n  <w:LsdException Locked="false" Priority="49" Name="List Table 4 Accent 5"/>\r\n  <w:LsdException Locked="false" Priority="50" Name="List Table 5 Dark Accent 5"/>\r\n  <w:LsdException Locked="false" Priority="51"\r\n   Name="List Table 6 Colorful Accent 5"/>\r\n  <w:LsdException Locked="false" Priority="52"\r\n   Name="List Table 7 Colorful Accent 5"/>\r\n  <w:LsdException Locked="false" Priority="46"\r\n   Name="List Table 1 Light Accent 6"/>\r\n  <w:LsdException Locked="false" Priority="47" Name="List Table 2 Accent 6"/>\r\n  <w:LsdException Locked="false" Priority="48" Name="List Table 3 Accent 6"/>\r\n  <w:LsdException Locked="false" Priority="49" Name="List Table 4 Accent 6"/>\r\n  <w:LsdException Locked="false" Priority="50" Name="List Table 5 Dark Accent 6"/>\r\n  <w:LsdException Locked="false" Priority="51"\r\n   Name="List Table 6 Colorful Accent 6"/>\r\n  <w:LsdException Locked="false" Priority="52"\r\n   Name="List Table 7 Colorful Accent 6"/>\r\n  <w:LsdException Locked="false" SemiHidden="true" UnhideWhenUsed="true"\r\n   Name="Mention"/>\r\n  <w:LsdException Locked="false" SemiHidden="true" UnhideWhenUsed="true"\r\n   Name="Smart Hyperlink"/>\r\n  <w:LsdException Locked="false" SemiHidden="true" UnhideWhenUsed="true"\r\n   Name="Hashtag"/>\r\n  <w:LsdException Locked="false" SemiHidden="true" UnhideWhenUsed="true"\r\n   Name="Unresolved Mention"/>\r\n  <w:LsdException Locked="false" SemiHidden="true" UnhideWhenUsed="true"\r\n   Name="Smart Link"/>\r\n </w:LatentStyles>\r\n</xml><![endif]-->\r\n<style>\r\n\x3C!--\r\n /* Font Definitions */\r\n @font-face\r\n\t{font-family:"MS Mincho";\r\n\tpanose-1:2 2 6 9 4 2 5 8 3 4;\r\n\tmso-font-alt:"ＭＳ 明朝";\r\n\tmso-font-charset:128;\r\n\tmso-generic-font-family:modern;\r\n\tmso-font-pitch:fixed;\r\n\tmso-font-signature:-536870145 1791491579 134217746 0 131231 0;}\r\n@font-face\r\n\t{font-family:"Cambria Math";\r\n\tpanose-1:2 4 5 3 5 4 6 3 2 4;\r\n\tmso-font-charset:0;\r\n\tmso-generic-font-family:roman;\r\n\tmso-font-pitch:variable;\r\n\tmso-font-signature:-536869121 1107305727 33554432 0 415 0;}\r\n@font-face\r\n\t{font-family:Aptos;\r\n\tmso-font-charset:0;\r\n\tmso-generic-font-family:swiss;\r\n\tmso-font-pitch:variable;\r\n\tmso-font-signature:536871559 3 0 0 415 0;}\r\n@font-face\r\n\t{font-family:"\\@MS Mincho";\r\n\tpanose-1:2 2 6 9 4 2 5 8 3 4;\r\n\tmso-font-charset:128;\r\n\tmso-generic-font-family:modern;\r\n\tmso-font-pitch:fixed;\r\n\tmso-font-signature:-536870145 1791491579 134217746 0 131231 0;}\r\n /* Style Definitions */\r\n p.MsoNormal, li.MsoNormal, div.MsoNormal\r\n\t{mso-style-unhide:no;\r\n\tmso-style-qformat:yes;\r\n\tmso-style-parent:"";\r\n\tmargin-top:0in;\r\n\tmargin-right:0in;\r\n\tmargin-bottom:8.0pt;\r\n\tmargin-left:0in;\r\n\tline-height:116%;\r\n\tmso-pagination:widow-orphan;\r\n\tfont-size:12.0pt;\r\n\tfont-family:"Aptos",sans-serif;\r\n\tmso-ascii-font-family:Aptos;\r\n\tmso-ascii-theme-font:minor-latin;\r\n\tmso-fareast-font-family:"MS Mincho";\r\n\tmso-fareast-theme-font:minor-fareast;\r\n\tmso-hansi-font-family:Aptos;\r\n\tmso-hansi-theme-font:minor-latin;\r\n\tmso-bidi-font-family:Arial;\r\n\tmso-bidi-theme-font:minor-bidi;}\r\np.MsoListParagraph, li.MsoListParagraph, div.MsoListParagraph\r\n\t{mso-style-priority:34;\r\n\tmso-style-unhide:no;\r\n\tmso-style-qformat:yes;\r\n\tmargin-top:0in;\r\n\tmargin-right:0in;\r\n\tmargin-bottom:8.0pt;\r\n\tmargin-left:.5in;\r\n\tmso-add-space:auto;\r\n\tline-height:116%;\r\n\tmso-pagination:widow-orphan;\r\n\tfont-size:12.0pt;\r\n\tfont-family:"Aptos",sans-serif;\r\n\tmso-ascii-font-family:Aptos;\r\n\tmso-ascii-theme-font:minor-latin;\r\n\tmso-fareast-font-family:"MS Mincho";\r\n\tmso-fareast-theme-font:minor-fareast;\r\n\tmso-hansi-font-family:Aptos;\r\n\tmso-hansi-theme-font:minor-latin;\r\n\tmso-bidi-font-family:Arial;\r\n\tmso-bidi-theme-font:minor-bidi;}\r\np.MsoListParagraphCxSpFirst, li.MsoListParagraphCxSpFirst, div.MsoListParagraphCxSpFirst\r\n\t{mso-style-priority:34;\r\n\tmso-style-unhide:no;\r\n\tmso-style-qformat:yes;\r\n\tmso-style-type:export-only;\r\n\tmargin-top:0in;\r\n\tmargin-right:0in;\r\n\tmargin-bottom:0in;\r\n\tmargin-left:.5in;\r\n\tmso-add-space:auto;\r\n\tline-height:116%;\r\n\tmso-pagination:widow-orphan;\r\n\tfont-size:12.0pt;\r\n\tfont-family:"Aptos",sans-serif;\r\n\tmso-ascii-font-family:Aptos;\r\n\tmso-ascii-theme-font:minor-latin;\r\n\tmso-fareast-font-family:"MS Mincho";\r\n\tmso-fareast-theme-font:minor-fareast;\r\n\tmso-hansi-font-family:Aptos;\r\n\tmso-hansi-theme-font:minor-latin;\r\n\tmso-bidi-font-family:Arial;\r\n\tmso-bidi-theme-font:minor-bidi;}\r\np.MsoListParagraphCxSpMiddle, li.MsoListParagraphCxSpMiddle, div.MsoListParagraphCxSpMiddle\r\n\t{mso-style-priority:34;\r\n\tmso-style-unhide:no;\r\n\tmso-style-qformat:yes;\r\n\tmso-style-type:export-only;\r\n\tmargin-top:0in;\r\n\tmargin-right:0in;\r\n\tmargin-bottom:0in;\r\n\tmargin-left:.5in;\r\n\tmso-add-space:auto;\r\n\tline-height:116%;\r\n\tmso-pagination:widow-orphan;\r\n\tfont-size:12.0pt;\r\n\tfont-family:"Aptos",sans-serif;\r\n\tmso-ascii-font-family:Aptos;\r\n\tmso-ascii-theme-font:minor-latin;\r\n\tmso-fareast-font-family:"MS Mincho";\r\n\tmso-fareast-theme-font:minor-fareast;\r\n\tmso-hansi-font-family:Aptos;\r\n\tmso-hansi-theme-font:minor-latin;\r\n\tmso-bidi-font-family:Arial;\r\n\tmso-bidi-theme-font:minor-bidi;}\r\np.MsoListParagraphCxSpLast, li.MsoListParagraphCxSpLast, div.MsoListParagraphCxSpLast\r\n\t{mso-style-priority:34;\r\n\tmso-style-unhide:no;\r\n\tmso-style-qformat:yes;\r\n\tmso-style-type:export-only;\r\n\tmargin-top:0in;\r\n\tmargin-right:0in;\r\n\tmargin-bottom:8.0pt;\r\n\tmargin-left:.5in;\r\n\tmso-add-space:auto;\r\n\tline-height:116%;\r\n\tmso-pagination:widow-orphan;\r\n\tfont-size:12.0pt;\r\n\tfont-family:"Aptos",sans-serif;\r\n\tmso-ascii-font-family:Aptos;\r\n\tmso-ascii-theme-font:minor-latin;\r\n\tmso-fareast-font-family:"MS Mincho";\r\n\tmso-fareast-theme-font:minor-fareast;\r\n\tmso-hansi-font-family:Aptos;\r\n\tmso-hansi-theme-font:minor-latin;\r\n\tmso-bidi-font-family:Arial;\r\n\tmso-bidi-theme-font:minor-bidi;}\r\n.MsoChpDefault\r\n\t{mso-style-type:export-only;\r\n\tmso-default-props:yes;\r\n\tfont-family:"Aptos",sans-serif;\r\n\tmso-ascii-font-family:Aptos;\r\n\tmso-ascii-theme-font:minor-latin;\r\n\tmso-fareast-font-family:"MS Mincho";\r\n\tmso-fareast-theme-font:minor-fareast;\r\n\tmso-hansi-font-family:Aptos;\r\n\tmso-hansi-theme-font:minor-latin;\r\n\tmso-bidi-font-family:Arial;\r\n\tmso-bidi-theme-font:minor-bidi;\r\n\tmso-font-kerning:0pt;\r\n\tmso-ligatures:none;}\r\n.MsoPapDefault\r\n\t{mso-style-type:export-only;\r\n\tmargin-bottom:8.0pt;\r\n\tline-height:116%;}\r\n@page WordSection1\r\n\t{size:8.5in 11.0in;\r\n\tmargin:1.0in 1.0in 1.0in 1.0in;\r\n\tmso-header-margin:.5in;\r\n\tmso-footer-margin:.5in;\r\n\tmso-paper-source:0;}\r\ndiv.WordSection1\r\n\t{page:WordSection1;}\r\n /* List Definitions */\r\n @list l0\r\n\t{mso-list-id:107435209;\r\n\tmso-list-type:hybrid;\r\n\tmso-list-template-ids:-484679614 1165763570 67698713 67698715 67698703 67698713 67698715 67698703 67698713 67698715;}\r\n@list l0:level1\r\n\t{mso-level-start-at:100;\r\n\tmso-level-tab-stop:none;\r\n\tmso-level-number-position:left;\r\n\ttext-indent:-.25in;}\r\n@list l0:level2\r\n\t{mso-level-number-format:alpha-lower;\r\n\tmso-level-tab-stop:none;\r\n\tmso-level-number-position:left;\r\n\ttext-indent:-.25in;}\r\n@list l0:level3\r\n\t{mso-level-number-format:roman-lower;\r\n\tmso-level-tab-stop:none;\r\n\tmso-level-number-position:right;\r\n\ttext-indent:-9.0pt;}\r\n@list l0:level4\r\n\t{mso-level-tab-stop:none;\r\n\tmso-level-number-position:left;\r\n\ttext-indent:-.25in;}\r\n@list l0:level5\r\n\t{mso-level-number-format:alpha-lower;\r\n\tmso-level-tab-stop:none;\r\n\tmso-level-number-position:left;\r\n\ttext-indent:-.25in;}\r\n@list l0:level6\r\n\t{mso-level-number-format:roman-lower;\r\n\tmso-level-tab-stop:none;\r\n\tmso-level-number-position:right;\r\n\ttext-indent:-9.0pt;}\r\n@list l0:level7\r\n\t{mso-level-tab-stop:none;\r\n\tmso-level-number-position:left;\r\n\ttext-indent:-.25in;}\r\n@list l0:level8\r\n\t{mso-level-number-format:alpha-lower;\r\n\tmso-level-tab-stop:none;\r\n\tmso-level-number-position:left;\r\n\ttext-indent:-.25in;}\r\n@list l0:level9\r\n\t{mso-level-number-format:roman-lower;\r\n\tmso-level-tab-stop:none;\r\n\tmso-level-number-position:right;\r\n\ttext-indent:-9.0pt;}\r\n@list l1\r\n\t{mso-list-id:395323450;\r\n\tmso-list-type:hybrid;\r\n\tmso-list-template-ids:-719275888 -897965886 67698713 67698715 67698703 67698713 67698715 67698703 67698713 67698715;}\r\n@list l1:level1\r\n\t{mso-level-start-at:27;\r\n\tmso-level-number-format:alpha-lower;\r\n\tmso-level-tab-stop:none;\r\n\tmso-level-number-position:left;\r\n\ttext-indent:-.25in;}\r\n@list l1:level2\r\n\t{mso-level-number-format:alpha-lower;\r\n\tmso-level-tab-stop:none;\r\n\tmso-level-number-position:left;\r\n\ttext-indent:-.25in;}\r\n@list l1:level3\r\n\t{mso-level-number-format:roman-lower;\r\n\tmso-level-tab-stop:none;\r\n\tmso-level-number-position:right;\r\n\ttext-indent:-9.0pt;}\r\n@list l1:level4\r\n\t{mso-level-tab-stop:none;\r\n\tmso-level-number-position:left;\r\n\ttext-indent:-.25in;}\r\n@list l1:level5\r\n\t{mso-level-number-format:alpha-lower;\r\n\tmso-level-tab-stop:none;\r\n\tmso-level-number-position:left;\r\n\ttext-indent:-.25in;}\r\n@list l1:level6\r\n\t{mso-level-number-format:roman-lower;\r\n\tmso-level-tab-stop:none;\r\n\tmso-level-number-position:right;\r\n\ttext-indent:-9.0pt;}\r\n@list l1:level7\r\n\t{mso-level-tab-stop:none;\r\n\tmso-level-number-position:left;\r\n\ttext-indent:-.25in;}\r\n@list l1:level8\r\n\t{mso-level-number-format:alpha-lower;\r\n\tmso-level-tab-stop:none;\r\n\tmso-level-number-position:left;\r\n\ttext-indent:-.25in;}\r\n@list l1:level9\r\n\t{mso-level-number-format:roman-lower;\r\n\tmso-level-tab-stop:none;\r\n\tmso-level-number-position:right;\r\n\ttext-indent:-9.0pt;}\r\n@list l2\r\n\t{mso-list-id:1073619521;\r\n\tmso-list-type:hybrid;\r\n\tmso-list-template-ids:-1726740634 -29329624 67698713 67698715 67698703 67698713 67698715 67698703 67698713 67698715;}\r\n@list l2:level1\r\n\t{mso-level-start-at:50;\r\n\tmso-level-number-format:roman-lower;\r\n\tmso-level-tab-stop:none;\r\n\tmso-level-number-position:right;\r\n\tmargin-left:27.0pt;\r\n\ttext-indent:-9.0pt;}\r\n@list l2:level2\r\n\t{mso-level-number-format:alpha-lower;\r\n\tmso-level-tab-stop:none;\r\n\tmso-level-number-position:left;\r\n\ttext-indent:-.25in;}\r\n@list l2:level3\r\n\t{mso-level-number-format:roman-lower;\r\n\tmso-level-tab-stop:none;\r\n\tmso-level-number-position:right;\r\n\ttext-indent:-9.0pt;}\r\n@list l2:level4\r\n\t{mso-level-tab-stop:none;\r\n\tmso-level-number-position:left;\r\n\ttext-indent:-.25in;}\r\n@list l2:level5\r\n\t{mso-level-number-format:alpha-lower;\r\n\tmso-level-tab-stop:none;\r\n\tmso-level-number-position:left;\r\n\ttext-indent:-.25in;}\r\n@list l2:level6\r\n\t{mso-level-number-format:roman-lower;\r\n\tmso-level-tab-stop:none;\r\n\tmso-level-number-position:right;\r\n\ttext-indent:-9.0pt;}\r\n@list l2:level7\r\n\t{mso-level-tab-stop:none;\r\n\tmso-level-number-position:left;\r\n\ttext-indent:-.25in;}\r\n@list l2:level8\r\n\t{mso-level-number-format:alpha-lower;\r\n\tmso-level-tab-stop:none;\r\n\tmso-level-number-position:left;\r\n\ttext-indent:-.25in;}\r\n@list l2:level9\r\n\t{mso-level-number-format:roman-lower;\r\n\tmso-level-tab-stop:none;\r\n\tmso-level-number-position:right;\r\n\ttext-indent:-9.0pt;}\r\n@list l3\r\n\t{mso-list-id:1255287511;\r\n\tmso-list-type:hybrid;\r\n\tmso-list-template-ids:2021978248 -1493536908 67698713 67698715 67698703 67698705 67698715 67698715 1254649336 1341816520;}\r\n@list l3:level1\r\n\t{mso-level-start-at:501;\r\n\tmso-level-tab-stop:none;\r\n\tmso-level-number-position:left;\r\n\ttext-indent:-.25in;}\r\n@list l3:level2\r\n\t{mso-level-number-format:alpha-lower;\r\n\tmso-level-tab-stop:none;\r\n\tmso-level-number-position:left;\r\n\ttext-indent:-.25in;}\r\n@list l3:level3\r\n\t{mso-level-number-format:roman-lower;\r\n\tmso-level-tab-stop:none;\r\n\tmso-level-number-position:right;\r\n\ttext-indent:-9.0pt;}\r\n@list l3:level4\r\n\t{mso-level-tab-stop:none;\r\n\tmso-level-number-position:left;\r\n\ttext-indent:-.25in;}\r\n@list l3:level5\r\n\t{mso-level-text:"%5\\)";\r\n\tmso-level-tab-stop:none;\r\n\tmso-level-number-position:left;\r\n\ttext-indent:-.25in;}\r\n@list l3:level6\r\n\t{mso-level-number-format:roman-lower;\r\n\tmso-level-tab-stop:none;\r\n\tmso-level-number-position:right;\r\n\ttext-indent:-9.0pt;}\r\n@list l3:level7\r\n\t{mso-level-number-format:roman-lower;\r\n\tmso-level-tab-stop:none;\r\n\tmso-level-number-position:right;\r\n\ttext-indent:-.25in;}\r\n@list l3:level8\r\n\t{mso-level-start-at:500;\r\n\tmso-level-number-format:alpha-lower;\r\n\tmso-level-tab-stop:none;\r\n\tmso-level-number-position:left;\r\n\ttext-indent:-.25in;}\r\n@list l3:level9\r\n\t{mso-level-start-at:6;\r\n\tmso-level-number-format:roman-lower;\r\n\tmso-level-tab-stop:none;\r\n\tmso-level-number-position:right;\r\n\ttext-indent:-9.0pt;}\r\nol\r\n\t{margin-bottom:0in;}\r\nul\r\n\t{margin-bottom:0in;}\r\n-->\r\n</style>\r\n\x3C!--[if gte mso 10]>\r\n<style>\r\n /* Style Definitions */\r\n table.MsoNormalTable\r\n\t{mso-style-name:"Table Normal";\r\n\tmso-tstyle-rowband-size:0;\r\n\tmso-tstyle-colband-size:0;\r\n\tmso-style-noshow:yes;\r\n\tmso-style-priority:99;\r\n\tmso-style-parent:"";\r\n\tmso-padding-alt:0in 5.4pt 0in 5.4pt;\r\n\tmso-para-margin-top:0in;\r\n\tmso-para-margin-right:0in;\r\n\tmso-para-margin-bottom:8.0pt;\r\n\tmso-para-margin-left:0in;\r\n\tline-height:116%;\r\n\tmso-pagination:widow-orphan;\r\n\tfont-size:12.0pt;\r\n\tfont-family:"Aptos",sans-serif;\r\n\tmso-ascii-font-family:Aptos;\r\n\tmso-ascii-theme-font:minor-latin;\r\n\tmso-hansi-font-family:Aptos;\r\n\tmso-hansi-theme-font:minor-latin;}\r\n</style>\r\n<![endif]-->\r\n</head>\r\n\r\n<body lang=EN-US style="tab-interval:.5in;word-wrap:break-word">\r\n';
            runTest(
                '<p style="margin:0in 0in 0in 0.5in;line-height:116%;font-size:12pt;font-family:Aptos, sans-serif;text-indent:-.25in;mso-list:l0 level1 lfo3"><span style="mso-fareast-font-family:Aptos;mso-fareast-theme-font:minor-latin;mso-bidi-font-family:Aptos;mso-bidi-theme-font:minor-latin"><span style="mso-list:Ignore">100.<span style="font:7.0pt &quot;Times New Roman&quot;">&nbsp;&nbsp;&nbsp;&nbsp;&nbsp;&nbsp;&nbsp;&nbsp;&nbsp;&nbsp;&nbsp;&nbsp;&nbsp;&nbsp;&nbsp;&nbsp;&nbsp;&nbsp;&nbsp;&nbsp;\n</span></span></span>123</p><p style="margin:0in 0in 0in 0.5in;line-height:116%;font-size:12pt;font-family:Aptos, sans-serif;margin-left:1.0in;mso-add-space:auto;text-indent:-.25in;mso-list:l1 level2 lfo4"><span style="mso-fareast-font-family:Aptos;mso-fareast-theme-font:minor-latin;mso-bidi-font-family:Aptos;mso-bidi-theme-font:minor-latin"><span style="mso-list:Ignore">a.<span style="font:7.0pt &quot;Times New Roman&quot;">&nbsp;&nbsp;&nbsp;&nbsp;&nbsp;\n</span></span></span>123</p><p style="margin:0in 0in 0in 0.5in;line-height:116%;font-size:12pt;font-family:Aptos, sans-serif;margin-left:1.5in;mso-add-space:auto;text-indent:-1.5in;mso-text-indent-alt:-9.0pt;mso-list:l2 level3 lfo1"><span style="mso-fareast-font-family:Aptos;mso-fareast-theme-font:minor-latin;mso-bidi-font-family:Aptos;mso-bidi-theme-font:minor-latin"><span style="mso-list:Ignore"><span style="font:7.0pt &quot;Times New Roman&quot;">&nbsp;&nbsp;&nbsp;&nbsp;&nbsp;&nbsp;&nbsp;&nbsp;&nbsp;&nbsp;&nbsp;&nbsp;&nbsp;&nbsp;&nbsp;&nbsp;&nbsp;&nbsp;&nbsp;&nbsp;&nbsp;&nbsp;&nbsp;&nbsp;&nbsp;&nbsp;&nbsp;&nbsp;&nbsp;&nbsp;&nbsp;&nbsp;&nbsp;&nbsp;&nbsp;&nbsp;&nbsp;&nbsp;&nbsp;&nbsp;&nbsp;&nbsp;&nbsp;&nbsp;&nbsp;&nbsp;&nbsp;&nbsp;&nbsp;&nbsp;&nbsp;&nbsp;&nbsp;&nbsp;&nbsp;&nbsp;&nbsp;&nbsp;&nbsp;&nbsp;&nbsp;\n</span>i.<span style="font:7.0pt &quot;Times New Roman&quot;">&nbsp;&nbsp;&nbsp;&nbsp;&nbsp;\n</span></span></span>123</p><p style="margin:0in 0in 0in 0.5in;line-height:116%;font-size:12pt;font-family:Aptos, sans-serif;margin-left:2.0in;mso-add-space:auto;text-indent:-.25in;mso-list:l3 level4 lfo2"><span style="mso-fareast-font-family:Aptos;mso-fareast-theme-font:minor-latin;mso-bidi-font-family:Aptos;mso-bidi-theme-font:minor-latin"><span style="mso-list:Ignore">1.<span style="font:7.0pt &quot;Times New Roman&quot;">&nbsp;&nbsp;&nbsp;&nbsp;&nbsp;\n</span></span></span>123</p><p style="margin:0in 0in 0in 0.5in;line-height:116%;font-size:12pt;font-family:Aptos, sans-serif;margin-left:2.5in;mso-add-space:auto;text-indent:-.25in;mso-list:l3 level5 lfo2"><span style="mso-fareast-font-family:Aptos;mso-fareast-theme-font:minor-latin;mso-bidi-font-family:Aptos;mso-bidi-theme-font:minor-latin"><span style="mso-list:Ignore">1)<span style="font:7.0pt &quot;Times New Roman&quot;">&nbsp;&nbsp;&nbsp;&nbsp;&nbsp;\n</span></span></span>213</p><p style="margin:0in 0in 0in 0.5in;line-height:116%;font-size:12pt;font-family:Aptos, sans-serif;margin-left:3.0in;mso-add-space:auto;text-indent:-3.0in;mso-text-indent-alt:-9.0pt;mso-list:l3 level6 lfo2"><span style="mso-fareast-font-family:Aptos;mso-fareast-theme-font:minor-latin;mso-bidi-font-family:Aptos;mso-bidi-theme-font:minor-latin"><span style="mso-list:Ignore"><span style="font:7.0pt &quot;Times New Roman&quot;">&nbsp;&nbsp;&nbsp;&nbsp;&nbsp;&nbsp;&nbsp;&nbsp;&nbsp;&nbsp;&nbsp;&nbsp;&nbsp;&nbsp;&nbsp;&nbsp;&nbsp;&nbsp;&nbsp;&nbsp;&nbsp;&nbsp;&nbsp;&nbsp;&nbsp;&nbsp;&nbsp;&nbsp;&nbsp;&nbsp;&nbsp;&nbsp;&nbsp;&nbsp;&nbsp;&nbsp;&nbsp;&nbsp;&nbsp;&nbsp;&nbsp;&nbsp;&nbsp;&nbsp;&nbsp;&nbsp;&nbsp;&nbsp;&nbsp;&nbsp;&nbsp;&nbsp;&nbsp;&nbsp;&nbsp;&nbsp;&nbsp;&nbsp;&nbsp;&nbsp;&nbsp;&nbsp;&nbsp;&nbsp;&nbsp;&nbsp;&nbsp;&nbsp;&nbsp;&nbsp;&nbsp;&nbsp;&nbsp;&nbsp;&nbsp;&nbsp;&nbsp;&nbsp;&nbsp;&nbsp;&nbsp;&nbsp;&nbsp;&nbsp;&nbsp;&nbsp;&nbsp;&nbsp;&nbsp;&nbsp;&nbsp;&nbsp;&nbsp;&nbsp;&nbsp;&nbsp;&nbsp;&nbsp;&nbsp;&nbsp;&nbsp;&nbsp;&nbsp;&nbsp;&nbsp;&nbsp;&nbsp;&nbsp;&nbsp;&nbsp;&nbsp;&nbsp;&nbsp;&nbsp;&nbsp;&nbsp;&nbsp;&nbsp;&nbsp;&nbsp;&nbsp;&nbsp;&nbsp;&nbsp;&nbsp;&nbsp;&nbsp;&nbsp;&nbsp;&nbsp;&nbsp;&nbsp;&nbsp;\n</span>i.<span style="font:7.0pt &quot;Times New Roman&quot;">&nbsp;&nbsp;&nbsp;&nbsp;&nbsp;\n</span></span></span>123</p><p style="margin:0in 0in 0in 0.5in;line-height:116%;font-size:12pt;font-family:Aptos, sans-serif;margin-left:3.5in;mso-add-space:auto;text-indent:-3.5in;mso-text-indent-alt:-.25in;mso-list:l3 level7 lfo2"><a><span style="mso-fareast-font-family:Aptos;mso-fareast-theme-font:minor-latin;mso-bidi-font-family:Aptos;mso-bidi-theme-font:minor-latin"><span style="mso-list:Ignore"><span style="font:7.0pt &quot;Times New Roman&quot;">&nbsp;&nbsp;&nbsp;&nbsp;&nbsp;&nbsp;&nbsp;&nbsp;&nbsp;&nbsp;&nbsp;&nbsp;&nbsp;&nbsp;&nbsp;&nbsp;&nbsp;&nbsp;&nbsp;&nbsp;&nbsp;&nbsp;&nbsp;&nbsp;&nbsp;&nbsp;&nbsp;&nbsp;&nbsp;&nbsp;&nbsp;&nbsp;&nbsp;&nbsp;&nbsp;&nbsp;&nbsp;&nbsp;&nbsp;&nbsp;&nbsp;&nbsp;&nbsp;&nbsp;&nbsp;&nbsp;&nbsp;&nbsp;&nbsp;&nbsp;&nbsp;&nbsp;&nbsp;&nbsp;&nbsp;&nbsp;&nbsp;&nbsp;&nbsp;&nbsp;&nbsp;&nbsp;&nbsp;&nbsp;&nbsp;&nbsp;&nbsp;&nbsp;&nbsp;&nbsp;&nbsp;&nbsp;&nbsp;&nbsp;&nbsp;&nbsp;&nbsp;&nbsp;&nbsp;&nbsp;&nbsp;&nbsp;&nbsp;&nbsp;&nbsp;&nbsp;&nbsp;&nbsp;&nbsp;&nbsp;&nbsp;&nbsp;&nbsp;&nbsp;&nbsp;&nbsp;&nbsp;&nbsp;&nbsp;&nbsp;&nbsp;&nbsp;&nbsp;&nbsp;&nbsp;&nbsp;&nbsp;&nbsp;&nbsp;&nbsp;&nbsp;&nbsp;&nbsp;&nbsp;&nbsp;&nbsp;&nbsp;&nbsp;&nbsp;&nbsp;&nbsp;&nbsp;&nbsp;&nbsp;&nbsp;&nbsp;&nbsp;&nbsp;&nbsp;&nbsp;&nbsp;&nbsp;&nbsp;&nbsp;&nbsp;&nbsp;&nbsp;&nbsp;&nbsp;&nbsp;&nbsp;&nbsp;&nbsp;&nbsp;&nbsp;&nbsp;&nbsp;&nbsp;&nbsp;&nbsp;&nbsp;\n</span>i.<span style="font:7.0pt &quot;Times New Roman&quot;">&nbsp;&nbsp;&nbsp;&nbsp;&nbsp;&nbsp;&nbsp;&nbsp;&nbsp;&nbsp;&nbsp;\n</span></span></span>123</a></p><p style="margin:0in 0in 0in 0.5in;line-height:116%;font-size:12pt;font-family:Aptos, sans-serif;margin-left:4.0in;mso-add-space:auto;text-indent:-.25in;mso-list:l3 level8 lfo2"><span style="mso-bookmark:OLE_LINK4"><span style="mso-fareast-font-family:Aptos;mso-fareast-theme-font:minor-latin;mso-bidi-font-family:Aptos;mso-bidi-theme-font:minor-latin"><span style="mso-list:Ignore">ffffffffffffffffffff.<span style="font:7.0pt &quot;Times New Roman&quot;">&nbsp;&nbsp;&nbsp;&nbsp;&nbsp;&nbsp;&nbsp;&nbsp;&nbsp;\n</span></span></span>213</span></p><p style="margin:0in 0in 0in 0.5in;line-height:116%;font-size:12pt;font-family:Aptos, sans-serif;margin-left:4.5in;mso-add-space:auto;text-indent:-4.5in;mso-text-indent-alt:-9.0pt;mso-list:l3 level9 lfo2"><span style="mso-bookmark:OLE_LINK4"><span style="mso-fareast-font-family:Aptos;mso-fareast-theme-font:minor-latin;mso-bidi-font-family:Aptos;mso-bidi-theme-font:minor-latin"><span style="mso-list:Ignore"><span style="font:7.0pt &quot;Times New Roman&quot;">&nbsp;&nbsp;&nbsp;&nbsp;&nbsp;&nbsp;&nbsp;&nbsp;&nbsp;&nbsp;&nbsp;&nbsp;&nbsp;&nbsp;&nbsp;&nbsp;&nbsp;&nbsp;&nbsp;&nbsp;&nbsp;&nbsp;&nbsp;&nbsp;&nbsp;&nbsp;&nbsp;&nbsp;&nbsp;&nbsp;&nbsp;&nbsp;&nbsp;&nbsp;&nbsp;&nbsp;&nbsp;&nbsp;&nbsp;&nbsp;&nbsp;&nbsp;&nbsp;&nbsp;&nbsp;&nbsp;&nbsp;&nbsp;&nbsp;&nbsp;&nbsp;&nbsp;&nbsp;&nbsp;&nbsp;&nbsp;&nbsp;&nbsp;&nbsp;&nbsp;&nbsp;&nbsp;&nbsp;&nbsp;&nbsp;&nbsp;&nbsp;&nbsp;&nbsp;&nbsp;&nbsp;&nbsp;&nbsp;&nbsp;&nbsp;&nbsp;&nbsp;&nbsp;&nbsp;&nbsp;&nbsp;&nbsp;&nbsp;&nbsp;&nbsp;&nbsp;&nbsp;&nbsp;&nbsp;&nbsp;&nbsp;&nbsp;&nbsp;&nbsp;&nbsp;&nbsp;&nbsp;&nbsp;&nbsp;&nbsp;&nbsp;&nbsp;&nbsp;&nbsp;&nbsp;&nbsp;&nbsp;&nbsp;&nbsp;&nbsp;&nbsp;&nbsp;&nbsp;&nbsp;&nbsp;&nbsp;&nbsp;&nbsp;&nbsp;&nbsp;&nbsp;&nbsp;&nbsp;&nbsp;&nbsp;&nbsp;&nbsp;&nbsp;&nbsp;&nbsp;&nbsp;&nbsp;&nbsp;&nbsp;&nbsp;&nbsp;&nbsp;&nbsp;&nbsp;&nbsp;&nbsp;&nbsp;&nbsp;&nbsp;&nbsp;&nbsp;&nbsp;&nbsp;&nbsp;&nbsp;&nbsp;&nbsp;&nbsp;&nbsp;&nbsp;&nbsp;&nbsp;&nbsp;&nbsp;&nbsp;&nbsp;&nbsp;&nbsp;&nbsp;&nbsp;&nbsp;&nbsp;&nbsp;&nbsp;&nbsp;&nbsp;&nbsp;&nbsp;&nbsp;&nbsp;&nbsp;&nbsp;&nbsp;&nbsp;&nbsp;&nbsp;&nbsp;&nbsp;&nbsp;&nbsp;&nbsp;&nbsp;&nbsp;&nbsp;&nbsp;&nbsp;&nbsp;&nbsp;&nbsp;&nbsp;&nbsp;&nbsp;&nbsp;&nbsp;&nbsp;&nbsp;&nbsp;\n</span>vi.<span style="font:7.0pt &quot;Times New Roman&quot;">&nbsp;&nbsp;&nbsp;&nbsp;&nbsp;\n</span></span></span>213</span></p><p style="margin:0in 0in 0in 0.5in;line-height:116%;font-size:12pt;font-family:Aptos, sans-serif;margin-left:4.0in;mso-add-space:auto;text-indent:-.25in;mso-list:l3 level8 lfo2"><span style="mso-bookmark:OLE_LINK4"><span style="mso-fareast-font-family:Aptos;mso-fareast-theme-font:minor-latin;mso-bidi-font-family:Aptos;mso-bidi-theme-font:minor-latin"><span style="mso-list:Ignore">gggggggggggggggggggg.<span style="font:7.0pt &quot;Times New Roman&quot;">&nbsp;&nbsp;&nbsp;&nbsp; </span></span></span>123</span></p><p style="margin:0in 0in 0in 0.5in;line-height:116%;font-size:12pt;font-family:Aptos, sans-serif;margin-left:3.5in;mso-add-space:auto;text-indent:-3.5in;mso-text-indent-alt:-.25in;mso-list:l3 level7 lfo2"><span style="mso-bookmark:OLE_LINK4"><span style="mso-fareast-font-family:Aptos;mso-fareast-theme-font:minor-latin;mso-bidi-font-family:Aptos;mso-bidi-theme-font:minor-latin"><span style="mso-list:Ignore"><span style="font:7.0pt &quot;Times New Roman&quot;">&nbsp;&nbsp;&nbsp;&nbsp;&nbsp;&nbsp;&nbsp;&nbsp;&nbsp;&nbsp;&nbsp;&nbsp;&nbsp;&nbsp;&nbsp;&nbsp;&nbsp;&nbsp;&nbsp;&nbsp;&nbsp;&nbsp;&nbsp;&nbsp;&nbsp;&nbsp;&nbsp;&nbsp;&nbsp;&nbsp;&nbsp;&nbsp;&nbsp;&nbsp;&nbsp;&nbsp;&nbsp;&nbsp;&nbsp;&nbsp;&nbsp;&nbsp;&nbsp;&nbsp;&nbsp;&nbsp;&nbsp;&nbsp;&nbsp;&nbsp;&nbsp;&nbsp;&nbsp;&nbsp;&nbsp;&nbsp;&nbsp;&nbsp;&nbsp;&nbsp;&nbsp;&nbsp;&nbsp;&nbsp;&nbsp;&nbsp;&nbsp;&nbsp;&nbsp;&nbsp;&nbsp;&nbsp;&nbsp;&nbsp;&nbsp;&nbsp;&nbsp;&nbsp;&nbsp;&nbsp;&nbsp;&nbsp;&nbsp;&nbsp;&nbsp;&nbsp;&nbsp;&nbsp;&nbsp;&nbsp;&nbsp;&nbsp;&nbsp;&nbsp;&nbsp;&nbsp;&nbsp;&nbsp;&nbsp;&nbsp;&nbsp;&nbsp;&nbsp;&nbsp;&nbsp;&nbsp;&nbsp;&nbsp;&nbsp;&nbsp;&nbsp;&nbsp;&nbsp;&nbsp;&nbsp;&nbsp;&nbsp;&nbsp;&nbsp;&nbsp;&nbsp;&nbsp;&nbsp;&nbsp;&nbsp;&nbsp;&nbsp;&nbsp;&nbsp;&nbsp;&nbsp;&nbsp;&nbsp;&nbsp;&nbsp;&nbsp;&nbsp;&nbsp;&nbsp;&nbsp;&nbsp;&nbsp;&nbsp;&nbsp;&nbsp;&nbsp;&nbsp;&nbsp;&nbsp;\n</span>ii.<span style="font:7.0pt &quot;Times New Roman&quot;">&nbsp;&nbsp;&nbsp;&nbsp;&nbsp;&nbsp;&nbsp;&nbsp;&nbsp;&nbsp;&nbsp;\n</span></span></span>123</span></p><span style="mso-bookmark:OLE_LINK4"></span><p style="margin:0in 0in 0in 0.5in;line-height:116%;font-size:12pt;font-family:Aptos, sans-serif;margin-left:3.0in;mso-add-space:auto;text-indent:-3.0in;mso-text-indent-alt:-9.0pt;mso-list:l3 level6 lfo2"><span style="mso-fareast-font-family:Aptos;mso-fareast-theme-font:minor-latin;mso-bidi-font-family:Aptos;mso-bidi-theme-font:minor-latin"><span style="mso-list:Ignore"><span style="font:7.0pt &quot;Times New Roman&quot;">&nbsp;&nbsp;&nbsp;&nbsp;&nbsp;&nbsp;&nbsp;&nbsp;&nbsp;&nbsp;&nbsp;&nbsp;&nbsp;&nbsp;&nbsp;&nbsp;&nbsp;&nbsp;&nbsp;&nbsp;&nbsp;&nbsp;&nbsp;&nbsp;&nbsp;&nbsp;&nbsp;&nbsp;&nbsp;&nbsp;&nbsp;&nbsp;&nbsp;&nbsp;&nbsp;&nbsp;&nbsp;&nbsp;&nbsp;&nbsp;&nbsp;&nbsp;&nbsp;&nbsp;&nbsp;&nbsp;&nbsp;&nbsp;&nbsp;&nbsp;&nbsp;&nbsp;&nbsp;&nbsp;&nbsp;&nbsp;&nbsp;&nbsp;&nbsp;&nbsp;&nbsp;&nbsp;&nbsp;&nbsp;&nbsp;&nbsp;&nbsp;&nbsp;&nbsp;&nbsp;&nbsp;&nbsp;&nbsp;&nbsp;&nbsp;&nbsp;&nbsp;&nbsp;&nbsp;&nbsp;&nbsp;&nbsp;&nbsp;&nbsp;&nbsp;&nbsp;&nbsp;&nbsp;&nbsp;&nbsp;&nbsp;&nbsp;&nbsp;&nbsp;&nbsp;&nbsp;&nbsp;&nbsp;&nbsp;&nbsp;&nbsp;&nbsp;&nbsp;&nbsp;&nbsp;&nbsp;&nbsp;&nbsp;&nbsp;&nbsp;&nbsp;&nbsp;&nbsp;&nbsp;&nbsp;&nbsp;&nbsp;&nbsp;&nbsp;&nbsp;&nbsp;&nbsp;&nbsp;&nbsp;&nbsp;&nbsp;&nbsp;&nbsp;&nbsp;&nbsp;&nbsp;\n</span>ii.<span style="font:7.0pt &quot;Times New Roman&quot;">&nbsp;&nbsp;&nbsp;&nbsp;&nbsp;\n</span></span></span>123</p><p style="margin:0in 0in 0in 0.5in;line-height:116%;font-size:12pt;font-family:Aptos, sans-serif;margin-left:2.5in;mso-add-space:auto;text-indent:-.25in;mso-list:l3 level5 lfo2"><span style="mso-fareast-font-family:Aptos;mso-fareast-theme-font:minor-latin;mso-bidi-font-family:Aptos;mso-bidi-theme-font:minor-latin"><span style="mso-list:Ignore">2)<span style="font:7.0pt &quot;Times New Roman&quot;">&nbsp;&nbsp;&nbsp;&nbsp;&nbsp;\n</span></span></span>123</p><p style="margin:0in 0in 0in 0.5in;line-height:116%;font-size:12pt;font-family:Aptos, sans-serif;margin-left:2.0in;mso-add-space:auto;text-indent:-.25in;mso-list:l3 level4 lfo2"><span style="mso-fareast-font-family:Aptos;mso-fareast-theme-font:minor-latin;mso-bidi-font-family:Aptos;mso-bidi-theme-font:minor-latin"><span style="mso-list:Ignore">2.<span style="font:7.0pt &quot;Times New Roman&quot;">&nbsp;&nbsp;&nbsp;&nbsp;&nbsp;\n</span></span></span>123</p><p style="margin:0in 0in 0in 0.5in;line-height:116%;font-size:12pt;font-family:Aptos, sans-serif;margin-left:1.5in;mso-add-space:auto;text-indent:-1.5in;mso-text-indent-alt:-9.0pt;mso-list:l3 level3 lfo2"><span style="mso-fareast-font-family:Aptos;mso-fareast-theme-font:minor-latin;mso-bidi-font-family:Aptos;mso-bidi-theme-font:minor-latin"><span style="mso-list:Ignore"><span style="font:7.0pt &quot;Times New Roman&quot;">&nbsp;&nbsp;&nbsp;&nbsp;&nbsp;&nbsp;&nbsp;&nbsp;&nbsp;&nbsp;&nbsp;&nbsp;&nbsp;&nbsp;&nbsp;&nbsp;&nbsp;&nbsp;&nbsp;&nbsp;&nbsp;&nbsp;&nbsp;&nbsp;&nbsp;&nbsp;&nbsp;&nbsp;&nbsp;&nbsp;&nbsp;&nbsp;&nbsp;&nbsp;&nbsp;&nbsp;&nbsp;&nbsp;&nbsp;&nbsp;&nbsp;&nbsp;&nbsp;&nbsp;&nbsp;&nbsp;&nbsp;&nbsp;&nbsp;&nbsp;&nbsp;&nbsp;&nbsp;&nbsp;&nbsp;&nbsp;&nbsp;&nbsp;&nbsp;\n</span>ii.<span style="font:7.0pt &quot;Times New Roman&quot;">&nbsp;&nbsp;&nbsp;&nbsp;&nbsp;\n</span></span></span>123</p><p style="margin:0in 0in 0in 0.5in;line-height:116%;font-size:12pt;font-family:Aptos, sans-serif;margin-left:1.0in;mso-add-space:auto;text-indent:-.25in;mso-list:l3 level2 lfo2"><span style="mso-fareast-font-family:Aptos;mso-fareast-theme-font:minor-latin;mso-bidi-font-family:Aptos;mso-bidi-theme-font:minor-latin"><span style="mso-list:Ignore">b.<span style="font:7.0pt &quot;Times New Roman&quot;">&nbsp;&nbsp;&nbsp;&nbsp;&nbsp;\n</span></span></span>123</p><p style="margin:0in 0in 8pt 0.5in;line-height:116%;font-size:12pt;font-family:Aptos, sans-serif;text-indent:-.25in;mso-list:l3 level1 lfo2"><span style="mso-fareast-font-family:Aptos;mso-fareast-theme-font:minor-latin;mso-bidi-font-family:Aptos;mso-bidi-theme-font:minor-latin"><span style="mso-list:Ignore">502.<span style="font:7.0pt &quot;Times New Roman&quot;">&nbsp;&nbsp;&nbsp;&nbsp;&nbsp;&nbsp;&nbsp;&nbsp;&nbsp;&nbsp;&nbsp;&nbsp;&nbsp;&nbsp;&nbsp;&nbsp;&nbsp;&nbsp;&nbsp;&nbsp;\n</span></span></span>123</p>',
                {
                    blockGroupType: 'Document',
                    blocks: [
                        {
                            formatHolder: {
                                isSelected: true,
                                segmentType: 'SelectionMarker',
                                format: {},
                            },
                            levels: [
                                {
                                    listType: 'OL',
                                    format: {
                                        marginTop: '0in',
                                        marginRight: '0in',
                                        paddingLeft: '0px',
                                        wordList: 'l0',
                                        startNumberOverride: 100,
                                    },
                                    dataset: {
                                        editingInfo: '{"orderedStyleType":1}',
                                    },
                                },
                            ],
                            blockType: 'BlockGroup',
                            format: {
                                lineHeight: '116%',
                                marginTop: '0in',
                                marginRight: '0in',
                                marginBottom: '0in',
                                marginLeft: '0.5in',
                            },
                            blockGroupType: 'ListItem',
                            blocks: [
                                {
                                    isImplicit: true,
                                    segments: [
                                        {
                                            text: '123',
                                            segmentType: 'Text',
                                            format: {
                                                fontFamily: 'Aptos, sans-serif',
                                                fontSize: '12pt',
                                            },
                                        },
                                    ],
                                    blockType: 'Paragraph',
                                    format: {},
                                },
                            ],
                        },
                        {
                            formatHolder: {
                                isSelected: true,
                                segmentType: 'SelectionMarker',
                                format: {
                                    fontFamily: 'Aptos, sans-serif',
                                    fontSize: '12pt',
                                },
                            },
                            levels: [
                                {
                                    listType: 'OL',
                                    format: {
                                        marginTop: '0in',
                                        marginRight: '0in',
                                        paddingLeft: '0px',
                                        wordList: 'l0',
                                    },
                                    dataset: {
                                        editingInfo: '{"orderedStyleType":1}',
                                    },
                                },
                                {
                                    listType: 'OL',
                                    format: {
                                        marginTop: '0in',
                                        marginRight: '0in',
                                        paddingLeft: '0px',
                                        wordList: 'l1',
                                        startNumberOverride: 1,
                                    },
                                    dataset: {
                                        editingInfo: '{"orderedStyleType":5}',
                                    },
                                },
                            ],
                            blockType: 'BlockGroup',
                            format: {
                                lineHeight: '116%',
                                marginTop: '0in',
                                marginRight: '0in',
                                marginBottom: '0in',
                                marginLeft: '1in',
                            },
                            blockGroupType: 'ListItem',
                            blocks: [
                                {
                                    isImplicit: true,
                                    segments: [
                                        {
                                            text: '123',
                                            segmentType: 'Text',
                                            format: {
                                                fontFamily: 'Aptos, sans-serif',
                                                fontSize: '12pt',
                                            },
                                        },
                                    ],
                                    blockType: 'Paragraph',
                                    format: {},
                                },
                            ],
                        },
                        {
                            formatHolder: {
                                isSelected: true,
                                segmentType: 'SelectionMarker',
                                format: {
                                    fontFamily: 'Aptos, sans-serif',
                                    fontSize: '12pt',
                                },
                            },
                            levels: [
                                {
                                    listType: 'OL',
                                    format: {
                                        marginTop: '0in',
                                        marginRight: '0in',
                                        paddingLeft: '0px',
                                        wordList: 'l0',
                                    },
                                    dataset: {
                                        editingInfo: '{"orderedStyleType":1}',
                                    },
                                },
                                {
                                    listType: 'OL',
                                    format: {
                                        marginTop: '0in',
                                        marginRight: '0in',
                                        paddingLeft: '0px',
                                        wordList: 'l1',
                                    },
                                    dataset: {
                                        editingInfo: '{"orderedStyleType":5}',
                                    },
                                },
                                {
                                    listType: 'OL',
                                    format: {
                                        marginTop: '0in',
                                        marginRight: '0in',
                                        paddingLeft: '0px',
                                        wordList: 'l2',
                                        startNumberOverride: 1,
                                    },
                                    dataset: {
                                        editingInfo: '{"orderedStyleType":13}',
                                    },
                                },
                            ],
                            blockType: 'BlockGroup',
                            format: {
                                lineHeight: '116%',
                                marginTop: '0in',
                                marginRight: '0in',
                                marginBottom: '0in',
                                marginLeft: '1.5in',
                            },
                            blockGroupType: 'ListItem',
                            blocks: [
                                {
                                    isImplicit: true,
                                    segments: [
                                        {
                                            text: '123',
                                            segmentType: 'Text',
                                            format: {
                                                fontFamily: 'Aptos, sans-serif',
                                                fontSize: '12pt',
                                            },
                                        },
                                    ],
                                    blockType: 'Paragraph',
                                    format: {},
                                },
                            ],
                        },
                        {
                            formatHolder: {
                                isSelected: true,
                                segmentType: 'SelectionMarker',
                                format: {
                                    fontFamily: 'Aptos, sans-serif',
                                    fontSize: '12pt',
                                },
                            },
                            levels: [
                                {
                                    listType: 'OL',
                                    format: {
                                        marginTop: '0in',
                                        marginRight: '0in',
                                        paddingLeft: '0px',
                                        wordList: 'l0',
                                    },
                                    dataset: {
                                        editingInfo: '{"orderedStyleType":1}',
                                    },
                                },
                                {
                                    listType: 'OL',
                                    format: {
                                        marginTop: '0in',
                                        marginRight: '0in',
                                        paddingLeft: '0px',
                                        wordList: 'l1',
                                    },
                                    dataset: {
                                        editingInfo: '{"orderedStyleType":5}',
                                    },
                                },
                                {
                                    listType: 'OL',
                                    format: {
                                        marginTop: '0in',
                                        marginRight: '0in',
                                        paddingLeft: '0px',
                                        wordList: 'l2',
                                    },
                                    dataset: {
                                        editingInfo: '{"orderedStyleType":13}',
                                    },
                                },
                                {
                                    listType: 'OL',
                                    format: {
                                        marginTop: '0in',
                                        marginRight: '0in',
                                        paddingLeft: '0px',
                                        wordList: 'l3',
                                        startNumberOverride: 1,
                                    },
                                    dataset: {
                                        editingInfo: '{"orderedStyleType":1}',
                                    },
                                },
                            ],
                            blockType: 'BlockGroup',
                            format: {
                                lineHeight: '116%',
                                marginTop: '0in',
                                marginRight: '0in',
                                marginBottom: '0in',
                                marginLeft: '2in',
                            },
                            blockGroupType: 'ListItem',
                            blocks: [
                                {
                                    isImplicit: true,
                                    segments: [
                                        {
                                            text: '123',
                                            segmentType: 'Text',
                                            format: {
                                                fontFamily: 'Aptos, sans-serif',
                                                fontSize: '12pt',
                                            },
                                        },
                                    ],
                                    blockType: 'Paragraph',
                                    format: {},
                                },
                            ],
                        },
                        {
                            formatHolder: {
                                isSelected: true,
                                segmentType: 'SelectionMarker',
                                format: {
                                    fontFamily: 'Aptos, sans-serif',
                                    fontSize: '12pt',
                                },
                            },
                            levels: [
                                {
                                    listType: 'OL',
                                    format: {
                                        marginTop: '0in',
                                        marginRight: '0in',
                                        paddingLeft: '0px',
                                        wordList: 'l0',
                                    },
                                    dataset: {
                                        editingInfo: '{"orderedStyleType":1}',
                                    },
                                },
                                {
                                    listType: 'OL',
                                    format: {
                                        marginTop: '0in',
                                        marginRight: '0in',
                                        paddingLeft: '0px',
                                        wordList: 'l1',
                                    },
                                    dataset: {
                                        editingInfo: '{"orderedStyleType":5}',
                                    },
                                },
                                {
                                    listType: 'OL',
                                    format: {
                                        marginTop: '0in',
                                        marginRight: '0in',
                                        paddingLeft: '0px',
                                        wordList: 'l2',
                                    },
                                    dataset: {
                                        editingInfo: '{"orderedStyleType":13}',
                                    },
                                },
                                {
                                    listType: 'OL',
                                    format: {
                                        marginTop: '0in',
                                        marginRight: '0in',
                                        paddingLeft: '0px',
                                        wordList: 'l3',
                                    },
                                    dataset: {
                                        editingInfo: '{"orderedStyleType":1}',
                                    },
                                },
                                {
                                    listType: 'OL',
                                    format: {
                                        marginTop: '0in',
                                        marginRight: '0in',
                                        paddingLeft: '0px',
                                        wordList: 'l3',
                                        startNumberOverride: 1,
                                    },
                                    dataset: {
                                        editingInfo: '{"orderedStyleType":3}',
                                    },
                                },
                            ],
                            blockType: 'BlockGroup',
                            format: {
                                lineHeight: '116%',
                                marginTop: '0in',
                                marginRight: '0in',
                                marginBottom: '0in',
                                marginLeft: '2.5in',
                            },
                            blockGroupType: 'ListItem',
                            blocks: [
                                {
                                    isImplicit: true,
                                    segments: [
                                        {
                                            text: '213',
                                            segmentType: 'Text',
                                            format: {
                                                fontFamily: 'Aptos, sans-serif',
                                                fontSize: '12pt',
                                            },
                                        },
                                    ],
                                    blockType: 'Paragraph',
                                    format: {},
                                },
                            ],
                        },
                        {
                            formatHolder: {
                                isSelected: true,
                                segmentType: 'SelectionMarker',
                                format: {
                                    fontFamily: 'Aptos, sans-serif',
                                    fontSize: '12pt',
                                },
                            },
                            levels: [
                                {
                                    listType: 'OL',
                                    format: {
                                        marginTop: '0in',
                                        marginRight: '0in',
                                        paddingLeft: '0px',
                                        wordList: 'l0',
                                    },
                                    dataset: {
                                        editingInfo: '{"orderedStyleType":1}',
                                    },
                                },
                                {
                                    listType: 'OL',
                                    format: {
                                        marginTop: '0in',
                                        marginRight: '0in',
                                        paddingLeft: '0px',
                                        wordList: 'l1',
                                    },
                                    dataset: {
                                        editingInfo: '{"orderedStyleType":5}',
                                    },
                                },
                                {
                                    listType: 'OL',
                                    format: {
                                        marginTop: '0in',
                                        marginRight: '0in',
                                        paddingLeft: '0px',
                                        wordList: 'l2',
                                    },
                                    dataset: {
                                        editingInfo: '{"orderedStyleType":13}',
                                    },
                                },
                                {
                                    listType: 'OL',
                                    format: {
                                        marginTop: '0in',
                                        marginRight: '0in',
                                        paddingLeft: '0px',
                                        wordList: 'l3',
                                    },
                                    dataset: {
                                        editingInfo: '{"orderedStyleType":1}',
                                    },
                                },
                                {
                                    listType: 'OL',
                                    format: {
                                        marginTop: '0in',
                                        marginRight: '0in',
                                        paddingLeft: '0px',
                                        wordList: 'l3',
                                    },
                                    dataset: {
                                        editingInfo: '{"orderedStyleType":3}',
                                    },
                                },
                                {
                                    listType: 'OL',
                                    format: {
                                        marginTop: '0in',
                                        marginRight: '0in',
                                        paddingLeft: '0px',
                                        wordList: 'l3',
                                        startNumberOverride: 1,
                                    },
                                    dataset: {
                                        editingInfo: '{"orderedStyleType":13}',
                                    },
                                },
                            ],
                            blockType: 'BlockGroup',
                            format: {
                                lineHeight: '116%',
                                marginTop: '0in',
                                marginRight: '0in',
                                marginBottom: '0in',
                                marginLeft: '3in',
                            },
                            blockGroupType: 'ListItem',
                            blocks: [
                                {
                                    isImplicit: true,
                                    segments: [
                                        {
                                            text: '123',
                                            segmentType: 'Text',
                                            format: {
                                                fontFamily: 'Aptos, sans-serif',
                                                fontSize: '12pt',
                                            },
                                        },
                                    ],
                                    blockType: 'Paragraph',
                                    format: {},
                                },
                            ],
                        },
                        {
                            formatHolder: {
                                isSelected: true,
                                segmentType: 'SelectionMarker',
                                format: {
                                    fontFamily: 'Aptos, sans-serif',
                                    fontSize: '12pt',
                                },
                            },
                            levels: [
                                {
                                    listType: 'OL',
                                    format: {
                                        marginTop: '0in',
                                        marginRight: '0in',
                                        paddingLeft: '0px',
                                        wordList: 'l0',
                                    },
                                    dataset: {
                                        editingInfo: '{"orderedStyleType":1}',
                                    },
                                },
                                {
                                    listType: 'OL',
                                    format: {
                                        marginTop: '0in',
                                        marginRight: '0in',
                                        paddingLeft: '0px',
                                        wordList: 'l1',
                                    },
                                    dataset: {
                                        editingInfo: '{"orderedStyleType":5}',
                                    },
                                },
                                {
                                    listType: 'OL',
                                    format: {
                                        marginTop: '0in',
                                        marginRight: '0in',
                                        paddingLeft: '0px',
                                        wordList: 'l2',
                                    },
                                    dataset: {
                                        editingInfo: '{"orderedStyleType":13}',
                                    },
                                },
                                {
                                    listType: 'OL',
                                    format: {
                                        marginTop: '0in',
                                        marginRight: '0in',
                                        paddingLeft: '0px',
                                        wordList: 'l3',
                                    },
                                    dataset: {
                                        editingInfo: '{"orderedStyleType":1}',
                                    },
                                },
                                {
                                    listType: 'OL',
                                    format: {
                                        marginTop: '0in',
                                        marginRight: '0in',
                                        paddingLeft: '0px',
                                        wordList: 'l3',
                                    },
                                    dataset: {
                                        editingInfo: '{"orderedStyleType":3}',
                                    },
                                },
                                {
                                    listType: 'OL',
                                    format: {
                                        marginTop: '0in',
                                        marginRight: '0in',
                                        paddingLeft: '0px',
                                        wordList: 'l3',
                                    },
                                    dataset: {
                                        editingInfo: '{"orderedStyleType":13}',
                                    },
                                },
                                {
                                    listType: 'OL',
                                    format: {
                                        marginTop: '0in',
                                        marginRight: '0in',
                                        paddingLeft: '0px',
                                        wordList: 'l3',
                                        startNumberOverride: 1,
                                    },
                                    dataset: {
                                        editingInfo: '{"orderedStyleType":13}',
                                    },
                                },
                            ],
                            blockType: 'BlockGroup',
                            format: {
                                lineHeight: '116%',
                                marginTop: '0in',
                                marginRight: '0in',
                                marginBottom: '0in',
                                marginLeft: '3.5in',
                            },
                            blockGroupType: 'ListItem',
                            blocks: [
                                {
                                    isImplicit: true,
                                    segments: [
                                        {
                                            text: '123',
                                            segmentType: 'Text',
                                            format: {
                                                fontFamily: 'Aptos, sans-serif',
                                                fontSize: '12pt',
                                            },
                                        },
                                    ],
                                    blockType: 'Paragraph',
                                    format: {},
                                },
                            ],
                        },
                        {
                            formatHolder: {
                                isSelected: true,
                                segmentType: 'SelectionMarker',
                                format: {
                                    fontFamily: 'Aptos, sans-serif',
                                    fontSize: '12pt',
                                },
                            },
                            levels: [
                                {
                                    listType: 'OL',
                                    format: {
                                        marginTop: '0in',
                                        marginRight: '0in',
                                        paddingLeft: '0px',
                                        wordList: 'l0',
                                    },
                                    dataset: {
                                        editingInfo: '{"orderedStyleType":1}',
                                    },
                                },
                                {
                                    listType: 'OL',
                                    format: {
                                        marginTop: '0in',
                                        marginRight: '0in',
                                        paddingLeft: '0px',
                                        wordList: 'l1',
                                    },
                                    dataset: {
                                        editingInfo: '{"orderedStyleType":5}',
                                    },
                                },
                                {
                                    listType: 'OL',
                                    format: {
                                        marginTop: '0in',
                                        marginRight: '0in',
                                        paddingLeft: '0px',
                                        wordList: 'l2',
                                    },
                                    dataset: {
                                        editingInfo: '{"orderedStyleType":13}',
                                    },
                                },
                                {
                                    listType: 'OL',
                                    format: {
                                        marginTop: '0in',
                                        marginRight: '0in',
                                        paddingLeft: '0px',
                                        wordList: 'l3',
                                    },
                                    dataset: {
                                        editingInfo: '{"orderedStyleType":1}',
                                    },
                                },
                                {
                                    listType: 'OL',
                                    format: {
                                        marginTop: '0in',
                                        marginRight: '0in',
                                        paddingLeft: '0px',
                                        wordList: 'l3',
                                    },
                                    dataset: {
                                        editingInfo: '{"orderedStyleType":3}',
                                    },
                                },
                                {
                                    listType: 'OL',
                                    format: {
                                        marginTop: '0in',
                                        marginRight: '0in',
                                        paddingLeft: '0px',
                                        wordList: 'l3',
                                    },
                                    dataset: {
                                        editingInfo: '{"orderedStyleType":13}',
                                    },
                                },
                                {
                                    listType: 'OL',
                                    format: {
                                        marginTop: '0in',
                                        marginRight: '0in',
                                        paddingLeft: '0px',
                                        wordList: 'l3',
                                    },
                                    dataset: {
                                        editingInfo: '{"orderedStyleType":13}',
                                    },
                                },
                                {
                                    listType: 'OL',
                                    format: {
                                        marginTop: '0in',
                                        marginRight: '0in',
                                        paddingLeft: '0px',
                                        wordList: 'l3',
                                        startNumberOverride: 500,
                                    },
                                    dataset: {
                                        editingInfo: '{"orderedStyleType":5}',
                                    },
                                },
                            ],
                            blockType: 'BlockGroup',
                            format: {
                                lineHeight: '116%',
                                marginTop: '0in',
                                marginRight: '0in',
                                marginBottom: '0in',
                                marginLeft: '4in',
                            },
                            blockGroupType: 'ListItem',
                            blocks: [
                                {
                                    isImplicit: true,
                                    segments: [
                                        {
                                            text: '213',
                                            segmentType: 'Text',
                                            format: {
                                                fontFamily: 'Aptos, sans-serif',
                                                fontSize: '12pt',
                                            },
                                        },
                                    ],
                                    blockType: 'Paragraph',
                                    format: {},
                                },
                            ],
                        },
                        {
                            formatHolder: {
                                isSelected: true,
                                segmentType: 'SelectionMarker',
                                format: {
                                    fontFamily: 'Aptos, sans-serif',
                                    fontSize: '12pt',
                                },
                            },
                            levels: [
                                {
                                    listType: 'OL',
                                    format: {
                                        marginTop: '0in',
                                        marginRight: '0in',
                                        paddingLeft: '0px',
                                        wordList: 'l0',
                                    },
                                    dataset: {
                                        editingInfo: '{"orderedStyleType":1}',
                                    },
                                },
                                {
                                    listType: 'OL',
                                    format: {
                                        marginTop: '0in',
                                        marginRight: '0in',
                                        paddingLeft: '0px',
                                        wordList: 'l1',
                                    },
                                    dataset: {
                                        editingInfo: '{"orderedStyleType":5}',
                                    },
                                },
                                {
                                    listType: 'OL',
                                    format: {
                                        marginTop: '0in',
                                        marginRight: '0in',
                                        paddingLeft: '0px',
                                        wordList: 'l2',
                                    },
                                    dataset: {
                                        editingInfo: '{"orderedStyleType":13}',
                                    },
                                },
                                {
                                    listType: 'OL',
                                    format: {
                                        marginTop: '0in',
                                        marginRight: '0in',
                                        paddingLeft: '0px',
                                        wordList: 'l3',
                                    },
                                    dataset: {
                                        editingInfo: '{"orderedStyleType":1}',
                                    },
                                },
                                {
                                    listType: 'OL',
                                    format: {
                                        marginTop: '0in',
                                        marginRight: '0in',
                                        paddingLeft: '0px',
                                        wordList: 'l3',
                                    },
                                    dataset: {
                                        editingInfo: '{"orderedStyleType":3}',
                                    },
                                },
                                {
                                    listType: 'OL',
                                    format: {
                                        marginTop: '0in',
                                        marginRight: '0in',
                                        paddingLeft: '0px',
                                        wordList: 'l3',
                                    },
                                    dataset: {
                                        editingInfo: '{"orderedStyleType":13}',
                                    },
                                },
                                {
                                    listType: 'OL',
                                    format: {
                                        marginTop: '0in',
                                        marginRight: '0in',
                                        paddingLeft: '0px',
                                        wordList: 'l3',
                                    },
                                    dataset: {
                                        editingInfo: '{"orderedStyleType":13}',
                                    },
                                },
                                {
                                    listType: 'OL',
                                    format: {
                                        marginTop: '0in',
                                        marginRight: '0in',
                                        paddingLeft: '0px',
                                        wordList: 'l3',
                                    },
                                    dataset: {
                                        editingInfo: '{"orderedStyleType":5}',
                                    },
                                },
                                {
                                    listType: 'OL',
                                    format: {
                                        marginTop: '0in',
                                        marginRight: '0in',
                                        paddingLeft: '0px',
                                        wordList: 'l3',
                                        startNumberOverride: 6,
                                    },
                                    dataset: {
                                        editingInfo: '{"orderedStyleType":13}',
                                    },
                                },
                            ],
                            blockType: 'BlockGroup',
                            format: {
                                lineHeight: '116%',
                                marginTop: '0in',
                                marginRight: '0in',
                                marginBottom: '0in',
                                marginLeft: '4.5in',
                            },
                            blockGroupType: 'ListItem',
                            blocks: [
                                {
                                    isImplicit: true,
                                    segments: [
                                        {
                                            text: '213',
                                            segmentType: 'Text',
                                            format: {
                                                fontFamily: 'Aptos, sans-serif',
                                                fontSize: '12pt',
                                            },
                                        },
                                    ],
                                    blockType: 'Paragraph',
                                    format: {},
                                },
                            ],
                        },
                        {
                            formatHolder: {
                                isSelected: true,
                                segmentType: 'SelectionMarker',
                                format: {
                                    fontFamily: 'Aptos, sans-serif',
                                    fontSize: '12pt',
                                },
                            },
                            levels: [
                                {
                                    listType: 'OL',
                                    format: {
                                        marginTop: '0in',
                                        marginRight: '0in',
                                        paddingLeft: '0px',
                                        wordList: 'l0',
                                    },
                                    dataset: {
                                        editingInfo: '{"orderedStyleType":1}',
                                    },
                                },
                                {
                                    listType: 'OL',
                                    format: {
                                        marginTop: '0in',
                                        marginRight: '0in',
                                        paddingLeft: '0px',
                                        wordList: 'l1',
                                    },
                                    dataset: {
                                        editingInfo: '{"orderedStyleType":5}',
                                    },
                                },
                                {
                                    listType: 'OL',
                                    format: {
                                        marginTop: '0in',
                                        marginRight: '0in',
                                        paddingLeft: '0px',
                                        wordList: 'l2',
                                    },
                                    dataset: {
                                        editingInfo: '{"orderedStyleType":13}',
                                    },
                                },
                                {
                                    listType: 'OL',
                                    format: {
                                        marginTop: '0in',
                                        marginRight: '0in',
                                        paddingLeft: '0px',
                                        wordList: 'l3',
                                    },
                                    dataset: {
                                        editingInfo: '{"orderedStyleType":1}',
                                    },
                                },
                                {
                                    listType: 'OL',
                                    format: {
                                        marginTop: '0in',
                                        marginRight: '0in',
                                        paddingLeft: '0px',
                                        wordList: 'l3',
                                    },
                                    dataset: {
                                        editingInfo: '{"orderedStyleType":3}',
                                    },
                                },
                                {
                                    listType: 'OL',
                                    format: {
                                        marginTop: '0in',
                                        marginRight: '0in',
                                        paddingLeft: '0px',
                                        wordList: 'l3',
                                    },
                                    dataset: {
                                        editingInfo: '{"orderedStyleType":13}',
                                    },
                                },
                                {
                                    listType: 'OL',
                                    format: {
                                        marginTop: '0in',
                                        marginRight: '0in',
                                        paddingLeft: '0px',
                                        wordList: 'l3',
                                    },
                                    dataset: {
                                        editingInfo: '{"orderedStyleType":13}',
                                    },
                                },
                                {
                                    listType: 'OL',
                                    format: {
                                        marginTop: '0in',
                                        marginRight: '0in',
                                        paddingLeft: '0px',
                                        wordList: 'l3',
                                    },
                                    dataset: {
                                        editingInfo: '{"orderedStyleType":5}',
                                    },
                                },
                            ],
                            blockType: 'BlockGroup',
                            format: {
                                lineHeight: '116%',
                                marginTop: '0in',
                                marginRight: '0in',
                                marginBottom: '0in',
                                marginLeft: '4in',
                            },
                            blockGroupType: 'ListItem',
                            blocks: [
                                {
                                    isImplicit: true,
                                    segments: [
                                        {
                                            text: '123',
                                            segmentType: 'Text',
                                            format: {
                                                fontFamily: 'Aptos, sans-serif',
                                                fontSize: '12pt',
                                            },
                                        },
                                    ],
                                    blockType: 'Paragraph',
                                    format: {},
                                },
                            ],
                        },
                        {
                            formatHolder: {
                                isSelected: true,
                                segmentType: 'SelectionMarker',
                                format: {
                                    fontFamily: 'Aptos, sans-serif',
                                    fontSize: '12pt',
                                },
                            },
                            levels: [
                                {
                                    listType: 'OL',
                                    format: {
                                        marginTop: '0in',
                                        marginRight: '0in',
                                        paddingLeft: '0px',
                                        wordList: 'l0',
                                    },
                                    dataset: {
                                        editingInfo: '{"orderedStyleType":1}',
                                    },
                                },
                                {
                                    listType: 'OL',
                                    format: {
                                        marginTop: '0in',
                                        marginRight: '0in',
                                        paddingLeft: '0px',
                                        wordList: 'l1',
                                    },
                                    dataset: {
                                        editingInfo: '{"orderedStyleType":5}',
                                    },
                                },
                                {
                                    listType: 'OL',
                                    format: {
                                        marginTop: '0in',
                                        marginRight: '0in',
                                        paddingLeft: '0px',
                                        wordList: 'l2',
                                    },
                                    dataset: {
                                        editingInfo: '{"orderedStyleType":13}',
                                    },
                                },
                                {
                                    listType: 'OL',
                                    format: {
                                        marginTop: '0in',
                                        marginRight: '0in',
                                        paddingLeft: '0px',
                                        wordList: 'l3',
                                    },
                                    dataset: {
                                        editingInfo: '{"orderedStyleType":1}',
                                    },
                                },
                                {
                                    listType: 'OL',
                                    format: {
                                        marginTop: '0in',
                                        marginRight: '0in',
                                        paddingLeft: '0px',
                                        wordList: 'l3',
                                    },
                                    dataset: {
                                        editingInfo: '{"orderedStyleType":3}',
                                    },
                                },
                                {
                                    listType: 'OL',
                                    format: {
                                        marginTop: '0in',
                                        marginRight: '0in',
                                        paddingLeft: '0px',
                                        wordList: 'l3',
                                    },
                                    dataset: {
                                        editingInfo: '{"orderedStyleType":13}',
                                    },
                                },
                                {
                                    listType: 'OL',
                                    format: {
                                        marginTop: '0in',
                                        marginRight: '0in',
                                        paddingLeft: '0px',
                                        wordList: 'l3',
                                    },
                                    dataset: {
                                        editingInfo: '{"orderedStyleType":13}',
                                    },
                                },
                            ],
                            blockType: 'BlockGroup',
                            format: {
                                lineHeight: '116%',
                                marginTop: '0in',
                                marginRight: '0in',
                                marginBottom: '0in',
                                marginLeft: '3.5in',
                            },
                            blockGroupType: 'ListItem',
                            blocks: [
                                {
                                    isImplicit: true,
                                    segments: [
                                        {
                                            text: '123',
                                            segmentType: 'Text',
                                            format: {
                                                fontFamily: 'Aptos, sans-serif',
                                                fontSize: '12pt',
                                            },
                                        },
                                    ],
                                    blockType: 'Paragraph',
                                    format: {},
                                },
                            ],
                        },
                        {
                            formatHolder: {
                                isSelected: true,
                                segmentType: 'SelectionMarker',
                                format: {
                                    fontFamily: 'Aptos, sans-serif',
                                    fontSize: '12pt',
                                },
                            },
                            levels: [
                                {
                                    listType: 'OL',
                                    format: {
                                        marginTop: '0in',
                                        marginRight: '0in',
                                        paddingLeft: '0px',
                                        wordList: 'l0',
                                    },
                                    dataset: {
                                        editingInfo: '{"orderedStyleType":1}',
                                    },
                                },
                                {
                                    listType: 'OL',
                                    format: {
                                        marginTop: '0in',
                                        marginRight: '0in',
                                        paddingLeft: '0px',
                                        wordList: 'l1',
                                    },
                                    dataset: {
                                        editingInfo: '{"orderedStyleType":5}',
                                    },
                                },
                                {
                                    listType: 'OL',
                                    format: {
                                        marginTop: '0in',
                                        marginRight: '0in',
                                        paddingLeft: '0px',
                                        wordList: 'l2',
                                    },
                                    dataset: {
                                        editingInfo: '{"orderedStyleType":13}',
                                    },
                                },
                                {
                                    listType: 'OL',
                                    format: {
                                        marginTop: '0in',
                                        marginRight: '0in',
                                        paddingLeft: '0px',
                                        wordList: 'l3',
                                    },
                                    dataset: {
                                        editingInfo: '{"orderedStyleType":1}',
                                    },
                                },
                                {
                                    listType: 'OL',
                                    format: {
                                        marginTop: '0in',
                                        marginRight: '0in',
                                        paddingLeft: '0px',
                                        wordList: 'l3',
                                    },
                                    dataset: {
                                        editingInfo: '{"orderedStyleType":3}',
                                    },
                                },
                                {
                                    listType: 'OL',
                                    format: {
                                        marginTop: '0in',
                                        marginRight: '0in',
                                        paddingLeft: '0px',
                                        wordList: 'l3',
                                    },
                                    dataset: {
                                        editingInfo: '{"orderedStyleType":13}',
                                    },
                                },
                            ],
                            blockType: 'BlockGroup',
                            format: {
                                lineHeight: '116%',
                                marginTop: '0in',
                                marginRight: '0in',
                                marginBottom: '0in',
                                marginLeft: '3in',
                            },
                            blockGroupType: 'ListItem',
                            blocks: [
                                {
                                    isImplicit: true,
                                    segments: [
                                        {
                                            text: '123',
                                            segmentType: 'Text',
                                            format: {
                                                fontFamily: 'Aptos, sans-serif',
                                                fontSize: '12pt',
                                            },
                                        },
                                    ],
                                    blockType: 'Paragraph',
                                    format: {},
                                },
                            ],
                        },
                        {
                            formatHolder: {
                                isSelected: true,
                                segmentType: 'SelectionMarker',
                                format: {
                                    fontFamily: 'Aptos, sans-serif',
                                    fontSize: '12pt',
                                },
                            },
                            levels: [
                                {
                                    listType: 'OL',
                                    format: {
                                        marginTop: '0in',
                                        marginRight: '0in',
                                        paddingLeft: '0px',
                                        wordList: 'l0',
                                    },
                                    dataset: {
                                        editingInfo: '{"orderedStyleType":1}',
                                    },
                                },
                                {
                                    listType: 'OL',
                                    format: {
                                        marginTop: '0in',
                                        marginRight: '0in',
                                        paddingLeft: '0px',
                                        wordList: 'l1',
                                    },
                                    dataset: {
                                        editingInfo: '{"orderedStyleType":5}',
                                    },
                                },
                                {
                                    listType: 'OL',
                                    format: {
                                        marginTop: '0in',
                                        marginRight: '0in',
                                        paddingLeft: '0px',
                                        wordList: 'l2',
                                    },
                                    dataset: {
                                        editingInfo: '{"orderedStyleType":13}',
                                    },
                                },
                                {
                                    listType: 'OL',
                                    format: {
                                        marginTop: '0in',
                                        marginRight: '0in',
                                        paddingLeft: '0px',
                                        wordList: 'l3',
                                    },
                                    dataset: {
                                        editingInfo: '{"orderedStyleType":1}',
                                    },
                                },
                                {
                                    listType: 'OL',
                                    format: {
                                        marginTop: '0in',
                                        marginRight: '0in',
                                        paddingLeft: '0px',
                                        wordList: 'l3',
                                    },
                                    dataset: {
                                        editingInfo: '{"orderedStyleType":3}',
                                    },
                                },
                            ],
                            blockType: 'BlockGroup',
                            format: {
                                lineHeight: '116%',
                                marginTop: '0in',
                                marginRight: '0in',
                                marginBottom: '0in',
                                marginLeft: '2.5in',
                            },
                            blockGroupType: 'ListItem',
                            blocks: [
                                {
                                    isImplicit: true,
                                    segments: [
                                        {
                                            text: '123',
                                            segmentType: 'Text',
                                            format: {
                                                fontFamily: 'Aptos, sans-serif',
                                                fontSize: '12pt',
                                            },
                                        },
                                    ],
                                    blockType: 'Paragraph',
                                    format: {},
                                },
                            ],
                        },
                        {
                            formatHolder: {
                                isSelected: true,
                                segmentType: 'SelectionMarker',
                                format: {
                                    fontFamily: 'Aptos, sans-serif',
                                    fontSize: '12pt',
                                },
                            },
                            levels: [
                                {
                                    listType: 'OL',
                                    format: {
                                        marginTop: '0in',
                                        marginRight: '0in',
                                        paddingLeft: '0px',
                                        wordList: 'l0',
                                    },
                                    dataset: {
                                        editingInfo: '{"orderedStyleType":1}',
                                    },
                                },
                                {
                                    listType: 'OL',
                                    format: {
                                        marginTop: '0in',
                                        marginRight: '0in',
                                        paddingLeft: '0px',
                                        wordList: 'l1',
                                    },
                                    dataset: {
                                        editingInfo: '{"orderedStyleType":5}',
                                    },
                                },
                                {
                                    listType: 'OL',
                                    format: {
                                        marginTop: '0in',
                                        marginRight: '0in',
                                        paddingLeft: '0px',
                                        wordList: 'l2',
                                    },
                                    dataset: {
                                        editingInfo: '{"orderedStyleType":13}',
                                    },
                                },
                                {
                                    listType: 'OL',
                                    format: {
                                        marginTop: '0in',
                                        marginRight: '0in',
                                        paddingLeft: '0px',
                                        wordList: 'l3',
                                    },
                                    dataset: {
                                        editingInfo: '{"orderedStyleType":1}',
                                    },
                                },
                            ],
                            blockType: 'BlockGroup',
                            format: {
                                lineHeight: '116%',
                                marginTop: '0in',
                                marginRight: '0in',
                                marginBottom: '0in',
                                marginLeft: '2in',
                            },
                            blockGroupType: 'ListItem',
                            blocks: [
                                {
                                    isImplicit: true,
                                    segments: [
                                        {
                                            text: '123',
                                            segmentType: 'Text',
                                            format: {
                                                fontFamily: 'Aptos, sans-serif',
                                                fontSize: '12pt',
                                            },
                                        },
                                    ],
                                    blockType: 'Paragraph',
                                    format: {},
                                },
                            ],
                        },
                        {
                            formatHolder: {
                                isSelected: true,
                                segmentType: 'SelectionMarker',
                                format: {
                                    fontFamily: 'Aptos, sans-serif',
                                    fontSize: '12pt',
                                },
                            },
                            levels: [
                                {
                                    listType: 'OL',
                                    format: {
                                        marginTop: '0in',
                                        marginRight: '0in',
                                        paddingLeft: '0px',
                                        wordList: 'l0',
                                    },
                                    dataset: {
                                        editingInfo: '{"orderedStyleType":1}',
                                    },
                                },
                                {
                                    listType: 'OL',
                                    format: {
                                        marginTop: '0in',
                                        marginRight: '0in',
                                        paddingLeft: '0px',
                                        wordList: 'l1',
                                    },
                                    dataset: {
                                        editingInfo: '{"orderedStyleType":5}',
                                    },
                                },
                                {
                                    listType: 'OL',
                                    format: {
                                        marginTop: '0in',
                                        marginRight: '0in',
                                        paddingLeft: '0px',
                                        wordList: 'l3',
                                    },
                                    dataset: {
                                        editingInfo: '{"orderedStyleType":13}',
                                    },
                                },
                            ],
                            blockType: 'BlockGroup',
                            format: {
                                lineHeight: '116%',
                                marginTop: '0in',
                                marginRight: '0in',
                                marginBottom: '0in',
                                marginLeft: '1.5in',
                            },
                            blockGroupType: 'ListItem',
                            blocks: [
                                {
                                    isImplicit: true,
                                    segments: [
                                        {
                                            text: '123',
                                            segmentType: 'Text',
                                            format: {
                                                fontFamily: 'Aptos, sans-serif',
                                                fontSize: '12pt',
                                            },
                                        },
                                    ],
                                    blockType: 'Paragraph',
                                    format: {},
                                },
                            ],
                        },
                        {
                            formatHolder: {
                                isSelected: true,
                                segmentType: 'SelectionMarker',
                                format: {
                                    fontFamily: 'Aptos, sans-serif',
                                    fontSize: '12pt',
                                },
                            },
                            levels: [
                                {
                                    listType: 'OL',
                                    format: {
                                        marginTop: '0in',
                                        marginRight: '0in',
                                        paddingLeft: '0px',
                                        wordList: 'l0',
                                    },
                                    dataset: {
                                        editingInfo: '{"orderedStyleType":1}',
                                    },
                                },
                                {
                                    listType: 'OL',
                                    format: {
                                        marginTop: '0in',
                                        marginRight: '0in',
                                        paddingLeft: '0px',
                                        wordList: 'l3',
                                    },
                                    dataset: {
                                        editingInfo: '{"orderedStyleType":5}',
                                    },
                                },
                            ],
                            blockType: 'BlockGroup',
                            format: {
                                lineHeight: '116%',
                                marginTop: '0in',
                                marginRight: '0in',
                                marginBottom: '0in',
                                marginLeft: '1in',
                            },
                            blockGroupType: 'ListItem',
                            blocks: [
                                {
                                    isImplicit: true,
                                    segments: [
                                        {
                                            text: '123',
                                            segmentType: 'Text',
                                            format: {
                                                fontFamily: 'Aptos, sans-serif',
                                                fontSize: '12pt',
                                            },
                                        },
                                    ],
                                    blockType: 'Paragraph',
                                    format: {},
                                },
                            ],
                        },
                        {
                            formatHolder: {
                                isSelected: true,
                                segmentType: 'SelectionMarker',
                                format: {
                                    fontFamily: 'Aptos, sans-serif',
                                    fontSize: '12pt',
                                },
                            },
                            levels: [
                                {
                                    listType: 'OL',
                                    format: {
                                        marginTop: '0in',
                                        marginRight: '0in',
                                        paddingLeft: '0px',
                                        wordList: 'l3',
                                    },
                                    dataset: {
                                        editingInfo: '{"orderedStyleType":1}',
                                    },
                                },
                            ],
                            blockType: 'BlockGroup',
                            format: {
                                lineHeight: '116%',
                                marginTop: '0in',
                                marginRight: '0in',
                                marginBottom: '8pt',
                                marginLeft: '0.5in',
                            },
                            blockGroupType: 'ListItem',
                            blocks: [
                                {
                                    isImplicit: true,
                                    segments: [
                                        {
                                            text: '123',
                                            segmentType: 'Text',
                                            format: {
                                                fontFamily: 'Aptos, sans-serif',
                                                fontSize: '12pt',
                                            },
                                        },
                                    ],
                                    blockType: 'Paragraph',
                                    format: {},
                                },
                            ],
                        },
                    ],
                },
                true,
                htmlBefore
            );
        });

        /**
         * mso-list: 10
         * 1. text
         *    * text
         * ....
         *
         * Text
         *
         * mso-list: l0 (Should reset back to marker 1)
         * 1. text
         */
        it('Multiple lists with the same mso-list', () => {
            const htmlBefore =
                '<html xmlns:o="urn:schemas-microsoft-com:office:office"\r\nxmlns:w="urn:schemas-microsoft-com:office:word"\r\nxmlns:m="http://schemas.microsoft.com/office/2004/12/omml"\r\nxmlns="http://www.w3.org/TR/REC-html40">\r\n\r\n<head>\r\n<meta http-equiv=Content-Type content="text/html; charset=utf-8">\r\n<meta name=ProgId content=Word.Document>\r\n<meta name=Generator content="Microsoft Word 15">\r\n<meta name=Originator content="Microsoft Word 15">\r\n<link rel=File-List\r\nhref="file:///C:/Users/BVALVE~1/AppData/Local/Temp/msohtmlclip1/01/clip_filelist.xml">\r\n\x3C!--[if gte mso 9]><xml>\r\n <o:OfficeDocumentSettings>\r\n  <o:AllowPNG/>\r\n </o:OfficeDocumentSettings>\r\n</xml><![endif]-->\r\n<link rel=themeData\r\nhref="file:///C:/Users/BVALVE~1/AppData/Local/Temp/msohtmlclip1/01/clip_themedata.thmx">\r\n<link rel=colorSchemeMapping\r\nhref="file:///C:/Users/BVALVE~1/AppData/Local/Temp/msohtmlclip1/01/clip_colorschememapping.xml">\r\n\x3C!--[if gte mso 9]><xml>\r\n <w:WordDocument>\r\n  <w:View>Normal</w:View>\r\n  <w:Zoom>0</w:Zoom>\r\n  <w:TrackMoves/>\r\n  <w:TrackFormatting/>\r\n  <w:PunctuationKerning/>\r\n  <w:ValidateAgainstSchemas/>\r\n  <w:SaveIfXMLInvalid>false</w:SaveIfXMLInvalid>\r\n  <w:IgnoreMixedContent>false</w:IgnoreMixedContent>\r\n  <w:AlwaysShowPlaceholderText>false</w:AlwaysShowPlaceholderText>\r\n  <w:DoNotPromoteQF/>\r\n  <w:LidThemeOther>EN-US</w:LidThemeOther>\r\n  <w:LidThemeAsian>JA</w:LidThemeAsian>\r\n  <w:LidThemeComplexScript>X-NONE</w:LidThemeComplexScript>\r\n  <w:Compatibility>\r\n   <w:BreakWrappedTables/>\r\n   <w:SnapToGridInCell/>\r\n   <w:WrapTextWithPunct/>\r\n   <w:UseAsianBreakRules/>\r\n   <w:DontGrowAutofit/>\r\n   <w:SplitPgBreakAndParaMark/>\r\n   <w:EnableOpenTypeKerning/>\r\n   <w:DontFlipMirrorIndents/>\r\n   <w:OverrideTableStyleHps/>\r\n  </w:Compatibility>\r\n  <m:mathPr>\r\n   <m:mathFont m:val="Cambria Math"/>\r\n   <m:brkBin m:val="before"/>\r\n   <m:brkBinSub m:val="&#45;-"/>\r\n   <m:smallFrac m:val="off"/>\r\n   <m:dispDef/>\r\n   <m:lMargin m:val="0"/>\r\n   <m:rMargin m:val="0"/>\r\n   <m:defJc m:val="centerGroup"/>\r\n   <m:wrapIndent m:val="1440"/>\r\n   <m:intLim m:val="subSup"/>\r\n   <m:naryLim m:val="undOvr"/>\r\n  </m:mathPr></w:WordDocument>\r\n</xml><![endif]-->\x3C!--[if gte mso 9]><xml>\r\n <w:LatentStyles DefLockedState="false" DefUnhideWhenUsed="false"\r\n  DefSemiHidden="false" DefQFormat="false" DefPriority="99"\r\n  LatentStyleCount="376">\r\n  <w:LsdException Locked="false" Priority="0" QFormat="true" Name="Normal"/>\r\n  <w:LsdException Locked="false" Priority="9" QFormat="true" Name="heading 1"/>\r\n  <w:LsdException Locked="false" Priority="9" SemiHidden="true"\r\n   UnhideWhenUsed="true" QFormat="true" Name="heading 2"/>\r\n  <w:LsdException Locked="false" Priority="9" SemiHidden="true"\r\n   UnhideWhenUsed="true" QFormat="true" Name="heading 3"/>\r\n  <w:LsdException Locked="false" Priority="9" SemiHidden="true"\r\n   UnhideWhenUsed="true" QFormat="true" Name="heading 4"/>\r\n  <w:LsdException Locked="false" Priority="9" SemiHidden="true"\r\n   UnhideWhenUsed="true" QFormat="true" Name="heading 5"/>\r\n  <w:LsdException Locked="false" Priority="9" SemiHidden="true"\r\n   UnhideWhenUsed="true" QFormat="true" Name="heading 6"/>\r\n  <w:LsdException Locked="false" Priority="9" SemiHidden="true"\r\n   UnhideWhenUsed="true" QFormat="true" Name="heading 7"/>\r\n  <w:LsdException Locked="false" Priority="9" SemiHidden="true"\r\n   UnhideWhenUsed="true" QFormat="true" Name="heading 8"/>\r\n  <w:LsdException Locked="false" Priority="9" SemiHidden="true"\r\n   UnhideWhenUsed="true" QFormat="true" Name="heading 9"/>\r\n  <w:LsdException Locked="false" SemiHidden="true" UnhideWhenUsed="true"\r\n   Name="index 1"/>\r\n  <w:LsdException Locked="false" SemiHidden="true" UnhideWhenUsed="true"\r\n   Name="index 2"/>\r\n  <w:LsdException Locked="false" SemiHidden="true" UnhideWhenUsed="true"\r\n   Name="index 3"/>\r\n  <w:LsdException Locked="false" SemiHidden="true" UnhideWhenUsed="true"\r\n   Name="index 4"/>\r\n  <w:LsdException Locked="false" SemiHidden="true" UnhideWhenUsed="true"\r\n   Name="index 5"/>\r\n  <w:LsdException Locked="false" SemiHidden="true" UnhideWhenUsed="true"\r\n   Name="index 6"/>\r\n  <w:LsdException Locked="false" SemiHidden="true" UnhideWhenUsed="true"\r\n   Name="index 7"/>\r\n  <w:LsdException Locked="false" SemiHidden="true" UnhideWhenUsed="true"\r\n   Name="index 8"/>\r\n  <w:LsdException Locked="false" SemiHidden="true" UnhideWhenUsed="true"\r\n   Name="index 9"/>\r\n  <w:LsdException Locked="false" Priority="39" SemiHidden="true"\r\n   UnhideWhenUsed="true" Name="toc 1"/>\r\n  <w:LsdException Locked="false" Priority="39" SemiHidden="true"\r\n   UnhideWhenUsed="true" Name="toc 2"/>\r\n  <w:LsdException Locked="false" Priority="39" SemiHidden="true"\r\n   UnhideWhenUsed="true" Name="toc 3"/>\r\n  <w:LsdException Locked="false" Priority="39" SemiHidden="true"\r\n   UnhideWhenUsed="true" Name="toc 4"/>\r\n  <w:LsdException Locked="false" Priority="39" SemiHidden="true"\r\n   UnhideWhenUsed="true" Name="toc 5"/>\r\n  <w:LsdException Locked="false" Priority="39" SemiHidden="true"\r\n   UnhideWhenUsed="true" Name="toc 6"/>\r\n  <w:LsdException Locked="false" Priority="39" SemiHidden="true"\r\n   UnhideWhenUsed="true" Name="toc 7"/>\r\n  <w:LsdException Locked="false" Priority="39" SemiHidden="true"\r\n   UnhideWhenUsed="true" Name="toc 8"/>\r\n  <w:LsdException Locked="false" Priority="39" SemiHidden="true"\r\n   UnhideWhenUsed="true" Name="toc 9"/>\r\n  <w:LsdException Locked="false" SemiHidden="true" UnhideWhenUsed="true"\r\n   Name="Normal Indent"/>\r\n  <w:LsdException Locked="false" SemiHidden="true" UnhideWhenUsed="true"\r\n   Name="footnote text"/>\r\n  <w:LsdException Locked="false" SemiHidden="true" UnhideWhenUsed="true"\r\n   Name="annotation text"/>\r\n  <w:LsdException Locked="false" SemiHidden="true" UnhideWhenUsed="true"\r\n   Name="header"/>\r\n  <w:LsdException Locked="false" SemiHidden="true" UnhideWhenUsed="true"\r\n   Name="footer"/>\r\n  <w:LsdException Locked="false" SemiHidden="true" UnhideWhenUsed="true"\r\n   Name="index heading"/>\r\n  <w:LsdException Locked="false" Priority="35" SemiHidden="true"\r\n   UnhideWhenUsed="true" QFormat="true" Name="caption"/>\r\n  <w:LsdException Locked="false" SemiHidden="true" UnhideWhenUsed="true"\r\n   Name="table of figures"/>\r\n  <w:LsdException Locked="false" SemiHidden="true" UnhideWhenUsed="true"\r\n   Name="envelope address"/>\r\n  <w:LsdException Locked="false" SemiHidden="true" UnhideWhenUsed="true"\r\n   Name="envelope return"/>\r\n  <w:LsdException Locked="false" SemiHidden="true" UnhideWhenUsed="true"\r\n   Name="footnote reference"/>\r\n  <w:LsdException Locked="false" SemiHidden="true" UnhideWhenUsed="true"\r\n   Name="annotation reference"/>\r\n  <w:LsdException Locked="false" SemiHidden="true" UnhideWhenUsed="true"\r\n   Name="line number"/>\r\n  <w:LsdException Locked="false" SemiHidden="true" UnhideWhenUsed="true"\r\n   Name="page number"/>\r\n  <w:LsdException Locked="false" SemiHidden="true" UnhideWhenUsed="true"\r\n   Name="endnote reference"/>\r\n  <w:LsdException Locked="false" SemiHidden="true" UnhideWhenUsed="true"\r\n   Name="endnote text"/>\r\n  <w:LsdException Locked="false" SemiHidden="true" UnhideWhenUsed="true"\r\n   Name="table of authorities"/>\r\n  <w:LsdException Locked="false" SemiHidden="true" UnhideWhenUsed="true"\r\n   Name="macro"/>\r\n  <w:LsdException Locked="false" SemiHidden="true" UnhideWhenUsed="true"\r\n   Name="toa heading"/>\r\n  <w:LsdException Locked="false" SemiHidden="true" UnhideWhenUsed="true"\r\n   Name="List"/>\r\n  <w:LsdException Locked="false" SemiHidden="true" UnhideWhenUsed="true"\r\n   Name="List Bullet"/>\r\n  <w:LsdException Locked="false" SemiHidden="true" UnhideWhenUsed="true"\r\n   Name="List Number"/>\r\n  <w:LsdException Locked="false" SemiHidden="true" UnhideWhenUsed="true"\r\n   Name="List 2"/>\r\n  <w:LsdException Locked="false" SemiHidden="true" UnhideWhenUsed="true"\r\n   Name="List 3"/>\r\n  <w:LsdException Locked="false" SemiHidden="true" UnhideWhenUsed="true"\r\n   Name="List 4"/>\r\n  <w:LsdException Locked="false" SemiHidden="true" UnhideWhenUsed="true"\r\n   Name="List 5"/>\r\n  <w:LsdException Locked="false" SemiHidden="true" UnhideWhenUsed="true"\r\n   Name="List Bullet 2"/>\r\n  <w:LsdException Locked="false" SemiHidden="true" UnhideWhenUsed="true"\r\n   Name="List Bullet 3"/>\r\n  <w:LsdException Locked="false" SemiHidden="true" UnhideWhenUsed="true"\r\n   Name="List Bullet 4"/>\r\n  <w:LsdException Locked="false" SemiHidden="true" UnhideWhenUsed="true"\r\n   Name="List Bullet 5"/>\r\n  <w:LsdException Locked="false" SemiHidden="true" UnhideWhenUsed="true"\r\n   Name="List Number 2"/>\r\n  <w:LsdException Locked="false" SemiHidden="true" UnhideWhenUsed="true"\r\n   Name="List Number 3"/>\r\n  <w:LsdException Locked="false" SemiHidden="true" UnhideWhenUsed="true"\r\n   Name="List Number 4"/>\r\n  <w:LsdException Locked="false" SemiHidden="true" UnhideWhenUsed="true"\r\n   Name="List Number 5"/>\r\n  <w:LsdException Locked="false" Priority="10" QFormat="true" Name="Title"/>\r\n  <w:LsdException Locked="false" SemiHidden="true" UnhideWhenUsed="true"\r\n   Name="Closing"/>\r\n  <w:LsdException Locked="false" SemiHidden="true" UnhideWhenUsed="true"\r\n   Name="Signature"/>\r\n  <w:LsdException Locked="false" Priority="1" SemiHidden="true"\r\n   UnhideWhenUsed="true" Name="Default Paragraph Font"/>\r\n  <w:LsdException Locked="false" SemiHidden="true" UnhideWhenUsed="true"\r\n   Name="Body Text"/>\r\n  <w:LsdException Locked="false" SemiHidden="true" UnhideWhenUsed="true"\r\n   Name="Body Text Indent"/>\r\n  <w:LsdException Locked="false" SemiHidden="true" UnhideWhenUsed="true"\r\n   Name="List Continue"/>\r\n  <w:LsdException Locked="false" SemiHidden="true" UnhideWhenUsed="true"\r\n   Name="List Continue 2"/>\r\n  <w:LsdException Locked="false" SemiHidden="true" UnhideWhenUsed="true"\r\n   Name="List Continue 3"/>\r\n  <w:LsdException Locked="false" SemiHidden="true" UnhideWhenUsed="true"\r\n   Name="List Continue 4"/>\r\n  <w:LsdException Locked="false" SemiHidden="true" UnhideWhenUsed="true"\r\n   Name="List Continue 5"/>\r\n  <w:LsdException Locked="false" SemiHidden="true" UnhideWhenUsed="true"\r\n   Name="Message Header"/>\r\n  <w:LsdException Locked="false" Priority="11" QFormat="true" Name="Subtitle"/>\r\n  <w:LsdException Locked="false" SemiHidden="true" UnhideWhenUsed="true"\r\n   Name="Salutation"/>\r\n  <w:LsdException Locked="false" SemiHidden="true" UnhideWhenUsed="true"\r\n   Name="Date"/>\r\n  <w:LsdException Locked="false" SemiHidden="true" UnhideWhenUsed="true"\r\n   Name="Body Text First Indent"/>\r\n  <w:LsdException Locked="false" SemiHidden="true" UnhideWhenUsed="true"\r\n   Name="Body Text First Indent 2"/>\r\n  <w:LsdException Locked="false" SemiHidden="true" UnhideWhenUsed="true"\r\n   Name="Note Heading"/>\r\n  <w:LsdException Locked="false" SemiHidden="true" UnhideWhenUsed="true"\r\n   Name="Body Text 2"/>\r\n  <w:LsdException Locked="false" SemiHidden="true" UnhideWhenUsed="true"\r\n   Name="Body Text 3"/>\r\n  <w:LsdException Locked="false" SemiHidden="true" UnhideWhenUsed="true"\r\n   Name="Body Text Indent 2"/>\r\n  <w:LsdException Locked="false" SemiHidden="true" UnhideWhenUsed="true"\r\n   Name="Body Text Indent 3"/>\r\n  <w:LsdException Locked="false" SemiHidden="true" UnhideWhenUsed="true"\r\n   Name="Block Text"/>\r\n  <w:LsdException Locked="false" SemiHidden="true" UnhideWhenUsed="true"\r\n   Name="Hyperlink"/>\r\n  <w:LsdException Locked="false" SemiHidden="true" UnhideWhenUsed="true"\r\n   Name="FollowedHyperlink"/>\r\n  <w:LsdException Locked="false" Priority="22" QFormat="true" Name="Strong"/>\r\n  <w:LsdException Locked="false" Priority="20" QFormat="true" Name="Emphasis"/>\r\n  <w:LsdException Locked="false" SemiHidden="true" UnhideWhenUsed="true"\r\n   Name="Document Map"/>\r\n  <w:LsdException Locked="false" SemiHidden="true" UnhideWhenUsed="true"\r\n   Name="Plain Text"/>\r\n  <w:LsdException Locked="false" SemiHidden="true" UnhideWhenUsed="true"\r\n   Name="E-mail Signature"/>\r\n  <w:LsdException Locked="false" SemiHidden="true" UnhideWhenUsed="true"\r\n   Name="HTML Top of Form"/>\r\n  <w:LsdException Locked="false" SemiHidden="true" UnhideWhenUsed="true"\r\n   Name="HTML Bottom of Form"/>\r\n  <w:LsdException Locked="false" SemiHidden="true" UnhideWhenUsed="true"\r\n   Name="Normal (Web)"/>\r\n  <w:LsdException Locked="false" SemiHidden="true" UnhideWhenUsed="true"\r\n   Name="HTML Acronym"/>\r\n  <w:LsdException Locked="false" SemiHidden="true" UnhideWhenUsed="true"\r\n   Name="HTML Address"/>\r\n  <w:LsdException Locked="false" SemiHidden="true" UnhideWhenUsed="true"\r\n   Name="HTML Cite"/>\r\n  <w:LsdException Locked="false" SemiHidden="true" UnhideWhenUsed="true"\r\n   Name="HTML Code"/>\r\n  <w:LsdException Locked="false" SemiHidden="true" UnhideWhenUsed="true"\r\n   Name="HTML Definition"/>\r\n  <w:LsdException Locked="false" SemiHidden="true" UnhideWhenUsed="true"\r\n   Name="HTML Keyboard"/>\r\n  <w:LsdException Locked="false" SemiHidden="true" UnhideWhenUsed="true"\r\n   Name="HTML Preformatted"/>\r\n  <w:LsdException Locked="false" SemiHidden="true" UnhideWhenUsed="true"\r\n   Name="HTML Sample"/>\r\n  <w:LsdException Locked="false" SemiHidden="true" UnhideWhenUsed="true"\r\n   Name="HTML Typewriter"/>\r\n  <w:LsdException Locked="false" SemiHidden="true" UnhideWhenUsed="true"\r\n   Name="HTML Variable"/>\r\n  <w:LsdException Locked="false" SemiHidden="true" UnhideWhenUsed="true"\r\n   Name="Normal Table"/>\r\n  <w:LsdException Locked="false" SemiHidden="true" UnhideWhenUsed="true"\r\n   Name="annotation subject"/>\r\n  <w:LsdException Locked="false" SemiHidden="true" UnhideWhenUsed="true"\r\n   Name="No List"/>\r\n  <w:LsdException Locked="false" SemiHidden="true" UnhideWhenUsed="true"\r\n   Name="Outline List 1"/>\r\n  <w:LsdException Locked="false" SemiHidden="true" UnhideWhenUsed="true"\r\n   Name="Outline List 2"/>\r\n  <w:LsdException Locked="false" SemiHidden="true" UnhideWhenUsed="true"\r\n   Name="Outline List 3"/>\r\n  <w:LsdException Locked="false" SemiHidden="true" UnhideWhenUsed="true"\r\n   Name="Table Simple 1"/>\r\n  <w:LsdException Locked="false" SemiHidden="true" UnhideWhenUsed="true"\r\n   Name="Table Simple 2"/>\r\n  <w:LsdException Locked="false" SemiHidden="true" UnhideWhenUsed="true"\r\n   Name="Table Simple 3"/>\r\n  <w:LsdException Locked="false" SemiHidden="true" UnhideWhenUsed="true"\r\n   Name="Table Classic 1"/>\r\n  <w:LsdException Locked="false" SemiHidden="true" UnhideWhenUsed="true"\r\n   Name="Table Classic 2"/>\r\n  <w:LsdException Locked="false" SemiHidden="true" UnhideWhenUsed="true"\r\n   Name="Table Classic 3"/>\r\n  <w:LsdException Locked="false" SemiHidden="true" UnhideWhenUsed="true"\r\n   Name="Table Classic 4"/>\r\n  <w:LsdException Locked="false" SemiHidden="true" UnhideWhenUsed="true"\r\n   Name="Table Colorful 1"/>\r\n  <w:LsdException Locked="false" SemiHidden="true" UnhideWhenUsed="true"\r\n   Name="Table Colorful 2"/>\r\n  <w:LsdException Locked="false" SemiHidden="true" UnhideWhenUsed="true"\r\n   Name="Table Colorful 3"/>\r\n  <w:LsdException Locked="false" SemiHidden="true" UnhideWhenUsed="true"\r\n   Name="Table Columns 1"/>\r\n  <w:LsdException Locked="false" SemiHidden="true" UnhideWhenUsed="true"\r\n   Name="Table Columns 2"/>\r\n  <w:LsdException Locked="false" SemiHidden="true" UnhideWhenUsed="true"\r\n   Name="Table Columns 3"/>\r\n  <w:LsdException Locked="false" SemiHidden="true" UnhideWhenUsed="true"\r\n   Name="Table Columns 4"/>\r\n  <w:LsdException Locked="false" SemiHidden="true" UnhideWhenUsed="true"\r\n   Name="Table Columns 5"/>\r\n  <w:LsdException Locked="false" SemiHidden="true" UnhideWhenUsed="true"\r\n   Name="Table Grid 1"/>\r\n  <w:LsdException Locked="false" SemiHidden="true" UnhideWhenUsed="true"\r\n   Name="Table Grid 2"/>\r\n  <w:LsdException Locked="false" SemiHidden="true" UnhideWhenUsed="true"\r\n   Name="Table Grid 3"/>\r\n  <w:LsdException Locked="false" SemiHidden="true" UnhideWhenUsed="true"\r\n   Name="Table Grid 4"/>\r\n  <w:LsdException Locked="false" SemiHidden="true" UnhideWhenUsed="true"\r\n   Name="Table Grid 5"/>\r\n  <w:LsdException Locked="false" SemiHidden="true" UnhideWhenUsed="true"\r\n   Name="Table Grid 6"/>\r\n  <w:LsdException Locked="false" SemiHidden="true" UnhideWhenUsed="true"\r\n   Name="Table Grid 7"/>\r\n  <w:LsdException Locked="false" SemiHidden="true" UnhideWhenUsed="true"\r\n   Name="Table Grid 8"/>\r\n  <w:LsdException Locked="false" SemiHidden="true" UnhideWhenUsed="true"\r\n   Name="Table List 1"/>\r\n  <w:LsdException Locked="false" SemiHidden="true" UnhideWhenUsed="true"\r\n   Name="Table List 2"/>\r\n  <w:LsdException Locked="false" SemiHidden="true" UnhideWhenUsed="true"\r\n   Name="Table List 3"/>\r\n  <w:LsdException Locked="false" SemiHidden="true" UnhideWhenUsed="true"\r\n   Name="Table List 4"/>\r\n  <w:LsdException Locked="false" SemiHidden="true" UnhideWhenUsed="true"\r\n   Name="Table List 5"/>\r\n  <w:LsdException Locked="false" SemiHidden="true" UnhideWhenUsed="true"\r\n   Name="Table List 6"/>\r\n  <w:LsdException Locked="false" SemiHidden="true" UnhideWhenUsed="true"\r\n   Name="Table List 7"/>\r\n  <w:LsdException Locked="false" SemiHidden="true" UnhideWhenUsed="true"\r\n   Name="Table List 8"/>\r\n  <w:LsdException Locked="false" SemiHidden="true" UnhideWhenUsed="true"\r\n   Name="Table 3D effects 1"/>\r\n  <w:LsdException Locked="false" SemiHidden="true" UnhideWhenUsed="true"\r\n   Name="Table 3D effects 2"/>\r\n  <w:LsdException Locked="false" SemiHidden="true" UnhideWhenUsed="true"\r\n   Name="Table 3D effects 3"/>\r\n  <w:LsdException Locked="false" SemiHidden="true" UnhideWhenUsed="true"\r\n   Name="Table Contemporary"/>\r\n  <w:LsdException Locked="false" SemiHidden="true" UnhideWhenUsed="true"\r\n   Name="Table Elegant"/>\r\n  <w:LsdException Locked="false" SemiHidden="true" UnhideWhenUsed="true"\r\n   Name="Table Professional"/>\r\n  <w:LsdException Locked="false" SemiHidden="true" UnhideWhenUsed="true"\r\n   Name="Table Subtle 1"/>\r\n  <w:LsdException Locked="false" SemiHidden="true" UnhideWhenUsed="true"\r\n   Name="Table Subtle 2"/>\r\n  <w:LsdException Locked="false" SemiHidden="true" UnhideWhenUsed="true"\r\n   Name="Table Web 1"/>\r\n  <w:LsdException Locked="false" SemiHidden="true" UnhideWhenUsed="true"\r\n   Name="Table Web 2"/>\r\n  <w:LsdException Locked="false" SemiHidden="true" UnhideWhenUsed="true"\r\n   Name="Table Web 3"/>\r\n  <w:LsdException Locked="false" SemiHidden="true" UnhideWhenUsed="true"\r\n   Name="Balloon Text"/>\r\n  <w:LsdException Locked="false" Priority="39" Name="Table Grid"/>\r\n  <w:LsdException Locked="false" SemiHidden="true" UnhideWhenUsed="true"\r\n   Name="Table Theme"/>\r\n  <w:LsdException Locked="false" SemiHidden="true" Name="Placeholder Text"/>\r\n  <w:LsdException Locked="false" Priority="1" QFormat="true" Name="No Spacing"/>\r\n  <w:LsdException Locked="false" Priority="60" Name="Light Shading"/>\r\n  <w:LsdException Locked="false" Priority="61" Name="Light List"/>\r\n  <w:LsdException Locked="false" Priority="62" Name="Light Grid"/>\r\n  <w:LsdException Locked="false" Priority="63" Name="Medium Shading 1"/>\r\n  <w:LsdException Locked="false" Priority="64" Name="Medium Shading 2"/>\r\n  <w:LsdException Locked="false" Priority="65" Name="Medium List 1"/>\r\n  <w:LsdException Locked="false" Priority="66" Name="Medium List 2"/>\r\n  <w:LsdException Locked="false" Priority="67" Name="Medium Grid 1"/>\r\n  <w:LsdException Locked="false" Priority="68" Name="Medium Grid 2"/>\r\n  <w:LsdException Locked="false" Priority="69" Name="Medium Grid 3"/>\r\n  <w:LsdException Locked="false" Priority="70" Name="Dark List"/>\r\n  <w:LsdException Locked="false" Priority="71" Name="Colorful Shading"/>\r\n  <w:LsdException Locked="false" Priority="72" Name="Colorful List"/>\r\n  <w:LsdException Locked="false" Priority="73" Name="Colorful Grid"/>\r\n  <w:LsdException Locked="false" Priority="60" Name="Light Shading Accent 1"/>\r\n  <w:LsdException Locked="false" Priority="61" Name="Light List Accent 1"/>\r\n  <w:LsdException Locked="false" Priority="62" Name="Light Grid Accent 1"/>\r\n  <w:LsdException Locked="false" Priority="63" Name="Medium Shading 1 Accent 1"/>\r\n  <w:LsdException Locked="false" Priority="64" Name="Medium Shading 2 Accent 1"/>\r\n  <w:LsdException Locked="false" Priority="65" Name="Medium List 1 Accent 1"/>\r\n  <w:LsdException Locked="false" SemiHidden="true" Name="Revision"/>\r\n  <w:LsdException Locked="false" Priority="34" QFormat="true"\r\n   Name="List Paragraph"/>\r\n  <w:LsdException Locked="false" Priority="29" QFormat="true" Name="Quote"/>\r\n  <w:LsdException Locked="false" Priority="30" QFormat="true"\r\n   Name="Intense Quote"/>\r\n  <w:LsdException Locked="false" Priority="66" Name="Medium List 2 Accent 1"/>\r\n  <w:LsdException Locked="false" Priority="67" Name="Medium Grid 1 Accent 1"/>\r\n  <w:LsdException Locked="false" Priority="68" Name="Medium Grid 2 Accent 1"/>\r\n  <w:LsdException Locked="false" Priority="69" Name="Medium Grid 3 Accent 1"/>\r\n  <w:LsdException Locked="false" Priority="70" Name="Dark List Accent 1"/>\r\n  <w:LsdException Locked="false" Priority="71" Name="Colorful Shading Accent 1"/>\r\n  <w:LsdException Locked="false" Priority="72" Name="Colorful List Accent 1"/>\r\n  <w:LsdException Locked="false" Priority="73" Name="Colorful Grid Accent 1"/>\r\n  <w:LsdException Locked="false" Priority="60" Name="Light Shading Accent 2"/>\r\n  <w:LsdException Locked="false" Priority="61" Name="Light List Accent 2"/>\r\n  <w:LsdException Locked="false" Priority="62" Name="Light Grid Accent 2"/>\r\n  <w:LsdException Locked="false" Priority="63" Name="Medium Shading 1 Accent 2"/>\r\n  <w:LsdException Locked="false" Priority="64" Name="Medium Shading 2 Accent 2"/>\r\n  <w:LsdException Locked="false" Priority="65" Name="Medium List 1 Accent 2"/>\r\n  <w:LsdException Locked="false" Priority="66" Name="Medium List 2 Accent 2"/>\r\n  <w:LsdException Locked="false" Priority="67" Name="Medium Grid 1 Accent 2"/>\r\n  <w:LsdException Locked="false" Priority="68" Name="Medium Grid 2 Accent 2"/>\r\n  <w:LsdException Locked="false" Priority="69" Name="Medium Grid 3 Accent 2"/>\r\n  <w:LsdException Locked="false" Priority="70" Name="Dark List Accent 2"/>\r\n  <w:LsdException Locked="false" Priority="71" Name="Colorful Shading Accent 2"/>\r\n  <w:LsdException Locked="false" Priority="72" Name="Colorful List Accent 2"/>\r\n  <w:LsdException Locked="false" Priority="73" Name="Colorful Grid Accent 2"/>\r\n  <w:LsdException Locked="false" Priority="60" Name="Light Shading Accent 3"/>\r\n  <w:LsdException Locked="false" Priority="61" Name="Light List Accent 3"/>\r\n  <w:LsdException Locked="false" Priority="62" Name="Light Grid Accent 3"/>\r\n  <w:LsdException Locked="false" Priority="63" Name="Medium Shading 1 Accent 3"/>\r\n  <w:LsdException Locked="false" Priority="64" Name="Medium Shading 2 Accent 3"/>\r\n  <w:LsdException Locked="false" Priority="65" Name="Medium List 1 Accent 3"/>\r\n  <w:LsdException Locked="false" Priority="66" Name="Medium List 2 Accent 3"/>\r\n  <w:LsdException Locked="false" Priority="67" Name="Medium Grid 1 Accent 3"/>\r\n  <w:LsdException Locked="false" Priority="68" Name="Medium Grid 2 Accent 3"/>\r\n  <w:LsdException Locked="false" Priority="69" Name="Medium Grid 3 Accent 3"/>\r\n  <w:LsdException Locked="false" Priority="70" Name="Dark List Accent 3"/>\r\n  <w:LsdException Locked="false" Priority="71" Name="Colorful Shading Accent 3"/>\r\n  <w:LsdException Locked="false" Priority="72" Name="Colorful List Accent 3"/>\r\n  <w:LsdException Locked="false" Priority="73" Name="Colorful Grid Accent 3"/>\r\n  <w:LsdException Locked="false" Priority="60" Name="Light Shading Accent 4"/>\r\n  <w:LsdException Locked="false" Priority="61" Name="Light List Accent 4"/>\r\n  <w:LsdException Locked="false" Priority="62" Name="Light Grid Accent 4"/>\r\n  <w:LsdException Locked="false" Priority="63" Name="Medium Shading 1 Accent 4"/>\r\n  <w:LsdException Locked="false" Priority="64" Name="Medium Shading 2 Accent 4"/>\r\n  <w:LsdException Locked="false" Priority="65" Name="Medium List 1 Accent 4"/>\r\n  <w:LsdException Locked="false" Priority="66" Name="Medium List 2 Accent 4"/>\r\n  <w:LsdException Locked="false" Priority="67" Name="Medium Grid 1 Accent 4"/>\r\n  <w:LsdException Locked="false" Priority="68" Name="Medium Grid 2 Accent 4"/>\r\n  <w:LsdException Locked="false" Priority="69" Name="Medium Grid 3 Accent 4"/>\r\n  <w:LsdException Locked="false" Priority="70" Name="Dark List Accent 4"/>\r\n  <w:LsdException Locked="false" Priority="71" Name="Colorful Shading Accent 4"/>\r\n  <w:LsdException Locked="false" Priority="72" Name="Colorful List Accent 4"/>\r\n  <w:LsdException Locked="false" Priority="73" Name="Colorful Grid Accent 4"/>\r\n  <w:LsdException Locked="false" Priority="60" Name="Light Shading Accent 5"/>\r\n  <w:LsdException Locked="false" Priority="61" Name="Light List Accent 5"/>\r\n  <w:LsdException Locked="false" Priority="62" Name="Light Grid Accent 5"/>\r\n  <w:LsdException Locked="false" Priority="63" Name="Medium Shading 1 Accent 5"/>\r\n  <w:LsdException Locked="false" Priority="64" Name="Medium Shading 2 Accent 5"/>\r\n  <w:LsdException Locked="false" Priority="65" Name="Medium List 1 Accent 5"/>\r\n  <w:LsdException Locked="false" Priority="66" Name="Medium List 2 Accent 5"/>\r\n  <w:LsdException Locked="false" Priority="67" Name="Medium Grid 1 Accent 5"/>\r\n  <w:LsdException Locked="false" Priority="68" Name="Medium Grid 2 Accent 5"/>\r\n  <w:LsdException Locked="false" Priority="69" Name="Medium Grid 3 Accent 5"/>\r\n  <w:LsdException Locked="false" Priority="70" Name="Dark List Accent 5"/>\r\n  <w:LsdException Locked="false" Priority="71" Name="Colorful Shading Accent 5"/>\r\n  <w:LsdException Locked="false" Priority="72" Name="Colorful List Accent 5"/>\r\n  <w:LsdException Locked="false" Priority="73" Name="Colorful Grid Accent 5"/>\r\n  <w:LsdException Locked="false" Priority="60" Name="Light Shading Accent 6"/>\r\n  <w:LsdException Locked="false" Priority="61" Name="Light List Accent 6"/>\r\n  <w:LsdException Locked="false" Priority="62" Name="Light Grid Accent 6"/>\r\n  <w:LsdException Locked="false" Priority="63" Name="Medium Shading 1 Accent 6"/>\r\n  <w:LsdException Locked="false" Priority="64" Name="Medium Shading 2 Accent 6"/>\r\n  <w:LsdException Locked="false" Priority="65" Name="Medium List 1 Accent 6"/>\r\n  <w:LsdException Locked="false" Priority="66" Name="Medium List 2 Accent 6"/>\r\n  <w:LsdException Locked="false" Priority="67" Name="Medium Grid 1 Accent 6"/>\r\n  <w:LsdException Locked="false" Priority="68" Name="Medium Grid 2 Accent 6"/>\r\n  <w:LsdException Locked="false" Priority="69" Name="Medium Grid 3 Accent 6"/>\r\n  <w:LsdException Locked="false" Priority="70" Name="Dark List Accent 6"/>\r\n  <w:LsdException Locked="false" Priority="71" Name="Colorful Shading Accent 6"/>\r\n  <w:LsdException Locked="false" Priority="72" Name="Colorful List Accent 6"/>\r\n  <w:LsdException Locked="false" Priority="73" Name="Colorful Grid Accent 6"/>\r\n  <w:LsdException Locked="false" Priority="19" QFormat="true"\r\n   Name="Subtle Emphasis"/>\r\n  <w:LsdException Locked="false" Priority="21" QFormat="true"\r\n   Name="Intense Emphasis"/>\r\n  <w:LsdException Locked="false" Priority="31" QFormat="true"\r\n   Name="Subtle Reference"/>\r\n  <w:LsdException Locked="false" Priority="32" QFormat="true"\r\n   Name="Intense Reference"/>\r\n  <w:LsdException Locked="false" Priority="33" QFormat="true" Name="Book Title"/>\r\n  <w:LsdException Locked="false" Priority="37" SemiHidden="true"\r\n   UnhideWhenUsed="true" Name="Bibliography"/>\r\n  <w:LsdException Locked="false" Priority="39" SemiHidden="true"\r\n   UnhideWhenUsed="true" QFormat="true" Name="TOC Heading"/>\r\n  <w:LsdException Locked="false" Priority="41" Name="Plain Table 1"/>\r\n  <w:LsdException Locked="false" Priority="42" Name="Plain Table 2"/>\r\n  <w:LsdException Locked="false" Priority="43" Name="Plain Table 3"/>\r\n  <w:LsdException Locked="false" Priority="44" Name="Plain Table 4"/>\r\n  <w:LsdException Locked="false" Priority="45" Name="Plain Table 5"/>\r\n  <w:LsdException Locked="false" Priority="40" Name="Grid Table Light"/>\r\n  <w:LsdException Locked="false" Priority="46" Name="Grid Table 1 Light"/>\r\n  <w:LsdException Locked="false" Priority="47" Name="Grid Table 2"/>\r\n  <w:LsdException Locked="false" Priority="48" Name="Grid Table 3"/>\r\n  <w:LsdException Locked="false" Priority="49" Name="Grid Table 4"/>\r\n  <w:LsdException Locked="false" Priority="50" Name="Grid Table 5 Dark"/>\r\n  <w:LsdException Locked="false" Priority="51" Name="Grid Table 6 Colorful"/>\r\n  <w:LsdException Locked="false" Priority="52" Name="Grid Table 7 Colorful"/>\r\n  <w:LsdException Locked="false" Priority="46"\r\n   Name="Grid Table 1 Light Accent 1"/>\r\n  <w:LsdException Locked="false" Priority="47" Name="Grid Table 2 Accent 1"/>\r\n  <w:LsdException Locked="false" Priority="48" Name="Grid Table 3 Accent 1"/>\r\n  <w:LsdException Locked="false" Priority="49" Name="Grid Table 4 Accent 1"/>\r\n  <w:LsdException Locked="false" Priority="50" Name="Grid Table 5 Dark Accent 1"/>\r\n  <w:LsdException Locked="false" Priority="51"\r\n   Name="Grid Table 6 Colorful Accent 1"/>\r\n  <w:LsdException Locked="false" Priority="52"\r\n   Name="Grid Table 7 Colorful Accent 1"/>\r\n  <w:LsdException Locked="false" Priority="46"\r\n   Name="Grid Table 1 Light Accent 2"/>\r\n  <w:LsdException Locked="false" Priority="47" Name="Grid Table 2 Accent 2"/>\r\n  <w:LsdException Locked="false" Priority="48" Name="Grid Table 3 Accent 2"/>\r\n  <w:LsdException Locked="false" Priority="49" Name="Grid Table 4 Accent 2"/>\r\n  <w:LsdException Locked="false" Priority="50" Name="Grid Table 5 Dark Accent 2"/>\r\n  <w:LsdException Locked="false" Priority="51"\r\n   Name="Grid Table 6 Colorful Accent 2"/>\r\n  <w:LsdException Locked="false" Priority="52"\r\n   Name="Grid Table 7 Colorful Accent 2"/>\r\n  <w:LsdException Locked="false" Priority="46"\r\n   Name="Grid Table 1 Light Accent 3"/>\r\n  <w:LsdException Locked="false" Priority="47" Name="Grid Table 2 Accent 3"/>\r\n  <w:LsdException Locked="false" Priority="48" Name="Grid Table 3 Accent 3"/>\r\n  <w:LsdException Locked="false" Priority="49" Name="Grid Table 4 Accent 3"/>\r\n  <w:LsdException Locked="false" Priority="50" Name="Grid Table 5 Dark Accent 3"/>\r\n  <w:LsdException Locked="false" Priority="51"\r\n   Name="Grid Table 6 Colorful Accent 3"/>\r\n  <w:LsdException Locked="false" Priority="52"\r\n   Name="Grid Table 7 Colorful Accent 3"/>\r\n  <w:LsdException Locked="false" Priority="46"\r\n   Name="Grid Table 1 Light Accent 4"/>\r\n  <w:LsdException Locked="false" Priority="47" Name="Grid Table 2 Accent 4"/>\r\n  <w:LsdException Locked="false" Priority="48" Name="Grid Table 3 Accent 4"/>\r\n  <w:LsdException Locked="false" Priority="49" Name="Grid Table 4 Accent 4"/>\r\n  <w:LsdException Locked="false" Priority="50" Name="Grid Table 5 Dark Accent 4"/>\r\n  <w:LsdException Locked="false" Priority="51"\r\n   Name="Grid Table 6 Colorful Accent 4"/>\r\n  <w:LsdException Locked="false" Priority="52"\r\n   Name="Grid Table 7 Colorful Accent 4"/>\r\n  <w:LsdException Locked="false" Priority="46"\r\n   Name="Grid Table 1 Light Accent 5"/>\r\n  <w:LsdException Locked="false" Priority="47" Name="Grid Table 2 Accent 5"/>\r\n  <w:LsdException Locked="false" Priority="48" Name="Grid Table 3 Accent 5"/>\r\n  <w:LsdException Locked="false" Priority="49" Name="Grid Table 4 Accent 5"/>\r\n  <w:LsdException Locked="false" Priority="50" Name="Grid Table 5 Dark Accent 5"/>\r\n  <w:LsdException Locked="false" Priority="51"\r\n   Name="Grid Table 6 Colorful Accent 5"/>\r\n  <w:LsdException Locked="false" Priority="52"\r\n   Name="Grid Table 7 Colorful Accent 5"/>\r\n  <w:LsdException Locked="false" Priority="46"\r\n   Name="Grid Table 1 Light Accent 6"/>\r\n  <w:LsdException Locked="false" Priority="47" Name="Grid Table 2 Accent 6"/>\r\n  <w:LsdException Locked="false" Priority="48" Name="Grid Table 3 Accent 6"/>\r\n  <w:LsdException Locked="false" Priority="49" Name="Grid Table 4 Accent 6"/>\r\n  <w:LsdException Locked="false" Priority="50" Name="Grid Table 5 Dark Accent 6"/>\r\n  <w:LsdException Locked="false" Priority="51"\r\n   Name="Grid Table 6 Colorful Accent 6"/>\r\n  <w:LsdException Locked="false" Priority="52"\r\n   Name="Grid Table 7 Colorful Accent 6"/>\r\n  <w:LsdException Locked="false" Priority="46" Name="List Table 1 Light"/>\r\n  <w:LsdException Locked="false" Priority="47" Name="List Table 2"/>\r\n  <w:LsdException Locked="false" Priority="48" Name="List Table 3"/>\r\n  <w:LsdException Locked="false" Priority="49" Name="List Table 4"/>\r\n  <w:LsdException Locked="false" Priority="50" Name="List Table 5 Dark"/>\r\n  <w:LsdException Locked="false" Priority="51" Name="List Table 6 Colorful"/>\r\n  <w:LsdException Locked="false" Priority="52" Name="List Table 7 Colorful"/>\r\n  <w:LsdException Locked="false" Priority="46"\r\n   Name="List Table 1 Light Accent 1"/>\r\n  <w:LsdException Locked="false" Priority="47" Name="List Table 2 Accent 1"/>\r\n  <w:LsdException Locked="false" Priority="48" Name="List Table 3 Accent 1"/>\r\n  <w:LsdException Locked="false" Priority="49" Name="List Table 4 Accent 1"/>\r\n  <w:LsdException Locked="false" Priority="50" Name="List Table 5 Dark Accent 1"/>\r\n  <w:LsdException Locked="false" Priority="51"\r\n   Name="List Table 6 Colorful Accent 1"/>\r\n  <w:LsdException Locked="false" Priority="52"\r\n   Name="List Table 7 Colorful Accent 1"/>\r\n  <w:LsdException Locked="false" Priority="46"\r\n   Name="List Table 1 Light Accent 2"/>\r\n  <w:LsdException Locked="false" Priority="47" Name="List Table 2 Accent 2"/>\r\n  <w:LsdException Locked="false" Priority="48" Name="List Table 3 Accent 2"/>\r\n  <w:LsdException Locked="false" Priority="49" Name="List Table 4 Accent 2"/>\r\n  <w:LsdException Locked="false" Priority="50" Name="List Table 5 Dark Accent 2"/>\r\n  <w:LsdException Locked="false" Priority="51"\r\n   Name="List Table 6 Colorful Accent 2"/>\r\n  <w:LsdException Locked="false" Priority="52"\r\n   Name="List Table 7 Colorful Accent 2"/>\r\n  <w:LsdException Locked="false" Priority="46"\r\n   Name="List Table 1 Light Accent 3"/>\r\n  <w:LsdException Locked="false" Priority="47" Name="List Table 2 Accent 3"/>\r\n  <w:LsdException Locked="false" Priority="48" Name="List Table 3 Accent 3"/>\r\n  <w:LsdException Locked="false" Priority="49" Name="List Table 4 Accent 3"/>\r\n  <w:LsdException Locked="false" Priority="50" Name="List Table 5 Dark Accent 3"/>\r\n  <w:LsdException Locked="false" Priority="51"\r\n   Name="List Table 6 Colorful Accent 3"/>\r\n  <w:LsdException Locked="false" Priority="52"\r\n   Name="List Table 7 Colorful Accent 3"/>\r\n  <w:LsdException Locked="false" Priority="46"\r\n   Name="List Table 1 Light Accent 4"/>\r\n  <w:LsdException Locked="false" Priority="47" Name="List Table 2 Accent 4"/>\r\n  <w:LsdException Locked="false" Priority="48" Name="List Table 3 Accent 4"/>\r\n  <w:LsdException Locked="false" Priority="49" Name="List Table 4 Accent 4"/>\r\n  <w:LsdException Locked="false" Priority="50" Name="List Table 5 Dark Accent 4"/>\r\n  <w:LsdException Locked="false" Priority="51"\r\n   Name="List Table 6 Colorful Accent 4"/>\r\n  <w:LsdException Locked="false" Priority="52"\r\n   Name="List Table 7 Colorful Accent 4"/>\r\n  <w:LsdException Locked="false" Priority="46"\r\n   Name="List Table 1 Light Accent 5"/>\r\n  <w:LsdException Locked="false" Priority="47" Name="List Table 2 Accent 5"/>\r\n  <w:LsdException Locked="false" Priority="48" Name="List Table 3 Accent 5"/>\r\n  <w:LsdException Locked="false" Priority="49" Name="List Table 4 Accent 5"/>\r\n  <w:LsdException Locked="false" Priority="50" Name="List Table 5 Dark Accent 5"/>\r\n  <w:LsdException Locked="false" Priority="51"\r\n   Name="List Table 6 Colorful Accent 5"/>\r\n  <w:LsdException Locked="false" Priority="52"\r\n   Name="List Table 7 Colorful Accent 5"/>\r\n  <w:LsdException Locked="false" Priority="46"\r\n   Name="List Table 1 Light Accent 6"/>\r\n  <w:LsdException Locked="false" Priority="47" Name="List Table 2 Accent 6"/>\r\n  <w:LsdException Locked="false" Priority="48" Name="List Table 3 Accent 6"/>\r\n  <w:LsdException Locked="false" Priority="49" Name="List Table 4 Accent 6"/>\r\n  <w:LsdException Locked="false" Priority="50" Name="List Table 5 Dark Accent 6"/>\r\n  <w:LsdException Locked="false" Priority="51"\r\n   Name="List Table 6 Colorful Accent 6"/>\r\n  <w:LsdException Locked="false" Priority="52"\r\n   Name="List Table 7 Colorful Accent 6"/>\r\n  <w:LsdException Locked="false" SemiHidden="true" UnhideWhenUsed="true"\r\n   Name="Mention"/>\r\n  <w:LsdException Locked="false" SemiHidden="true" UnhideWhenUsed="true"\r\n   Name="Smart Hyperlink"/>\r\n  <w:LsdException Locked="false" SemiHidden="true" UnhideWhenUsed="true"\r\n   Name="Hashtag"/>\r\n  <w:LsdException Locked="false" SemiHidden="true" UnhideWhenUsed="true"\r\n   Name="Unresolved Mention"/>\r\n  <w:LsdException Locked="false" SemiHidden="true" UnhideWhenUsed="true"\r\n   Name="Smart Link"/>\r\n </w:LatentStyles>\r\n</xml><![endif]-->\r\n<style>\r\n\x3C!--\r\n /* Font Definitions */\r\n @font-face\r\n\t{font-family:"Cambria Math";\r\n\tpanose-1:2 4 5 3 5 4 6 3 2 4;\r\n\tmso-font-charset:0;\r\n\tmso-generic-font-family:roman;\r\n\tmso-font-pitch:variable;\r\n\tmso-font-signature:-536869121 1107305727 33554432 0 415 0;}\r\n@font-face\r\n\t{font-family:Calibri;\r\n\tpanose-1:2 15 5 2 2 2 4 3 2 4;\r\n\tmso-font-charset:0;\r\n\tmso-generic-font-family:swiss;\r\n\tmso-font-pitch:variable;\r\n\tmso-font-signature:-469750017 -1040178053 9 0 511 0;}\r\n@font-face\r\n\t{font-family:"Yu Gothic Light";\r\n\tpanose-1:2 11 3 0 0 0 0 0 0 0;\r\n\tmso-font-alt:"游ゴシック Light";\r\n\tmso-font-charset:128;\r\n\tmso-generic-font-family:swiss;\r\n\tmso-font-pitch:variable;\r\n\tmso-font-signature:-536870145 717749759 22 0 131231 0;}\r\n@font-face\r\n\t{font-family:"Aptos Display";\r\n\tmso-font-charset:0;\r\n\tmso-generic-font-family:swiss;\r\n\tmso-font-pitch:variable;\r\n\tmso-font-signature:536871559 3 0 0 415 0;}\r\n@font-face\r\n\t{font-family:Aptos;\r\n\tmso-font-charset:0;\r\n\tmso-generic-font-family:swiss;\r\n\tmso-font-pitch:variable;\r\n\tmso-font-signature:536871559 3 0 0 415 0;}\r\n@font-face\r\n\t{font-family:"\\@Yu Gothic Light";\r\n\tmso-font-charset:128;\r\n\tmso-generic-font-family:swiss;\r\n\tmso-font-pitch:variable;\r\n\tmso-font-signature:-536870145 717749759 22 0 131231 0;}\r\n /* Style Definitions */\r\n p.MsoNormal, li.MsoNormal, div.MsoNormal\r\n\t{mso-style-unhide:no;\r\n\tmso-style-qformat:yes;\r\n\tmso-style-parent:"";\r\n\tmargin:0in;\r\n\tmso-pagination:widow-orphan;\r\n\tfont-size:11.0pt;\r\n\tfont-family:"Aptos",sans-serif;\r\n\tmso-fareast-font-family:Aptos;\r\n\tmso-fareast-theme-font:minor-latin;\r\n\tmso-bidi-font-family:Calibri;\r\n\tmso-ligatures:standardcontextual;\r\n\tmso-fareast-language:EN-US;}\r\nh2\r\n\t{mso-style-noshow:yes;\r\n\tmso-style-priority:9;\r\n\tmso-style-qformat:yes;\r\n\tmso-style-link:"Heading 2 Char";\r\n\tmso-style-next:Normal;\r\n\tmargin-top:8.0pt;\r\n\tmargin-right:0in;\r\n\tmargin-bottom:4.0pt;\r\n\tmargin-left:0in;\r\n\tmso-pagination:widow-orphan lines-together;\r\n\tpage-break-after:avoid;\r\n\tmso-outline-level:2;\r\n\tfont-size:16.0pt;\r\n\tfont-family:"Aptos Display",sans-serif;\r\n\tmso-ascii-font-family:"Aptos Display";\r\n\tmso-ascii-theme-font:major-latin;\r\n\tmso-fareast-font-family:"Yu Gothic Light";\r\n\tmso-fareast-theme-font:major-fareast;\r\n\tmso-hansi-font-family:"Aptos Display";\r\n\tmso-hansi-theme-font:major-latin;\r\n\tmso-bidi-font-family:"Times New Roman";\r\n\tmso-bidi-theme-font:major-bidi;\r\n\tcolor:#0F4761;\r\n\tmso-themecolor:accent1;\r\n\tmso-themeshade:191;\r\n\tmso-ligatures:standardcontextual;\r\n\tmso-fareast-language:EN-US;\r\n\tfont-weight:normal;}\r\np.MsoListParagraph, li.MsoListParagraph, div.MsoListParagraph\r\n\t{mso-style-priority:34;\r\n\tmso-style-unhide:no;\r\n\tmso-style-qformat:yes;\r\n\tmargin-top:0in;\r\n\tmargin-right:0in;\r\n\tmargin-bottom:0in;\r\n\tmargin-left:.5in;\r\n\tmso-add-space:auto;\r\n\tmso-pagination:widow-orphan;\r\n\tfont-size:11.0pt;\r\n\tfont-family:"Aptos",sans-serif;\r\n\tmso-fareast-font-family:Aptos;\r\n\tmso-fareast-theme-font:minor-latin;\r\n\tmso-bidi-font-family:Calibri;\r\n\tmso-ligatures:standardcontextual;\r\n\tmso-fareast-language:EN-US;}\r\np.MsoListParagraphCxSpFirst, li.MsoListParagraphCxSpFirst, div.MsoListParagraphCxSpFirst\r\n\t{mso-style-priority:34;\r\n\tmso-style-unhide:no;\r\n\tmso-style-qformat:yes;\r\n\tmso-style-type:export-only;\r\n\tmargin-top:0in;\r\n\tmargin-right:0in;\r\n\tmargin-bottom:0in;\r\n\tmargin-left:.5in;\r\n\tmso-add-space:auto;\r\n\tmso-pagination:widow-orphan;\r\n\tfont-size:11.0pt;\r\n\tfont-family:"Aptos",sans-serif;\r\n\tmso-fareast-font-family:Aptos;\r\n\tmso-fareast-theme-font:minor-latin;\r\n\tmso-bidi-font-family:Calibri;\r\n\tmso-ligatures:standardcontextual;\r\n\tmso-fareast-language:EN-US;}\r\np.MsoListParagraphCxSpMiddle, li.MsoListParagraphCxSpMiddle, div.MsoListParagraphCxSpMiddle\r\n\t{mso-style-priority:34;\r\n\tmso-style-unhide:no;\r\n\tmso-style-qformat:yes;\r\n\tmso-style-type:export-only;\r\n\tmargin-top:0in;\r\n\tmargin-right:0in;\r\n\tmargin-bottom:0in;\r\n\tmargin-left:.5in;\r\n\tmso-add-space:auto;\r\n\tmso-pagination:widow-orphan;\r\n\tfont-size:11.0pt;\r\n\tfont-family:"Aptos",sans-serif;\r\n\tmso-fareast-font-family:Aptos;\r\n\tmso-fareast-theme-font:minor-latin;\r\n\tmso-bidi-font-family:Calibri;\r\n\tmso-ligatures:standardcontextual;\r\n\tmso-fareast-language:EN-US;}\r\np.MsoListParagraphCxSpLast, li.MsoListParagraphCxSpLast, div.MsoListParagraphCxSpLast\r\n\t{mso-style-priority:34;\r\n\tmso-style-unhide:no;\r\n\tmso-style-qformat:yes;\r\n\tmso-style-type:export-only;\r\n\tmargin-top:0in;\r\n\tmargin-right:0in;\r\n\tmargin-bottom:0in;\r\n\tmargin-left:.5in;\r\n\tmso-add-space:auto;\r\n\tmso-pagination:widow-orphan;\r\n\tfont-size:11.0pt;\r\n\tfont-family:"Aptos",sans-serif;\r\n\tmso-fareast-font-family:Aptos;\r\n\tmso-fareast-theme-font:minor-latin;\r\n\tmso-bidi-font-family:Calibri;\r\n\tmso-ligatures:standardcontextual;\r\n\tmso-fareast-language:EN-US;}\r\nspan.Heading2Char\r\n\t{mso-style-name:"Heading 2 Char";\r\n\tmso-style-noshow:yes;\r\n\tmso-style-priority:9;\r\n\tmso-style-unhide:no;\r\n\tmso-style-locked:yes;\r\n\tmso-style-link:"Heading 2";\r\n\tmso-ansi-font-size:16.0pt;\r\n\tmso-bidi-font-size:16.0pt;\r\n\tfont-family:"Aptos Display",sans-serif;\r\n\tmso-ascii-font-family:"Aptos Display";\r\n\tmso-ascii-theme-font:major-latin;\r\n\tmso-fareast-font-family:"Yu Gothic Light";\r\n\tmso-fareast-theme-font:major-fareast;\r\n\tmso-hansi-font-family:"Aptos Display";\r\n\tmso-hansi-theme-font:major-latin;\r\n\tmso-bidi-font-family:"Times New Roman";\r\n\tmso-bidi-theme-font:major-bidi;\r\n\tcolor:#0F4761;\r\n\tmso-themecolor:accent1;\r\n\tmso-themeshade:191;\r\n\tmso-ligatures:standardcontextual;}\r\n.MsoChpDefault\r\n\t{mso-style-type:export-only;\r\n\tmso-default-props:yes;\r\n\tfont-size:11.0pt;\r\n\tmso-ansi-font-size:11.0pt;\r\n\tmso-bidi-font-size:11.0pt;\r\n\tmso-ascii-font-family:Aptos;\r\n\tmso-ascii-theme-font:minor-latin;\r\n\tmso-fareast-font-family:Aptos;\r\n\tmso-fareast-theme-font:minor-latin;\r\n\tmso-hansi-font-family:Aptos;\r\n\tmso-hansi-theme-font:minor-latin;\r\n\tmso-bidi-font-family:"Times New Roman";\r\n\tmso-bidi-theme-font:minor-bidi;\r\n\tmso-font-kerning:0pt;\r\n\tmso-ligatures:none;\r\n\tmso-fareast-language:EN-US;}\r\n.MsoPapDefault\r\n\t{mso-style-type:export-only;\r\n\tmargin-bottom:8.0pt;\r\n\tline-height:107%;}\r\n@page WordSection1\r\n\t{size:8.5in 11.0in;\r\n\tmargin:1.0in 1.0in 1.0in 1.0in;\r\n\tmso-header-margin:.5in;\r\n\tmso-footer-margin:.5in;\r\n\tmso-paper-source:0;}\r\ndiv.WordSection1\r\n\t{page:WordSection1;}\r\n /* List Definitions */\r\n @list l0\r\n\t{mso-list-id:549808783;\r\n\tmso-list-type:hybrid;\r\n\tmso-list-template-ids:1093052914 -1 -1 -1 -1 -1 -1 -1 -1 -1;}\r\n@list l0:level1\r\n\t{mso-level-tab-stop:none;\r\n\tmso-level-number-position:left;\r\n\ttext-indent:-.25in;}\r\n@list l0:level2\r\n\t{mso-level-number-format:bullet;\r\n\tmso-level-text:o;\r\n\tmso-level-tab-stop:none;\r\n\tmso-level-number-position:left;\r\n\ttext-indent:-.25in;\r\n\tfont-family:"Courier New";}\r\n@list l0:level3\r\n\t{mso-level-number-format:bullet;\r\n\tmso-level-text:;\r\n\tmso-level-tab-stop:none;\r\n\tmso-level-number-position:left;\r\n\ttext-indent:-9.0pt;}\r\n@list l0:level4\r\n\t{mso-level-tab-stop:none;\r\n\tmso-level-number-position:left;\r\n\ttext-indent:-.25in;}\r\n@list l0:level5\r\n\t{mso-level-number-format:alpha-lower;\r\n\tmso-level-tab-stop:none;\r\n\tmso-level-number-position:left;\r\n\ttext-indent:-.25in;}\r\n@list l0:level6\r\n\t{mso-level-number-format:roman-lower;\r\n\tmso-level-tab-stop:none;\r\n\tmso-level-number-position:right;\r\n\ttext-indent:-9.0pt;}\r\n@list l0:level7\r\n\t{mso-level-tab-stop:none;\r\n\tmso-level-number-position:left;\r\n\ttext-indent:-.25in;}\r\n@list l0:level8\r\n\t{mso-level-number-format:alpha-lower;\r\n\tmso-level-tab-stop:none;\r\n\tmso-level-number-position:left;\r\n\ttext-indent:-.25in;}\r\n@list l0:level9\r\n\t{mso-level-number-format:roman-lower;\r\n\tmso-level-tab-stop:none;\r\n\tmso-level-number-position:right;\r\n\ttext-indent:-9.0pt;}\r\n@list l1\r\n\t{mso-list-id:1013996735;\r\n\tmso-list-type:hybrid;\r\n\tmso-list-template-ids:-278866806 -1 -1 67698691 -1 -1 -1 -1 -1 -1;}\r\n@list l1:level1\r\n\t{mso-level-tab-stop:none;\r\n\tmso-level-number-position:left;\r\n\ttext-indent:-.25in;}\r\n@list l1:level2\r\n\t{mso-level-number-format:bullet;\r\n\tmso-level-text:o;\r\n\tmso-level-tab-stop:none;\r\n\tmso-level-number-position:left;\r\n\ttext-indent:-.25in;\r\n\tfont-family:"Courier New";}\r\n@list l1:level3\r\n\t{mso-level-number-format:bullet;\r\n\tmso-level-text:o;\r\n\tmso-level-tab-stop:none;\r\n\tmso-level-number-position:left;\r\n\tmargin-left:117.0pt;\r\n\ttext-indent:-.25in;\r\n\tfont-family:"Courier New";}\r\n@list l1:level4\r\n\t{mso-level-tab-stop:none;\r\n\tmso-level-number-position:left;\r\n\ttext-indent:-.25in;}\r\n@list l1:level5\r\n\t{mso-level-number-format:alpha-lower;\r\n\tmso-level-tab-stop:none;\r\n\tmso-level-number-position:left;\r\n\ttext-indent:-.25in;}\r\n@list l1:level6\r\n\t{mso-level-number-format:roman-lower;\r\n\tmso-level-tab-stop:none;\r\n\tmso-level-number-position:right;\r\n\ttext-indent:-9.0pt;}\r\n@list l1:level7\r\n\t{mso-level-tab-stop:none;\r\n\tmso-level-number-position:left;\r\n\ttext-indent:-.25in;}\r\n@list l1:level8\r\n\t{mso-level-number-format:alpha-lower;\r\n\tmso-level-tab-stop:none;\r\n\tmso-level-number-position:left;\r\n\ttext-indent:-.25in;}\r\n@list l1:level9\r\n\t{mso-level-number-format:roman-lower;\r\n\tmso-level-tab-stop:none;\r\n\tmso-level-number-position:right;\r\n\ttext-indent:-9.0pt;}\r\n@list l2\r\n\t{mso-list-id:1164933178;\r\n\tmso-list-type:hybrid;\r\n\tmso-list-template-ids:1093052914 249174394 67698691 317858228 -2144320658 1223965924 1127282332 1569479866 -583509990 843376116;}\r\n@list l2:level1\r\n\t{mso-level-tab-stop:none;\r\n\tmso-level-number-position:left;\r\n\ttext-indent:-.25in;}\r\n@list l2:level2\r\n\t{mso-level-number-format:bullet;\r\n\tmso-level-text:o;\r\n\tmso-level-tab-stop:none;\r\n\tmso-level-number-position:left;\r\n\ttext-indent:-.25in;\r\n\tfont-family:"Courier New";}\r\n@list l2:level3\r\n\t{mso-level-number-format:bullet;\r\n\tmso-level-text:;\r\n\tmso-level-tab-stop:none;\r\n\tmso-level-number-position:left;\r\n\ttext-indent:-9.0pt;}\r\n@list l2:level4\r\n\t{mso-level-tab-stop:none;\r\n\tmso-level-number-position:left;\r\n\ttext-indent:-.25in;}\r\n@list l2:level5\r\n\t{mso-level-number-format:alpha-lower;\r\n\tmso-level-tab-stop:none;\r\n\tmso-level-number-position:left;\r\n\ttext-indent:-.25in;}\r\n@list l2:level6\r\n\t{mso-level-number-format:roman-lower;\r\n\tmso-level-tab-stop:none;\r\n\tmso-level-number-position:right;\r\n\ttext-indent:-9.0pt;}\r\n@list l2:level7\r\n\t{mso-level-tab-stop:none;\r\n\tmso-level-number-position:left;\r\n\ttext-indent:-.25in;}\r\n@list l2:level8\r\n\t{mso-level-number-format:alpha-lower;\r\n\tmso-level-tab-stop:none;\r\n\tmso-level-number-position:left;\r\n\ttext-indent:-.25in;}\r\n@list l2:level9\r\n\t{mso-level-number-format:roman-lower;\r\n\tmso-level-tab-stop:none;\r\n\tmso-level-number-position:right;\r\n\ttext-indent:-9.0pt;}\r\nol\r\n\t{margin-bottom:0in;}\r\nul\r\n\t{margin-bottom:0in;}\r\n-->\r\n</style>\r\n\x3C!--[if gte mso 10]>\r\n<style>\r\n /* Style Definitions */\r\n table.MsoNormalTable\r\n\t{mso-style-name:"Table Normal";\r\n\tmso-tstyle-rowband-size:0;\r\n\tmso-tstyle-colband-size:0;\r\n\tmso-style-noshow:yes;\r\n\tmso-style-priority:99;\r\n\tmso-style-parent:"";\r\n\tmso-padding-alt:0in 5.4pt 0in 5.4pt;\r\n\tmso-para-margin-top:0in;\r\n\tmso-para-margin-right:0in;\r\n\tmso-para-margin-bottom:8.0pt;\r\n\tmso-para-margin-left:0in;\r\n\tline-height:107%;\r\n\tmso-pagination:widow-orphan;\r\n\tfont-size:11.0pt;\r\n\tfont-family:"Aptos",sans-serif;\r\n\tmso-ascii-font-family:Aptos;\r\n\tmso-ascii-theme-font:minor-latin;\r\n\tmso-hansi-font-family:Aptos;\r\n\tmso-hansi-theme-font:minor-latin;\r\n\tmso-fareast-language:EN-US;}\r\n</style>\r\n<![endif]-->\r\n</head>\r\n\r\n<body lang=EN-US style="tab-interval:.5in;word-wrap:break-word">\r\n';

            runTest(
                '\r\n\r\n<h2>Text<b><o:p></o:p></b></h2>\r\n\r\n<p class=MsoListParagraphCxSpFirst style="margin-bottom:8.0pt;mso-add-space:\r\nauto;text-indent:-.25in;line-height:107%;mso-list:l2 level1 lfo1"><a\r\nname="_Hlk155259411"><![if !supportLists]><span style="mso-fareast-font-family:\r\nAptos;mso-bidi-font-family:Aptos"><span style="mso-list:Ignore">1.<span\r\nstyle="font:7.0pt "Times New Roman"">&nbsp;&nbsp;&nbsp;&nbsp;&nbsp; </span></span></span><![endif]>text</a>.<o:p></o:p></p>\r\n\r\n<p class=MsoListParagraphCxSpMiddle style="margin-bottom:8.0pt;mso-add-space:\r\nauto;text-indent:-.25in;line-height:107%;mso-list:l2 level1 lfo1"><![if !supportLists]><span\r\nstyle="mso-fareast-font-family:Aptos;mso-bidi-font-family:Aptos"><span\r\nstyle="mso-list:Ignore">2.<span style="font:7.0pt "Times New Roman"">&nbsp;&nbsp;&nbsp;&nbsp;&nbsp;\r\n</span></span></span><![endif]>text<o:p></o:p></p>\r\n\r\n<p class=MsoListParagraphCxSpMiddle style="margin-top:0in;margin-right:0in;\r\nmargin-bottom:8.0pt;margin-left:1.0in;mso-add-space:auto;text-indent:-.25in;\r\nline-height:107%;mso-list:l2 level2 lfo1"><![if !supportLists]><span\r\nstyle="font-family:"Courier New";mso-fareast-font-family:"Courier New""><span\r\nstyle="mso-list:Ignore">o<span style="font:7.0pt "Times New Roman"">&nbsp;&nbsp;\r\n</span></span></span><![endif]>text <o:p></o:p></p>\r\n\r\n<p class=MsoListParagraphCxSpMiddle style="margin-bottom:8.0pt;mso-add-space:\r\nauto;text-indent:-.25in;line-height:107%;mso-list:l2 level1 lfo1"><![if !supportLists]><span\r\nstyle="mso-fareast-font-family:Aptos;mso-bidi-font-family:Aptos"><span\r\nstyle="mso-list:Ignore">3.<span style="font:7.0pt "Times New Roman"">&nbsp;&nbsp;&nbsp;&nbsp;&nbsp;\r\n</span></span></span><![endif]>text<o:p></o:p></p>\r\n\r\n<p class=MsoListParagraphCxSpMiddle style="margin-top:0in;margin-right:0in;\r\nmargin-bottom:8.0pt;margin-left:1.0in;mso-add-space:auto;text-indent:-.25in;\r\nline-height:107%;mso-list:l2 level2 lfo1"><![if !supportLists]><span\r\nstyle="font-family:"Courier New";mso-fareast-font-family:"Courier New""><span\r\nstyle="mso-list:Ignore">o<span style="font:7.0pt "Times New Roman"">&nbsp;&nbsp;\r\n</span></span></span><![endif]>text<o:p></o:p></p>\r\n\r\n<p class=MsoListParagraphCxSpMiddle style="margin-top:0in;margin-right:0in;\r\nmargin-bottom:8.0pt;margin-left:117.0pt;mso-add-space:auto;text-indent:-.25in;\r\nline-height:107%;mso-list:l1 level3 lfo2"><![if !supportLists]><span\r\nstyle="font-family:"Courier New";mso-fareast-font-family:"Courier New""><span\r\nstyle="mso-list:Ignore">o<span style="font:7.0pt "Times New Roman"">&nbsp;&nbsp;\r\n</span></span></span><![endif]>text <o:p></o:p></p>\r\n\r\n<p class=MsoListParagraphCxSpMiddle style="margin-bottom:8.0pt;mso-add-space:\r\nauto;text-indent:-.25in;line-height:107%;mso-list:l2 level1 lfo1"><![if !supportLists]><span\r\nstyle="mso-fareast-font-family:Aptos;mso-bidi-font-family:Aptos"><span\r\nstyle="mso-list:Ignore">4.<span style="font:7.0pt "Times New Roman"">&nbsp;&nbsp;&nbsp;&nbsp;&nbsp;\r\n</span></span></span><![endif]>text<o:p></o:p></p>\r\n\r\n<p class=MsoListParagraphCxSpLast style="margin-top:0in;margin-right:0in;\r\nmargin-bottom:8.0pt;margin-left:1.0in;mso-add-space:auto;text-indent:-.25in;\r\nline-height:107%;mso-list:l2 level2 lfo1"><![if !supportLists]><span\r\nstyle="font-family:"Courier New";mso-fareast-font-family:"Courier New""><span\r\nstyle="mso-list:Ignore">o<span style="font:7.0pt "Times New Roman"">&nbsp;&nbsp;\r\n</span></span></span><![endif]>text<o:p></o:p></p>\r\n\r\n<p class=MsoNormal><span style="font-size:16.0pt;font-family:"Aptos Display",sans-serif;\r\nmso-ascii-theme-font:major-latin;mso-fareast-font-family:"Yu Gothic Light";\r\nmso-fareast-theme-font:major-fareast;mso-hansi-theme-font:major-latin;\r\nmso-bidi-font-family:"Times New Roman";mso-bidi-theme-font:major-bidi;\r\ncolor:#0F4761;mso-themecolor:accent1;mso-themeshade:191">Text<o:p></o:p></span></p>\r\n\r\n<p class=MsoNormal>text<o:p></o:p></p>\r\n\r\n<p class=MsoNormal>text<o:p></o:p></p>\r\n\r\n<p class=MsoListParagraphCxSpFirst style="margin-bottom:8.0pt;mso-add-space:\r\nauto;text-indent:-.25in;line-height:107%;mso-list:l0 level1 lfo3"><![if !supportLists]><span\r\nstyle="font-family:"Calibri",sans-serif;mso-fareast-font-family:Calibri"><span\r\nstyle="mso-list:Ignore">1.<span style="font:7.0pt "Times New Roman"">&nbsp;&nbsp;&nbsp;&nbsp;&nbsp;&nbsp;\r\n</span></span></span><![endif]>text<span style="font-family:"Calibri",sans-serif;\r\nmso-fareast-font-family:Calibri"><o:p></o:p></span></p>\r\n\r\n<p class=MsoListParagraphCxSpMiddle style="margin-top:0in;margin-right:0in;\r\nmargin-bottom:8.0pt;margin-left:1.0in;mso-add-space:auto;text-indent:-.25in;\r\nline-height:105%;mso-list:l0 level2 lfo3"><![if !supportLists]><span\r\nstyle="font-family:"Courier New";mso-fareast-font-family:"Courier New""><span\r\nstyle="mso-list:Ignore">o<span style="font:7.0pt "Times New Roman"">&nbsp;&nbsp;\r\n</span></span></span><![endif]>text<span style="font-family:"Calibri",sans-serif;\r\nmso-fareast-font-family:Calibri"><o:p></o:p></span></p>\r\n\r\n<p class=MsoListParagraphCxSpMiddle style="margin-bottom:8.0pt;mso-add-space:\r\nauto;text-indent:-.25in;line-height:105%;mso-list:l0 level1 lfo3"><![if !supportLists]><span\r\nstyle="font-family:"Calibri",sans-serif;mso-fareast-font-family:Calibri"><span\r\nstyle="mso-list:Ignore">2.<span style="font:7.0pt "Times New Roman"">&nbsp;&nbsp;&nbsp;&nbsp;&nbsp;&nbsp;\r\n</span></span></span><![endif]>text<span style="font-family:"Calibri",sans-serif;\r\nmso-fareast-font-family:Calibri"><o:p></o:p></span></p>\r\n\r\n<p class=MsoListParagraphCxSpLast style="margin-top:0in;margin-right:0in;\r\nmargin-bottom:8.0pt;margin-left:1.0in;mso-add-space:auto;text-indent:-.25in;\r\nline-height:105%;mso-list:l0 level2 lfo3"><![if !supportLists]><span\r\nstyle="font-family:"Courier New";mso-fareast-font-family:"Courier New""><span\r\nstyle="mso-list:Ignore">o<span style="font:7.0pt "Times New Roman"">&nbsp;&nbsp;\r\n</span></span></span><![endif]>text<span style="mso-spacerun:yes">  </span><o:p></o:p></p>\r\n\r\n',
                {
                    blockGroupType: 'Document',
                    blocks: [
                        {
                            segments: [
                                {
                                    text: 'Text',
                                    segmentType: 'Text',
                                    format: {},
                                },
                            ],
                            blockType: 'Paragraph',
                            format: {},
                            decorator: {
                                tagName: 'h2',
                                format: {
                                    fontSize: '1.5em',
                                    fontWeight: 'bold',
                                },
                            },
                        },
                        {
                            formatHolder: {
                                isSelected: true,
                                segmentType: 'SelectionMarker',
                                format: {},
                            },
                            levels: [
                                {
                                    listType: 'OL',
                                    format: {
                                        marginTop: '1em',
                                        wordList: 'l2',
                                        startNumberOverride: 1,
                                    },
                                    dataset: {
                                        editingInfo: '{"orderedStyleType":1}',
                                    },
                                },
                            ],
                            blockType: 'BlockGroup',
                            format: {
                                lineHeight: '107%',
                                marginTop: '1em',
                                marginBottom: '8pt',
                            },
                            blockGroupType: 'ListItem',
                            blocks: [
                                {
                                    isImplicit: true,
                                    segments: [
                                        {
                                            text: 'text',
                                            segmentType: 'Text',
                                            format: {},
                                        },
                                        {
                                            text: '.',
                                            segmentType: 'Text',
                                            format: {},
                                        },
                                    ],
                                    blockType: 'Paragraph',
                                    format: {},
                                },
                            ],
                        },
                        {
                            formatHolder: {
                                isSelected: true,
                                segmentType: 'SelectionMarker',
                                format: {},
                            },
                            levels: [
                                {
                                    listType: 'OL',
                                    format: {
                                        marginTop: '1em',
                                        wordList: 'l2',
                                    },
                                    dataset: {
                                        editingInfo: '{"orderedStyleType":1}',
                                    },
                                },
                            ],
                            blockType: 'BlockGroup',
                            format: {
                                lineHeight: '107%',
                                marginTop: '1em',
                                marginBottom: '8pt',
                            },
                            blockGroupType: 'ListItem',
                            blocks: [
                                {
                                    isImplicit: true,
                                    segments: [
                                        {
                                            text: 'text',
                                            segmentType: 'Text',
                                            format: {},
                                        },
                                    ],
                                    blockType: 'Paragraph',
                                    format: {},
                                },
                            ],
                        },
                        {
                            formatHolder: {
                                isSelected: true,
                                segmentType: 'SelectionMarker',
                                format: {},
                            },
                            levels: [
                                {
                                    listType: 'OL',
                                    format: {
                                        marginTop: '1em',
                                        wordList: 'l2',
                                    },
                                    dataset: {
                                        editingInfo: '{"orderedStyleType":1}',
                                    },
                                },
                                {
                                    listType: 'UL',
                                    format: {
                                        marginTop: '0in',
                                        marginRight: '0in',
                                        paddingLeft: '0px',
                                        wordList: 'l2',
                                    },
                                    dataset: {},
                                },
                            ],
                            blockType: 'BlockGroup',
                            format: {
                                lineHeight: '107%',
                                marginTop: '0in',
                                marginRight: '0in',
                                marginBottom: '8pt',
                                marginLeft: '1in',
                            },
                            blockGroupType: 'ListItem',
                            blocks: [
                                {
                                    isImplicit: true,
                                    segments: [
                                        {
                                            text: 'text',
                                            segmentType: 'Text',
                                            format: {},
                                        },
                                    ],
                                    blockType: 'Paragraph',
                                    format: {},
                                },
                            ],
                        },
                        {
                            formatHolder: {
                                isSelected: true,
                                segmentType: 'SelectionMarker',
                                format: {},
                            },
                            levels: [
                                {
                                    listType: 'OL',
                                    format: {
                                        marginTop: '1em',
                                        wordList: 'l2',
                                    },
                                    dataset: {
                                        editingInfo: '{"orderedStyleType":1}',
                                    },
                                },
                            ],
                            blockType: 'BlockGroup',
                            format: {
                                lineHeight: '107%',
                                marginTop: '1em',
                                marginBottom: '8pt',
                            },
                            blockGroupType: 'ListItem',
                            blocks: [
                                {
                                    isImplicit: true,
                                    segments: [
                                        {
                                            text: 'text',
                                            segmentType: 'Text',
                                            format: {},
                                        },
                                    ],
                                    blockType: 'Paragraph',
                                    format: {},
                                },
                            ],
                        },
                        {
                            formatHolder: {
                                isSelected: true,
                                segmentType: 'SelectionMarker',
                                format: {},
                            },
                            levels: [
                                {
                                    listType: 'OL',
                                    format: {
                                        marginTop: '1em',
                                        wordList: 'l2',
                                    },
                                    dataset: {
                                        editingInfo: '{"orderedStyleType":1}',
                                    },
                                },
                                {
                                    listType: 'UL',
                                    format: {
                                        marginTop: '0in',
                                        marginRight: '0in',
                                        paddingLeft: '0px',
                                        wordList: 'l2',
                                    },
                                    dataset: {},
                                },
                            ],
                            blockType: 'BlockGroup',
                            format: {
                                lineHeight: '107%',
                                marginTop: '0in',
                                marginRight: '0in',
                                marginBottom: '8pt',
                                marginLeft: '1in',
                            },
                            blockGroupType: 'ListItem',
                            blocks: [
                                {
                                    isImplicit: true,
                                    segments: [
                                        {
                                            text: 'text',
                                            segmentType: 'Text',
                                            format: {},
                                        },
                                    ],
                                    blockType: 'Paragraph',
                                    format: {},
                                },
                            ],
                        },
                        {
                            formatHolder: {
                                isSelected: true,
                                segmentType: 'SelectionMarker',
                                format: {},
                            },
                            levels: [
                                {
                                    listType: 'OL',
                                    format: {
                                        marginTop: '1em',
                                        wordList: 'l2',
                                    },
                                    dataset: {
                                        editingInfo: '{"orderedStyleType":1}',
                                    },
                                },
                                {
                                    listType: 'UL',
                                    format: {
                                        marginTop: '0in',
                                        marginRight: '0in',
                                        paddingLeft: '0px',
                                        wordList: 'l2',
                                    },
                                    dataset: {},
                                },
                                {
                                    listType: 'UL',
                                    format: {
                                        marginTop: '0in',
                                        marginRight: '0in',
                                        paddingLeft: '0px',
                                        wordList: 'l1',
                                    },
                                    dataset: {},
                                },
                            ],
                            blockType: 'BlockGroup',
                            format: {
                                lineHeight: '107%',
                                marginTop: '0in',
                                marginRight: '0in',
                                marginBottom: '8pt',
                                marginLeft: '117pt',
                            },
                            blockGroupType: 'ListItem',
                            blocks: [
                                {
                                    isImplicit: true,
                                    segments: [
                                        {
                                            text: 'text',
                                            segmentType: 'Text',
                                            format: {},
                                        },
                                    ],
                                    blockType: 'Paragraph',
                                    format: {},
                                },
                            ],
                        },
                        {
                            formatHolder: {
                                isSelected: true,
                                segmentType: 'SelectionMarker',
                                format: {},
                            },
                            levels: [
                                {
                                    listType: 'OL',
                                    format: {
                                        marginTop: '1em',
                                        wordList: 'l2',
                                    },
                                    dataset: {
                                        editingInfo: '{"orderedStyleType":1}',
                                    },
                                },
                            ],
                            blockType: 'BlockGroup',
                            format: {
                                lineHeight: '107%',
                                marginTop: '1em',
                                marginBottom: '8pt',
                            },
                            blockGroupType: 'ListItem',
                            blocks: [
                                {
                                    isImplicit: true,
                                    segments: [
                                        {
                                            text: 'text',
                                            segmentType: 'Text',
                                            format: {},
                                        },
                                    ],
                                    blockType: 'Paragraph',
                                    format: {},
                                },
                            ],
                        },
                        {
                            formatHolder: {
                                isSelected: true,
                                segmentType: 'SelectionMarker',
                                format: {},
                            },
                            levels: [
                                {
                                    listType: 'OL',
                                    format: {
                                        marginTop: '1em',
                                        wordList: 'l2',
                                    },
                                    dataset: {
                                        editingInfo: '{"orderedStyleType":1}',
                                    },
                                },
                                {
                                    listType: 'UL',
                                    format: {
                                        marginTop: '0in',
                                        marginRight: '0in',
                                        paddingLeft: '0px',
                                        wordList: 'l2',
                                    },
                                    dataset: {},
                                },
                            ],
                            blockType: 'BlockGroup',
                            format: {
                                lineHeight: '107%',
                                marginTop: '0in',
                                marginRight: '0in',
                                marginBottom: '8pt',
                                marginLeft: '1in',
                            },
                            blockGroupType: 'ListItem',
                            blocks: [
                                {
                                    isImplicit: true,
                                    segments: [
                                        {
                                            text: 'text',
                                            segmentType: 'Text',
                                            format: {},
                                        },
                                    ],
                                    blockType: 'Paragraph',
                                    format: {},
                                },
                            ],
                        },
                        {
                            segments: [
                                {
                                    text: 'Text',
                                    segmentType: 'Text',
                                    format: {
                                        fontSize: '16pt',
                                    },
                                },
                            ],
                            blockType: 'Paragraph',
                            format: {
                                marginTop: '1em',
                                marginBottom: '1em',
                            },
                            decorator: {
                                tagName: 'p',
                                format: {},
                            },
                        },
                        {
                            segments: [
                                {
                                    text: 'text',
                                    segmentType: 'Text',
                                    format: {},
                                },
                            ],
                            blockType: 'Paragraph',
                            format: {
                                marginTop: '1em',
                                marginBottom: '1em',
                            },
                            decorator: {
                                tagName: 'p',
                                format: {},
                            },
                        },
                        {
                            segments: [
                                {
                                    text: 'text',
                                    segmentType: 'Text',
                                    format: {},
                                },
                            ],
                            blockType: 'Paragraph',
                            format: {
                                marginTop: '1em',
                                marginBottom: '1em',
                            },
                            decorator: {
                                tagName: 'p',
                                format: {},
                            },
                        },
                        {
                            formatHolder: {
                                isSelected: true,
                                segmentType: 'SelectionMarker',
                                format: {},
                            },
                            levels: [
                                {
                                    listType: 'OL',
                                    format: {
                                        marginTop: '1em',
                                        wordList: 'l0',
                                        startNumberOverride: 1,
                                    },
                                    dataset: {
                                        editingInfo: '{"orderedStyleType":1}',
                                    },
                                },
                            ],
                            blockType: 'BlockGroup',
                            format: {
                                lineHeight: '107%',
                                marginTop: '1em',
                                marginBottom: '8pt',
                            },
                            blockGroupType: 'ListItem',
                            blocks: [
                                {
                                    isImplicit: true,
                                    segments: [
                                        {
                                            text: 'text',
                                            segmentType: 'Text',
                                            format: {},
                                        },
                                    ],
                                    blockType: 'Paragraph',
                                    format: {},
                                },
                            ],
                        },
                        {
                            formatHolder: {
                                isSelected: true,
                                segmentType: 'SelectionMarker',
                                format: {},
                            },
                            levels: [
                                {
                                    listType: 'OL',
                                    format: {
                                        marginTop: '1em',
                                        wordList: 'l0',
                                    },
                                    dataset: {
                                        editingInfo: '{"orderedStyleType":1}',
                                    },
                                },
                                {
                                    listType: 'UL',
                                    format: {
                                        marginTop: '0in',
                                        marginRight: '0in',
                                        paddingLeft: '0px',
                                        wordList: 'l0',
                                    },
                                    dataset: {},
                                },
                            ],
                            blockType: 'BlockGroup',
                            format: {
                                lineHeight: '105%',
                                marginTop: '0in',
                                marginRight: '0in',
                                marginBottom: '8pt',
                                marginLeft: '1in',
                            },
                            blockGroupType: 'ListItem',
                            blocks: [
                                {
                                    isImplicit: true,
                                    segments: [
                                        {
                                            text: 'text',
                                            segmentType: 'Text',
                                            format: {},
                                        },
                                    ],
                                    blockType: 'Paragraph',
                                    format: {},
                                },
                            ],
                        },
                        {
                            formatHolder: {
                                isSelected: true,
                                segmentType: 'SelectionMarker',
                                format: {},
                            },
                            levels: [
                                {
                                    listType: 'OL',
                                    format: {
                                        marginTop: '1em',
                                        wordList: 'l0',
                                    },
                                    dataset: {
                                        editingInfo: '{"orderedStyleType":1}',
                                    },
                                },
                            ],
                            blockType: 'BlockGroup',
                            format: {
                                lineHeight: '105%',
                                marginTop: '1em',
                                marginBottom: '8pt',
                            },
                            blockGroupType: 'ListItem',
                            blocks: [
                                {
                                    isImplicit: true,
                                    segments: [
                                        {
                                            text: 'text',
                                            segmentType: 'Text',
                                            format: {},
                                        },
                                    ],
                                    blockType: 'Paragraph',
                                    format: {},
                                },
                            ],
                        },
                        {
                            formatHolder: {
                                isSelected: true,
                                segmentType: 'SelectionMarker',
                                format: {},
                            },
                            levels: [
                                {
                                    listType: 'OL',
                                    format: {
                                        marginTop: '1em',
                                        wordList: 'l0',
                                    },
                                    dataset: {
                                        editingInfo: '{"orderedStyleType":1}',
                                    },
                                },
                                {
                                    listType: 'UL',
                                    format: {
                                        marginTop: '0in',
                                        marginRight: '0in',
                                        paddingLeft: '0px',
                                        wordList: 'l0',
                                    },
                                    dataset: {},
                                },
                            ],
                            blockType: 'BlockGroup',
                            format: {
                                lineHeight: '105%',
                                marginTop: '0in',
                                marginRight: '0in',
                                marginBottom: '8pt',
                                marginLeft: '1in',
                            },
                            blockGroupType: 'ListItem',
                            blocks: [
                                {
                                    isImplicit: true,
                                    segments: [
                                        {
                                            text: 'text',
                                            segmentType: 'Text',
                                            format: {},
                                        },
                                        {
                                            text: ' ',
                                            segmentType: 'Text',
                                            format: {},
                                        },
                                    ],
                                    blockType: 'Paragraph',
                                    format: {},
                                },
                            ],
                        },
                    ],
                },
                true,
                htmlBefore
            );
        });

        /**
         *  1. Text
         *     Dummy List Item
         *          2. List
         *             Dummy List Item
         */
        it('List with dummy list from Word Desktop', () => {
            const htmlBefore =
                '<html xmlns:o="urn:schemas-microsoft-com:office:office"\r\nxmlns:w="urn:schemas-microsoft-com:office:word"\r\nxmlns:m="http://schemas.microsoft.com/office/2004/12/omml"\r\nxmlns="http://www.w3.org/TR/REC-html40">\r\n\r\n<head>\r\n<meta http-equiv=Content-Type content="text/html; charset=utf-8">\r\n<meta name=ProgId content=Word.Document>\r\n<meta name=Generator content="Microsoft Word 15">\r\n<meta name=Originator content="Microsoft Word 15">\r\n<link rel=File-List\r\nhref="file:///C:/Users/BVALVE~1/AppData/Local/Temp/msohtmlclip1/01/clip_filelist.xml">\r\n\x3C!--[if gte mso 9]><xml>\r\n <o:OfficeDocumentSettings>\r\n  <o:AllowPNG/>\r\n </o:OfficeDocumentSettings>\r\n</xml><![endif]-->\r\n<link rel=themeData\r\nhref="file:///C:/Users/BVALVE~1/AppData/Local/Temp/msohtmlclip1/01/clip_themedata.thmx">\r\n<link rel=colorSchemeMapping\r\nhref="file:///C:/Users/BVALVE~1/AppData/Local/Temp/msohtmlclip1/01/clip_colorschememapping.xml">\r\n\x3C!--[if gte mso 9]><xml>\r\n <w:WordDocument>\r\n  <w:View>Normal</w:View>\r\n  <w:Zoom>0</w:Zoom>\r\n  <w:TrackMoves/>\r\n  <w:TrackFormatting/>\r\n  <w:PunctuationKerning/>\r\n  <w:ValidateAgainstSchemas/>\r\n  <w:SaveIfXMLInvalid>false</w:SaveIfXMLInvalid>\r\n  <w:IgnoreMixedContent>false</w:IgnoreMixedContent>\r\n  <w:AlwaysShowPlaceholderText>false</w:AlwaysShowPlaceholderText>\r\n  <w:DoNotPromoteQF/>\r\n  <w:LidThemeOther>EN-US</w:LidThemeOther>\r\n  <w:LidThemeAsian>JA</w:LidThemeAsian>\r\n  <w:LidThemeComplexScript>X-NONE</w:LidThemeComplexScript>\r\n  <w:Compatibility>\r\n   <w:BreakWrappedTables/>\r\n   <w:SnapToGridInCell/>\r\n   <w:WrapTextWithPunct/>\r\n   <w:UseAsianBreakRules/>\r\n   <w:DontGrowAutofit/>\r\n   <w:SplitPgBreakAndParaMark/>\r\n   <w:EnableOpenTypeKerning/>\r\n   <w:DontFlipMirrorIndents/>\r\n   <w:OverrideTableStyleHps/>\r\n  </w:Compatibility>\r\n  <m:mathPr>\r\n   <m:mathFont m:val="Cambria Math"/>\r\n   <m:brkBin m:val="before"/>\r\n   <m:brkBinSub m:val="&#45;-"/>\r\n   <m:smallFrac m:val="off"/>\r\n   <m:dispDef/>\r\n   <m:lMargin m:val="0"/>\r\n   <m:rMargin m:val="0"/>\r\n   <m:defJc m:val="centerGroup"/>\r\n   <m:wrapIndent m:val="1440"/>\r\n   <m:intLim m:val="subSup"/>\r\n   <m:naryLim m:val="undOvr"/>\r\n  </m:mathPr></w:WordDocument>\r\n</xml><![endif]-->\x3C!--[if gte mso 9]><xml>\r\n <w:LatentStyles DefLockedState="false" DefUnhideWhenUsed="false"\r\n  DefSemiHidden="false" DefQFormat="false" DefPriority="99"\r\n  LatentStyleCount="376">\r\n  <w:LsdException Locked="false" Priority="0" QFormat="true" Name="Normal"/>\r\n  <w:LsdException Locked="false" Priority="9" QFormat="true" Name="heading 1"/>\r\n  <w:LsdException Locked="false" Priority="9" SemiHidden="true"\r\n   UnhideWhenUsed="true" QFormat="true" Name="heading 2"/>\r\n  <w:LsdException Locked="false" Priority="9" SemiHidden="true"\r\n   UnhideWhenUsed="true" QFormat="true" Name="heading 3"/>\r\n  <w:LsdException Locked="false" Priority="9" SemiHidden="true"\r\n   UnhideWhenUsed="true" QFormat="true" Name="heading 4"/>\r\n  <w:LsdException Locked="false" Priority="9" SemiHidden="true"\r\n   UnhideWhenUsed="true" QFormat="true" Name="heading 5"/>\r\n  <w:LsdException Locked="false" Priority="9" SemiHidden="true"\r\n   UnhideWhenUsed="true" QFormat="true" Name="heading 6"/>\r\n  <w:LsdException Locked="false" Priority="9" SemiHidden="true"\r\n   UnhideWhenUsed="true" QFormat="true" Name="heading 7"/>\r\n  <w:LsdException Locked="false" Priority="9" SemiHidden="true"\r\n   UnhideWhenUsed="true" QFormat="true" Name="heading 8"/>\r\n  <w:LsdException Locked="false" Priority="9" SemiHidden="true"\r\n   UnhideWhenUsed="true" QFormat="true" Name="heading 9"/>\r\n  <w:LsdException Locked="false" SemiHidden="true" UnhideWhenUsed="true"\r\n   Name="index 1"/>\r\n  <w:LsdException Locked="false" SemiHidden="true" UnhideWhenUsed="true"\r\n   Name="index 2"/>\r\n  <w:LsdException Locked="false" SemiHidden="true" UnhideWhenUsed="true"\r\n   Name="index 3"/>\r\n  <w:LsdException Locked="false" SemiHidden="true" UnhideWhenUsed="true"\r\n   Name="index 4"/>\r\n  <w:LsdException Locked="false" SemiHidden="true" UnhideWhenUsed="true"\r\n   Name="index 5"/>\r\n  <w:LsdException Locked="false" SemiHidden="true" UnhideWhenUsed="true"\r\n   Name="index 6"/>\r\n  <w:LsdException Locked="false" SemiHidden="true" UnhideWhenUsed="true"\r\n   Name="index 7"/>\r\n  <w:LsdException Locked="false" SemiHidden="true" UnhideWhenUsed="true"\r\n   Name="index 8"/>\r\n  <w:LsdException Locked="false" SemiHidden="true" UnhideWhenUsed="true"\r\n   Name="index 9"/>\r\n  <w:LsdException Locked="false" Priority="39" SemiHidden="true"\r\n   UnhideWhenUsed="true" Name="toc 1"/>\r\n  <w:LsdException Locked="false" Priority="39" SemiHidden="true"\r\n   UnhideWhenUsed="true" Name="toc 2"/>\r\n  <w:LsdException Locked="false" Priority="39" SemiHidden="true"\r\n   UnhideWhenUsed="true" Name="toc 3"/>\r\n  <w:LsdException Locked="false" Priority="39" SemiHidden="true"\r\n   UnhideWhenUsed="true" Name="toc 4"/>\r\n  <w:LsdException Locked="false" Priority="39" SemiHidden="true"\r\n   UnhideWhenUsed="true" Name="toc 5"/>\r\n  <w:LsdException Locked="false" Priority="39" SemiHidden="true"\r\n   UnhideWhenUsed="true" Name="toc 6"/>\r\n  <w:LsdException Locked="false" Priority="39" SemiHidden="true"\r\n   UnhideWhenUsed="true" Name="toc 7"/>\r\n  <w:LsdException Locked="false" Priority="39" SemiHidden="true"\r\n   UnhideWhenUsed="true" Name="toc 8"/>\r\n  <w:LsdException Locked="false" Priority="39" SemiHidden="true"\r\n   UnhideWhenUsed="true" Name="toc 9"/>\r\n  <w:LsdException Locked="false" SemiHidden="true" UnhideWhenUsed="true"\r\n   Name="Normal Indent"/>\r\n  <w:LsdException Locked="false" SemiHidden="true" UnhideWhenUsed="true"\r\n   Name="footnote text"/>\r\n  <w:LsdException Locked="false" SemiHidden="true" UnhideWhenUsed="true"\r\n   Name="annotation text"/>\r\n  <w:LsdException Locked="false" SemiHidden="true" UnhideWhenUsed="true"\r\n   Name="header"/>\r\n  <w:LsdException Locked="false" SemiHidden="true" UnhideWhenUsed="true"\r\n   Name="footer"/>\r\n  <w:LsdException Locked="false" SemiHidden="true" UnhideWhenUsed="true"\r\n   Name="index heading"/>\r\n  <w:LsdException Locked="false" Priority="35" SemiHidden="true"\r\n   UnhideWhenUsed="true" QFormat="true" Name="caption"/>\r\n  <w:LsdException Locked="false" SemiHidden="true" UnhideWhenUsed="true"\r\n   Name="table of figures"/>\r\n  <w:LsdException Locked="false" SemiHidden="true" UnhideWhenUsed="true"\r\n   Name="envelope address"/>\r\n  <w:LsdException Locked="false" SemiHidden="true" UnhideWhenUsed="true"\r\n   Name="envelope return"/>\r\n  <w:LsdException Locked="false" SemiHidden="true" UnhideWhenUsed="true"\r\n   Name="footnote reference"/>\r\n  <w:LsdException Locked="false" SemiHidden="true" UnhideWhenUsed="true"\r\n   Name="annotation reference"/>\r\n  <w:LsdException Locked="false" SemiHidden="true" UnhideWhenUsed="true"\r\n   Name="line number"/>\r\n  <w:LsdException Locked="false" SemiHidden="true" UnhideWhenUsed="true"\r\n   Name="page number"/>\r\n  <w:LsdException Locked="false" SemiHidden="true" UnhideWhenUsed="true"\r\n   Name="endnote reference"/>\r\n  <w:LsdException Locked="false" SemiHidden="true" UnhideWhenUsed="true"\r\n   Name="endnote text"/>\r\n  <w:LsdException Locked="false" SemiHidden="true" UnhideWhenUsed="true"\r\n   Name="table of authorities"/>\r\n  <w:LsdException Locked="false" SemiHidden="true" UnhideWhenUsed="true"\r\n   Name="macro"/>\r\n  <w:LsdException Locked="false" SemiHidden="true" UnhideWhenUsed="true"\r\n   Name="toa heading"/>\r\n  <w:LsdException Locked="false" SemiHidden="true" UnhideWhenUsed="true"\r\n   Name="List"/>\r\n  <w:LsdException Locked="false" SemiHidden="true" UnhideWhenUsed="true"\r\n   Name="List Bullet"/>\r\n  <w:LsdException Locked="false" SemiHidden="true" UnhideWhenUsed="true"\r\n   Name="List Number"/>\r\n  <w:LsdException Locked="false" SemiHidden="true" UnhideWhenUsed="true"\r\n   Name="List 2"/>\r\n  <w:LsdException Locked="false" SemiHidden="true" UnhideWhenUsed="true"\r\n   Name="List 3"/>\r\n  <w:LsdException Locked="false" SemiHidden="true" UnhideWhenUsed="true"\r\n   Name="List 4"/>\r\n  <w:LsdException Locked="false" SemiHidden="true" UnhideWhenUsed="true"\r\n   Name="List 5"/>\r\n  <w:LsdException Locked="false" SemiHidden="true" UnhideWhenUsed="true"\r\n   Name="List Bullet 2"/>\r\n  <w:LsdException Locked="false" SemiHidden="true" UnhideWhenUsed="true"\r\n   Name="List Bullet 3"/>\r\n  <w:LsdException Locked="false" SemiHidden="true" UnhideWhenUsed="true"\r\n   Name="List Bullet 4"/>\r\n  <w:LsdException Locked="false" SemiHidden="true" UnhideWhenUsed="true"\r\n   Name="List Bullet 5"/>\r\n  <w:LsdException Locked="false" SemiHidden="true" UnhideWhenUsed="true"\r\n   Name="List Number 2"/>\r\n  <w:LsdException Locked="false" SemiHidden="true" UnhideWhenUsed="true"\r\n   Name="List Number 3"/>\r\n  <w:LsdException Locked="false" SemiHidden="true" UnhideWhenUsed="true"\r\n   Name="List Number 4"/>\r\n  <w:LsdException Locked="false" SemiHidden="true" UnhideWhenUsed="true"\r\n   Name="List Number 5"/>\r\n  <w:LsdException Locked="false" Priority="10" QFormat="true" Name="Title"/>\r\n  <w:LsdException Locked="false" SemiHidden="true" UnhideWhenUsed="true"\r\n   Name="Closing"/>\r\n  <w:LsdException Locked="false" SemiHidden="true" UnhideWhenUsed="true"\r\n   Name="Signature"/>\r\n  <w:LsdException Locked="false" Priority="1" SemiHidden="true"\r\n   UnhideWhenUsed="true" Name="Default Paragraph Font"/>\r\n  <w:LsdException Locked="false" SemiHidden="true" UnhideWhenUsed="true"\r\n   Name="Body Text"/>\r\n  <w:LsdException Locked="false" SemiHidden="true" UnhideWhenUsed="true"\r\n   Name="Body Text Indent"/>\r\n  <w:LsdException Locked="false" SemiHidden="true" UnhideWhenUsed="true"\r\n   Name="List Continue"/>\r\n  <w:LsdException Locked="false" SemiHidden="true" UnhideWhenUsed="true"\r\n   Name="List Continue 2"/>\r\n  <w:LsdException Locked="false" SemiHidden="true" UnhideWhenUsed="true"\r\n   Name="List Continue 3"/>\r\n  <w:LsdException Locked="false" SemiHidden="true" UnhideWhenUsed="true"\r\n   Name="List Continue 4"/>\r\n  <w:LsdException Locked="false" SemiHidden="true" UnhideWhenUsed="true"\r\n   Name="List Continue 5"/>\r\n  <w:LsdException Locked="false" SemiHidden="true" UnhideWhenUsed="true"\r\n   Name="Message Header"/>\r\n  <w:LsdException Locked="false" Priority="11" QFormat="true" Name="Subtitle"/>\r\n  <w:LsdException Locked="false" SemiHidden="true" UnhideWhenUsed="true"\r\n   Name="Salutation"/>\r\n  <w:LsdException Locked="false" SemiHidden="true" UnhideWhenUsed="true"\r\n   Name="Date"/>\r\n  <w:LsdException Locked="false" SemiHidden="true" UnhideWhenUsed="true"\r\n   Name="Body Text First Indent"/>\r\n  <w:LsdException Locked="false" SemiHidden="true" UnhideWhenUsed="true"\r\n   Name="Body Text First Indent 2"/>\r\n  <w:LsdException Locked="false" SemiHidden="true" UnhideWhenUsed="true"\r\n   Name="Note Heading"/>\r\n  <w:LsdException Locked="false" SemiHidden="true" UnhideWhenUsed="true"\r\n   Name="Body Text 2"/>\r\n  <w:LsdException Locked="false" SemiHidden="true" UnhideWhenUsed="true"\r\n   Name="Body Text 3"/>\r\n  <w:LsdException Locked="false" SemiHidden="true" UnhideWhenUsed="true"\r\n   Name="Body Text Indent 2"/>\r\n  <w:LsdException Locked="false" SemiHidden="true" UnhideWhenUsed="true"\r\n   Name="Body Text Indent 3"/>\r\n  <w:LsdException Locked="false" SemiHidden="true" UnhideWhenUsed="true"\r\n   Name="Block Text"/>\r\n  <w:LsdException Locked="false" SemiHidden="true" UnhideWhenUsed="true"\r\n   Name="Hyperlink"/>\r\n  <w:LsdException Locked="false" SemiHidden="true" UnhideWhenUsed="true"\r\n   Name="FollowedHyperlink"/>\r\n  <w:LsdException Locked="false" Priority="22" QFormat="true" Name="Strong"/>\r\n  <w:LsdException Locked="false" Priority="20" QFormat="true" Name="Emphasis"/>\r\n  <w:LsdException Locked="false" SemiHidden="true" UnhideWhenUsed="true"\r\n   Name="Document Map"/>\r\n  <w:LsdException Locked="false" SemiHidden="true" UnhideWhenUsed="true"\r\n   Name="Plain Text"/>\r\n  <w:LsdException Locked="false" SemiHidden="true" UnhideWhenUsed="true"\r\n   Name="E-mail Signature"/>\r\n  <w:LsdException Locked="false" SemiHidden="true" UnhideWhenUsed="true"\r\n   Name="HTML Top of Form"/>\r\n  <w:LsdException Locked="false" SemiHidden="true" UnhideWhenUsed="true"\r\n   Name="HTML Bottom of Form"/>\r\n  <w:LsdException Locked="false" SemiHidden="true" UnhideWhenUsed="true"\r\n   Name="Normal (Web)"/>\r\n  <w:LsdException Locked="false" SemiHidden="true" UnhideWhenUsed="true"\r\n   Name="HTML Acronym"/>\r\n  <w:LsdException Locked="false" SemiHidden="true" UnhideWhenUsed="true"\r\n   Name="HTML Address"/>\r\n  <w:LsdException Locked="false" SemiHidden="true" UnhideWhenUsed="true"\r\n   Name="HTML Cite"/>\r\n  <w:LsdException Locked="false" SemiHidden="true" UnhideWhenUsed="true"\r\n   Name="HTML Code"/>\r\n  <w:LsdException Locked="false" SemiHidden="true" UnhideWhenUsed="true"\r\n   Name="HTML Definition"/>\r\n  <w:LsdException Locked="false" SemiHidden="true" UnhideWhenUsed="true"\r\n   Name="HTML Keyboard"/>\r\n  <w:LsdException Locked="false" SemiHidden="true" UnhideWhenUsed="true"\r\n   Name="HTML Preformatted"/>\r\n  <w:LsdException Locked="false" SemiHidden="true" UnhideWhenUsed="true"\r\n   Name="HTML Sample"/>\r\n  <w:LsdException Locked="false" SemiHidden="true" UnhideWhenUsed="true"\r\n   Name="HTML Typewriter"/>\r\n  <w:LsdException Locked="false" SemiHidden="true" UnhideWhenUsed="true"\r\n   Name="HTML Variable"/>\r\n  <w:LsdException Locked="false" SemiHidden="true" UnhideWhenUsed="true"\r\n   Name="Normal Table"/>\r\n  <w:LsdException Locked="false" SemiHidden="true" UnhideWhenUsed="true"\r\n   Name="annotation subject"/>\r\n  <w:LsdException Locked="false" SemiHidden="true" UnhideWhenUsed="true"\r\n   Name="No List"/>\r\n  <w:LsdException Locked="false" SemiHidden="true" UnhideWhenUsed="true"\r\n   Name="Outline List 1"/>\r\n  <w:LsdException Locked="false" SemiHidden="true" UnhideWhenUsed="true"\r\n   Name="Outline List 2"/>\r\n  <w:LsdException Locked="false" SemiHidden="true" UnhideWhenUsed="true"\r\n   Name="Outline List 3"/>\r\n  <w:LsdException Locked="false" SemiHidden="true" UnhideWhenUsed="true"\r\n   Name="Table Simple 1"/>\r\n  <w:LsdException Locked="false" SemiHidden="true" UnhideWhenUsed="true"\r\n   Name="Table Simple 2"/>\r\n  <w:LsdException Locked="false" SemiHidden="true" UnhideWhenUsed="true"\r\n   Name="Table Simple 3"/>\r\n  <w:LsdException Locked="false" SemiHidden="true" UnhideWhenUsed="true"\r\n   Name="Table Classic 1"/>\r\n  <w:LsdException Locked="false" SemiHidden="true" UnhideWhenUsed="true"\r\n   Name="Table Classic 2"/>\r\n  <w:LsdException Locked="false" SemiHidden="true" UnhideWhenUsed="true"\r\n   Name="Table Classic 3"/>\r\n  <w:LsdException Locked="false" SemiHidden="true" UnhideWhenUsed="true"\r\n   Name="Table Classic 4"/>\r\n  <w:LsdException Locked="false" SemiHidden="true" UnhideWhenUsed="true"\r\n   Name="Table Colorful 1"/>\r\n  <w:LsdException Locked="false" SemiHidden="true" UnhideWhenUsed="true"\r\n   Name="Table Colorful 2"/>\r\n  <w:LsdException Locked="false" SemiHidden="true" UnhideWhenUsed="true"\r\n   Name="Table Colorful 3"/>\r\n  <w:LsdException Locked="false" SemiHidden="true" UnhideWhenUsed="true"\r\n   Name="Table Columns 1"/>\r\n  <w:LsdException Locked="false" SemiHidden="true" UnhideWhenUsed="true"\r\n   Name="Table Columns 2"/>\r\n  <w:LsdException Locked="false" SemiHidden="true" UnhideWhenUsed="true"\r\n   Name="Table Columns 3"/>\r\n  <w:LsdException Locked="false" SemiHidden="true" UnhideWhenUsed="true"\r\n   Name="Table Columns 4"/>\r\n  <w:LsdException Locked="false" SemiHidden="true" UnhideWhenUsed="true"\r\n   Name="Table Columns 5"/>\r\n  <w:LsdException Locked="false" SemiHidden="true" UnhideWhenUsed="true"\r\n   Name="Table Grid 1"/>\r\n  <w:LsdException Locked="false" SemiHidden="true" UnhideWhenUsed="true"\r\n   Name="Table Grid 2"/>\r\n  <w:LsdException Locked="false" SemiHidden="true" UnhideWhenUsed="true"\r\n   Name="Table Grid 3"/>\r\n  <w:LsdException Locked="false" SemiHidden="true" UnhideWhenUsed="true"\r\n   Name="Table Grid 4"/>\r\n  <w:LsdException Locked="false" SemiHidden="true" UnhideWhenUsed="true"\r\n   Name="Table Grid 5"/>\r\n  <w:LsdException Locked="false" SemiHidden="true" UnhideWhenUsed="true"\r\n   Name="Table Grid 6"/>\r\n  <w:LsdException Locked="false" SemiHidden="true" UnhideWhenUsed="true"\r\n   Name="Table Grid 7"/>\r\n  <w:LsdException Locked="false" SemiHidden="true" UnhideWhenUsed="true"\r\n   Name="Table Grid 8"/>\r\n  <w:LsdException Locked="false" SemiHidden="true" UnhideWhenUsed="true"\r\n   Name="Table List 1"/>\r\n  <w:LsdException Locked="false" SemiHidden="true" UnhideWhenUsed="true"\r\n   Name="Table List 2"/>\r\n  <w:LsdException Locked="false" SemiHidden="true" UnhideWhenUsed="true"\r\n   Name="Table List 3"/>\r\n  <w:LsdException Locked="false" SemiHidden="true" UnhideWhenUsed="true"\r\n   Name="Table List 4"/>\r\n  <w:LsdException Locked="false" SemiHidden="true" UnhideWhenUsed="true"\r\n   Name="Table List 5"/>\r\n  <w:LsdException Locked="false" SemiHidden="true" UnhideWhenUsed="true"\r\n   Name="Table List 6"/>\r\n  <w:LsdException Locked="false" SemiHidden="true" UnhideWhenUsed="true"\r\n   Name="Table List 7"/>\r\n  <w:LsdException Locked="false" SemiHidden="true" UnhideWhenUsed="true"\r\n   Name="Table List 8"/>\r\n  <w:LsdException Locked="false" SemiHidden="true" UnhideWhenUsed="true"\r\n   Name="Table 3D effects 1"/>\r\n  <w:LsdException Locked="false" SemiHidden="true" UnhideWhenUsed="true"\r\n   Name="Table 3D effects 2"/>\r\n  <w:LsdException Locked="false" SemiHidden="true" UnhideWhenUsed="true"\r\n   Name="Table 3D effects 3"/>\r\n  <w:LsdException Locked="false" SemiHidden="true" UnhideWhenUsed="true"\r\n   Name="Table Contemporary"/>\r\n  <w:LsdException Locked="false" SemiHidden="true" UnhideWhenUsed="true"\r\n   Name="Table Elegant"/>\r\n  <w:LsdException Locked="false" SemiHidden="true" UnhideWhenUsed="true"\r\n   Name="Table Professional"/>\r\n  <w:LsdException Locked="false" SemiHidden="true" UnhideWhenUsed="true"\r\n   Name="Table Subtle 1"/>\r\n  <w:LsdException Locked="false" SemiHidden="true" UnhideWhenUsed="true"\r\n   Name="Table Subtle 2"/>\r\n  <w:LsdException Locked="false" SemiHidden="true" UnhideWhenUsed="true"\r\n   Name="Table Web 1"/>\r\n  <w:LsdException Locked="false" SemiHidden="true" UnhideWhenUsed="true"\r\n   Name="Table Web 2"/>\r\n  <w:LsdException Locked="false" SemiHidden="true" UnhideWhenUsed="true"\r\n   Name="Table Web 3"/>\r\n  <w:LsdException Locked="false" SemiHidden="true" UnhideWhenUsed="true"\r\n   Name="Balloon Text"/>\r\n  <w:LsdException Locked="false" Priority="39" Name="Table Grid"/>\r\n  <w:LsdException Locked="false" SemiHidden="true" UnhideWhenUsed="true"\r\n   Name="Table Theme"/>\r\n  <w:LsdException Locked="false" SemiHidden="true" Name="Placeholder Text"/>\r\n  <w:LsdException Locked="false" Priority="1" QFormat="true" Name="No Spacing"/>\r\n  <w:LsdException Locked="false" Priority="60" Name="Light Shading"/>\r\n  <w:LsdException Locked="false" Priority="61" Name="Light List"/>\r\n  <w:LsdException Locked="false" Priority="62" Name="Light Grid"/>\r\n  <w:LsdException Locked="false" Priority="63" Name="Medium Shading 1"/>\r\n  <w:LsdException Locked="false" Priority="64" Name="Medium Shading 2"/>\r\n  <w:LsdException Locked="false" Priority="65" Name="Medium List 1"/>\r\n  <w:LsdException Locked="false" Priority="66" Name="Medium List 2"/>\r\n  <w:LsdException Locked="false" Priority="67" Name="Medium Grid 1"/>\r\n  <w:LsdException Locked="false" Priority="68" Name="Medium Grid 2"/>\r\n  <w:LsdException Locked="false" Priority="69" Name="Medium Grid 3"/>\r\n  <w:LsdException Locked="false" Priority="70" Name="Dark List"/>\r\n  <w:LsdException Locked="false" Priority="71" Name="Colorful Shading"/>\r\n  <w:LsdException Locked="false" Priority="72" Name="Colorful List"/>\r\n  <w:LsdException Locked="false" Priority="73" Name="Colorful Grid"/>\r\n  <w:LsdException Locked="false" Priority="60" Name="Light Shading Accent 1"/>\r\n  <w:LsdException Locked="false" Priority="61" Name="Light List Accent 1"/>\r\n  <w:LsdException Locked="false" Priority="62" Name="Light Grid Accent 1"/>\r\n  <w:LsdException Locked="false" Priority="63" Name="Medium Shading 1 Accent 1"/>\r\n  <w:LsdException Locked="false" Priority="64" Name="Medium Shading 2 Accent 1"/>\r\n  <w:LsdException Locked="false" Priority="65" Name="Medium List 1 Accent 1"/>\r\n  <w:LsdException Locked="false" SemiHidden="true" Name="Revision"/>\r\n  <w:LsdException Locked="false" Priority="34" QFormat="true"\r\n   Name="List Paragraph"/>\r\n  <w:LsdException Locked="false" Priority="29" QFormat="true" Name="Quote"/>\r\n  <w:LsdException Locked="false" Priority="30" QFormat="true"\r\n   Name="Intense Quote"/>\r\n  <w:LsdException Locked="false" Priority="66" Name="Medium List 2 Accent 1"/>\r\n  <w:LsdException Locked="false" Priority="67" Name="Medium Grid 1 Accent 1"/>\r\n  <w:LsdException Locked="false" Priority="68" Name="Medium Grid 2 Accent 1"/>\r\n  <w:LsdException Locked="false" Priority="69" Name="Medium Grid 3 Accent 1"/>\r\n  <w:LsdException Locked="false" Priority="70" Name="Dark List Accent 1"/>\r\n  <w:LsdException Locked="false" Priority="71" Name="Colorful Shading Accent 1"/>\r\n  <w:LsdException Locked="false" Priority="72" Name="Colorful List Accent 1"/>\r\n  <w:LsdException Locked="false" Priority="73" Name="Colorful Grid Accent 1"/>\r\n  <w:LsdException Locked="false" Priority="60" Name="Light Shading Accent 2"/>\r\n  <w:LsdException Locked="false" Priority="61" Name="Light List Accent 2"/>\r\n  <w:LsdException Locked="false" Priority="62" Name="Light Grid Accent 2"/>\r\n  <w:LsdException Locked="false" Priority="63" Name="Medium Shading 1 Accent 2"/>\r\n  <w:LsdException Locked="false" Priority="64" Name="Medium Shading 2 Accent 2"/>\r\n  <w:LsdException Locked="false" Priority="65" Name="Medium List 1 Accent 2"/>\r\n  <w:LsdException Locked="false" Priority="66" Name="Medium List 2 Accent 2"/>\r\n  <w:LsdException Locked="false" Priority="67" Name="Medium Grid 1 Accent 2"/>\r\n  <w:LsdException Locked="false" Priority="68" Name="Medium Grid 2 Accent 2"/>\r\n  <w:LsdException Locked="false" Priority="69" Name="Medium Grid 3 Accent 2"/>\r\n  <w:LsdException Locked="false" Priority="70" Name="Dark List Accent 2"/>\r\n  <w:LsdException Locked="false" Priority="71" Name="Colorful Shading Accent 2"/>\r\n  <w:LsdException Locked="false" Priority="72" Name="Colorful List Accent 2"/>\r\n  <w:LsdException Locked="false" Priority="73" Name="Colorful Grid Accent 2"/>\r\n  <w:LsdException Locked="false" Priority="60" Name="Light Shading Accent 3"/>\r\n  <w:LsdException Locked="false" Priority="61" Name="Light List Accent 3"/>\r\n  <w:LsdException Locked="false" Priority="62" Name="Light Grid Accent 3"/>\r\n  <w:LsdException Locked="false" Priority="63" Name="Medium Shading 1 Accent 3"/>\r\n  <w:LsdException Locked="false" Priority="64" Name="Medium Shading 2 Accent 3"/>\r\n  <w:LsdException Locked="false" Priority="65" Name="Medium List 1 Accent 3"/>\r\n  <w:LsdException Locked="false" Priority="66" Name="Medium List 2 Accent 3"/>\r\n  <w:LsdException Locked="false" Priority="67" Name="Medium Grid 1 Accent 3"/>\r\n  <w:LsdException Locked="false" Priority="68" Name="Medium Grid 2 Accent 3"/>\r\n  <w:LsdException Locked="false" Priority="69" Name="Medium Grid 3 Accent 3"/>\r\n  <w:LsdException Locked="false" Priority="70" Name="Dark List Accent 3"/>\r\n  <w:LsdException Locked="false" Priority="71" Name="Colorful Shading Accent 3"/>\r\n  <w:LsdException Locked="false" Priority="72" Name="Colorful List Accent 3"/>\r\n  <w:LsdException Locked="false" Priority="73" Name="Colorful Grid Accent 3"/>\r\n  <w:LsdException Locked="false" Priority="60" Name="Light Shading Accent 4"/>\r\n  <w:LsdException Locked="false" Priority="61" Name="Light List Accent 4"/>\r\n  <w:LsdException Locked="false" Priority="62" Name="Light Grid Accent 4"/>\r\n  <w:LsdException Locked="false" Priority="63" Name="Medium Shading 1 Accent 4"/>\r\n  <w:LsdException Locked="false" Priority="64" Name="Medium Shading 2 Accent 4"/>\r\n  <w:LsdException Locked="false" Priority="65" Name="Medium List 1 Accent 4"/>\r\n  <w:LsdException Locked="false" Priority="66" Name="Medium List 2 Accent 4"/>\r\n  <w:LsdException Locked="false" Priority="67" Name="Medium Grid 1 Accent 4"/>\r\n  <w:LsdException Locked="false" Priority="68" Name="Medium Grid 2 Accent 4"/>\r\n  <w:LsdException Locked="false" Priority="69" Name="Medium Grid 3 Accent 4"/>\r\n  <w:LsdException Locked="false" Priority="70" Name="Dark List Accent 4"/>\r\n  <w:LsdException Locked="false" Priority="71" Name="Colorful Shading Accent 4"/>\r\n  <w:LsdException Locked="false" Priority="72" Name="Colorful List Accent 4"/>\r\n  <w:LsdException Locked="false" Priority="73" Name="Colorful Grid Accent 4"/>\r\n  <w:LsdException Locked="false" Priority="60" Name="Light Shading Accent 5"/>\r\n  <w:LsdException Locked="false" Priority="61" Name="Light List Accent 5"/>\r\n  <w:LsdException Locked="false" Priority="62" Name="Light Grid Accent 5"/>\r\n  <w:LsdException Locked="false" Priority="63" Name="Medium Shading 1 Accent 5"/>\r\n  <w:LsdException Locked="false" Priority="64" Name="Medium Shading 2 Accent 5"/>\r\n  <w:LsdException Locked="false" Priority="65" Name="Medium List 1 Accent 5"/>\r\n  <w:LsdException Locked="false" Priority="66" Name="Medium List 2 Accent 5"/>\r\n  <w:LsdException Locked="false" Priority="67" Name="Medium Grid 1 Accent 5"/>\r\n  <w:LsdException Locked="false" Priority="68" Name="Medium Grid 2 Accent 5"/>\r\n  <w:LsdException Locked="false" Priority="69" Name="Medium Grid 3 Accent 5"/>\r\n  <w:LsdException Locked="false" Priority="70" Name="Dark List Accent 5"/>\r\n  <w:LsdException Locked="false" Priority="71" Name="Colorful Shading Accent 5"/>\r\n  <w:LsdException Locked="false" Priority="72" Name="Colorful List Accent 5"/>\r\n  <w:LsdException Locked="false" Priority="73" Name="Colorful Grid Accent 5"/>\r\n  <w:LsdException Locked="false" Priority="60" Name="Light Shading Accent 6"/>\r\n  <w:LsdException Locked="false" Priority="61" Name="Light List Accent 6"/>\r\n  <w:LsdException Locked="false" Priority="62" Name="Light Grid Accent 6"/>\r\n  <w:LsdException Locked="false" Priority="63" Name="Medium Shading 1 Accent 6"/>\r\n  <w:LsdException Locked="false" Priority="64" Name="Medium Shading 2 Accent 6"/>\r\n  <w:LsdException Locked="false" Priority="65" Name="Medium List 1 Accent 6"/>\r\n  <w:LsdException Locked="false" Priority="66" Name="Medium List 2 Accent 6"/>\r\n  <w:LsdException Locked="false" Priority="67" Name="Medium Grid 1 Accent 6"/>\r\n  <w:LsdException Locked="false" Priority="68" Name="Medium Grid 2 Accent 6"/>\r\n  <w:LsdException Locked="false" Priority="69" Name="Medium Grid 3 Accent 6"/>\r\n  <w:LsdException Locked="false" Priority="70" Name="Dark List Accent 6"/>\r\n  <w:LsdException Locked="false" Priority="71" Name="Colorful Shading Accent 6"/>\r\n  <w:LsdException Locked="false" Priority="72" Name="Colorful List Accent 6"/>\r\n  <w:LsdException Locked="false" Priority="73" Name="Colorful Grid Accent 6"/>\r\n  <w:LsdException Locked="false" Priority="19" QFormat="true"\r\n   Name="Subtle Emphasis"/>\r\n  <w:LsdException Locked="false" Priority="21" QFormat="true"\r\n   Name="Intense Emphasis"/>\r\n  <w:LsdException Locked="false" Priority="31" QFormat="true"\r\n   Name="Subtle Reference"/>\r\n  <w:LsdException Locked="false" Priority="32" QFormat="true"\r\n   Name="Intense Reference"/>\r\n  <w:LsdException Locked="false" Priority="33" QFormat="true" Name="Book Title"/>\r\n  <w:LsdException Locked="false" Priority="37" SemiHidden="true"\r\n   UnhideWhenUsed="true" Name="Bibliography"/>\r\n  <w:LsdException Locked="false" Priority="39" SemiHidden="true"\r\n   UnhideWhenUsed="true" QFormat="true" Name="TOC Heading"/>\r\n  <w:LsdException Locked="false" Priority="41" Name="Plain Table 1"/>\r\n  <w:LsdException Locked="false" Priority="42" Name="Plain Table 2"/>\r\n  <w:LsdException Locked="false" Priority="43" Name="Plain Table 3"/>\r\n  <w:LsdException Locked="false" Priority="44" Name="Plain Table 4"/>\r\n  <w:LsdException Locked="false" Priority="45" Name="Plain Table 5"/>\r\n  <w:LsdException Locked="false" Priority="40" Name="Grid Table Light"/>\r\n  <w:LsdException Locked="false" Priority="46" Name="Grid Table 1 Light"/>\r\n  <w:LsdException Locked="false" Priority="47" Name="Grid Table 2"/>\r\n  <w:LsdException Locked="false" Priority="48" Name="Grid Table 3"/>\r\n  <w:LsdException Locked="false" Priority="49" Name="Grid Table 4"/>\r\n  <w:LsdException Locked="false" Priority="50" Name="Grid Table 5 Dark"/>\r\n  <w:LsdException Locked="false" Priority="51" Name="Grid Table 6 Colorful"/>\r\n  <w:LsdException Locked="false" Priority="52" Name="Grid Table 7 Colorful"/>\r\n  <w:LsdException Locked="false" Priority="46"\r\n   Name="Grid Table 1 Light Accent 1"/>\r\n  <w:LsdException Locked="false" Priority="47" Name="Grid Table 2 Accent 1"/>\r\n  <w:LsdException Locked="false" Priority="48" Name="Grid Table 3 Accent 1"/>\r\n  <w:LsdException Locked="false" Priority="49" Name="Grid Table 4 Accent 1"/>\r\n  <w:LsdException Locked="false" Priority="50" Name="Grid Table 5 Dark Accent 1"/>\r\n  <w:LsdException Locked="false" Priority="51"\r\n   Name="Grid Table 6 Colorful Accent 1"/>\r\n  <w:LsdException Locked="false" Priority="52"\r\n   Name="Grid Table 7 Colorful Accent 1"/>\r\n  <w:LsdException Locked="false" Priority="46"\r\n   Name="Grid Table 1 Light Accent 2"/>\r\n  <w:LsdException Locked="false" Priority="47" Name="Grid Table 2 Accent 2"/>\r\n  <w:LsdException Locked="false" Priority="48" Name="Grid Table 3 Accent 2"/>\r\n  <w:LsdException Locked="false" Priority="49" Name="Grid Table 4 Accent 2"/>\r\n  <w:LsdException Locked="false" Priority="50" Name="Grid Table 5 Dark Accent 2"/>\r\n  <w:LsdException Locked="false" Priority="51"\r\n   Name="Grid Table 6 Colorful Accent 2"/>\r\n  <w:LsdException Locked="false" Priority="52"\r\n   Name="Grid Table 7 Colorful Accent 2"/>\r\n  <w:LsdException Locked="false" Priority="46"\r\n   Name="Grid Table 1 Light Accent 3"/>\r\n  <w:LsdException Locked="false" Priority="47" Name="Grid Table 2 Accent 3"/>\r\n  <w:LsdException Locked="false" Priority="48" Name="Grid Table 3 Accent 3"/>\r\n  <w:LsdException Locked="false" Priority="49" Name="Grid Table 4 Accent 3"/>\r\n  <w:LsdException Locked="false" Priority="50" Name="Grid Table 5 Dark Accent 3"/>\r\n  <w:LsdException Locked="false" Priority="51"\r\n   Name="Grid Table 6 Colorful Accent 3"/>\r\n  <w:LsdException Locked="false" Priority="52"\r\n   Name="Grid Table 7 Colorful Accent 3"/>\r\n  <w:LsdException Locked="false" Priority="46"\r\n   Name="Grid Table 1 Light Accent 4"/>\r\n  <w:LsdException Locked="false" Priority="47" Name="Grid Table 2 Accent 4"/>\r\n  <w:LsdException Locked="false" Priority="48" Name="Grid Table 3 Accent 4"/>\r\n  <w:LsdException Locked="false" Priority="49" Name="Grid Table 4 Accent 4"/>\r\n  <w:LsdException Locked="false" Priority="50" Name="Grid Table 5 Dark Accent 4"/>\r\n  <w:LsdException Locked="false" Priority="51"\r\n   Name="Grid Table 6 Colorful Accent 4"/>\r\n  <w:LsdException Locked="false" Priority="52"\r\n   Name="Grid Table 7 Colorful Accent 4"/>\r\n  <w:LsdException Locked="false" Priority="46"\r\n   Name="Grid Table 1 Light Accent 5"/>\r\n  <w:LsdException Locked="false" Priority="47" Name="Grid Table 2 Accent 5"/>\r\n  <w:LsdException Locked="false" Priority="48" Name="Grid Table 3 Accent 5"/>\r\n  <w:LsdException Locked="false" Priority="49" Name="Grid Table 4 Accent 5"/>\r\n  <w:LsdException Locked="false" Priority="50" Name="Grid Table 5 Dark Accent 5"/>\r\n  <w:LsdException Locked="false" Priority="51"\r\n   Name="Grid Table 6 Colorful Accent 5"/>\r\n  <w:LsdException Locked="false" Priority="52"\r\n   Name="Grid Table 7 Colorful Accent 5"/>\r\n  <w:LsdException Locked="false" Priority="46"\r\n   Name="Grid Table 1 Light Accent 6"/>\r\n  <w:LsdException Locked="false" Priority="47" Name="Grid Table 2 Accent 6"/>\r\n  <w:LsdException Locked="false" Priority="48" Name="Grid Table 3 Accent 6"/>\r\n  <w:LsdException Locked="false" Priority="49" Name="Grid Table 4 Accent 6"/>\r\n  <w:LsdException Locked="false" Priority="50" Name="Grid Table 5 Dark Accent 6"/>\r\n  <w:LsdException Locked="false" Priority="51"\r\n   Name="Grid Table 6 Colorful Accent 6"/>\r\n  <w:LsdException Locked="false" Priority="52"\r\n   Name="Grid Table 7 Colorful Accent 6"/>\r\n  <w:LsdException Locked="false" Priority="46" Name="List Table 1 Light"/>\r\n  <w:LsdException Locked="false" Priority="47" Name="List Table 2"/>\r\n  <w:LsdException Locked="false" Priority="48" Name="List Table 3"/>\r\n  <w:LsdException Locked="false" Priority="49" Name="List Table 4"/>\r\n  <w:LsdException Locked="false" Priority="50" Name="List Table 5 Dark"/>\r\n  <w:LsdException Locked="false" Priority="51" Name="List Table 6 Colorful"/>\r\n  <w:LsdException Locked="false" Priority="52" Name="List Table 7 Colorful"/>\r\n  <w:LsdException Locked="false" Priority="46"\r\n   Name="List Table 1 Light Accent 1"/>\r\n  <w:LsdException Locked="false" Priority="47" Name="List Table 2 Accent 1"/>\r\n  <w:LsdException Locked="false" Priority="48" Name="List Table 3 Accent 1"/>\r\n  <w:LsdException Locked="false" Priority="49" Name="List Table 4 Accent 1"/>\r\n  <w:LsdException Locked="false" Priority="50" Name="List Table 5 Dark Accent 1"/>\r\n  <w:LsdException Locked="false" Priority="51"\r\n   Name="List Table 6 Colorful Accent 1"/>\r\n  <w:LsdException Locked="false" Priority="52"\r\n   Name="List Table 7 Colorful Accent 1"/>\r\n  <w:LsdException Locked="false" Priority="46"\r\n   Name="List Table 1 Light Accent 2"/>\r\n  <w:LsdException Locked="false" Priority="47" Name="List Table 2 Accent 2"/>\r\n  <w:LsdException Locked="false" Priority="48" Name="List Table 3 Accent 2"/>\r\n  <w:LsdException Locked="false" Priority="49" Name="List Table 4 Accent 2"/>\r\n  <w:LsdException Locked="false" Priority="50" Name="List Table 5 Dark Accent 2"/>\r\n  <w:LsdException Locked="false" Priority="51"\r\n   Name="List Table 6 Colorful Accent 2"/>\r\n  <w:LsdException Locked="false" Priority="52"\r\n   Name="List Table 7 Colorful Accent 2"/>\r\n  <w:LsdException Locked="false" Priority="46"\r\n   Name="List Table 1 Light Accent 3"/>\r\n  <w:LsdException Locked="false" Priority="47" Name="List Table 2 Accent 3"/>\r\n  <w:LsdException Locked="false" Priority="48" Name="List Table 3 Accent 3"/>\r\n  <w:LsdException Locked="false" Priority="49" Name="List Table 4 Accent 3"/>\r\n  <w:LsdException Locked="false" Priority="50" Name="List Table 5 Dark Accent 3"/>\r\n  <w:LsdException Locked="false" Priority="51"\r\n   Name="List Table 6 Colorful Accent 3"/>\r\n  <w:LsdException Locked="false" Priority="52"\r\n   Name="List Table 7 Colorful Accent 3"/>\r\n  <w:LsdException Locked="false" Priority="46"\r\n   Name="List Table 1 Light Accent 4"/>\r\n  <w:LsdException Locked="false" Priority="47" Name="List Table 2 Accent 4"/>\r\n  <w:LsdException Locked="false" Priority="48" Name="List Table 3 Accent 4"/>\r\n  <w:LsdException Locked="false" Priority="49" Name="List Table 4 Accent 4"/>\r\n  <w:LsdException Locked="false" Priority="50" Name="List Table 5 Dark Accent 4"/>\r\n  <w:LsdException Locked="false" Priority="51"\r\n   Name="List Table 6 Colorful Accent 4"/>\r\n  <w:LsdException Locked="false" Priority="52"\r\n   Name="List Table 7 Colorful Accent 4"/>\r\n  <w:LsdException Locked="false" Priority="46"\r\n   Name="List Table 1 Light Accent 5"/>\r\n  <w:LsdException Locked="false" Priority="47" Name="List Table 2 Accent 5"/>\r\n  <w:LsdException Locked="false" Priority="48" Name="List Table 3 Accent 5"/>\r\n  <w:LsdException Locked="false" Priority="49" Name="List Table 4 Accent 5"/>\r\n  <w:LsdException Locked="false" Priority="50" Name="List Table 5 Dark Accent 5"/>\r\n  <w:LsdException Locked="false" Priority="51"\r\n   Name="List Table 6 Colorful Accent 5"/>\r\n  <w:LsdException Locked="false" Priority="52"\r\n   Name="List Table 7 Colorful Accent 5"/>\r\n  <w:LsdException Locked="false" Priority="46"\r\n   Name="List Table 1 Light Accent 6"/>\r\n  <w:LsdException Locked="false" Priority="47" Name="List Table 2 Accent 6"/>\r\n  <w:LsdException Locked="false" Priority="48" Name="List Table 3 Accent 6"/>\r\n  <w:LsdException Locked="false" Priority="49" Name="List Table 4 Accent 6"/>\r\n  <w:LsdException Locked="false" Priority="50" Name="List Table 5 Dark Accent 6"/>\r\n  <w:LsdException Locked="false" Priority="51"\r\n   Name="List Table 6 Colorful Accent 6"/>\r\n  <w:LsdException Locked="false" Priority="52"\r\n   Name="List Table 7 Colorful Accent 6"/>\r\n  <w:LsdException Locked="false" SemiHidden="true" UnhideWhenUsed="true"\r\n   Name="Mention"/>\r\n  <w:LsdException Locked="false" SemiHidden="true" UnhideWhenUsed="true"\r\n   Name="Smart Hyperlink"/>\r\n  <w:LsdException Locked="false" SemiHidden="true" UnhideWhenUsed="true"\r\n   Name="Hashtag"/>\r\n  <w:LsdException Locked="false" SemiHidden="true" UnhideWhenUsed="true"\r\n   Name="Unresolved Mention"/>\r\n  <w:LsdException Locked="false" SemiHidden="true" UnhideWhenUsed="true"\r\n   Name="Smart Link"/>\r\n </w:LatentStyles>\r\n</xml><![endif]-->\r\n<style>\r\n\x3C!--\r\n /* Font Definitions */\r\n @font-face\r\n\t{font-family:"Cambria Math";\r\n\tpanose-1:2 4 5 3 5 4 6 3 2 4;\r\n\tmso-font-charset:0;\r\n\tmso-generic-font-family:roman;\r\n\tmso-font-pitch:variable;\r\n\tmso-font-signature:-536869121 1107305727 33554432 0 415 0;}\r\n@font-face\r\n\t{font-family:Calibri;\r\n\tpanose-1:2 15 5 2 2 2 4 3 2 4;\r\n\tmso-font-charset:0;\r\n\tmso-generic-font-family:swiss;\r\n\tmso-font-pitch:variable;\r\n\tmso-font-signature:-469750017 -1040178053 9 0 511 0;}\r\n@font-face\r\n\t{font-family:Aptos;\r\n\tmso-font-charset:0;\r\n\tmso-generic-font-family:swiss;\r\n\tmso-font-pitch:variable;\r\n\tmso-font-signature:536871559 3 0 0 415 0;}\r\n /* Style Definitions */\r\n p.MsoNormal, li.MsoNormal, div.MsoNormal\r\n\t{mso-style-unhide:no;\r\n\tmso-style-qformat:yes;\r\n\tmso-style-parent:"";\r\n\tmargin:0in;\r\n\tmso-pagination:widow-orphan;\r\n\tfont-size:11.0pt;\r\n\tfont-family:"Aptos",sans-serif;\r\n\tmso-fareast-font-family:Aptos;\r\n\tmso-fareast-theme-font:minor-latin;\r\n\tmso-bidi-font-family:Calibri;\r\n\tmso-ligatures:standardcontextual;\r\n\tmso-fareast-language:EN-US;}\r\np.MsoListParagraph, li.MsoListParagraph, div.MsoListParagraph\r\n\t{mso-style-priority:34;\r\n\tmso-style-unhide:no;\r\n\tmso-style-qformat:yes;\r\n\tmargin-top:0in;\r\n\tmargin-right:0in;\r\n\tmargin-bottom:0in;\r\n\tmargin-left:.5in;\r\n\tmso-add-space:auto;\r\n\tmso-pagination:widow-orphan;\r\n\tfont-size:11.0pt;\r\n\tfont-family:"Aptos",sans-serif;\r\n\tmso-fareast-font-family:Aptos;\r\n\tmso-fareast-theme-font:minor-latin;\r\n\tmso-bidi-font-family:Calibri;\r\n\tmso-ligatures:standardcontextual;\r\n\tmso-fareast-language:EN-US;}\r\np.MsoListParagraphCxSpFirst, li.MsoListParagraphCxSpFirst, div.MsoListParagraphCxSpFirst\r\n\t{mso-style-priority:34;\r\n\tmso-style-unhide:no;\r\n\tmso-style-qformat:yes;\r\n\tmso-style-type:export-only;\r\n\tmargin-top:0in;\r\n\tmargin-right:0in;\r\n\tmargin-bottom:0in;\r\n\tmargin-left:.5in;\r\n\tmso-add-space:auto;\r\n\tmso-pagination:widow-orphan;\r\n\tfont-size:11.0pt;\r\n\tfont-family:"Aptos",sans-serif;\r\n\tmso-fareast-font-family:Aptos;\r\n\tmso-fareast-theme-font:minor-latin;\r\n\tmso-bidi-font-family:Calibri;\r\n\tmso-ligatures:standardcontextual;\r\n\tmso-fareast-language:EN-US;}\r\np.MsoListParagraphCxSpMiddle, li.MsoListParagraphCxSpMiddle, div.MsoListParagraphCxSpMiddle\r\n\t{mso-style-priority:34;\r\n\tmso-style-unhide:no;\r\n\tmso-style-qformat:yes;\r\n\tmso-style-type:export-only;\r\n\tmargin-top:0in;\r\n\tmargin-right:0in;\r\n\tmargin-bottom:0in;\r\n\tmargin-left:.5in;\r\n\tmso-add-space:auto;\r\n\tmso-pagination:widow-orphan;\r\n\tfont-size:11.0pt;\r\n\tfont-family:"Aptos",sans-serif;\r\n\tmso-fareast-font-family:Aptos;\r\n\tmso-fareast-theme-font:minor-latin;\r\n\tmso-bidi-font-family:Calibri;\r\n\tmso-ligatures:standardcontextual;\r\n\tmso-fareast-language:EN-US;}\r\np.MsoListParagraphCxSpLast, li.MsoListParagraphCxSpLast, div.MsoListParagraphCxSpLast\r\n\t{mso-style-priority:34;\r\n\tmso-style-unhide:no;\r\n\tmso-style-qformat:yes;\r\n\tmso-style-type:export-only;\r\n\tmargin-top:0in;\r\n\tmargin-right:0in;\r\n\tmargin-bottom:0in;\r\n\tmargin-left:.5in;\r\n\tmso-add-space:auto;\r\n\tmso-pagination:widow-orphan;\r\n\tfont-size:11.0pt;\r\n\tfont-family:"Aptos",sans-serif;\r\n\tmso-fareast-font-family:Aptos;\r\n\tmso-fareast-theme-font:minor-latin;\r\n\tmso-bidi-font-family:Calibri;\r\n\tmso-ligatures:standardcontextual;\r\n\tmso-fareast-language:EN-US;}\r\n.MsoChpDefault\r\n\t{mso-style-type:export-only;\r\n\tmso-default-props:yes;\r\n\tfont-size:11.0pt;\r\n\tmso-ansi-font-size:11.0pt;\r\n\tmso-bidi-font-size:11.0pt;\r\n\tmso-ascii-font-family:Aptos;\r\n\tmso-ascii-theme-font:minor-latin;\r\n\tmso-fareast-font-family:Aptos;\r\n\tmso-fareast-theme-font:minor-latin;\r\n\tmso-hansi-font-family:Aptos;\r\n\tmso-hansi-theme-font:minor-latin;\r\n\tmso-bidi-font-family:"Times New Roman";\r\n\tmso-bidi-theme-font:minor-bidi;\r\n\tmso-font-kerning:0pt;\r\n\tmso-ligatures:none;\r\n\tmso-fareast-language:EN-US;}\r\n.MsoPapDefault\r\n\t{mso-style-type:export-only;\r\n\tmargin-bottom:8.0pt;\r\n\tline-height:107%;}\r\n@page WordSection1\r\n\t{size:8.5in 11.0in;\r\n\tmargin:1.0in 1.0in 1.0in 1.0in;\r\n\tmso-header-margin:.5in;\r\n\tmso-footer-margin:.5in;\r\n\tmso-paper-source:0;}\r\ndiv.WordSection1\r\n\t{page:WordSection1;}\r\n /* List Definitions */\r\n @list l0\r\n\t{mso-list-id:1929538116;\r\n\tmso-list-type:hybrid;\r\n\tmso-list-template-ids:-796745460 1452455558 67698713 67698715 67698703 67698713 67698715 67698703 67698713 67698715;}\r\n@list l0:level1\r\n\t{mso-level-tab-stop:none;\r\n\tmso-level-number-position:left;\r\n\ttext-indent:-.25in;}\r\n@list l0:level2\r\n\t{mso-level-number-format:alpha-lower;\r\n\tmso-level-tab-stop:none;\r\n\tmso-level-number-position:left;\r\n\ttext-indent:-.25in;}\r\n@list l0:level3\r\n\t{mso-level-number-format:roman-lower;\r\n\tmso-level-tab-stop:none;\r\n\tmso-level-number-position:right;\r\n\ttext-indent:-9.0pt;}\r\n@list l0:level4\r\n\t{mso-level-tab-stop:none;\r\n\tmso-level-number-position:left;\r\n\ttext-indent:-.25in;}\r\n@list l0:level5\r\n\t{mso-level-number-format:alpha-lower;\r\n\tmso-level-tab-stop:none;\r\n\tmso-level-number-position:left;\r\n\ttext-indent:-.25in;}\r\n@list l0:level6\r\n\t{mso-level-number-format:roman-lower;\r\n\tmso-level-tab-stop:none;\r\n\tmso-level-number-position:right;\r\n\ttext-indent:-9.0pt;}\r\n@list l0:level7\r\n\t{mso-level-tab-stop:none;\r\n\tmso-level-number-position:left;\r\n\ttext-indent:-.25in;}\r\n@list l0:level8\r\n\t{mso-level-number-format:alpha-lower;\r\n\tmso-level-tab-stop:none;\r\n\tmso-level-number-position:left;\r\n\ttext-indent:-.25in;}\r\n@list l0:level9\r\n\t{mso-level-number-format:roman-lower;\r\n\tmso-level-tab-stop:none;\r\n\tmso-level-number-position:right;\r\n\ttext-indent:-9.0pt;}\r\nol\r\n\t{margin-bottom:0in;}\r\nul\r\n\t{margin-bottom:0in;}\r\n-->\r\n</style>\r\n\x3C!--[if gte mso 10]>\r\n<style>\r\n /* Style Definitions */\r\n table.MsoNormalTable\r\n\t{mso-style-name:"Table Normal";\r\n\tmso-tstyle-rowband-size:0;\r\n\tmso-tstyle-colband-size:0;\r\n\tmso-style-noshow:yes;\r\n\tmso-style-priority:99;\r\n\tmso-style-parent:"";\r\n\tmso-padding-alt:0in 5.4pt 0in 5.4pt;\r\n\tmso-para-margin-top:0in;\r\n\tmso-para-margin-right:0in;\r\n\tmso-para-margin-bottom:8.0pt;\r\n\tmso-para-margin-left:0in;\r\n\tline-height:107%;\r\n\tmso-pagination:widow-orphan;\r\n\tfont-size:11.0pt;\r\n\tfont-family:"Aptos",sans-serif;\r\n\tmso-ascii-font-family:Aptos;\r\n\tmso-ascii-theme-font:minor-latin;\r\n\tmso-hansi-font-family:Aptos;\r\n\tmso-hansi-theme-font:minor-latin;\r\n\tmso-fareast-language:EN-US;}\r\n</style>\r\n<![endif]-->\r\n</head>\r\n\r\n<body lang=EN-US style="tab-interval:.5in;word-wrap:break-word">\r\n';

            runTest(
                '\r\n\r\n<p class=MsoListParagraphCxSpFirst style="text-indent:-.25in;mso-list:l0 level1 lfo1"><![if !supportLists]><span\r\nstyle="mso-fareast-font-family:Aptos;mso-bidi-font-family:Aptos"><span\r\nstyle="mso-list:Ignore">1.<span style="font:7.0pt "Times New Roman"">&nbsp;&nbsp;&nbsp;&nbsp;&nbsp;\r\n</span></span></span><![endif]>List 1<o:p></o:p></p>\r\n\r\n<p class=MsoListParagraphCxSpMiddle style="text-indent:-.25in;mso-list:l0 level1 lfo1"><![if !supportLists]><span\r\nstyle="mso-fareast-font-family:Aptos;mso-bidi-font-family:Aptos"><span\r\nstyle="mso-list:Ignore">2.<span style="font:7.0pt "Times New Roman"">&nbsp;&nbsp;&nbsp;&nbsp;&nbsp;\r\n</span></span></span><![endif]>List 2<o:p></o:p></p>\r\n\r\n<p class=MsoListParagraphCxSpLast>List without bullet<o:p></o:p></p>\r\n\r\n<p class=MsoNormal><o:p>&nbsp;</o:p></p>\r\n\r\n<p class=MsoListParagraphCxSpFirst style="text-indent:-.25in;mso-list:l0 level1 lfo1"><![if !supportLists]><span\r\nstyle="mso-fareast-font-family:Aptos;mso-bidi-font-family:Aptos"><span\r\nstyle="mso-list:Ignore">3.<span style="font:7.0pt "Times New Roman"">&nbsp;&nbsp;&nbsp;&nbsp;&nbsp;\r\n</span></span></span><![endif]>List<o:p></o:p></p>\r\n\r\n<p class=MsoListParagraphCxSpMiddle>Text<o:p></o:p></p>\r\n\r\n<p class=MsoListParagraphCxSpMiddle style="margin-left:1.0in;mso-add-space:\r\nauto;text-indent:-.25in;mso-list:l0 level2 lfo1"><![if !supportLists]><span\r\nstyle="mso-fareast-font-family:Aptos;mso-bidi-font-family:Aptos"><span\r\nstyle="mso-list:Ignore">a.<span style="font:7.0pt "Times New Roman"">&nbsp;&nbsp;&nbsp;&nbsp;&nbsp;\r\n</span></span></span><![endif]>List<o:p></o:p></p>\r\n\r\n<p class=MsoListParagraphCxSpMiddle style="margin-left:1.0in;mso-add-space:\r\nauto">Text<o:p></o:p></p>\r\n\r\n<p class=MsoListParagraphCxSpMiddle style="margin-left:1.5in;mso-add-space:\r\nauto;text-indent:-1.5in;mso-text-indent-alt:-9.0pt;mso-list:l0 level3 lfo1"><![if !supportLists]><span\r\nstyle="mso-fareast-font-family:Aptos;mso-bidi-font-family:Aptos"><span\r\nstyle="mso-list:Ignore"><span style="font:7.0pt "Times New Roman"">&nbsp;&nbsp;&nbsp;&nbsp;&nbsp;&nbsp;&nbsp;&nbsp;&nbsp;&nbsp;&nbsp;&nbsp;&nbsp;&nbsp;&nbsp;&nbsp;&nbsp;&nbsp;&nbsp;&nbsp;&nbsp;&nbsp;&nbsp;&nbsp;&nbsp;&nbsp;&nbsp;&nbsp;&nbsp;&nbsp;&nbsp;&nbsp;&nbsp;&nbsp;&nbsp;&nbsp;&nbsp;&nbsp;&nbsp;&nbsp;&nbsp;&nbsp;&nbsp;&nbsp;&nbsp;&nbsp;&nbsp;&nbsp;&nbsp;&nbsp;&nbsp;&nbsp;&nbsp;&nbsp;&nbsp;&nbsp;&nbsp;&nbsp;&nbsp;&nbsp;&nbsp;&nbsp;\r\n</span>i.<span style="font:7.0pt "Times New Roman"">&nbsp;&nbsp;&nbsp;&nbsp;&nbsp;\r\n</span></span></span><![endif]>List<o:p></o:p></p>\r\n\r\n<p class=MsoListParagraphCxSpLast style="margin-left:1.5in;mso-add-space:auto">Text<o:p></o:p></p>\r\n\r\n',
                {
                    blockGroupType: 'Document',
                    blocks: [
                        {
                            formatHolder: {
                                isSelected: true,
                                segmentType: 'SelectionMarker',
                                format: {},
                            },
                            levels: [
                                {
                                    listType: 'OL',
                                    format: {
                                        marginTop: '1em',
                                        wordList: 'l0',
                                        startNumberOverride: 1,
                                    },
                                    dataset: {
                                        editingInfo: '{"orderedStyleType":1}',
                                    },
                                },
                            ],
                            blockType: 'BlockGroup',
                            format: {
                                marginTop: '1em',
                                marginBottom: '1em',
                            },
                            blockGroupType: 'ListItem',
                            blocks: [
                                {
                                    isImplicit: true,
                                    segments: [
                                        {
                                            text: 'List 1',
                                            segmentType: 'Text',
                                            format: {},
                                        },
                                    ],
                                    blockType: 'Paragraph',
                                    format: {},
                                },
                            ],
                        },
                        {
                            formatHolder: {
                                isSelected: true,
                                segmentType: 'SelectionMarker',
                                format: {},
                            },
                            levels: [
                                {
                                    listType: 'OL',
                                    format: {
                                        marginTop: '1em',
                                        wordList: 'l0',
                                    },
                                    dataset: {
                                        editingInfo: '{"orderedStyleType":1}',
                                    },
                                },
                            ],
                            blockType: 'BlockGroup',
                            format: {
                                marginTop: '1em',
                                marginBottom: '1em',
                            },
                            blockGroupType: 'ListItem',
                            blocks: [
                                {
                                    isImplicit: true,
                                    segments: [
                                        {
                                            text: 'List 2',
                                            segmentType: 'Text',
                                            format: {},
                                        },
                                    ],
                                    blockType: 'Paragraph',
                                    format: {},
                                },
                            ],
                        },
                        {
                            segments: [
                                {
                                    text: 'List without bullet',
                                    segmentType: 'Text',
                                    format: {},
                                },
                            ],
                            blockType: 'Paragraph',
                            format: {
                                marginTop: '1em',
                                marginBottom: '1em',
                            },
                            decorator: {
                                tagName: 'p',
                                format: {},
                            },
                        },
                        {
                            segments: [
                                {
                                    text: ' ',
                                    segmentType: 'Text',
                                    format: {},
                                },
                            ],
                            blockType: 'Paragraph',
                            format: {
                                marginTop: '1em',
                                marginBottom: '1em',
                            },
                            decorator: {
                                tagName: 'p',
                                format: {},
                            },
                        },
                        {
                            formatHolder: {
                                isSelected: true,
                                segmentType: 'SelectionMarker',
                                format: {},
                            },
                            levels: [
                                {
                                    listType: 'OL',
                                    format: {
                                        marginTop: '1em',
                                        wordList: 'l0',
                                    },
                                    dataset: {
                                        editingInfo: '{"orderedStyleType":1}',
                                    },
                                },
                            ],
                            blockType: 'BlockGroup',
                            format: {
                                marginTop: '1em',
                                marginBottom: '1em',
                            },
                            blockGroupType: 'ListItem',
                            blocks: [
                                {
                                    isImplicit: true,
                                    segments: [
                                        {
                                            text: 'List',
                                            segmentType: 'Text',
                                            format: {},
                                        },
                                    ],
                                    blockType: 'Paragraph',
                                    format: {},
                                },
                            ],
                        },
                        {
                            segments: [
                                {
                                    text: 'Text',
                                    segmentType: 'Text',
                                    format: {},
                                },
                            ],
                            blockType: 'Paragraph',
                            format: {
                                marginTop: '1em',
                                marginBottom: '1em',
                            },
                            decorator: {
                                tagName: 'p',
                                format: {},
                            },
                        },
                        {
                            formatHolder: {
                                isSelected: true,
                                segmentType: 'SelectionMarker',
                                format: {},
                            },
                            levels: [
                                {
                                    listType: 'OL',
                                    format: {
                                        marginTop: '1em',
                                        wordList: 'l0',
                                    },
                                    dataset: {
                                        editingInfo: '{"orderedStyleType":1}',
                                    },
                                },
                                {
                                    listType: 'OL',
                                    format: {
                                        marginTop: '1em',
                                        paddingLeft: '0px',
                                        wordList: 'l0',
                                        startNumberOverride: 1,
                                    },
                                    dataset: {
                                        editingInfo: '{"orderedStyleType":5}',
                                    },
                                },
                            ],
                            blockType: 'BlockGroup',
                            format: {
                                marginTop: '1em',
                                marginBottom: '1em',
                                marginLeft: '1in',
                            },
                            blockGroupType: 'ListItem',
                            blocks: [
                                {
                                    isImplicit: true,
                                    segments: [
                                        {
                                            text: 'List',
                                            segmentType: 'Text',
                                            format: {},
                                        },
                                    ],
                                    blockType: 'Paragraph',
                                    format: {},
                                },
                            ],
                        },
                        {
                            segments: [
                                {
                                    text: 'Text',
                                    segmentType: 'Text',
                                    format: {},
                                },
                            ],
                            blockType: 'Paragraph',
                            format: {
                                marginTop: '1em',
                                marginBottom: '1em',
                                marginLeft: '1in',
                            },
                            decorator: {
                                tagName: 'p',
                                format: {},
                            },
                        },
                        {
                            formatHolder: {
                                isSelected: true,
                                segmentType: 'SelectionMarker',
                                format: {},
                            },
                            levels: [
                                {
                                    listType: 'OL',
                                    format: {
                                        marginTop: '1em',
                                        wordList: 'l0',
                                    },
                                    dataset: {
                                        editingInfo: '{"orderedStyleType":1}',
                                    },
                                },
                                {
                                    listType: 'OL',
                                    format: {
                                        marginTop: '1em',
                                        paddingLeft: '0px',
                                        wordList: 'l0',
                                    },
                                    dataset: {
                                        editingInfo: '{"orderedStyleType":5}',
                                    },
                                },
                                {
                                    listType: 'OL',
                                    format: {
                                        marginTop: '1em',
                                        paddingLeft: '0px',
                                        wordList: 'l0',
                                        startNumberOverride: 1,
                                    },
                                    dataset: {
                                        editingInfo: '{"orderedStyleType":13}',
                                    },
                                },
                            ],
                            blockType: 'BlockGroup',
                            format: {
                                marginTop: '1em',
                                marginBottom: '1em',
                                marginLeft: '1.5in',
                            },
                            blockGroupType: 'ListItem',
                            blocks: [
                                {
                                    isImplicit: true,
                                    segments: [
                                        {
                                            text: 'List',
                                            segmentType: 'Text',
                                            format: {},
                                        },
                                    ],
                                    blockType: 'Paragraph',
                                    format: {},
                                },
                            ],
                        },
                        {
                            segments: [
                                {
                                    text: 'Text',
                                    segmentType: 'Text',
                                    format: {},
                                },
                            ],
                            blockType: 'Paragraph',
                            format: {
                                marginTop: '1em',
                                marginBottom: '1em',
                                marginLeft: '1.5in',
                            },
                            decorator: {
                                tagName: 'p',
                                format: {},
                            },
                        },
                    ],
                },
                true,
                htmlBefore
            );
        });
    });
});

export function createBeforePasteEventMock(fragment: DocumentFragment, htmlBefore: string = '') {
    return ({
        eventType: PluginEventType.BeforePaste,
        clipboardData: <ClipboardData>{},
        fragment: fragment,
        sanitizingOption: {
            elementCallbacks: {},
            attributeCallbacks: {},
            cssStyleCallbacks: {},
            additionalTagReplacements: {},
            additionalAllowedAttributes: [],
            additionalAllowedCssClasses: [],
            additionalDefaultStyleValues: {},
            additionalGlobalStyleNodes: [],
            additionalPredefinedCssForElement: {},
            preserveHtmlComments: false,
            unknownTagReplacement: null,
        },
        htmlBefore,
        htmlAfter: '',
        htmlAttributes: {},
        domToModelOption: { additionalAllowedTags: [], additionalDisallowedTags: [] },
    } as any) as BeforePasteEvent;
}

function createListElementFromWord(
    tag: string,
    content: string,
    msoList: string = 'l0 level1 lfo1'
) {
    return (
        `<${tag} style="text-indent:-.25in;mso-list: ${msoList}" class="MsoListParagraph"><!--[if !supportLists]--><span style="font-family:Symbol;mso-fareast-font-family:Symbol;mso-bidi-font-family:` +
        'Symbol"><span style="mso-list:Ignore">·<span style="font:7.0pt &quot;Times New Roman&quot;">&nbsp;&nbsp;&nbsp;&nbsp;&nbsp;&nbsp;&nbsp;' +
        `</span></span></span><!--[endif]-->${content}</${tag}>`
    );
}<|MERGE_RESOLUTION|>--- conflicted
+++ resolved
@@ -1,23 +1,10 @@
 import * as getStyleMetadata from '../../lib/paste/WordDesktop/getStyleMetadata';
-import { ClipboardData, ContentModelBeforePasteEvent } from 'roosterjs-content-model-types';
 import { expectEqual } from './e2e/testUtils';
 import { PluginEventType } from 'roosterjs-editor-types';
 import { processPastedContentFromWordDesktop } from '../../lib/paste/WordDesktop/processPastedContentFromWordDesktop';
 import { WordMetadata } from '../../lib/paste/WordDesktop/WordMetadata';
+import { BeforePasteEvent, ClipboardData } from 'roosterjs-content-model-types';
 import {
-<<<<<<< HEAD
-    BeforePasteEvent,
-    ClipboardData,
-    ContentModelDocument,
-} from 'roosterjs-content-model-types';
-import {
-    listItemMetadataApplier,
-    listLevelMetadataApplier,
-} from 'roosterjs-content-model-core/lib/metadata/updateListMetadata';
-import {
-    contentModelToDom,
-=======
->>>>>>> f4bbd59a
     createDomToModelContext,
     domToContentModel,
     moveChildNodes,

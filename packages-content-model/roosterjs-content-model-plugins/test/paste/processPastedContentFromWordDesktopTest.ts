--- conflicted
+++ resolved
@@ -1,5 +1,4 @@
 import * as getStyleMetadata from '../../lib/paste/WordDesktop/getStyleMetadata';
-import { ClipboardData, ContentModelBeforePasteEvent } from 'roosterjs-content-model-types';
 import { expectEqual } from './e2e/testUtils';
 import { PluginEventType } from 'roosterjs-editor-types';
 import { processPastedContentFromWordDesktop } from '../../lib/paste/WordDesktop/processPastedContentFromWordDesktop';
@@ -5150,11 +5149,7 @@
         htmlAfter: '',
         htmlAttributes: {},
         domToModelOption: { additionalAllowedTags: [], additionalDisallowedTags: [] },
-<<<<<<< HEAD
-    } as any) as ContentModelBeforePasteEvent;
-=======
     } as any) as BeforePasteEvent;
->>>>>>> 8dc99687
 }
 
 function createListElementFromWord(

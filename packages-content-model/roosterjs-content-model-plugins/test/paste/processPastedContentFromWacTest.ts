import { Browser } from 'roosterjs-editor-dom';
import { ContentModelDocument } from 'roosterjs-content-model-types';
import { createBeforePasteEventMock } from './processPastedContentFromWordDesktopTest';
import { itChromeOnly } from 'roosterjs-editor-dom/test/DomTestHelper';
import { pasteDisplayFormatParser } from 'roosterjs-content-model-core/lib/override/pasteDisplayFormatParser';
import { processPastedContentWacComponents } from '../../lib/paste/WacComponents/processPastedContentWacComponents';
import {
    listItemMetadataApplier,
    listLevelMetadataApplier,
} from 'roosterjs-content-model-core/lib/metadata/updateListMetadata';

import {
    contentModelToDom,
    createDomToModelContext,
    createModelToDomContext,
    domToContentModel,
    moveChildNodes,
} from 'roosterjs-content-model-dom';

let div: HTMLElement;
let fragment: DocumentFragment;

describe('processPastedContentFromWacTest', () => {
    function runTest(source?: string, expected?: string, expectedModel?: ContentModelDocument) {
        //Act
        if (source) {
            div = document.createElement('div');
            div.innerHTML = source;
            fragment = document.createDocumentFragment();
            moveChildNodes(fragment, div);
        }
        const event = createBeforePasteEventMock(fragment);
        processPastedContentWacComponents(event);

        const model = domToContentModel(
            fragment,
            createDomToModelContext(undefined, event.domToModelOption)
        );
        if (expectedModel) {
            expect(model).toEqual(expectedModel);
        }

        contentModelToDom(
            document,
            div,
            model,
            createModelToDomContext(
                {
                    isDarkMode: false,
                },
                {
                    metadataAppliers: {
                        listItem: listItemMetadataApplier,
                        listLevel: listLevelMetadataApplier,
                    },
                }
            )
        );

        //Assert
        if (expected) {
            expect(div.innerHTML).toBe(expected);
        }
        div.parentElement?.removeChild(div);
    }

    it('Single text node', () => {
        runTest('test', 'test');
    });

    it('Empty DIV', () => {
        runTest('<div></div>', '');
    });

    it('Single DIV', () => {
        runTest('<div>test</div>', '<div>test</div>', {
            blockGroupType: 'Document',
            blocks: [
                {
                    blockType: 'Paragraph',
                    segments: [{ segmentType: 'Text', text: 'test', format: {} }],
                    format: {},
                },
            ],
        });
    });

    it('Single DIV with nested elements', () => {
        runTest('<div><span>test</span></div>', '<div>test</div>', {
            blockGroupType: 'Document',
            blocks: [
                {
                    blockType: 'Paragraph',
                    segments: [{ segmentType: 'Text', text: 'test', format: {} }],
                    format: {},
                },
            ],
        });
    });

    it('Single DIV with child LI', () => {
        runTest(
            '<div class="ListContainerWrapper"><ul><li>1</li><li>2</li></ul></div>',
            '<ul style="list-style-type: disc;"><li>1</li><li>2</li></ul>'
        );
    });

    it('Single DIV with deeper child LI', () => {
        runTest(
            '<div><div class="ListContainerWrapper"><ul><li>1</li></ul><ul><li>2</li></ul></div></div>',
            '<ul style="list-style-type: disc;"><li>1</li><li>2</li></ul>'
        );
    });

    it('Single DIV with text and LI', () => {
        runTest(
            '<div class="ListContainerWrapper">test<ul><li>1</li></ul></div>',
            'test<ul style="list-style-type: disc;"><li>1</li></ul>'
        );
    });

    it('Single LI', () => {
        runTest('<ul><li>1</li></ul>', '<ul style="list-style-type: disc;"><li>1</li></ul>');
    });

    it('Single LI and text', () => {
        runTest(
            '<ul><li>1</li></ul>test',
            '<ul style="list-style-type: disc;"><li>1</li></ul>test'
        );
    });

    it('Multiple LI', () => {
        runTest(
            '<ul><li>1</li><li>2</li></ul>',
            '<ul style="list-style-type: disc;"><li>1</li><li>2</li></ul>'
        );
    });
});

describe('wordOnlineHandler', () => {
    function runTest(source?: string, expected?: string, expectedModel?: ContentModelDocument) {
        //Act
        if (source) {
            div = document.createElement('div');
            div.innerHTML = source;
            fragment = document.createDocumentFragment();
            moveChildNodes(fragment, div);
        }
        const event = createBeforePasteEventMock(fragment);
        processPastedContentWacComponents(event);

        const model = domToContentModel(
            fragment,
            createDomToModelContext(
                undefined,
                {
                    formatParserOverride: {
                        display: pasteDisplayFormatParser,
                    },
                },
                event.domToModelOption
            )
        );
        if (expectedModel) {
            expect(model).toEqual(expectedModel);
        }

        contentModelToDom(
            document,
            div,
            model,
            createModelToDomContext(
                {
                    isDarkMode: false,
                },
                {
                    metadataAppliers: {
                        listItem: listItemMetadataApplier,
                        listLevel: listLevelMetadataApplier,
                    },
                }
            )
        );

        //Assert
        if (expected) {
            expect(div.innerHTML).toBe(expected);
        }
        div.parentElement?.removeChild(div);
    }
    describe('HTML with fragment from Word Online', () => {
        describe('fragments only contain list items', () => {
            it('has all list items on the same level', () => {
                runTest(
                    '<div class="ListContainerWrapper BCX0 SCXW225173058"><ul class="BulletListStyle1"><li class="OutlineElement" role="listitem" data-aria-level="1">A</li></ul></div><div class="ListContainerWrapper BCX0 SCXW225173058"><ul class="BulletListStyle1"><li class="OutlineElement" role="listitem" data-aria-level="1">B</li></ul></div><div class="ListContainerWrapper BCX0 SCXW225173058"><ul class="BulletListStyle1"><li class="OutlineElement" role="listitem" data-aria-level="2">C</li></ul></div>',
                    '<ul style="list-style-type: disc;"><li>A</li><li>B</li><ul style="list-style-type: circle;"><li>C</li></ul></ul>',
                    {
                        blockGroupType: 'Document',
                        blocks: [
                            {
                                blockType: 'BlockGroup',
                                blockGroupType: 'ListItem',
                                blocks: [
                                    {
                                        blockType: 'Paragraph',
                                        segments: [
                                            {
                                                segmentType: 'Text',
                                                text: 'A',
                                                format: {},
                                            },
                                        ],
                                        format: {},
                                        isImplicit: true,
                                    },
                                ],
                                levels: [
                                    {
                                        listType: 'UL',
                                        format: {
                                            paddingLeft: undefined,
                                            marginLeft: undefined,
                                        },
                                        dataset: {},
                                    },
                                ],
                                formatHolder: {
                                    segmentType: 'SelectionMarker',
                                    isSelected: true,
                                    format: {},
                                },
                                format: {},
                            },
                            {
                                blockType: 'BlockGroup',
                                blockGroupType: 'ListItem',
                                blocks: [
                                    {
                                        blockType: 'Paragraph',
                                        segments: [
                                            {
                                                segmentType: 'Text',
                                                text: 'B',
                                                format: {},
                                            },
                                        ],
                                        format: {},
                                        isImplicit: true,
                                    },
                                ],
                                levels: [
                                    {
                                        listType: 'UL',
                                        format: {
                                            paddingLeft: undefined,
                                            marginLeft: undefined,
                                        },
                                        dataset: {},
                                    },
                                ],
                                formatHolder: {
                                    segmentType: 'SelectionMarker',
                                    isSelected: true,
                                    format: {},
                                },
                                format: {},
                            },
                            {
                                blockType: 'BlockGroup',
                                blockGroupType: 'ListItem',
                                blocks: [
                                    {
                                        blockType: 'Paragraph',
                                        segments: [
                                            {
                                                segmentType: 'Text',
                                                text: 'C',
                                                format: {},
                                            },
                                        ],
                                        format: {},
                                        isImplicit: true,
                                    },
                                ],
                                levels: [
                                    {
                                        listType: 'UL',
                                        format: {
                                            paddingLeft: undefined,
                                            marginLeft: undefined,
                                        },
                                        dataset: {},
                                    },
                                    {
                                        listType: 'UL',
                                        format: {
                                            paddingLeft: undefined,
                                            marginLeft: undefined,
                                        },
                                        dataset: {},
                                    },
                                ],
                                formatHolder: {
                                    segmentType: 'SelectionMarker',
                                    isSelected: true,
                                    format: {},
                                },
                                format: {},
                            },
                        ],
                    }
                );
            });

            // e.g.
            // .a
            //    .b
            //       .c
            it('List items on different level but only going on direction in terms of depth', () => {
                runTest(
                    '<div class="ListContainerWrapper BCX0 SCXW200751125"><ul class="BulletListStyle1 BCX0 SCXW200751125"><li role="listitem" data-aria-level="1" class="OutlineElement Ltr BCX0 SCXW200751125">A</li></ul></div><div class="ListContainerWrapper BCX0 SCXW200751125"><ul class="BulletListStyle2 BCX0 SCXW200751125" role="list"><li role="listitem" data-aria-level="2" class="OutlineElement Ltr BCX0 SCXW200751125">B</li></ul></div><div class="ListContainerWrapper BCX0 SCXW200751125" style="margin: 0px;"><ul class="BulletListStyle2 BCX0 SCXW200751125" role="list"><li role="listitem" data-aria-level="3" class="OutlineElement Ltr BCX0 SCXW200751125">C</li></ul></div>',
                    '<ul style="list-style-type: disc;"><li>A</li><ul style="list-style-type: circle;"><li>B</li><ul style="list-style-type: square;"><li>C</li></ul></ul></ul>',
                    {
                        blockGroupType: 'Document',
                        blocks: [
                            {
                                blockType: 'BlockGroup',
                                blockGroupType: 'ListItem',
                                blocks: [
                                    {
                                        blockType: 'Paragraph',
                                        segments: [
                                            {
                                                segmentType: 'Text',
                                                text: 'A',
                                                format: {},
                                            },
                                        ],
                                        format: {},
                                        isImplicit: true,
                                    },
                                ],
                                levels: [
                                    {
                                        listType: 'UL',
                                        format: {
                                            paddingLeft: undefined,
                                            marginLeft: undefined,
                                        },
                                        dataset: {},
                                    },
                                ],
                                formatHolder: {
                                    segmentType: 'SelectionMarker',
                                    isSelected: true,
                                    format: {},
                                },
                                format: {},
                            },
                            {
                                blockType: 'BlockGroup',
                                blockGroupType: 'ListItem',
                                blocks: [
                                    {
                                        blockType: 'Paragraph',
                                        segments: [
                                            {
                                                segmentType: 'Text',
                                                text: 'B',
                                                format: {},
                                            },
                                        ],
                                        format: {},
                                        isImplicit: true,
                                    },
                                ],
                                levels: [
                                    {
                                        listType: 'UL',
                                        format: {
                                            paddingLeft: undefined,
                                            marginLeft: undefined,
                                        },
                                        dataset: {},
                                    },
                                    {
                                        listType: 'UL',
                                        format: {
                                            paddingLeft: undefined,
                                            marginLeft: undefined,
                                        },
                                        dataset: {},
                                    },
                                ],
                                formatHolder: {
                                    segmentType: 'SelectionMarker',
                                    isSelected: true,
                                    format: {},
                                },
                                format: {},
                            },
                            {
                                blockType: 'BlockGroup',
                                blockGroupType: 'ListItem',
                                blocks: [
                                    {
                                        blockType: 'Paragraph',
                                        segments: [
                                            {
                                                segmentType: 'Text',
                                                text: 'C',
                                                format: {},
                                            },
                                        ],
                                        format: {},
                                        isImplicit: true,
                                    },
                                ],
                                levels: [
                                    {
                                        listType: 'UL',
                                        format: {
                                            paddingLeft: undefined,
                                            marginLeft: undefined,
                                        },
                                        dataset: {},
                                    },
                                    {
                                        listType: 'UL',
                                        format: {
                                            paddingLeft: undefined,
                                            marginLeft: undefined,
                                        },
                                        dataset: {},
                                    },
                                    {
                                        listType: 'UL',
                                        format: {
                                            paddingLeft: undefined,
                                            marginLeft: undefined,
                                        },
                                        dataset: {},
                                    },
                                ],
                                formatHolder: {
                                    segmentType: 'SelectionMarker',
                                    isSelected: true,
                                    format: {},
                                },
                                format: {},
                            },
                        ],
                    }
                );
            });

            //
            // e.g.
            // .a
            //   .b
            //     .c
            //   .d
            //     .e
            it('List items on different level but have different branch in each level', () => {
                runTest(
                    '<div class="ListContainerWrapper SCXW81557186 BCX0"><ul class="BulletListStyle1"><li role="listitem" data-aria-level="1" class="OutlineElement Ltr BCX0 SCXW81557186">A</li></ul></div><div class="ListContainerWrapper SCXW81557186 BCX0"><ul><li role="listitem" data-aria-level="2" class="OutlineElement Ltr BCX0 SCXW81557186">B</li></ul></div><div class="ListContainerWrapper SCXW81557186 BCX0"><ul><li role="listitem" data-aria-level="3" class="OutlineElement Ltr SCXW81557186 BCX0" style="margin: 0px 0px 0px 120px;">C</li></ul></div><div class="ListContainerWrapper SCXW81557186 BCX0"><ul><li role="listitem" data-aria-level="2" class="OutlineElement Ltr SCXW81557186 BCX0">D</li></ul></div><div class="ListContainerWrapper SCXW81557186 BCX0"><ul><li role="listitem" data-aria-level="3" class="OutlineElement Ltr BCX0 SCXW81557186" style="margin: 0px 0px 0px 120px;">E</li></ul></div>',
                    '<ul style="list-style-type: disc;"><li>A</li><ul style="list-style-type: circle;"><li>B</li><ul style="list-style-type: square;"><li style="margin: 0px 0px 0px 120px;">C</li></ul><li>D</li><ul style="list-style-type: square;"><li style="margin: 0px 0px 0px 120px;">E</li></ul></ul></ul>',
                    {
                        blockGroupType: 'Document',
                        blocks: [
                            {
                                blockType: 'BlockGroup',
                                blockGroupType: 'ListItem',
                                blocks: [
                                    {
                                        blockType: 'Paragraph',
                                        segments: [
                                            {
                                                segmentType: 'Text',
                                                text: 'A',
                                                format: {},
                                            },
                                        ],
                                        format: {},
                                        isImplicit: true,
                                    },
                                ],
                                levels: [
                                    {
                                        listType: 'UL',
                                        format: {
                                            paddingLeft: undefined,
                                            marginLeft: undefined,
                                        },
                                        dataset: {},
                                    },
                                ],
                                formatHolder: {
                                    segmentType: 'SelectionMarker',
                                    isSelected: true,
                                    format: {},
                                },
                                format: {},
                            },
                            {
                                blockType: 'BlockGroup',
                                blockGroupType: 'ListItem',
                                blocks: [
                                    {
                                        blockType: 'Paragraph',
                                        segments: [
                                            {
                                                segmentType: 'Text',
                                                text: 'B',
                                                format: {},
                                            },
                                        ],
                                        format: {},
                                        isImplicit: true,
                                    },
                                ],
                                levels: [
                                    {
                                        listType: 'UL',
                                        format: {
                                            paddingLeft: undefined,
                                            marginLeft: undefined,
                                        },
                                        dataset: {},
                                    },
                                    {
                                        listType: 'UL',
                                        format: {
                                            paddingLeft: undefined,
                                            marginLeft: undefined,
                                        },
                                        dataset: {},
                                    },
                                ],
                                formatHolder: {
                                    segmentType: 'SelectionMarker',
                                    isSelected: true,
                                    format: {},
                                },
                                format: {},
                            },
                            {
                                blockType: 'BlockGroup',
                                blockGroupType: 'ListItem',
                                blocks: [
                                    {
                                        blockType: 'Paragraph',
                                        segments: [
                                            {
                                                segmentType: 'Text',
                                                text: 'C',
                                                format: {},
                                            },
                                        ],
                                        format: {},
                                        isImplicit: true,
                                    },
                                ],
                                levels: [
                                    {
                                        listType: 'UL',
                                        format: {
                                            paddingLeft: undefined,
                                            marginLeft: undefined,
                                        },
                                        dataset: {},
                                    },
                                    {
                                        listType: 'UL',
                                        format: {
                                            paddingLeft: undefined,
                                            marginLeft: undefined,
                                        },
                                        dataset: {},
                                    },
                                    {
                                        listType: 'UL',
                                        format: {
                                            paddingLeft: undefined,
                                            marginLeft: undefined,
                                        },
                                        dataset: {},
                                    },
                                ],
                                formatHolder: {
                                    segmentType: 'SelectionMarker',
                                    isSelected: true,
                                    format: {},
                                },
                                format: {
                                    marginTop: '0px',
                                    marginRight: '0px',
                                    marginBottom: '0px',
                                    marginLeft: '120px',
                                },
                            },
                            {
                                blockType: 'BlockGroup',
                                blockGroupType: 'ListItem',
                                blocks: [
                                    {
                                        blockType: 'Paragraph',
                                        segments: [
                                            {
                                                segmentType: 'Text',
                                                text: 'D',
                                                format: {},
                                            },
                                        ],
                                        format: {},
                                        isImplicit: true,
                                    },
                                ],
                                levels: [
                                    {
                                        listType: 'UL',
                                        format: {
                                            paddingLeft: undefined,
                                            marginLeft: undefined,
                                        },
                                        dataset: {},
                                    },
                                    {
                                        listType: 'UL',
                                        format: {
                                            paddingLeft: undefined,
                                            marginLeft: undefined,
                                        },
                                        dataset: {},
                                    },
                                ],
                                formatHolder: {
                                    segmentType: 'SelectionMarker',
                                    isSelected: true,
                                    format: {},
                                },
                                format: {},
                            },
                            {
                                blockType: 'BlockGroup',
                                blockGroupType: 'ListItem',
                                blocks: [
                                    {
                                        blockType: 'Paragraph',
                                        segments: [
                                            {
                                                segmentType: 'Text',
                                                text: 'E',
                                                format: {},
                                            },
                                        ],
                                        format: {},
                                        isImplicit: true,
                                    },
                                ],
                                levels: [
                                    {
                                        listType: 'UL',
                                        format: {
                                            paddingLeft: undefined,
                                            marginLeft: undefined,
                                        },
                                        dataset: {},
                                    },
                                    {
                                        listType: 'UL',
                                        format: {
                                            paddingLeft: undefined,
                                            marginLeft: undefined,
                                        },
                                        dataset: {},
                                    },
                                    {
                                        listType: 'UL',
                                        format: {
                                            paddingLeft: undefined,
                                            marginLeft: undefined,
                                        },
                                        dataset: {},
                                    },
                                ],
                                formatHolder: {
                                    segmentType: 'SelectionMarker',
                                    isSelected: true,
                                    format: {},
                                },
                                format: {
                                    marginTop: '0px',
                                    marginRight: '0px',
                                    marginBottom: '0px',
                                    marginLeft: '120px',
                                },
                            },
                        ],
                    }
                );
            });

            // List items on different level with different branch with a combination of
            // order and unordered list items
            // e.g.
            // .a
            //   .b
            //     1.c1
            //     2.c2
            //   .d
            it('List items on different level with different branch with a combination of order and unordered list items', () => {
                runTest(
                    '<div class="ListContainerWrapper BCX0 SCXW221836524"><ul class="BulletListStyle1"><li role="listitem" data-aria-level="1" class="OutlineElement Ltr BCX0 SCXW221836524"> A </li></ul></div><div class="ListContainerWrapper BCX0 SCXW221836524"><ul><li role="listitem" data-aria-level="2" class="OutlineElement Ltr BCX0 SCXW221836524"> B </li></ul></div><div class="ListContainerWrapper BCX0 SCXW221836524"><ol><li role="listitem" data-aria-level="3" class="OutlineElement Ltr BCX0 SCXW221836524" style="margin: 0px 0px 0px 120px;"> C1 </li></ol></div><div class="ListContainerWrapper BCX0 SCXW221836524"><ol><li role="listitem" data-aria-level="3" class="OutlineElement Ltr BCX0 SCXW221836524" style="margin: 0px 0px 0px 120px;"> C2 </li></ol></div><div class="ListContainerWrapper BCX0 SCXW221836524"><ul><li role="listitem" data-aria-level="2" class="OutlineElement Ltr BCX0 SCXW221836524"> D </li></ul></div>',
                    '<ul style="list-style-type: disc;"><li>A</li><ul style="list-style-type: circle;"><li>B</li><ol start="1" style="list-style-type: lower-roman;"><li style="margin: 0px 0px 0px 120px;">C1</li><li style="margin: 0px 0px 0px 120px;">C2</li></ol><li>D</li></ul></ul>',
                    {
                        blockGroupType: 'Document',
                        blocks: [
                            {
                                blockType: 'BlockGroup',
                                blockGroupType: 'ListItem',
                                blocks: [
                                    {
                                        blockType: 'Paragraph',
                                        segments: [
                                            {
                                                segmentType: 'Text',
                                                text: 'A',
                                                format: {},
                                            },
                                        ],
                                        format: {},
                                        isImplicit: true,
                                    },
                                ],
                                levels: [
                                    {
                                        listType: 'UL',
                                        format: {
                                            paddingLeft: undefined,
                                            marginLeft: undefined,
                                        },
                                        dataset: {},
                                    },
                                ],
                                formatHolder: {
                                    segmentType: 'SelectionMarker',
                                    isSelected: true,
                                    format: {},
                                },
                                format: {},
                            },
                            {
                                blockType: 'BlockGroup',
                                blockGroupType: 'ListItem',
                                blocks: [
                                    {
                                        blockType: 'Paragraph',
                                        segments: [
                                            {
                                                segmentType: 'Text',
                                                text: 'B',
                                                format: {},
                                            },
                                        ],
                                        format: {},
                                        isImplicit: true,
                                    },
                                ],
                                levels: [
                                    {
                                        listType: 'UL',
                                        format: {
                                            paddingLeft: undefined,
                                            marginLeft: undefined,
                                        },
                                        dataset: {},
                                    },
                                    {
                                        listType: 'UL',
                                        format: {
                                            paddingLeft: undefined,
                                            marginLeft: undefined,
                                        },
                                        dataset: {},
                                    },
                                ],
                                formatHolder: {
                                    segmentType: 'SelectionMarker',
                                    isSelected: true,
                                    format: {},
                                },
                                format: {},
                            },
                            {
                                blockType: 'BlockGroup',
                                blockGroupType: 'ListItem',
                                blocks: [
                                    {
                                        blockType: 'Paragraph',
                                        segments: [
                                            {
                                                segmentType: 'Text',
                                                text: 'C1',
                                                format: {},
                                            },
                                        ],
                                        format: {},
                                        isImplicit: true,
                                    },
                                ],
                                levels: [
                                    {
                                        listType: 'UL',
                                        format: {
                                            paddingLeft: undefined,
                                            marginLeft: undefined,
                                        },
                                        dataset: {},
                                    },
                                    {
                                        listType: 'UL',
                                        format: {
                                            paddingLeft: undefined,
                                            marginLeft: undefined,
                                        },
                                        dataset: {},
                                    },
                                    {
                                        listType: 'OL',
                                        format: {
                                            paddingLeft: undefined,
                                            marginLeft: undefined,
                                        },
                                        dataset: {},
                                    },
                                ],
                                formatHolder: {
                                    segmentType: 'SelectionMarker',
                                    isSelected: true,
                                    format: {},
                                },
                                format: {
                                    marginTop: '0px',
                                    marginRight: '0px',
                                    marginBottom: '0px',
                                    marginLeft: '120px',
                                },
                            },
                            {
                                blockType: 'BlockGroup',
                                blockGroupType: 'ListItem',
                                blocks: [
                                    {
                                        blockType: 'Paragraph',
                                        segments: [
                                            {
                                                segmentType: 'Text',
                                                text: 'C2',
                                                format: {},
                                            },
                                        ],
                                        format: {},
                                        isImplicit: true,
                                    },
                                ],
                                levels: [
                                    {
                                        listType: 'UL',
                                        format: {
                                            paddingLeft: undefined,
                                            marginLeft: undefined,
                                        },
                                        dataset: {},
                                    },
                                    {
                                        listType: 'UL',
                                        format: {
                                            paddingLeft: undefined,
                                            marginLeft: undefined,
                                        },
                                        dataset: {},
                                    },
                                    {
                                        listType: 'OL',
                                        format: {
                                            paddingLeft: undefined,
                                            marginLeft: undefined,
                                        },
                                        dataset: {},
                                    },
                                ],
                                formatHolder: {
                                    segmentType: 'SelectionMarker',
                                    isSelected: true,
                                    format: {},
                                },
                                format: {
                                    marginTop: '0px',
                                    marginRight: '0px',
                                    marginBottom: '0px',
                                    marginLeft: '120px',
                                },
                            },
                            {
                                blockType: 'BlockGroup',
                                blockGroupType: 'ListItem',
                                blocks: [
                                    {
                                        blockType: 'Paragraph',
                                        segments: [
                                            {
                                                segmentType: 'Text',
                                                text: 'D',
                                                format: {},
                                            },
                                        ],
                                        format: {},
                                        isImplicit: true,
                                    },
                                ],
                                levels: [
                                    {
                                        listType: 'UL',
                                        format: {
                                            paddingLeft: undefined,
                                            marginLeft: undefined,
                                        },
                                        dataset: {},
                                    },
                                    {
                                        listType: 'UL',
                                        format: {
                                            paddingLeft: undefined,
                                            marginLeft: undefined,
                                        },
                                        dataset: {},
                                    },
                                ],
                                formatHolder: {
                                    segmentType: 'SelectionMarker',
                                    isSelected: true,
                                    format: {},
                                },
                                format: {},
                            },
                        ],
                    }
                );
            });
        });

        describe('fragments contains both list and text', () => {
            // e.g.
            //text text
            // .a
            //   .b
            //     1.c1
            //     2.c2
            //   .d
            //text text
            it('only has text and list', () => {
                runTest(
                    '<div class="BCX0 SCXW32709461"><div class="OutlineElement Ltr BCX0 SCXW32709461"><p><span><span>asdfasdf</span></span><span></span></p></div><div class="ListContainerWrapper BCX0 SCXW32709461"><ul class="BulletListStyle1"><li role="listitem" data-aria-level="1" class="OutlineElement Ltr BCX0 SCXW32709461"> A </li></ul></div><div class="ListContainerWrapper BCX0 SCXW32709461"><ul><li role="listitem" data-aria-level="2" class="OutlineElement Ltr BCX0 SCXW32709461"> B </li></ul></div><div class="ListContainerWrapper BCX0 SCXW32709461"><ol><li role="listitem" data-aria-level="3" class="OutlineElement Ltr BCX0 SCXW32709461" style="margin: 0px 0px 0px 120px;"> C1 </li></ol></div><div class="ListContainerWrapper BCX0 SCXW32709461"><ol><li role="listitem" data-aria-level="3" class="OutlineElement Ltr BCX0 SCXW32709461" style="margin: 0px 0px 0px 120px;"> C2 </li></ol></div><div class="ListContainerWrapper BCX0 SCXW32709461"><ul><li role="listitem" data-aria-level="2" class="OutlineElement Ltr BCX0 SCXW32709461"> D </li></ul></div></div><div class="OutlineElement Ltr BCX0 SCXW32709461"><p><span><span>asdfasdf</span></span><span></span></p></div>',
                    '<p>asdfasdf</p><ul style="list-style-type: disc;"><li>A</li><ul style="list-style-type: circle;"><li>B</li><ol start="1" style="list-style-type: lower-roman;"><li style="margin: 0px 0px 0px 120px;">C1</li><li style="margin: 0px 0px 0px 120px;">C2</li></ol><li>D</li></ul></ul><p>asdfasdf</p>'
                );
            });

            // e.g.
            //text text
            // .a
            //   .b
            //     1.c1
            //     2.c2
            //   .d
            //text text
            // --------------
            //| text text    |
            // --------------
            //| .a           |
            //| .b           |
            //| .c           |
            //| .d           |
            // --------------
            it('fragments contains text, list and table that consist of list 2', () => {
                runTest(
                    '<div class="BCX0 SCXW32709461"><div class="OutlineElement Ltr BCX0 SCXW32709461"><p><span><span>asdfasdf</span></span><span></span></p></div><div class="ListContainerWrapper BCX0 SCXW32709461"><ul class="BulletListStyle1"><li role="listitem" data-aria-level="1" class="OutlineElement Ltr BCX0 SCXW32709461"> A </li></ul></div><div class="ListContainerWrapper BCX0 SCXW32709461"><ul><li role="listitem" data-aria-level="2" class="OutlineElement Ltr BCX0 SCXW32709461"> B </li></ul></div><div class="ListContainerWrapper BCX0 SCXW32709461"><ol><li role="listitem" data-aria-level="3" class="OutlineElement Ltr BCX0 SCXW32709461" style="margin: 0px 0px 0px 120px;"> C1 </li></ol></div><div class="ListContainerWrapper BCX0 SCXW32709461"><ol><li role="listitem" data-aria-level="3" class="OutlineElement Ltr BCX0 SCXW32709461" style="margin: 0px 0px 0px 120px;"> C2 </li></ol></div><div class="ListContainerWrapper BCX0 SCXW32709461"><ul><li role="listitem" data-aria-level="2" class="OutlineElement Ltr BCX0 SCXW32709461"> D </li></ul></div></div><div class="OutlineElement Ltr BCX0 SCXW32709461"><p><span><span>asdfasdf</span></span><span></span></p></div><div class="OutlineElement Ltr BCX0 SCXW244795937"><div class="TableContainer SCXW244795937 BCX0"><table><tbody><tr><td><div><div class="OutlineElement Ltr BCX0 SCXW32709461"><p><span><span>asdfasdf</span></span><span></span></p></div></div></td></tr><tr><td><div><div class="ListContainerWrapper SCXW244795937 BCX0"><ul><li role="listitem" data-aria-level="1" class="OutlineElement Ltr BCX0 SCXW244795937"> A </li><li role="listitem" data-aria-level="1" class="OutlineElement Ltr BCX0 SCXW244795937"> B </li><li role="listitem" data-aria-level="1" class="OutlineElement Ltr BCX0 SCXW244795937"> C </li><li role="listitem" data-aria-level="1" class="OutlineElement Ltr BCX0 SCXW244795937"> D </li></ul></div></div></td></tr></tbody></table></div></div><div class="OutlineElement Ltr BCX0 SCXW244795937"><p><span><span></span></span><span></span></p></div>',
                    '<p>asdfasdf</p><ul style="list-style-type: disc;"><li>A</li><ul style="list-style-type: circle;"><li>B</li><ol start="1" style="list-style-type: lower-roman;"><li style="margin: 0px 0px 0px 120px;">C1</li><li style="margin: 0px 0px 0px 120px;">C2</li></ol><li>D</li></ul></ul><p>asdfasdf</p><table><tbody><tr><td><p>asdfasdf</p></td></tr><tr><td><ul style="list-style-type: disc;"><li>A</li><li>B</li><li>C</li><li>D</li></ul></td></tr></tbody></table>'
                );
            });
            // e.g.
            // -------------- --------------
            //| text text    | text text    |
            // -------------- --------------
            //| .a           | .a           |
            // -------------- --------------
            it('fragments contains text, list and table that consist of list', () => {
                runTest(
                    '<div class="OutlineElement"><div class="TableContainer"><table><tbody><tr><td><div><div class="OutlineElement"><p>asdfasdf</p></div></div></td><td><div><div class="OutlineElement"><p>asdfasdf222</p></div></div></td></tr><tr><td><div><div class="ListContainerWrapper"><ul><li role="listitem" data-aria-level="1" class="OutlineElement">A</li></ul></div></div></td><td><div><div class="ListContainerWrapper"><ul><li role="listitem" data-aria-level="1" class="OutlineElement">A</li></ul></div></div></td></tr></tbody></table></div></div>',
                    '<table><tbody><tr><td><p>asdfasdf</p></td><td><p>asdfasdf222</p></td></tr><tr><td><ul style="list-style-type: disc;"><li>A</li></ul></td><td><ul style="list-style-type: disc;"><li>A</li></ul></td></tr></tbody></table>'
                );
            });
        });

        it('does not have list container', () => {
            runTest(
                '<ul class="BulletListStyle1"><li role="listitem" data-aria-level="1" class="OutlineElement Ltr BCX0 SCXW81557186">A</li></ul><ul><li role="listitem" data-aria-level="2" class="OutlineElement Ltr BCX0 SCXW81557186">B</li></ul><ul><li role="listitem" data-aria-level="3" class="OutlineElement Ltr SCXW81557186 BCX0" style="margin: 0px 0px 0px 120px;">C</li></ul><ul><li role="listitem" data-aria-level="2" class="OutlineElement Ltr SCXW81557186 BCX0">D</li></ul><ul><li role="listitem" data-aria-level="3" class="OutlineElement Ltr BCX0 SCXW81557186" style="margin: 0px 0px 0px 120px;">E</li></ul>',
                '<ul style="list-style-type: disc;"><li>A</li><ul style="list-style-type: circle;"><li>B</li><ul style="list-style-type: square;"><li style="margin: 0px 0px 0px 120px;">C</li></ul><li>D</li><ul style="list-style-type: square;"><li style="margin: 0px 0px 0px 120px;">E</li></ul></ul></ul>'
            );
        });

        it('does not have BulletListStyle or NumberListStyle but has ListContainerWrapper', () => {
            runTest(
                '<div class="ListContainerWrapper BCX0 SCXW200751125"><ul><li role="listitem" data-aria-level="1" class="OutlineElement Ltr BCX0 SCXW200751125">A</li></ul></div><div class="ListContainerWrapper BCX0 SCXW200751125"><ul><li role="listitem" data-aria-level="2" class="OutlineElement Ltr BCX0 SCXW200751125">B</li></ul></div><div class="ListContainerWrapper BCX0 SCXW200751125" style="margin: 0px;"><ul><li role="listitem" data-aria-level="3" class="OutlineElement Ltr BCX0 SCXW200751125">C</li></ul></div>',
                '<ul style="list-style-type: disc;"><li>A</li><ul style="list-style-type: circle;"><li>B</li><ul style="list-style-type: square;"><li>C</li></ul></ul></ul>'
            );
        });

        it('does not have BulletListStyle or NumberListStyle but has no ListContainerWrapper', () => {
            runTest(
                '<div class="BCX0 SCXW200751125"><ul><li role="listitem" data-aria-level="1" class="OutlineElement Ltr BCX0 SCXW200751125">A</li></ul></div><div class="BCX0 SCXW200751125"><ul><li role="listitem" data-aria-level="2" class="OutlineElement Ltr BCX0 SCXW200751125">B</li></ul></div><div class="BCX0 SCXW200751125" style="margin: 0px;"><ul><li role="listitem" data-aria-level="3" class="OutlineElement Ltr BCX0 SCXW200751125">C</li></ul></div>',
                undefined,
                {
                    blockGroupType: 'Document',
                    blocks: [
                        {
                            blockType: 'BlockGroup',
                            blockGroupType: 'ListItem',
                            blocks: [
                                {
                                    blockType: 'Paragraph',
                                    segments: [
                                        {
                                            segmentType: 'Text',
                                            text: 'A',
                                            format: {},
                                        },
                                    ],
                                    format: {},
                                    isImplicit: true,
                                },
                            ],
                            levels: [
                                {
                                    listType: 'UL',
                                    format: {
                                        marginLeft: undefined,
                                        paddingLeft: undefined,
                                    },
                                    dataset: {},
                                },
                            ],
                            formatHolder: {
                                segmentType: 'SelectionMarker',
                                isSelected: true,
                                format: {},
                            },
                            format: {},
                        },
                        {
                            blockType: 'BlockGroup',
                            blockGroupType: 'ListItem',
                            blocks: [
                                {
                                    blockType: 'Paragraph',
                                    segments: [
                                        {
                                            segmentType: 'Text',
                                            text: 'B',
                                            format: {},
                                        },
                                    ],
                                    format: {},
                                    isImplicit: true,
                                },
                            ],
                            levels: [
                                {
                                    listType: 'UL',
                                    format: {
                                        marginLeft: undefined,
                                        paddingLeft: undefined,
                                    },
                                    dataset: {},
                                },
                                {
                                    listType: 'UL',
                                    format: {
                                        marginLeft: undefined,
                                        paddingLeft: undefined,
                                    },
                                    dataset: {},
                                },
                            ],
                            formatHolder: {
                                segmentType: 'SelectionMarker',
                                isSelected: true,
                                format: {},
                            },
                            format: {},
                        },
                        {
                            blockType: 'BlockGroup',
                            blockGroupType: 'ListItem',
                            blocks: [
                                {
                                    blockType: 'Paragraph',
                                    segments: [
                                        {
                                            segmentType: 'Text',
                                            text: 'C',
                                            format: {},
                                        },
                                    ],
                                    format: {},
                                    isImplicit: true,
                                },
                            ],
                            levels: [
                                {
                                    listType: 'UL',
                                    format: { marginLeft: undefined, paddingLeft: undefined },
                                    dataset: {},
                                },
                                {
                                    listType: 'UL',
                                    format: { marginLeft: undefined, paddingLeft: undefined },
                                    dataset: {},
                                },
                                {
                                    listType: 'UL',
                                    format: { marginLeft: undefined, paddingLeft: undefined },
                                    dataset: {},
                                },
                            ],
                            formatHolder: {
                                segmentType: 'SelectionMarker',
                                isSelected: true,
                                format: {},
                            },
                            format: {},
                        },
                    ],
                }
            );
        });

        describe('When html is not strictly formatted as word online, but can be identified as word online only contains one type of list', () => {
            // html:
            // <div class="ListContainerWrapper">
            //     <ul class="BulletListStyle1"><li>text</li></ul>
            //     <ul><li>text</li></ul>
            // <div>
            // result:
            // .a
            // .b
            // .c
            it('should process html properly, if ListContainerWrapper contains two UL', () => {
                runTest(
                    '<div class="ListContainerWrapper BCX0 SCXW225173058"><ul class="BulletListStyle1"><li class="OutlineElement" role="listitem" data-aria-level="1">A</li></ul><ul class="BulletListStyle1"><li class="OutlineElement" role="listitem" data-aria-level="1">B</li></ul></div><div class="ListContainerWrapper BCX0 SCXW225173058"><ul class="BulletListStyle1"><li class="OutlineElement" role="listitem" data-aria-level="1">C</li></ul></div>',
                    '<ul style="list-style-type: disc;"><li>A</li><li>B</li><li>C</li></ul>'
                );
            });

            // html:
            // <div class="ListContainerWrapper">
            //     <ul></ul>
            //     <li>text</li>
            //     <li>text</li>
            //     <li>text</li>
            // <div>
            // result:
            // .test
            // .test
            // .test
            it('shuold process html properly, when list items are not in side ul tag', () => {
                runTest(
                    '<div class="ListContainerWrapper"><ul class="BulletListStyle1" role="list"></ul><li class="OutlineElement" role="listitem" aria-level="1" class="OutlineElement Ltr"><p>test</p></li><li class="OutlineElement" role="listitem" aria-level="1" class="OutlineElement Ltr"><p>test</p></li><li class="OutlineElement" role="listitem" aria-level="1" class="OutlineElement Ltr"><p>test</p></li></div>',
                    '<li class="OutlineElement" role="listitem" aria-level="1"><p>test</p></li><li class="OutlineElement" role="listitem" aria-level="1"><p>test</p></li><li class="OutlineElement" role="listitem" aria-level="1"><p>test</p></li>'
                );
            });

            // html:
            // <div class="ListContainerWrapper">
            //     <ul class="BulletListStyle1">
            //        <li>text</li>
            //        <li>text</li>
            //        <ul>
            //            <li>text</li>
            //            <li>text</li>
            //        </ul>
            //     </ul>
            // <div>
            // result:
            //  .text
            //      .text
            //          .text
            //      .text
            //          .text
            it('should process html properly, if ListContainerWrapper contains list that is already well formatted', () => {
                runTest(
                    '<div class="ListContainerWrapper SCXW81557186 BCX0"><ul class="BulletListStyle1"><li role="listitem" data-aria-level="1" class="OutlineElement Ltr BCX0 SCXW81557186">A</li><ul><li role="listitem" data-aria-level="2" class="OutlineElement Ltr BCX0 SCXW81557186">B</li><ul><li role="listitem" data-aria-level="3" class="OutlineElement Ltr SCXW81557186 BCX0">C</li></ul><li role="listitem" data-aria-level="2" class="OutlineElement Ltr SCXW81557186 BCX0">D</li><ul><li role="listitem" data-aria-level="3" class="OutlineElement Ltr BCX0 SCXW81557186">E</li></ul></ul></ul></div>',
                    '<ul style="list-style-type: disc;"><li>A</li><ul style="list-style-type: circle;"><li>B</li><ul style="list-style-type: square;"><li>C</li></ul><li>D</li><ul style="list-style-type: square;"><li>E</li></ul></ul></ul>'
                );
            });

            // html:
            // <div class="ListContainerWrapper">
            //     <ol class="NumberedListStyle1">
            //        <li>text</li>
            //        <li>text</li>
            //     </ol>
            // <div>
            // result:
            // 1. text
            // 2. text
            // 3. text
            it('should process html properly, if there are multiple list item in ol (word online has one list item in each ol for ordered list)', () => {
                runTest(
                    '<div class="ListContainerWrapper BCX0 SCXW225173058"><ol class="NumberListStyle1"><li class="OutlineElement" role="listitem" data-aria-level="1">A</li><li class="OutlineElement" role="listitem" data-aria-level="1">B</li></ol></div><div class="ListContainerWrapper BCX0 SCXW225173058"><ol class="NumberListStyle1"><li class="OutlineElement" role="listitem" data-aria-level="1">C</li></ol></div>',
                    '<ol start="1" style="list-style-type: decimal;"><li>A</li><li>B</li><li>C</li></ol>'
                );
            });

            // html:
            // <div class="ListContainerWrapper">
            //     <ol class="NumberedListStyle1"></ol>
            //     <li>text</li>
            //     <li>text</li>
            // <div>
            // result:
            // 1. text
            // 2. text
            it('shuold process html properly, if list item in a ListContainerWrapper are not inside ol ', () => {
                runTest(
                    '<div class="ListContainerWrapper"><ol class="NumberListStyle1" role="list"></ol><li class="OutlineElement" role="listitem" aria-level="1" class="OutlineElement Ltr"><p>test</p></li><li class="OutlineElement" role="listitem" aria-level="1" class="OutlineElement Ltr"><p>test</p></li><li class="OutlineElement" role="listitem" aria-level="1" class="OutlineElement Ltr"><p>test</p></li></div>',
                    '<li class="OutlineElement" role="listitem" aria-level="1"><p>test</p></li><li class="OutlineElement" role="listitem" aria-level="1"><p>test</p></li><li class="OutlineElement" role="listitem" aria-level="1"><p>test</p></li>'
                );
            });
        });

        describe('When html is not strictly formatted as word online, but can be identified as word online only contains both types of list', () => {
            // html:
            // <div class="ListContainerWrapper">
            //     <ul class="BulletListStyle1"><li>text</li></ul>
            //     <ol><li>text</li></ol>
            // <div>
            // result:
            // . text
            // 1. text
            it('should process html properly, if ListContainerWrapper contains well formated UL and non formated ol', () => {
                runTest(
                    '<div class="ListContainerWrapper BCX0 SCXW225173058"><ul class="BulletListStyle1"><li class="OutlineElement" role="listitem" data-aria-level="1">A</li></ul></div><div class="ListContainerWrapper BCX0 SCXW225173058"><ol class="NumberListStyle1"><li class="OutlineElement" role="listitem" data-aria-level="1">B</li></ol></div>',
                    '<ul style="list-style-type: disc;"><li>A</li></ul><ol start="1" style="list-style-type: decimal;"><li>B</li></ol>'
                );
            });

            // html:
            // <div class="ListContainerWrapper">
            //     <ul class="BulletListStyle1"><li>text</li></ul>
            // <div>
            // <div class="ListContainerWrapper">
            //     <ol class="NumberListStyle1"><li>text</li></ol>
            //     <ol><li>text</li></ol>
            // <div>
            // result:
            // . text
            // 1. text
            // 2. text
            it('should process html properly, if ListContainerWrapper contains two OL', () => {
                runTest(
                    '<div class="ListContainerWrapper BCX0 SCXW225173058"><ul class="BulletListStyle1"><li class="OutlineElement" role="listitem" data-aria-level="1">A</li></ul></div><div class="ListContainerWrapper BCX0 SCXW225173058"><ol class="NumberListStyle1"><li class="OutlineElement" role="listitem" data-aria-level="1">B</li></ol><ol><li class="OutlineElement" role="listitem" data-aria-level="1">C</li></ol></div>',
                    '<ul style="list-style-type: disc;"><li>A</li></ul><ol start="1" style="list-style-type: decimal;"><li>B</li><li>C</li></ol>'
                );
            });

            // html:
            // <div class="ListContainerWrapper">
            //     <ul class="BulletListStyle1"><li>text</li></ul>
            //     <ol><li>text</li></ol>
            //     <ol><li>text</li></ol>
            // <div>
            // result:
            // . text
            // . text
            // . text
            it('should process html properly, if ListContainerWrapper contains two OL and one UL', () => {
                runTest(
                    '<div class="ListContainerWrapper BCX0 SCXW225173058"><ul class="BulletListStyle1"><li class="OutlineElement" role="listitem" data-aria-level="1">A</li></ul><ol class="NumberListStyle1"><li class="OutlineElement" role="listitem" data-aria-level="1">B</li></ol><ol class="NumberListStyle1"><li class="OutlineElement" role="listitem" data-aria-level="1">C</li></ol></div>',
                    '<ul style="list-style-type: disc;"><li>A</li></ul><ol start="1" style="list-style-type: decimal;"><li>B</li></ol><ol start="1" style="list-style-type: decimal;"><li>C</li></ol>'
                );
            });

            // html:
            // <div class="ListContainerWrapper">
            //     <ol class="NumberListStyle1"><li>text</li></ol>
            // <div>
            // <ul class="BulletListStyle1"><li>text</li></ul>
            // result:
            // 1. text
            // . text
            it('should process html properly, if there are list not in the ListContainerWrapper', () => {
                runTest(
                    '<div class="ListContainerWrapper BCX0 SCXW225173058"><ol class="NumberListStyle1"><li class=OutlineElement role="listitem" data-aria-level="1">C</li></ol></div><ul class="NumberListStyle1"><li class=OutlineElement role="listitem" data-aria-level="1">A</li></ul>',
                    '<ol start="1" style="list-style-type: decimal;"><li>C</li></ol><ul style="list-style-type: disc;"><li>A</li></ul>'
                );
            });

            // html:
            // <div class="ListContainerWrapper">
            //     <ol class="NumberListStyle1"><li>text</li></ol>
            // <div>
            // <ul class="BulletListStyle1"><li>text</li></ul>
            // <ul class="BulletListStyle1"><li>text</li></ul>
            // <ul class="BulletListStyle1"><li>text</li></ul>
            // result:
            // 1. text
            // . text
            // . text
            // . text
            it('should process html properly, if ListContainerWrapper contains two UL', () => {
                runTest(
                    '<div class="ListContainerWrapper BCX0 SCXW225173058"><ol class="NumberListStyle1"><li class="OutlineElement" role="listitem" data-aria-level="1">C</li></ol></div><ul class="BulletListStyle1"><li class="OutlineElement" role="listitem" data-aria-level="1">A</li></ul><ul class="BulletListStyle1"><li class="OutlineElement" role="listitem" data-aria-level="1">A</li></ul><ul class="BulletListStyle1"><li class="OutlineElement" role="listitem" data-aria-level="1">A</li></ul>',
                    '<ol start="1" style="list-style-type: decimal;"><li>C</li></ol><ul style="list-style-type: disc;"><li>A</li><li>A</li><li>A</li></ul>'
                );
            });

            // html
            // <div class="ListContainerWrapper">
            //     <p> paragraph </p>
            //     <ol class="NumberListStyle1"><li>text</li></ol>
            // <div>
            it('should retain all text, if ListContainerWrapper contains Elements before li and ul', () => {
                runTest(
                    '<div class="ListContainerWrapper BCX0 SCXW225173058"><p>paragraph</p><ol class="NumberListStyle1"><li class="OutlineElement" role="listitem" data-aria-level="1">C</li></ol></div>',
                    '<p>paragraph</p><ol start="1" style="list-style-type: decimal;"><li>C</li></ol>'
                );
            });

            // html
            // <div class="ListContainerWrapper">
            //     <ol class="NumberListStyle1"><li>text</li></ol>
            //     <p> paragraph </p>
            // <div>
            it('should retain all text, if ListContainerWrapper contains Elements after li and ul', () => {
                runTest(
                    '<div class="ListContainerWrapper BCX0 SCXW225173058"><ol class="NumberListStyle1"><li class="OutlineElement" role="listitem" data-aria-level="1">C</li></ol><p>paragraph</p></div>',
                    '<ol start="1" style="list-style-type: decimal;"><li>C</li></ol><p>paragraph</p>'
                );
            });
        });

        describe('Contain Word WAC Image', () => {
            itChromeOnly('Contain Single WAC Image', () => {
                runTest(
                    '<span style="padding: 0px; user-select: text; -webkit-user-drag: none; -webkit-tap-highlight-color: transparent; position: relative; cursor: move; left: 0px; top: 2px; text-indent: 0px; color: rgb(0, 0, 0); font-family: &quot;Segoe UI&quot;, &quot;Segoe UI Web&quot;, Arial, Verdana, sans-serif; font-size: 12px; font-style: normal; font-variant-ligatures: normal; font-variant-caps: normal; font-weight: 400; letter-spacing: normal; orphans: 2; text-align: left; text-transform: none; white-space: normal; widows: 2; word-spacing: 0px; -webkit-text-stroke-width: 0px; background-color: rgb(255, 255, 255); text-decoration-thickness: initial; text-decoration-style: initial; text-decoration-color: initial; width: auto; height: auto; transform: rotate(0deg);" role="presentation" class="WACImageContainer NoPadding DragDrop BlobObject SCXW139784418 BCX8"><img src="http://www.microsoft.com" style="margin: 0px; padding: 0px; user-select: text; -webkit-user-drag: none; -webkit-tap-highlight-color: transparent; border: none; white-space: pre !important; vertical-align: baseline; width: 264px; height: 96px;" alt="Graphical user interface, text, application Description automatically generated" class="WACImage SCXW139784418 BCX8"><span style="margin: 0px; padding: 0px; user-select: text; -webkit-user-drag: none; -webkit-tap-highlight-color: transparent; white-space: pre !important; display: block; position: absolute; transform: rotate(0deg); width: 264px; height: 96px; left: 0px; top: 0px;" class="WACImageBorder SCXW139784418 BCX8"></span></span>',
                    undefined,
                    {
                        blockGroupType: 'Document',
                        blocks: [
                            {
                                blockType: 'Paragraph',
                                segments: [
                                    {
                                        segmentType: 'Image',
                                        src: 'http://www.microsoft.com',
                                        format: {
                                            fontFamily:
                                                '"Segoe UI", "Segoe UI Web", Arial, Verdana, sans-serif',
                                            fontSize: '12px',
                                            italic: false,
                                            textColor: 'rgb(0, 0, 0)',
                                            backgroundColor: 'rgb(255, 255, 255)',
                                            width: '264px',
                                            height: '96px',
                                            marginTop: '0px',
                                            marginRight: '0px',
                                            marginBottom: '0px',
                                            marginLeft: '0px',
                                            borderTop: Browser.isFirefox ? 'medium none' : '',
                                            borderRight: Browser.isFirefox ? 'medium none' : '',
                                            borderBottom: Browser.isFirefox ? 'medium none' : '',
                                            borderLeft: Browser.isFirefox ? 'medium none' : '',
                                            verticalAlign: 'top',
                                        },
                                        dataset: {},
                                        alt:
                                            'Graphical user interface, text, application Description automatically generated',
                                    },
                                ],
                                format: {},
                                isImplicit: true,
                            },
                        ],
                    }
                );
            });
        });
    });

    // * A
    // B
    it('List directly under fragment', () => {
        runTest(
            '<div class="ListContainerWrapper"><ul class="BulletListStyle1"><li data-listid="6" class="OutlineElement"><p class="Paragraph" paraid="1126911352"><span data-contrast="auto" class="TextRun"><span class="NormalTextRun">A</span></span></p></li></ul></div><div class="OutlineElement"><p class="Paragraph" paraid="1628213048"><span data-contrast="none" class="TextRun"><span class="NormalTextRun">B</span></span></p></div>',
            '<ul style="list-style-type: disc;"><li><p>A</p></li></ul><p>B</p>'
        );
    });

    describe('HTML with fragment from OneNote Online', () => {
        // html
        // * A
        // * B
        // * C
        //      1. D
        it('should remove the display and margin styles from the element', () => {
            runTest(
                '<ul class="BulletListStyle3 BCX0 SCXO236767657" role="list"><li class="OutlineElement"><p>A</p></li><li class="OutlineElement"><p>B</p></li><li class="OutlineElement"><p>C</p><ol class="NumberListStyle3 BCX0 SCXO236767657" role="list"><li data-aria-level="2" class="OutlineElement"><p>D</p></li></ol></li></ul>',
                '<ul style="list-style-type: disc;"><li><p>A</p></li><li><p>B</p></li><li><p>C</p></li><ol start="1" style="list-style-type: lower-alpha;"><li><p>D</p></li></ol></ul>'
            );
        });
    });

    it('remove table temp elements', () => {
        runTest(
            '<table aria-rowcount="1" data-tablelook="1184" data-tablestyle="MsoTableGrid" border="1" class="Table TableStaticStyles Ltr TableWordWrap SCXW96211671 BCX8" id="table"><tbody class="SCXW96211671 BCX8"><tr aria-rowindex="1" role="row" class="TableRow SCXW96211671 BCX8"><td data-celllook="69905" role="rowheader" class="FirstRow FirstCol LastRow AdvancedProofingDarkMode ContextualSpellingDarkMode SpellingErrorWhite SimilarityReviewedLightMode SimilarityUnreviewedDarkMode LowContrastShading SCXW96211671 BCX8"><div class="TableHoverRowHandle SCXW96211671 BCX8"></div><div class="TableHoverColumnHandle SCXW96211671 BCX8"></div><div class="TableCellLeftBorderHandle SCXW96211671 BCX8"></div><div class="TableCellTopBorderHandle SCXW96211671 BCX8"></div><div class="TableColumnResizeHandle SCXW96211671 BCX8"></div><div class="TableInsertRowGapBlank SCXW96211671 BCX8"></div>            <div class="TableCellContent SCXW96211671 BCX8">                <div class="OutlineElement Ltr SCXW96211671 BCX8">                    <p class="Paragraph SCXW96211671 BCX8">                        <span class="TextRun EmptyTextRun SCXW96211671 BCX8" lang="EN-US" data-contrast="auto">a</span>                    </p>                    </div>            </td><td data-celllook="69905" role="columnheader" class="FirstRow LastCol LastRow AdvancedProofingDarkMode ContextualSpellingDarkMode SpellingErrorWhite SimilarityReviewedLightMode SimilarityUnreviewedDarkMode LowContrastShading SCXW96211671 BCX8"><div class="TableHoverColumnHandle SCXW96211671 BCX8"></div><div class="TableCellTopBorderHandle SCXW96211671 BCX8"></div><div class="TableColumnResizeHandle SCXW96211671 BCX8"></div><div class="TableInsertRowGapBlank SCXW96211671 BCX8"></div><div class="TableCellContent SCXW96211671 BCX8"><p><span>asd</span></p></div></td></tr></tbody></table>',
            '<table id="table" data-tablelook="1184" data-tablestyle="MsoTableGrid"><tbody><tr><td data-celllook="69905"><p>a</p></td><td data-celllook="69905"><p>asd</p></td></tr></tbody></table>',
            {
                blockGroupType: 'Document',
                blocks: [
                    {
                        blockType: 'Table',
                        rows: [
                            {
                                cells: [
                                    {
                                        blockGroupType: 'TableCell',
                                        blocks: [
                                            {
                                                blockType: 'Paragraph',
                                                segments: [
                                                    {
                                                        segmentType: 'Text',
                                                        text: 'a',
                                                        format: {},
                                                    },
                                                ],
                                                format: {
                                                    marginTop: '1em',
                                                    marginBottom: '1em',
                                                },
                                                decorator: {
                                                    tagName: 'p',
                                                    format: {},
                                                },
                                            },
                                        ],
                                        format: {},
                                        spanLeft: false,
                                        spanAbove: false,
                                        isHeader: false,
                                        dataset: { celllook: '69905' },
                                    },
                                    {
                                        blockGroupType: 'TableCell',
                                        blocks: [
                                            {
                                                blockType: 'Paragraph',
                                                segments: [
                                                    {
                                                        segmentType: 'Text',
                                                        text: 'asd',
                                                        format: {},
                                                    },
                                                ],
                                                format: {
                                                    marginTop: '1em',
                                                    marginBottom: '1em',
                                                },
                                                decorator: {
                                                    tagName: 'p',
                                                    format: {},
                                                },
                                            },
                                        ],
                                        format: {},
                                        spanLeft: false,
                                        spanAbove: false,
                                        isHeader: false,
                                        dataset: { celllook: '69905' },
                                    },
                                ],
                                format: {},
                                height: 0,
                            },
                        ],
                        format: { id: 'table' },
                        dataset: { tablelook: '1184', tablestyle: 'MsoTableGrid' },
                        widths: [],
                    },
                ],
            }
        );
    });

    /**
     *  1. List 1
     *  Test
     *  1. List 2
     */
    it('Text between lists', () => {
        runTest(
            '<div class="ListContainerWrapper"><ul><li>List1</li></ul></div><div><p>Text</p></div><div class="ListContainerWrapper"><ul><li>List2</li></ul></div>',
            '<ul style="list-style-type: disc;"><li>List1</li></ul><p>Text</p><ul style="list-style-type: disc;"><li>List2</li></ul>',
            {
                blockGroupType: 'Document',
                blocks: [
                    {
                        blockType: 'BlockGroup',
                        blockGroupType: 'ListItem',
                        blocks: [
                            {
                                blockType: 'Paragraph',
                                segments: [
                                    {
                                        segmentType: 'Text',
                                        text: 'List1',
                                        format: {},
                                    },
                                ],
                                format: {},
                                isImplicit: true,
                            },
                        ],
                        levels: [
                            {
                                listType: 'UL',
                                format: {
                                    marginLeft: undefined,
                                    paddingLeft: undefined,
                                },
                                dataset: {},
                            },
                        ],
                        formatHolder: {
                            segmentType: 'SelectionMarker',
                            isSelected: true,
                            format: {},
                        },
                        format: {},
                    },
                    {
                        blockType: 'Paragraph',
                        segments: [{ segmentType: 'Text', text: 'Text', format: {} }],
                        format: { marginTop: '1em', marginBottom: '1em' },
                        decorator: { tagName: 'p', format: {} },
                    },
                    {
                        blockType: 'BlockGroup',
                        blockGroupType: 'ListItem',
                        blocks: [
                            {
                                blockType: 'Paragraph',
                                segments: [
                                    {
                                        segmentType: 'Text',
                                        text: 'List2',
                                        format: {},
                                    },
                                ],
                                format: {},
                                isImplicit: true,
                            },
                        ],
                        levels: [
                            {
                                listType: 'UL',
                                format: {
                                    marginLeft: undefined,
                                    paddingLeft: undefined,
                                },
                                dataset: {},
                            },
                        ],
                        formatHolder: {
                            segmentType: 'SelectionMarker',
                            isSelected: true,
                            format: {},
                        },
                        format: {},
                    },
                ],
            }
        );
    });

    /**
     * Text
     * 1. List with inline block temp marker
     * 2. List with inline block temp marker
     *
     * Result
     * Test
     * 1.
     * 2.
     */
    it('Remove temp marker from Word Online', () => {
        runTest(
            '<div class="OutlineElement Ltr BCX8 SCXW152957598"><p class="Paragraph SCXW152957598 BCX8" paraid="1448465497" paraeid="{96fbc754-61d4-42f8-b9cb-d86b35e3a21c}{224}"><span data-contrast="auto" xml:lang="EN-US" lang="EN-US" class="TextRun SCXW152957598 BCX8">it went:&nbsp;</span><span class="EOP SCXW152957598 BCX8" data-ccp-props="{&quot;201341983&quot;:0,&quot;335559739&quot;:160,&quot;335559740&quot;:259}">&nbsp;</span></p></div><div class="ListContainerWrapper SCXW152957598 BCX8"><ol class="NumberListStyle1 SCXW152957598 BCX8" role="list" start="1"><li data-leveltext="%1." data-font="Arial" data-listid="10" data-list-defn-props="{&quot;335552541&quot;:0,&quot;335559684&quot;:-1,&quot;335559685&quot;:720,&quot;335559991&quot;:360,&quot;469769242&quot;:[65533,0],&quot;469777803&quot;:&quot;left&quot;,&quot;469777804&quot;:&quot;%1.&quot;,&quot;469777815&quot;:&quot;hybridMultilevel&quot;}" aria-setsize="-1" data-aria-posinset="1" data-aria-level="1" role="listitem" class="OutlineElement Ltr BCX8 SCXW152957598"><p class="Paragraph SCXW152957598 BCX8" paraid="1079168982" paraeid="{96fbc754-61d4-42f8-b9cb-d86b35e3a21c}{230}"><span data-contrast="auto" xml:lang="EN-US" lang="EN-US" class="TextRun SCXW152957598 BCX8"><span class="NormalTextRun SCXW152957598 BCX8">Test</span></span></p><span class="ListMarkerWrappingSpan BCX8 SCXW152957598"><span class="ListMarker BCX8 SCXW152957598"></span></span></li></ol></div><div class="ListContainerWrapper SCXW152957598 BCX8"><ol class="NumberListStyle1 SCXW152957598 BCX8" role="list" start="2"><li data-leveltext="%1." data-font="Arial" data-listid="10" data-list-defn-props="{&quot;335552541&quot;:0,&quot;335559684&quot;:-1,&quot;335559685&quot;:720,&quot;335559991&quot;:360,&quot;469769242&quot;:[65533,0],&quot;469777803&quot;:&quot;left&quot;,&quot;469777804&quot;:&quot;%1.&quot;,&quot;469777815&quot;:&quot;hybridMultilevel&quot;}" aria-setsize="-1" data-aria-posinset="2" data-aria-level="1" role="listitem" class="OutlineElement Ltr BCX8 SCXW152957598"><p class="Paragraph SCXW152957598 BCX8" paraid="500697608" paraeid="{96fbc754-61d4-42f8-b9cb-d86b35e3a21c}{239}"><span data-contrast="auto" xml:lang="EN-US" lang="EN-US" class="TextRun SCXW152957598 BCX8">Test.</span><span class="EOP SCXW152957598 BCX8" data-ccp-props="{&quot;201341983&quot;:0,&quot;335559739&quot;:160,&quot;335559740&quot;:259}">&nbsp;</span></p><span class="ListMarkerWrappingSpan BCX8 SCXW152957598"></span></li><li data-leveltext="%1." data-font="Arial" data-listid="10" data-list-defn-props="{&quot;335552541&quot;:0,&quot;335559684&quot;:-1,&quot;335559685&quot;:720,&quot;335559991&quot;:360,&quot;469769242&quot;:[65533,0],&quot;469777803&quot;:&quot;left&quot;,&quot;469777804&quot;:&quot;%1.&quot;,&quot;469777815&quot;:&quot;hybridMultilevel&quot;}" aria-setsize="-1" data-aria-posinset="2" data-aria-level="1" role="listitem" class="OutlineElement Ltr BCX8 SCXW152957598"><div><span class="EOP SCXW152957598 BCX8" data-ccp-props="{&quot;201341983&quot;:0,&quot;335559739&quot;:160,&quot;335559740&quot;:259}"><br></span></div></li></ol></div>',
            '<p>it went: &nbsp;</p><ol start="1" style="list-style-type: decimal;"><li><p>Test</p></li><li><p>Test.&nbsp;</p></li><li><div><br></div></li></ol>'
        );
    });

    it('Table Container with negative margin left', () => {
        runTest(
            '<div class="TableContainer" style="margin-left: -5px">Test</div>',
            '<div>Test</div>',
            {
                blockGroupType: 'Document',
                blocks: [
                    {
                        blockType: 'Paragraph',
                        segments: [{ segmentType: 'Text', text: 'Test', format: {} }],
                        format: {},
                    },
                ],
            }
        );
    });

    itChromeOnly('Table with merged cells.', () => {
        const result: ContentModelDocument = {
            blockGroupType: 'Document',
            blocks: [
                {
                    blockType: 'BlockGroup',
                    blockGroupType: 'FormatContainer',
                    tagName: 'div',
                    blocks: [
                        {
                            blockType: 'BlockGroup',
                            blockGroupType: 'FormatContainer',
                            tagName: 'div',
                            blocks: [
                                {
                                    blockType: 'Table',
                                    rows: [
                                        {
                                            height: 0,
                                            format: {},
                                            cells: [
                                                {
                                                    blockGroupType: 'TableCell',
                                                    blocks: [
                                                        {
                                                            blockType: 'BlockGroup',
                                                            blockGroupType: 'FormatContainer',
                                                            tagName: 'div',
                                                            blocks: [
                                                                {
                                                                    blockType: 'Paragraph',
                                                                    segments: [
                                                                        {
                                                                            segmentType: 'Text',
                                                                            text: 'ODSP',
                                                                            format: {
                                                                                fontFamily:
                                                                                    '"Segoe UI", "Segoe UI_EmbeddedFont", "Segoe UI_MSFontService", sans-serif',
                                                                                fontSize: '20pt',
                                                                                italic: false,
                                                                                fontWeight: 'bold',
                                                                                textColor:
                                                                                    'rgb(255, 255, 255)',
                                                                                lineHeight:
                                                                                    '41.85px',
                                                                            },
                                                                        },
                                                                        {
                                                                            segmentType: 'Text',
                                                                            text: ' ',
                                                                            format: {
                                                                                fontFamily:
                                                                                    'WordVisiCarriageReturn_MSFontService, "Segoe UI", "Segoe UI_EmbeddedFont", "Segoe UI_MSFontService", sans-serif',
                                                                                fontSize: '20pt',
                                                                                italic: false,
                                                                                fontWeight:
                                                                                    'normal',
                                                                                textColor:
                                                                                    'rgb(255, 255, 255)',
                                                                                lineHeight:
                                                                                    '41.85px',
                                                                            },
                                                                        },
                                                                        {
                                                                            segmentType: 'Br',
                                                                            format: {
                                                                                fontFamily:
                                                                                    'WordVisiCarriageReturn_MSFontService, "Segoe UI", "Segoe UI_EmbeddedFont", "Segoe UI_MSFontService", sans-serif',
                                                                                fontSize: '20pt',
                                                                                italic: false,
                                                                                fontWeight:
                                                                                    'normal',
                                                                                textColor:
                                                                                    'rgb(255, 255, 255)',
                                                                                lineHeight:
                                                                                    '41.85px',
                                                                            },
                                                                        },
                                                                        {
                                                                            segmentType: 'Text',
                                                                            text: 'xFun',
                                                                            format: {
                                                                                fontFamily:
                                                                                    '"Segoe UI", "Segoe UI_EmbeddedFont", "Segoe UI_MSFontService", sans-serif',
                                                                                fontSize: '20pt',
                                                                                italic: false,
                                                                                fontWeight: 'bold',
                                                                                textColor:
                                                                                    'rgb(255, 255, 255)',
                                                                                lineHeight:
                                                                                    '41.85px',
                                                                            },
                                                                        },
                                                                        {
                                                                            segmentType: 'Text',
                                                                            text: ' ',
                                                                            format: {
                                                                                fontFamily:
                                                                                    '"Segoe UI", "Segoe UI_EmbeddedFont", "Segoe UI_MSFontService", sans-serif',
                                                                                fontSize: '20pt',
                                                                                italic: false,
                                                                                fontWeight:
                                                                                    'normal',
                                                                                textColor:
                                                                                    'rgb(255, 255, 255)',
                                                                                lineHeight:
                                                                                    '41.85px',
                                                                            },
                                                                        },
                                                                    ],
                                                                    format: {
                                                                        direction: 'ltr',
                                                                        textAlign: 'start',
                                                                        whiteSpace: 'pre-wrap',
                                                                        marginLeft: '0px',
                                                                        marginRight: '0px',
                                                                        marginTop: '0px',
                                                                        marginBottom: '0px',
                                                                    },
                                                                    segmentFormat: {
                                                                        fontWeight: 'normal',
                                                                        italic: false,
                                                                    },
                                                                    decorator: {
                                                                        tagName: 'p',
                                                                        format: {},
                                                                    },
                                                                },
                                                            ],
                                                            format: {
                                                                direction: 'ltr',
                                                                textAlign: 'start',
                                                                marginTop: '0px',
                                                                marginRight: '0px',
                                                                marginBottom: '0px',
                                                                marginLeft: '0px',
                                                                paddingRight: '6px',
                                                                paddingLeft: '6px',
                                                            },
                                                        },
                                                    ],
                                                    format: {
                                                        direction: 'ltr',
                                                        textAlign: 'start',
                                                        backgroundColor: 'rgb(21, 96, 130)',
                                                        width: '312px',
                                                        borderTop: '1px solid',
                                                        borderBottom: '1px solid rgb(0, 0, 0)',
                                                        borderLeft: '1px solid',
                                                        verticalAlign: 'middle',
                                                    },
                                                    spanLeft: false,
                                                    spanAbove: false,
                                                    isHeader: false,
                                                    dataset: {
                                                        celllook: '69905',
                                                    },
                                                },
                                                {
                                                    blockGroupType: 'TableCell',
                                                    blocks: [
                                                        {
                                                            blockType: 'BlockGroup',
                                                            blockGroupType: 'FormatContainer',
                                                            tagName: 'div',
                                                            blocks: [
                                                                {
                                                                    blockType: 'Paragraph',
                                                                    segments: [
                                                                        {
                                                                            segmentType: 'Text',
                                                                            text:
                                                                                'Title of Announcement',
                                                                            format: {
                                                                                fontFamily:
                                                                                    '"Segoe UI", "Segoe UI_EmbeddedFont", "Segoe UI_MSFontService", sans-serif',
                                                                                fontSize: '21.5pt',
                                                                                italic: false,
                                                                                fontWeight: 'bold',
                                                                                textColor:
                                                                                    'rgb(255, 255, 255)',
                                                                                lineHeight:
                                                                                    '44.175px',
                                                                            },
                                                                        },
                                                                        {
                                                                            segmentType: 'Text',
                                                                            text: ' ',
                                                                            format: {
                                                                                fontFamily:
                                                                                    '"Segoe UI", "Segoe UI_EmbeddedFont", "Segoe UI_MSFontService", sans-serif',
                                                                                fontSize: '21.5pt',
                                                                                italic: false,
                                                                                fontWeight:
                                                                                    'normal',
                                                                                textColor:
                                                                                    'rgb(255, 255, 255)',
                                                                                lineHeight:
                                                                                    '44.175px',
                                                                            },
                                                                        },
                                                                    ],
                                                                    format: {
                                                                        direction: 'ltr',
                                                                        textAlign: 'start',
                                                                        whiteSpace: 'pre-wrap',
                                                                        marginLeft: '0px',
                                                                        marginRight: '0px',
                                                                        marginTop: '0px',
                                                                        marginBottom: '0px',
                                                                    },
                                                                    segmentFormat: {
                                                                        fontWeight: 'normal',
                                                                        italic: false,
                                                                    },
                                                                    decorator: {
                                                                        tagName: 'p',
                                                                        format: {},
                                                                    },
                                                                },
                                                            ],
                                                            format: {
                                                                direction: 'ltr',
                                                                textAlign: 'start',
                                                                marginTop: '0px',
                                                                marginRight: '0px',
                                                                marginBottom: '0px',
                                                                marginLeft: '0px',
                                                                paddingRight: '6px',
                                                                paddingLeft: '6px',
                                                            },
                                                        },
                                                    ],
                                                    format: {
                                                        direction: 'ltr',
                                                        textAlign: 'start',
                                                        backgroundColor: 'rgb(21, 96, 130)',
                                                        width: '312px',
                                                        borderTop: '1px solid',
                                                        borderRight: '1px solid',
                                                        borderBottom: '1px solid rgb(0, 0, 0)',
                                                        verticalAlign: 'middle',
                                                    },
                                                    spanLeft: false,
                                                    spanAbove: false,
                                                    isHeader: false,
                                                    dataset: {
                                                        celllook: '69905',
                                                    },
                                                },
                                            ],
                                        },
                                        {
                                            height: 0,
                                            format: {},
                                            cells: [
                                                {
                                                    blockGroupType: 'TableCell',
                                                    blocks: [
                                                        {
                                                            blockType: 'BlockGroup',
                                                            blockGroupType: 'FormatContainer',
                                                            tagName: 'div',
                                                            blocks: [
                                                                {
                                                                    blockType: 'Paragraph',
                                                                    segments: [
                                                                        {
                                                                            segmentType: 'Text',
                                                                            text: 'Announcement ',
                                                                            format: {
                                                                                fontFamily:
                                                                                    'Aptos_MSFontService, Aptos_MSFontService_EmbeddedFont, Aptos_MSFontService_MSFontService, sans-serif',
                                                                                fontSize: '14pt',
                                                                                italic: false,
                                                                                fontWeight: 'bold',
                                                                                textColor:
                                                                                    'rgb(255, 255, 255)',
                                                                                lineHeight:
                                                                                    '24.4125px',
                                                                            },
                                                                        },
                                                                        {
                                                                            segmentType: 'Text',
                                                                            text: ' ',
                                                                            format: {
                                                                                fontFamily:
                                                                                    'Aptos_MSFontService, Aptos_MSFontService_EmbeddedFont, Aptos_MSFontService_MSFontService, sans-serif',
                                                                                fontSize: '14pt',
                                                                                italic: false,
                                                                                fontWeight:
                                                                                    'normal',
                                                                                textColor:
                                                                                    'rgb(255, 255, 255)',
                                                                                lineHeight:
                                                                                    '24.4125px',
                                                                            },
                                                                        },
                                                                    ],
                                                                    format: {
                                                                        direction: 'ltr',
                                                                        textAlign: 'start',
                                                                        whiteSpace: 'pre-wrap',
                                                                        marginLeft: '0px',
                                                                        marginRight: '0px',
                                                                        marginTop: '0px',
                                                                        marginBottom: '0px',
                                                                    },
                                                                    segmentFormat: {
                                                                        fontWeight: 'normal',
                                                                        italic: false,
                                                                    },
                                                                    decorator: {
                                                                        tagName: 'p',
                                                                        format: {},
                                                                    },
                                                                },
                                                            ],
                                                            format: {
                                                                direction: 'ltr',
                                                                textAlign: 'start',
                                                                marginTop: '0px',
                                                                marginRight: '0px',
                                                                marginBottom: '0px',
                                                                marginLeft: '0px',
                                                                paddingRight: '6px',
                                                                paddingLeft: '6px',
                                                            },
                                                        },
                                                    ],
                                                    format: {
                                                        direction: 'ltr',
                                                        textAlign: 'start',
                                                        backgroundColor: 'rgb(0, 0, 0)',
                                                        width: '624px',
                                                        borderTop: '1px solid rgb(0, 0, 0)',
                                                        borderRight: '1px solid',
                                                        borderBottom: '1px solid rgb(0, 0, 0)',
                                                        borderLeft: '1px solid',
                                                        verticalAlign: 'middle',
                                                    },
                                                    spanLeft: false,
                                                    spanAbove: false,
                                                    isHeader: false,
                                                    dataset: {
                                                        celllook: '69905',
                                                    },
                                                },
                                                {
                                                    blockGroupType: 'TableCell',
                                                    blocks: [],
                                                    format: {
                                                        direction: 'ltr',
                                                        textAlign: 'start',
                                                        backgroundColor: 'rgb(0, 0, 0)',
                                                        width: '624px',
                                                        borderTop: '1px solid rgb(0, 0, 0)',
                                                        borderRight: '1px solid',
                                                        borderBottom: '1px solid rgb(0, 0, 0)',
                                                        borderLeft: '1px solid',
                                                        verticalAlign: 'middle',
                                                    },
                                                    spanLeft: true,
                                                    spanAbove: false,
                                                    isHeader: false,
                                                    dataset: {
                                                        celllook: '69905',
                                                    },
                                                },
                                            ],
                                        },
                                        {
                                            height: 0,
                                            format: {},
                                            cells: [
                                                {
                                                    blockGroupType: 'TableCell',
                                                    blocks: [
                                                        {
                                                            blockType: 'BlockGroup',
                                                            blockGroupType: 'FormatContainer',
                                                            tagName: 'div',
                                                            blocks: [
                                                                {
                                                                    blockType: 'Paragraph',
                                                                    segments: [
                                                                        {
                                                                            segmentType: 'Text',
                                                                            text: 'Hello ',
                                                                            format: {
                                                                                fontFamily:
                                                                                    '"Segoe UI", "Segoe UI_EmbeddedFont", "Segoe UI_MSFontService", sans-serif',
                                                                                fontSize: '12pt',
                                                                                italic: false,
                                                                                fontWeight:
                                                                                    'normal',
                                                                                textColor:
                                                                                    'rgb(0, 0, 0)',
                                                                                lineHeight:
                                                                                    '23.7333px',
                                                                            },
                                                                        },
                                                                        {
                                                                            segmentType: 'Text',
                                                                            text: ' ',
                                                                            format: {
                                                                                fontFamily:
                                                                                    '"Segoe UI", "Segoe UI_EmbeddedFont", "Segoe UI_MSFontService", sans-serif',
                                                                                fontSize: '12pt',
                                                                                italic: false,
                                                                                fontWeight:
                                                                                    'normal',
                                                                                textColor:
                                                                                    'rgb(0, 0, 0)',
                                                                                lineHeight:
                                                                                    '23.7333px',
                                                                            },
                                                                        },
                                                                    ],
                                                                    format: {
                                                                        direction: 'ltr',
                                                                        textAlign: 'start',
                                                                        whiteSpace: 'pre-wrap',
                                                                        marginLeft: '0px',
                                                                        marginRight: '0px',
                                                                        marginTop: '0px',
                                                                        marginBottom: '0px',
                                                                    },
                                                                    segmentFormat: {
                                                                        fontWeight: 'normal',
                                                                        italic: false,
                                                                    },
                                                                    decorator: {
                                                                        tagName: 'p',
                                                                        format: {},
                                                                    },
                                                                },
                                                                {
                                                                    blockType: 'Paragraph',
                                                                    segments: [
                                                                        {
                                                                            segmentType: 'Text',
                                                                            text: ' ',
                                                                            format: {
                                                                                fontFamily:
                                                                                    '"Segoe UI", "Segoe UI_EmbeddedFont", "Segoe UI_MSFontService", sans-serif',
                                                                                fontSize: '12pt',
                                                                                italic: false,
                                                                                fontWeight:
                                                                                    'normal',
                                                                                textColor:
                                                                                    'rgb(0, 0, 0)',
                                                                                lineHeight:
                                                                                    '23.7333px',
                                                                            },
                                                                        },
                                                                    ],
                                                                    format: {
                                                                        direction: 'ltr',
                                                                        textAlign: 'start',
                                                                        whiteSpace: 'pre-wrap',
                                                                        marginLeft: '0px',
                                                                        marginRight: '0px',
                                                                        marginTop: '0px',
                                                                        marginBottom: '0px',
                                                                    },
                                                                    segmentFormat: {
                                                                        fontWeight: 'normal',
                                                                        italic: false,
                                                                    },
                                                                    decorator: {
                                                                        tagName: 'p',
                                                                        format: {},
                                                                    },
                                                                },
                                                                {
                                                                    blockType: 'Paragraph',
                                                                    segments: [
                                                                        {
                                                                            segmentType: 'Text',
                                                                            text:
                                                                                '[Brief description of change]',
                                                                            format: {
                                                                                fontFamily:
                                                                                    '"Segoe UI", "Segoe UI_EmbeddedFont", "Segoe UI_MSFontService", sans-serif',
                                                                                fontSize: '12pt',
                                                                                italic: false,
                                                                                fontWeight:
                                                                                    'normal',
                                                                                textColor:
                                                                                    'rgb(0, 0, 0)',
                                                                                lineHeight:
                                                                                    '23.7333px',
                                                                            },
                                                                        },
                                                                        {
                                                                            segmentType: 'Text',
                                                                            text: ' ',
                                                                            format: {
                                                                                fontFamily:
                                                                                    'WordVisiCarriageReturn_MSFontService, "Segoe UI", "Segoe UI_EmbeddedFont", "Segoe UI_MSFontService", sans-serif',
                                                                                fontSize: '12pt',
                                                                                italic: false,
                                                                                fontWeight:
                                                                                    'normal',
                                                                                textColor:
                                                                                    'rgb(0, 0, 0)',
                                                                                lineHeight:
                                                                                    '23.7333px',
                                                                            },
                                                                        },
                                                                        {
                                                                            segmentType: 'Br',
                                                                            format: {
                                                                                fontFamily:
                                                                                    'WordVisiCarriageReturn_MSFontService, "Segoe UI", "Segoe UI_EmbeddedFont", "Segoe UI_MSFontService", sans-serif',
                                                                                fontSize: '12pt',
                                                                                italic: false,
                                                                                fontWeight:
                                                                                    'normal',
                                                                                textColor:
                                                                                    'rgb(0, 0, 0)',
                                                                                lineHeight:
                                                                                    '23.7333px',
                                                                            },
                                                                        },
                                                                        {
                                                                            segmentType: 'Text',
                                                                            text: ' ',
                                                                            format: {
                                                                                fontFamily:
                                                                                    '"Segoe UI", "Segoe UI_EmbeddedFont", "Segoe UI_MSFontService", sans-serif',
                                                                                fontSize: '12pt',
                                                                                italic: false,
                                                                                fontWeight:
                                                                                    'normal',
                                                                                textColor:
                                                                                    'rgb(0, 0, 0)',
                                                                                lineHeight:
                                                                                    '23.7333px',
                                                                            },
                                                                        },
                                                                    ],
                                                                    format: {
                                                                        direction: 'ltr',
                                                                        textAlign: 'start',
                                                                        whiteSpace: 'pre-wrap',
                                                                        marginLeft: '0px',
                                                                        marginRight: '0px',
                                                                        marginTop: '0px',
                                                                        marginBottom: '0px',
                                                                    },
                                                                    segmentFormat: {
                                                                        fontWeight: 'normal',
                                                                        italic: false,
                                                                    },
                                                                    decorator: {
                                                                        tagName: 'p',
                                                                        format: {},
                                                                    },
                                                                },
                                                                {
                                                                    blockType: 'Paragraph',
                                                                    segments: [
                                                                        {
                                                                            segmentType: 'Text',
                                                                            text:
                                                                                '[What changed and how it ',
                                                                            format: {
                                                                                fontFamily:
                                                                                    '"Segoe UI", "Segoe UI_EmbeddedFont", "Segoe UI_MSFontService", sans-serif',
                                                                                fontSize: '12pt',
                                                                                italic: false,
                                                                                fontWeight:
                                                                                    'normal',
                                                                                textColor:
                                                                                    'rgb(0, 0, 0)',
                                                                                lineHeight:
                                                                                    '23.7333px',
                                                                            },
                                                                        },

                                                                        {
                                                                            segmentType: 'Text',
                                                                            text: 'benefits',
                                                                            format: {
                                                                                fontFamily:
                                                                                    '"Segoe UI", "Segoe UI_EmbeddedFont", "Segoe UI_MSFontService", sans-serif',
                                                                                fontSize: '12pt',
                                                                                italic: false,
                                                                                fontWeight:
                                                                                    'normal',
                                                                                textColor:
                                                                                    'rgb(0, 0, 0)',
                                                                                lineHeight:
                                                                                    '23.7333px',
                                                                            },
                                                                        },
                                                                        {
                                                                            segmentType: 'Text',
                                                                            text: ' ',
                                                                            format: {
                                                                                fontFamily:
                                                                                    '"Segoe UI", "Segoe UI_EmbeddedFont", "Segoe UI_MSFontService", sans-serif',
                                                                                fontSize: '12pt',
                                                                                italic: false,
                                                                                fontWeight:
                                                                                    'normal',
                                                                                textColor:
                                                                                    'rgb(0, 0, 0)',
                                                                                lineHeight:
                                                                                    '23.7333px',
                                                                            },
                                                                        },
                                                                        {
                                                                            segmentType: 'Text',
                                                                            text: 'devs',
                                                                            format: {
                                                                                fontFamily:
                                                                                    '"Segoe UI", "Segoe UI_EmbeddedFont", "Segoe UI_MSFontService", sans-serif',
                                                                                fontSize: '12pt',
                                                                                italic: false,
                                                                                fontWeight:
                                                                                    'normal',
                                                                                textColor:
                                                                                    'rgb(0, 0, 0)',
                                                                                lineHeight:
                                                                                    '23.7333px',
                                                                            },
                                                                        },
                                                                        {
                                                                            segmentType: 'Text',
                                                                            text: ']',
                                                                            format: {
                                                                                fontFamily:
                                                                                    '"Segoe UI", "Segoe UI_EmbeddedFont", "Segoe UI_MSFontService", sans-serif',
                                                                                fontSize: '12pt',
                                                                                italic: false,
                                                                                fontWeight:
                                                                                    'normal',
                                                                                textColor:
                                                                                    'rgb(0, 0, 0)',
                                                                                lineHeight:
                                                                                    '23.7333px',
                                                                            },
                                                                        },
                                                                        {
                                                                            segmentType: 'Text',
                                                                            text: ' ',
                                                                            format: {
                                                                                fontFamily:
                                                                                    '"Segoe UI", "Segoe UI_EmbeddedFont", "Segoe UI_MSFontService", sans-serif',
                                                                                fontSize: '12pt',
                                                                                italic: false,
                                                                                fontWeight:
                                                                                    'normal',
                                                                                textColor:
                                                                                    'rgb(0, 0, 0)',
                                                                                lineHeight:
                                                                                    '23.7333px',
                                                                            },
                                                                        },
                                                                    ],
                                                                    format: {
                                                                        direction: 'ltr',
                                                                        textAlign: 'start',
                                                                        whiteSpace: 'pre-wrap',
                                                                        marginLeft: '0px',
                                                                        marginRight: '0px',
                                                                        marginTop: '0px',
                                                                        marginBottom: '0px',
                                                                    },
                                                                    segmentFormat: {
                                                                        fontWeight: 'normal',
                                                                        italic: false,
                                                                    },
                                                                    decorator: {
                                                                        tagName: 'p',
                                                                        format: {},
                                                                    },
                                                                },
                                                                {
                                                                    blockType: 'Paragraph',
                                                                    segments: [
                                                                        {
                                                                            segmentType: 'Text',
                                                                            text: ' ',
                                                                            format: {
                                                                                fontFamily:
                                                                                    '"Segoe UI", "Segoe UI_EmbeddedFont", "Segoe UI_MSFontService", sans-serif',
                                                                                fontSize: '12pt',
                                                                                italic: false,
                                                                                fontWeight:
                                                                                    'normal',
                                                                                textColor:
                                                                                    'rgb(0, 0, 0)',
                                                                                lineHeight: '21px',
                                                                            },
                                                                        },
                                                                    ],
                                                                    format: {
                                                                        direction: 'ltr',
                                                                        textAlign: 'start',
                                                                        whiteSpace: 'pre-wrap',
                                                                        marginLeft: '0px',
                                                                        marginRight: '0px',
                                                                        marginTop: '0px',
                                                                        marginBottom: '0px',
                                                                    },
                                                                    segmentFormat: {
                                                                        fontWeight: 'normal',
                                                                        italic: false,
                                                                    },
                                                                    decorator: {
                                                                        tagName: 'p',
                                                                        format: {},
                                                                    },
                                                                },
                                                                {
                                                                    blockType: 'Paragraph',
                                                                    segments: [
                                                                        {
                                                                            segmentType: 'Text',
                                                                            text:
                                                                                '[Any action needed by devs]',
                                                                            format: {
                                                                                fontFamily:
                                                                                    '"Segoe UI", "Segoe UI_EmbeddedFont", "Segoe UI_MSFontService", sans-serif',
                                                                                fontSize: '12pt',
                                                                                italic: false,
                                                                                fontWeight:
                                                                                    'normal',
                                                                                textColor:
                                                                                    'rgb(0, 0, 0)',
                                                                                lineHeight: '21px',
                                                                            },
                                                                        },
                                                                        {
                                                                            segmentType: 'Text',
                                                                            text: ' ',
                                                                            format: {
                                                                                fontFamily:
                                                                                    '"Segoe UI", "Segoe UI_EmbeddedFont", "Segoe UI_MSFontService", sans-serif',
                                                                                fontSize: '12pt',
                                                                                italic: false,
                                                                                fontWeight:
                                                                                    'normal',
                                                                                textColor:
                                                                                    'rgb(0, 0, 0)',
                                                                                lineHeight: '21px',
                                                                            },
                                                                        },
                                                                    ],
                                                                    format: {
                                                                        direction: 'ltr',
                                                                        textAlign: 'start',
                                                                        whiteSpace: 'pre-wrap',
                                                                        marginLeft: '0px',
                                                                        marginRight: '0px',
                                                                        marginTop: '0px',
                                                                        marginBottom: '0px',
                                                                    },
                                                                    segmentFormat: {
                                                                        fontWeight: 'normal',
                                                                        italic: false,
                                                                    },
                                                                    decorator: {
                                                                        tagName: 'p',
                                                                        format: {},
                                                                    },
                                                                },
                                                                {
                                                                    blockType: 'Paragraph',
                                                                    segments: [
                                                                        {
                                                                            segmentType: 'Text',
                                                                            text: ' ',
                                                                            format: {
                                                                                fontFamily:
                                                                                    '"Segoe UI", "Segoe UI_EmbeddedFont", "Segoe UI_MSFontService", sans-serif',
                                                                                fontSize: '12pt',
                                                                                italic: false,
                                                                                fontWeight:
                                                                                    'normal',
                                                                                textColor:
                                                                                    'rgb(0, 0, 0)',
                                                                                lineHeight: '21px',
                                                                            },
                                                                        },
                                                                    ],
                                                                    format: {
                                                                        direction: 'ltr',
                                                                        textAlign: 'start',
                                                                        whiteSpace: 'pre-wrap',
                                                                        marginLeft: '0px',
                                                                        marginRight: '0px',
                                                                        marginTop: '0px',
                                                                        marginBottom: '0px',
                                                                    },
                                                                    segmentFormat: {
                                                                        fontWeight: 'normal',
                                                                        italic: false,
                                                                    },
                                                                    decorator: {
                                                                        tagName: 'p',
                                                                        format: {},
                                                                    },
                                                                },
                                                                {
                                                                    blockType: 'Paragraph',
                                                                    segments: [
                                                                        {
                                                                            segmentType: 'Text',
                                                                            text:
                                                                                '[Link to Documentation ]',
                                                                            format: {
                                                                                fontFamily:
                                                                                    '"Segoe UI", "Segoe UI_EmbeddedFont", "Segoe UI_MSFontService", sans-serif',
                                                                                fontSize: '12pt',
                                                                                italic: false,
                                                                                fontWeight:
                                                                                    'normal',
                                                                                textColor:
                                                                                    'rgb(0, 0, 0)',
                                                                                lineHeight: '21px',
                                                                            },
                                                                        },
                                                                        {
                                                                            segmentType: 'Text',
                                                                            text: ' ',
                                                                            format: {
                                                                                fontFamily:
                                                                                    'WordVisiCarriageReturn_MSFontService, "Segoe UI", "Segoe UI_EmbeddedFont", "Segoe UI_MSFontService", sans-serif',
                                                                                fontSize: '12pt',
                                                                                italic: false,
                                                                                fontWeight:
                                                                                    'normal',
                                                                                textColor:
                                                                                    'rgb(0, 0, 0)',
                                                                                lineHeight: '21px',
                                                                            },
                                                                        },
                                                                        {
                                                                            segmentType: 'Br',
                                                                            format: {
                                                                                fontFamily:
                                                                                    'WordVisiCarriageReturn_MSFontService, "Segoe UI", "Segoe UI_EmbeddedFont", "Segoe UI_MSFontService", sans-serif',
                                                                                fontSize: '12pt',
                                                                                italic: false,
                                                                                fontWeight:
                                                                                    'normal',
                                                                                textColor:
                                                                                    'rgb(0, 0, 0)',
                                                                                lineHeight: '21px',
                                                                            },
                                                                        },
                                                                        {
                                                                            segmentType: 'Text',
                                                                            text: ' ',
                                                                            format: {
                                                                                fontFamily:
                                                                                    '"Segoe UI", "Segoe UI_EmbeddedFont", "Segoe UI_MSFontService", sans-serif',
                                                                                fontSize: '12pt',
                                                                                italic: false,
                                                                                fontWeight:
                                                                                    'normal',
                                                                                textColor:
                                                                                    'rgb(0, 0, 0)',
                                                                                lineHeight: '21px',
                                                                            },
                                                                        },
                                                                        {
                                                                            segmentType: 'Text',
                                                                            text: ' ',
                                                                            format: {
                                                                                fontFamily:
                                                                                    '"Segoe UI", "Segoe UI_EmbeddedFont", "Segoe UI_MSFontService", sans-serif',
                                                                                fontSize: '12pt',
                                                                                italic: false,
                                                                                fontWeight:
                                                                                    'normal',
                                                                                textColor:
                                                                                    'rgb(0, 0, 0)',
                                                                                lineHeight: '21px',
                                                                            },
                                                                        },
                                                                    ],
                                                                    format: {
                                                                        direction: 'ltr',
                                                                        textAlign: 'start',
                                                                        whiteSpace: 'pre-wrap',
                                                                        marginLeft: '0px',
                                                                        marginRight: '0px',
                                                                        marginTop: '0px',
                                                                        marginBottom: '0px',
                                                                    },
                                                                    segmentFormat: {
                                                                        fontWeight: 'normal',
                                                                        italic: false,
                                                                    },
                                                                    decorator: {
                                                                        tagName: 'p',
                                                                        format: {},
                                                                    },
                                                                },
                                                                {
                                                                    blockType: 'Paragraph',
                                                                    segments: [
                                                                        {
                                                                            segmentType: 'Text',
                                                                            text:
                                                                                '[What comes next if something comes next]',
                                                                            format: {
                                                                                fontFamily:
                                                                                    '"Segoe UI", "Segoe UI_EmbeddedFont", "Segoe UI_MSFontService", sans-serif',
                                                                                fontSize: '12pt',
                                                                                italic: false,
                                                                                fontWeight:
                                                                                    'normal',
                                                                                textColor:
                                                                                    'rgb(0, 0, 0)',
                                                                                lineHeight:
                                                                                    '23.7333px',
                                                                            },
                                                                        },
                                                                        {
                                                                            segmentType: 'Text',
                                                                            text: ' ',
                                                                            format: {
                                                                                fontFamily:
                                                                                    'WordVisiCarriageReturn_MSFontService, "Segoe UI", "Segoe UI_EmbeddedFont", "Segoe UI_MSFontService", sans-serif',
                                                                                fontSize: '12pt',
                                                                                italic: false,
                                                                                fontWeight:
                                                                                    'normal',
                                                                                textColor:
                                                                                    'rgb(0, 0, 0)',
                                                                                lineHeight:
                                                                                    '23.7333px',
                                                                            },
                                                                        },
                                                                        {
                                                                            segmentType: 'Br',
                                                                            format: {
                                                                                fontFamily:
                                                                                    'WordVisiCarriageReturn_MSFontService, "Segoe UI", "Segoe UI_EmbeddedFont", "Segoe UI_MSFontService", sans-serif',
                                                                                fontSize: '12pt',
                                                                                italic: false,
                                                                                fontWeight:
                                                                                    'normal',
                                                                                textColor:
                                                                                    'rgb(0, 0, 0)',
                                                                                lineHeight:
                                                                                    '23.7333px',
                                                                            },
                                                                        },
                                                                        {
                                                                            segmentType: 'Text',
                                                                            text: ' ',
                                                                            format: {
                                                                                fontFamily:
                                                                                    '"Segoe UI", "Segoe UI_EmbeddedFont", "Segoe UI_MSFontService", sans-serif',
                                                                                fontSize: '12pt',
                                                                                italic: false,
                                                                                fontWeight:
                                                                                    'normal',
                                                                                textColor:
                                                                                    'rgb(0, 0, 0)',
                                                                                lineHeight:
                                                                                    '23.7333px',
                                                                            },
                                                                        },
                                                                    ],
                                                                    format: {
                                                                        direction: 'ltr',
                                                                        textAlign: 'start',
                                                                        whiteSpace: 'pre-wrap',
                                                                        marginLeft: '0px',
                                                                        marginRight: '0px',
                                                                        marginTop: '0px',
                                                                        marginBottom: '0px',
                                                                    },
                                                                    segmentFormat: {
                                                                        fontWeight: 'normal',
                                                                        italic: false,
                                                                    },
                                                                    decorator: {
                                                                        tagName: 'p',
                                                                        format: {},
                                                                    },
                                                                },
                                                            ],
                                                            format: {
                                                                direction: 'ltr',
                                                                textAlign: 'start',
                                                                marginTop: '0px',
                                                                marginRight: '0px',
                                                                marginBottom: '0px',
                                                                marginLeft: '0px',
                                                                paddingRight: '6px',
                                                                paddingLeft: '6px',
                                                            },
                                                        },
                                                    ],
                                                    format: {
                                                        direction: 'ltr',
                                                        textAlign: 'start',
                                                        borderTop: '1px solid rgb(0, 0, 0)',
                                                        borderRight: '1px solid rgb(0, 0, 0)',
                                                        borderBottom: '1px solid rgb(0, 0, 0)',
                                                        borderLeft: '1px solid rgb(0, 0, 0)',
                                                        verticalAlign: 'top',
                                                        width: '624px',
                                                    },
                                                    spanLeft: false,
                                                    spanAbove: false,
                                                    isHeader: false,
                                                    dataset: {
                                                        celllook: '4369',
                                                    },
                                                },
                                                {
                                                    blockGroupType: 'TableCell',
                                                    blocks: [],
                                                    format: {
                                                        direction: 'ltr',
                                                        textAlign: 'start',
                                                        borderTop: '1px solid rgb(0, 0, 0)',
                                                        borderRight: '1px solid rgb(0, 0, 0)',
                                                        borderBottom: '1px solid rgb(0, 0, 0)',
                                                        borderLeft: '1px solid rgb(0, 0, 0)',
                                                        verticalAlign: 'top',
                                                        width: '624px',
                                                    },
                                                    spanLeft: true,
                                                    spanAbove: false,
                                                    isHeader: false,
                                                    dataset: {
                                                        celllook: '4369',
                                                    },
                                                },
                                            ],
                                        },
                                    ],
                                    format: {
                                        direction: 'ltr',
                                        textAlign: 'start',
                                        marginTop: '0px',
                                        marginRight: '0px',
                                        marginBottom: '0px',
                                        marginLeft: '0px',
                                        width: '0px',
                                        tableLayout: 'fixed',
                                        borderCollapse: true,
                                    } as any,
                                    widths: [],
                                    dataset: {
                                        tablelook: '1696',
                                        tablestyle: 'MsoTableGrid',
                                    },
                                },
                            ],
                            format: {
                                direction: 'ltr',
                                textAlign: 'start',
                                marginTop: '2px',
                                marginRight: '0px',
                                marginBottom: '2px',
<<<<<<< HEAD
                                display: 'flex',
=======
>>>>>>> 2a11240e
                            },
                        },
                    ],
                    format: {
                        direction: 'ltr',
                        textAlign: 'start',
                        backgroundColor: 'rgb(255, 255, 255)',
                        marginTop: '0px',
                        marginRight: '0px',
                        marginBottom: '0px',
                        marginLeft: '0px',
                    },
                },
            ],
        };

        runTest(
            '<div style="margin: 0px; padding: 0px; user-select: text; -webkit-user-drag: none; -webkit-tap-highlight-color: transparent; overflow: visible; cursor: text; clear: both; position: relative; direction: ltr; color: rgb(0, 0, 0); font-family: &quot;Segoe UI&quot;, &quot;Segoe UI Web&quot;, Arial, Verdana, sans-serif; font-size: 12px; font-style: normal; font-variant-ligatures: normal; font-variant-caps: normal; font-weight: 400; letter-spacing: normal; orphans: 2; text-align: start; text-indent: 0px; text-transform: none; widows: 2; word-spacing: 0px; -webkit-text-stroke-width: 0px; white-space: normal; background-color: rgb(255, 255, 255); text-decoration-thickness: initial; text-decoration-style: initial; text-decoration-color: initial;" class="OutlineElement Ltr BCX8 SCXW253660117"><div style="margin: 2px 0px 2px -5px; padding: 0px; user-select: text; -webkit-user-drag: none; -webkit-tap-highlight-color: transparent; overflow: visible; position: relative; display: flex; justify-content: flex-start;" class="TableContainer Ltr BCX8 SCXW253660117"><table style="margin: 0px; padding: 0px; user-select: text; -webkit-user-drag: none; -webkit-tap-highlight-color: transparent; table-layout: fixed; width: 0px; overflow: visible; border-collapse: collapse; empty-cells: show; position: relative; background: transparent; border-spacing: 0px;" aria-rowcount="3" data-tablelook="1696" data-tablestyle="MsoTableGrid" border="1" class="Table Ltr TableWordWrap BCX8 SCXW253660117"><tbody style="margin: 0px; padding: 0px; user-select: text; -webkit-user-drag: none; -webkit-tap-highlight-color: transparent;" class="BCX8 SCXW253660117"><tr style="margin: 0px; padding: 0px; user-select: text; -webkit-user-drag: none; -webkit-tap-highlight-color: transparent; overflow: visible; height: 87px;" aria-rowindex="1" role="row" class="TableRow BCX8 SCXW253660117"><td style="margin: 0px; padding: 0px; user-select: text; -webkit-user-drag: none; -webkit-tap-highlight-color: transparent; vertical-align: middle; overflow: visible; position: relative; background-color: rgb(21, 96, 130); width: 312px; border-width: 1px 0px 1px 1px; border-style: solid none solid solid; border-top-color: initial; border-right-color: initial; border-bottom-color: rgb(0, 0, 0); border-left-color: initial; border-image: initial;" data-celllook="69905" role="rowheader" class="TableCellBorderSelection FirstRow FirstCol LowContrastShading BCX8 AdvancedProofingDarkMode ContextualSpellingDarkMode SpellingErrorWhite SimilarityReviewedWhite SimilarityUnreviewedWhite SCXW253660117"><div style="margin: 0px; padding: 0px; user-select: text; -webkit-user-drag: none; -webkit-tap-highlight-color: transparent; position: absolute; display: flex; overflow: visible; width: 15px; height: 10px; cursor: pointer; z-index: 5; background-color: transparent; bottom: -5.5px; left: -15.5px;" class="TableHoverRowHandle BCX8 SCXW253660117"></div><div style="margin: 0px; padding: 0px; user-select: text; -webkit-user-drag: none; -webkit-tap-highlight-color: transparent; position: absolute; overflow: visible; width: 20px; height: 12px; top: -12.5px; left: auto; cursor: pointer; z-index: 4; text-align: center; display: inline-block; background-color: transparent; right: -10px;" class="TableHoverColumnHandle BCX8 SCXW253660117"></div><div style="margin: 0px; padding: 0px; user-select: text; -webkit-user-drag: none; -webkit-tap-highlight-color: transparent; position: absolute; overflow: visible; width: 7px; z-index: 1; background-repeat: repeat; cursor: pointer; height: calc(100% + 1px); left: -4px; top: -0.5px;" class="TableCellLeftBorderHandle BCX8 SCXW253660117"></div><div style="margin: 0px; padding: 0px; user-select: text; -webkit-user-drag: none; -webkit-tap-highlight-color: transparent; position: absolute; overflow: visible; height: 7px; z-index: 1; background-repeat: repeat; background-color: transparent; cursor: pointer; left: -0.5px; width: calc(100% + 0.5px); top: -4px;" class="TableCellTopBorderHandle BCX8 SCXW253660117"></div><div style="margin: 0px; padding: 0px; user-select: text; -webkit-user-drag: none; -webkit-tap-highlight-color: transparent; position: absolute; bottom: 0px; overflow: visible; width: 7px; top: -0.5px; z-index: 3; background-repeat: repeat; height: calc(100% + 1px); cursor: url(&quot;https://res-1-sdf.cdn.office.net:443/officeonline/we/s/hD55E5E9C2AD2E4F5_resources/1033/ColResize.cur&quot;), pointer; right: -3.5px;" class="TableColumnResizeHandle BCX8 SCXW253660117"></div><div style="margin: -3px 0px 0px; padding: 0px; user-select: text; -webkit-user-drag: none; -webkit-tap-highlight-color: transparent; position: absolute; overflow: visible; height: 7px; z-index: 3; background-repeat: repeat; background-color: transparent; left: -0.5px; width: calc(100% + 0.5px); cursor: url(&quot;https://res-1-sdf.cdn.office.net:443/officeonline/we/s/h1E5273DBAA04AEF6_resources/1033/RowResize.cur&quot;), pointer; bottom: -4px;" class="TableInsertRowGapBlank BCX8 SCXW253660117"></div><div style="margin: 0px; padding: 0px 6px; user-select: text; -webkit-user-drag: none; -webkit-tap-highlight-color: transparent; overflow: visible;" class="TableCellContent BCX8 SCXW253660117"><div style="margin: 0px; padding: 0px; user-select: text; -webkit-user-drag: none; -webkit-tap-highlight-color: transparent; overflow: visible; cursor: text; clear: both; position: relative; direction: ltr;" class="OutlineElement Ltr BCX8 SCXW253660117"><p style="margin: 0px; padding: 0px; user-select: text; -webkit-user-drag: none; -webkit-tap-highlight-color: transparent; overflow-wrap: break-word; white-space: pre-wrap; font-weight: normal; font-style: normal; vertical-align: baseline; font-kerning: none; background-color: transparent; color: windowtext; text-align: left; text-indent: 0px;" class="Paragraph SCXW253660117 BCX8"><span style="margin: 0px; padding: 0px; user-select: text; -webkit-user-drag: none; -webkit-tap-highlight-color: transparent; font-variant-ligatures: none !important; color: rgb(255, 255, 255); font-size: 20pt; line-height: 41.85px; font-family: &quot;Segoe UI&quot;, &quot;Segoe UI_EmbeddedFont&quot;, &quot;Segoe UI_MSFontService&quot;, sans-serif; font-weight: bold;" class="TextRun SCXW253660117 BCX8" lang="EN-US" data-contrast="none"><span style="margin: 0px; padding: 0px; user-select: text; -webkit-user-drag: none; -webkit-tap-highlight-color: transparent;" class="NormalTextRun BookmarkStart SCXW253660117 BCX8">ODSP</span></span><span style="margin: 0px; padding: 0px; user-select: text; -webkit-user-drag: none; -webkit-tap-highlight-color: transparent; font-size: 20pt; line-height: 41.85px; font-family: WordVisiCarriageReturn_MSFontService, &quot;Segoe UI&quot;, &quot;Segoe UI_EmbeddedFont&quot;, &quot;Segoe UI_MSFontService&quot;, sans-serif; color: rgb(255, 255, 255);" class="LineBreakBlob BlobObject DragDrop SCXW253660117 BCX8"><span style="margin: 0px; padding: 0px; user-select: text; -webkit-user-drag: none; -webkit-tap-highlight-color: transparent; white-space: pre !important;" class="SCXW253660117 BCX8">&nbsp;</span><br style="margin: 0px; padding: 0px; user-select: text; -webkit-user-drag: none; -webkit-tap-highlight-color: transparent; white-space: pre !important;" class="SCXW253660117 BCX8"></span><span style="margin: 0px; padding: 0px; user-select: text; -webkit-user-drag: none; -webkit-tap-highlight-color: transparent; font-variant-ligatures: none !important; color: rgb(255, 255, 255); font-size: 20pt; line-height: 41.85px; font-family: &quot;Segoe UI&quot;, &quot;Segoe UI_EmbeddedFont&quot;, &quot;Segoe UI_MSFontService&quot;, sans-serif; font-weight: bold;" class="TextRun SCXW253660117 BCX8" lang="EN-US" data-contrast="none"><span style="margin: 0px; padding: 0px; user-select: text; -webkit-user-drag: none; -webkit-tap-highlight-color: transparent;" class="NormalTextRun SCXW253660117 BCX8">xFun</span></span><span style="margin: 0px; padding: 0px; user-select: text; -webkit-user-drag: none; -webkit-tap-highlight-color: transparent; font-size: 20pt; line-height: 41.85px; font-family: &quot;Segoe UI&quot;, &quot;Segoe UI_EmbeddedFont&quot;, &quot;Segoe UI_MSFontService&quot;, sans-serif; color: rgb(255, 255, 255);" data-ccp-props="{&quot;201341983&quot;:0,&quot;335559740&quot;:279}" class="EOP SCXW253660117 BCX8">&nbsp;</span></p></div></div></td><td style="margin: 0px; padding: 0px; user-select: text; -webkit-user-drag: none; -webkit-tap-highlight-color: transparent; vertical-align: middle; overflow: visible; position: relative; background-color: rgb(21, 96, 130); width: 312px; border-width: 1px 1px 1px 0px; border-style: solid solid solid none; border-top-color: initial; border-right-color: initial; border-bottom-color: rgb(0, 0, 0); border-left-color: initial; border-image: initial;" data-celllook="69905" role="columnheader" class="TableCellBorderSelection FirstRow LastCol LowContrastShading BCX8 AdvancedProofingDarkMode ContextualSpellingDarkMode SpellingErrorWhite SimilarityReviewedWhite SimilarityUnreviewedWhite SCXW253660117"><div style="margin: 0px; padding: 0px; user-select: text; -webkit-user-drag: none; -webkit-tap-highlight-color: transparent; position: absolute; overflow: visible; width: 20px; height: 12px; top: -12.5px; left: auto; cursor: pointer; z-index: 4; text-align: center; display: inline-block; background-color: transparent; right: -10.5px;" class="TableHoverColumnHandle BCX8 SCXW253660117"></div><div style="margin: 0px; padding: 0px; user-select: text; -webkit-user-drag: none; -webkit-tap-highlight-color: transparent; position: absolute; overflow: visible; width: 7px; z-index: 1; background-repeat: repeat; cursor: pointer; height: calc(100% + 1px); left: -3.5px; top: -0.5px;" class="TableCellLeftBorderHandle BCX8 SCXW253660117"></div><div style="margin: 0px; padding: 0px; user-select: text; -webkit-user-drag: none; -webkit-tap-highlight-color: transparent; position: absolute; overflow: visible; height: 7px; z-index: 1; background-repeat: repeat; background-color: transparent; cursor: pointer; left: 0px; width: calc(100% + 0.5px); top: -4px;" class="TableCellTopBorderHandle BCX8 SCXW253660117"></div><div style="margin: 0px; padding: 0px; user-select: text; -webkit-user-drag: none; -webkit-tap-highlight-color: transparent; position: absolute; bottom: 0px; overflow: visible; width: 7px; top: -0.5px; z-index: 3; background-repeat: repeat; height: calc(100% + 1px); cursor: url(&quot;https://res-1-sdf.cdn.office.net:443/officeonline/we/s/hD55E5E9C2AD2E4F5_resources/1033/ColResize.cur&quot;), pointer; right: -4px;" class="TableColumnResizeHandle BCX8 SCXW253660117"></div><div style="margin: -3px 0px 0px; padding: 0px; user-select: text; -webkit-user-drag: none; -webkit-tap-highlight-color: transparent; position: absolute; overflow: visible; height: 7px; z-index: 3; background-repeat: repeat; background-color: transparent; left: 0px; width: calc(100% + 0.5px); cursor: url(&quot;https://res-1-sdf.cdn.office.net:443/officeonline/we/s/h1E5273DBAA04AEF6_resources/1033/RowResize.cur&quot;), pointer; bottom: -4px;" class="TableInsertRowGapBlank BCX8 SCXW253660117"></div><div style="margin: 0px; padding: 0px 6px; user-select: text; -webkit-user-drag: none; -webkit-tap-highlight-color: transparent; overflow: visible;" class="TableCellContent BCX8 SCXW253660117"><div style="margin: 0px; padding: 0px; user-select: text; -webkit-user-drag: none; -webkit-tap-highlight-color: transparent; overflow: visible; cursor: text; clear: both; position: relative; direction: ltr;" class="OutlineElement Ltr BCX8 SCXW253660117"><p style="margin: 0px; padding: 0px; user-select: text; -webkit-user-drag: none; -webkit-tap-highlight-color: transparent; overflow-wrap: break-word; white-space: pre-wrap; font-weight: normal; font-style: normal; vertical-align: baseline; font-kerning: none; background-color: transparent; color: windowtext; text-align: left; text-indent: 0px;" class="Paragraph SCXW253660117 BCX8"><span style="margin: 0px; padding: 0px; user-select: text; -webkit-user-drag: none; -webkit-tap-highlight-color: transparent; font-variant-ligatures: none !important; color: rgb(255, 255, 255); font-size: 21.5pt; line-height: 44.175px; font-family: &quot;Segoe UI&quot;, &quot;Segoe UI_EmbeddedFont&quot;, &quot;Segoe UI_MSFontService&quot;, sans-serif; font-weight: bold;" class="TextRun SCXW253660117 BCX8" lang="EN-US" data-contrast="none"><span style="margin: 0px; padding: 0px; user-select: text; -webkit-user-drag: none; -webkit-tap-highlight-color: transparent;" class="NormalTextRun SCXW253660117 BCX8">Title of Announcement</span></span><span style="margin: 0px; padding: 0px; user-select: text; -webkit-user-drag: none; -webkit-tap-highlight-color: transparent; font-size: 21.5pt; line-height: 44.175px; font-family: &quot;Segoe UI&quot;, &quot;Segoe UI_EmbeddedFont&quot;, &quot;Segoe UI_MSFontService&quot;, sans-serif; color: rgb(255, 255, 255);" data-ccp-props="{&quot;201341983&quot;:0,&quot;335559740&quot;:279}" class="EOP SCXW253660117 BCX8">&nbsp;</span></p></div></div></td></tr><tr style="margin: 0px; padding: 0px; user-select: text; -webkit-user-drag: none; -webkit-tap-highlight-color: transparent; overflow: visible; height: 27px;" aria-rowindex="2" role="row" class="TableRow BCX8 SCXW253660117"><td style="margin: 0px; padding: 0px; user-select: text; -webkit-user-drag: none; -webkit-tap-highlight-color: transparent; vertical-align: middle; overflow: visible; position: relative; background-color: rgb(0, 0, 0); width: 624px; border-width: 1px; border-style: solid; border-top-color: rgb(0, 0, 0); border-right-color: initial; border-bottom-color: rgb(0, 0, 0); border-left-color: initial; border-image: initial;" colspan="2" data-celllook="69905" role="rowheader" class="TableCellBorderSelection FirstCol LastCol LowContrastShading BCX8 AdvancedProofingDarkMode ContextualSpellingDarkMode SpellingErrorDarkMode SimilarityReviewedLightMode SimilarityUnreviewedDarkMode SCXW253660117"><div style="margin: 0px; padding: 0px; user-select: text; -webkit-user-drag: none; -webkit-tap-highlight-color: transparent; position: absolute; display: flex; overflow: visible; width: 15px; height: 10px; cursor: pointer; z-index: 5; background-color: transparent; bottom: -5.5px; left: -15.5px;" class="TableHoverRowHandle BCX8 SCXW253660117"></div><div style="margin: 0px; padding: 0px; user-select: text; -webkit-user-drag: none; -webkit-tap-highlight-color: transparent; position: absolute; overflow: visible; width: 7px; z-index: 1; background-repeat: repeat; cursor: pointer; height: calc(100% + 1px); left: -4px; top: -0.5px;" class="TableCellLeftBorderHandle BCX8 SCXW253660117"></div><div style="margin: 0px; padding: 0px; user-select: text; -webkit-user-drag: none; -webkit-tap-highlight-color: transparent; position: absolute; overflow: visible; height: 7px; z-index: 1; background-repeat: repeat; background-color: transparent; cursor: pointer; left: -0.5px; width: calc(100% + 1px); top: -4px;" class="TableCellTopBorderHandle BCX8 SCXW253660117"></div><div style="margin: 0px; padding: 0px; user-select: text; -webkit-user-drag: none; -webkit-tap-highlight-color: transparent; position: absolute; bottom: 0px; overflow: visible; width: 7px; top: -0.5px; z-index: 3; background-repeat: repeat; height: calc(100% + 1px); cursor: url(&quot;https://res-1-sdf.cdn.office.net:443/officeonline/we/s/hD55E5E9C2AD2E4F5_resources/1033/ColResize.cur&quot;), pointer; right: -4px;" class="TableColumnResizeHandle BCX8 SCXW253660117"></div><div style="margin: -3px 0px 0px; padding: 0px; user-select: text; -webkit-user-drag: none; -webkit-tap-highlight-color: transparent; position: absolute; overflow: visible; height: 7px; z-index: 3; background-repeat: repeat; background-color: transparent; left: -0.5px; width: calc(100% + 1px); cursor: url(&quot;https://res-1-sdf.cdn.office.net:443/officeonline/we/s/h1E5273DBAA04AEF6_resources/1033/RowResize.cur&quot;), pointer; bottom: -4px;" class="TableInsertRowGapBlank BCX8 SCXW253660117"></div><div style="margin: 0px; padding: 0px 6px; user-select: text; -webkit-user-drag: none; -webkit-tap-highlight-color: transparent; overflow: visible;" class="TableCellContent BCX8 SCXW253660117"><div style="margin: 0px; padding: 0px; user-select: text; -webkit-user-drag: none; -webkit-tap-highlight-color: transparent; overflow: visible; cursor: text; clear: both; position: relative; direction: ltr;" class="OutlineElement Ltr BCX8 SCXW253660117"><p style="margin: 0px; padding: 0px; user-select: text; -webkit-user-drag: none; -webkit-tap-highlight-color: transparent; overflow-wrap: break-word; white-space: pre-wrap; font-weight: normal; font-style: normal; vertical-align: baseline; font-kerning: none; background-color: transparent; color: windowtext; text-align: left; text-indent: 0px;" class="Paragraph SCXW253660117 BCX8"><span style="margin: 0px; padding: 0px; user-select: text; -webkit-user-drag: none; -webkit-tap-highlight-color: transparent; font-variant-ligatures: none !important; color: rgb(255, 255, 255); font-size: 14pt; line-height: 24.4125px; font-family: Aptos_MSFontService, Aptos_MSFontService_EmbeddedFont, Aptos_MSFontService_MSFontService, sans-serif; font-weight: bold;" class="TextRun SCXW253660117 BCX8" lang="EN-US" data-contrast="none"><span style="margin: 0px; padding: 0px; user-select: text; -webkit-user-drag: none; -webkit-tap-highlight-color: transparent;" class="NormalTextRun SCXW253660117 BCX8">Announcement&nbsp;</span></span><span style="margin: 0px; padding: 0px; user-select: text; -webkit-user-drag: none; -webkit-tap-highlight-color: transparent; font-size: 14pt; line-height: 24.4125px; font-family: Aptos_MSFontService, Aptos_MSFontService_EmbeddedFont, Aptos_MSFontService_MSFontService, sans-serif; color: rgb(255, 255, 255);" data-ccp-props="{&quot;201341983&quot;:0,&quot;335559740&quot;:279}" class="EOP SCXW253660117 BCX8">&nbsp;</span></p></div></div></td></tr><tr style="margin: 0px; padding: 0px; user-select: text; -webkit-user-drag: none; -webkit-tap-highlight-color: transparent; overflow: visible; height: 20px;" aria-rowindex="3" role="row" class="TableRow BCX8 SCXW253660117"><td style="margin: 0px; padding: 0px; user-select: text; -webkit-user-drag: none; -webkit-tap-highlight-color: transparent; vertical-align: top; overflow: visible; position: relative; background-color: transparent; width: 624px; border: 1px solid rgb(0, 0, 0);" colspan="2" data-celllook="4369" role="rowheader" class="TableCellBorderSelection FirstCol LastCol LastRow BCX8 SCXW253660117"><div style="margin: 0px; padding: 0px; user-select: text; -webkit-user-drag: none; -webkit-tap-highlight-color: transparent; position: absolute; display: flex; overflow: visible; width: 15px; height: 10px; cursor: pointer; z-index: 5; background-color: transparent; bottom: -5.5px; left: -15.5px;" class="TableHoverRowHandle BCX8 SCXW253660117"></div><div style="margin: 0px; padding: 0px; user-select: text; -webkit-user-drag: none; -webkit-tap-highlight-color: transparent; position: absolute; overflow: visible; width: 7px; z-index: 1; background-repeat: repeat; cursor: pointer; height: calc(100% + 1px); left: -4px; top: -0.5px;" class="TableCellLeftBorderHandle BCX8 SCXW253660117"></div><div style="margin: 0px; padding: 0px; user-select: text; -webkit-user-drag: none; -webkit-tap-highlight-color: transparent; position: absolute; overflow: visible; height: 7px; z-index: 1; background-repeat: repeat; background-color: transparent; cursor: pointer; left: -0.5px; width: calc(100% + 1px); top: -4px;" class="TableCellTopBorderHandle BCX8 SCXW253660117"></div><div style="margin: 0px; padding: 0px; user-select: text; -webkit-user-drag: none; -webkit-tap-highlight-color: transparent; position: absolute; bottom: 0px; overflow: visible; width: 7px; top: -0.5px; z-index: 3; background-repeat: repeat; height: calc(100% + 1px); cursor: url(&quot;https://res-1-sdf.cdn.office.net:443/officeonline/we/s/hD55E5E9C2AD2E4F5_resources/1033/ColResize.cur&quot;), pointer; right: -4px;" class="TableColumnResizeHandle BCX8 SCXW253660117"></div><div style="margin: -3px 0px 0px; padding: 0px; user-select: text; -webkit-user-drag: none; -webkit-tap-highlight-color: transparent; position: absolute; overflow: visible; height: 7px; z-index: 3; background-repeat: repeat; background-color: transparent; left: -0.5px; width: calc(100% + 1px); cursor: url(&quot;https://res-1-sdf.cdn.office.net:443/officeonline/we/s/h1E5273DBAA04AEF6_resources/1033/RowResize.cur&quot;), pointer; bottom: -4px;" class="TableInsertRowGapBlank BCX8 SCXW253660117"></div><div style="margin: 0px; padding: 0px 6px; user-select: text; -webkit-user-drag: none; -webkit-tap-highlight-color: transparent; overflow: visible;" class="TableCellContent BCX8 SCXW253660117"><div style="margin: 0px; padding: 0px; user-select: text; -webkit-user-drag: none; -webkit-tap-highlight-color: transparent; overflow: visible; cursor: text; clear: both; position: relative; direction: ltr;" class="OutlineElement Ltr BCX8 SCXW253660117"><p style="margin: 0px; padding: 0px; user-select: text; -webkit-user-drag: none; -webkit-tap-highlight-color: transparent; overflow-wrap: break-word; white-space: pre-wrap; font-weight: normal; font-style: normal; vertical-align: baseline; font-kerning: none; background-color: transparent; color: windowtext; text-align: left; text-indent: 0px;" class="Paragraph SCXW253660117 BCX8"><span style="margin: 0px; padding: 0px; user-select: text; -webkit-user-drag: none; -webkit-tap-highlight-color: transparent; font-variant-ligatures: none !important; color: rgb(0, 0, 0); font-size: 12pt; line-height: 23.7333px; font-family: &quot;Segoe UI&quot;, &quot;Segoe UI_EmbeddedFont&quot;, &quot;Segoe UI_MSFontService&quot;, sans-serif;" class="TextRun SCXW253660117 BCX8" lang="EN-US" data-contrast="none"><span style="margin: 0px; padding: 0px; user-select: text; -webkit-user-drag: none; -webkit-tap-highlight-color: transparent;" class="NormalTextRun SCXW253660117 BCX8">Hello&nbsp;</span></span><span style="margin: 0px; padding: 0px; user-select: text; -webkit-user-drag: none; -webkit-tap-highlight-color: transparent; font-size: 12pt; line-height: 23.7333px; font-family: &quot;Segoe UI&quot;, &quot;Segoe UI_EmbeddedFont&quot;, &quot;Segoe UI_MSFontService&quot;, sans-serif; color: rgb(0, 0, 0);" data-ccp-props="{&quot;201341983&quot;:1,&quot;335559740&quot;:356}" class="EOP SCXW253660117 BCX8">&nbsp;</span></p></div><div style="margin: 0px; padding: 0px; user-select: text; -webkit-user-drag: none; -webkit-tap-highlight-color: transparent; overflow: visible; cursor: text; clear: both; position: relative; direction: ltr;" class="OutlineElement Ltr BCX8 SCXW253660117"><p style="margin: 0px; padding: 0px; user-select: text; -webkit-user-drag: none; -webkit-tap-highlight-color: transparent; overflow-wrap: break-word; white-space: pre-wrap; font-weight: normal; font-style: normal; vertical-align: baseline; font-kerning: none; background-color: transparent; color: windowtext; text-align: left; text-indent: 0px;" class="Paragraph SCXW253660117 BCX8"><span style="margin: 0px; padding: 0px; user-select: text; -webkit-user-drag: none; -webkit-tap-highlight-color: transparent; font-variant-ligatures: none !important; color: rgb(0, 0, 0); font-size: 12pt; line-height: 23.7333px; font-family: &quot;Segoe UI&quot;, &quot;Segoe UI_EmbeddedFont&quot;, &quot;Segoe UI_MSFontService&quot;, sans-serif;" class="TextRun SCXW253660117 BCX8" lang="EN-US" data-contrast="none"><span style="margin: 0px; padding: 0px; user-select: text; -webkit-user-drag: none; -webkit-tap-highlight-color: transparent;" class="NormalTextRun SCXW253660117 BCX8"></span></span><span style="margin: 0px; padding: 0px; user-select: text; -webkit-user-drag: none; -webkit-tap-highlight-color: transparent; font-size: 12pt; line-height: 23.7333px; font-family: &quot;Segoe UI&quot;, &quot;Segoe UI_EmbeddedFont&quot;, &quot;Segoe UI_MSFontService&quot;, sans-serif; color: rgb(0, 0, 0);" data-ccp-props="{&quot;201341983&quot;:1,&quot;335559740&quot;:356}" class="EOP SCXW253660117 BCX8">&nbsp;</span></p></div><div style="margin: 0px; padding: 0px; user-select: text; -webkit-user-drag: none; -webkit-tap-highlight-color: transparent; overflow: visible; cursor: text; clear: both; position: relative; direction: ltr;" class="OutlineElement Ltr BCX8 SCXW253660117"><p style="margin: 0px; padding: 0px; user-select: text; -webkit-user-drag: none; -webkit-tap-highlight-color: transparent; overflow-wrap: break-word; white-space: pre-wrap; font-weight: normal; font-style: normal; vertical-align: baseline; font-kerning: none; background-color: transparent; color: windowtext; text-align: left; text-indent: 0px;" class="Paragraph SCXW253660117 BCX8"><span style="margin: 0px; padding: 0px; user-select: text; -webkit-user-drag: none; -webkit-tap-highlight-color: transparent; font-variant-ligatures: none !important; color: rgb(0, 0, 0); font-size: 12pt; line-height: 23.7333px; font-family: &quot;Segoe UI&quot;, &quot;Segoe UI_EmbeddedFont&quot;, &quot;Segoe UI_MSFontService&quot;, sans-serif;" class="TextRun SCXW253660117 BCX8" lang="EN-US" data-contrast="none"><span style="margin: 0px; padding: 0px; user-select: text; -webkit-user-drag: none; -webkit-tap-highlight-color: transparent;" class="NormalTextRun SCXW253660117 BCX8">[Brief description of change]</span></span><span style="margin: 0px; padding: 0px; user-select: text; -webkit-user-drag: none; -webkit-tap-highlight-color: transparent; font-size: 12pt; line-height: 23.7333px; font-family: WordVisiCarriageReturn_MSFontService, &quot;Segoe UI&quot;, &quot;Segoe UI_EmbeddedFont&quot;, &quot;Segoe UI_MSFontService&quot;, sans-serif; color: rgb(0, 0, 0);" class="LineBreakBlob BlobObject DragDrop SCXW253660117 BCX8"><span style="margin: 0px; padding: 0px; user-select: text; -webkit-user-drag: none; -webkit-tap-highlight-color: transparent; white-space: pre !important;" class="SCXW253660117 BCX8">&nbsp;</span><br style="margin: 0px; padding: 0px; user-select: text; -webkit-user-drag: none; -webkit-tap-highlight-color: transparent; white-space: pre !important;" class="SCXW253660117 BCX8"></span><span style="margin: 0px; padding: 0px; user-select: text; -webkit-user-drag: none; -webkit-tap-highlight-color: transparent; font-variant-ligatures: none !important; color: rgb(0, 0, 0); font-size: 12pt; line-height: 23.7333px; font-family: &quot;Segoe UI&quot;, &quot;Segoe UI_EmbeddedFont&quot;, &quot;Segoe UI_MSFontService&quot;, sans-serif;" class="TextRun EmptyTextRun SCXW253660117 BCX8" lang="EN-US" data-contrast="none"></span><span style="margin: 0px; padding: 0px; user-select: text; -webkit-user-drag: none; -webkit-tap-highlight-color: transparent; font-size: 12pt; line-height: 23.7333px; font-family: &quot;Segoe UI&quot;, &quot;Segoe UI_EmbeddedFont&quot;, &quot;Segoe UI_MSFontService&quot;, sans-serif; color: rgb(0, 0, 0);" data-ccp-props="{&quot;201341983&quot;:1,&quot;335559740&quot;:356}" class="EOP SCXW253660117 BCX8">&nbsp;</span></p></div><div style="margin: 0px; padding: 0px; user-select: text; -webkit-user-drag: none; -webkit-tap-highlight-color: transparent; overflow: visible; cursor: text; clear: both; position: relative; direction: ltr;" class="OutlineElement Ltr BCX8 SCXW253660117"><p style="margin: 0px; padding: 0px; user-select: text; -webkit-user-drag: none; -webkit-tap-highlight-color: transparent; overflow-wrap: break-word; white-space: pre-wrap; font-weight: normal; font-style: normal; vertical-align: baseline; font-kerning: none; background-color: transparent; color: windowtext; text-align: left; text-indent: 0px;" class="Paragraph SCXW253660117 BCX8"><span style="margin: 0px; padding: 0px; user-select: text; -webkit-user-drag: none; -webkit-tap-highlight-color: transparent; font-variant-ligatures: none !important; color: rgb(0, 0, 0); font-size: 12pt; line-height: 23.7333px; font-family: &quot;Segoe UI&quot;, &quot;Segoe UI_EmbeddedFont&quot;, &quot;Segoe UI_MSFontService&quot;, sans-serif;" class="TextRun SCXW253660117 BCX8" lang="EN-US" data-contrast="none"><span style="margin: 0px; padding: 0px; user-select: text; -webkit-user-drag: none; -webkit-tap-highlight-color: transparent;" class="NormalTextRun SCXW253660117 BCX8">[What changed and how it </span><span style="margin: 0px; padding: 0px; user-select: text; -webkit-user-drag: none; -webkit-tap-highlight-color: transparent;" class="NormalTextRun SCXW253660117 BCX8">benefits</span><span style="margin: 0px; padding: 0px; user-select: text; -webkit-user-drag: none; -webkit-tap-highlight-color: transparent;" class="NormalTextRun SCXW253660117 BCX8"> </span><span style="margin: 0px; padding: 0px; user-select: text; -webkit-user-drag: none; -webkit-tap-highlight-color: transparent; background-repeat: repeat-x; background-position: left bottom; background-image: var(--urlSpellingErrorV2); border-bottom: 1px solid transparent;" class="NormalTextRun SpellingErrorV2Themed SCXW253660117 BCX8">devs</span><span style="margin: 0px; padding: 0px; user-select: text; -webkit-user-drag: none; -webkit-tap-highlight-color: transparent;" class="NormalTextRun SCXW253660117 BCX8">]</span></span><span style="margin: 0px; padding: 0px; user-select: text; -webkit-user-drag: none; -webkit-tap-highlight-color: transparent; font-size: 12pt; line-height: 23.7333px; font-family: &quot;Segoe UI&quot;, &quot;Segoe UI_EmbeddedFont&quot;, &quot;Segoe UI_MSFontService&quot;, sans-serif; color: rgb(0, 0, 0);" data-ccp-props="{&quot;201341983&quot;:1,&quot;335559740&quot;:356}" class="EOP SCXW253660117 BCX8">&nbsp;</span></p></div><div style="margin: 0px; padding: 0px; user-select: text; -webkit-user-drag: none; -webkit-tap-highlight-color: transparent; overflow: visible; cursor: text; clear: both; position: relative; direction: ltr;" class="OutlineElement Ltr BCX8 SCXW253660117"><p style="margin: 0px; padding: 0px; user-select: text; -webkit-user-drag: none; -webkit-tap-highlight-color: transparent; overflow-wrap: break-word; white-space: pre-wrap; font-weight: normal; font-style: normal; vertical-align: baseline; font-kerning: none; background-color: transparent; color: windowtext; text-align: left; text-indent: 0px;" class="Paragraph SCXW253660117 BCX8"><span style="margin: 0px; padding: 0px; user-select: text; -webkit-user-drag: none; -webkit-tap-highlight-color: transparent; font-variant-ligatures: none !important; color: rgb(0, 0, 0); font-size: 12pt; line-height: 21px; font-family: &quot;Segoe UI&quot;, &quot;Segoe UI_EmbeddedFont&quot;, &quot;Segoe UI_MSFontService&quot;, sans-serif;" class="TextRun SCXW253660117 BCX8" lang="EN-US" data-contrast="none"><span style="margin: 0px; padding: 0px; user-select: text; -webkit-user-drag: none; -webkit-tap-highlight-color: transparent;" class="NormalTextRun SCXW253660117 BCX8"></span></span><span style="margin: 0px; padding: 0px; user-select: text; -webkit-user-drag: none; -webkit-tap-highlight-color: transparent; font-size: 12pt; line-height: 21px; font-family: &quot;Segoe UI&quot;, &quot;Segoe UI_EmbeddedFont&quot;, &quot;Segoe UI_MSFontService&quot;, sans-serif; color: rgb(0, 0, 0);" data-ccp-props="{&quot;201341983&quot;:1,&quot;335559740&quot;:291}" class="EOP SCXW253660117 BCX8">&nbsp;</span></p></div><div style="margin: 0px; padding: 0px; user-select: text; -webkit-user-drag: none; -webkit-tap-highlight-color: transparent; overflow: visible; cursor: text; clear: both; position: relative; direction: ltr;" class="OutlineElement Ltr BCX8 SCXW253660117"><p style="margin: 0px; padding: 0px; user-select: text; -webkit-user-drag: none; -webkit-tap-highlight-color: transparent; overflow-wrap: break-word; white-space: pre-wrap; font-weight: normal; font-style: normal; vertical-align: baseline; font-kerning: none; background-color: transparent; color: windowtext; text-align: left; text-indent: 0px;" class="Paragraph SCXW253660117 BCX8"><span style="margin: 0px; padding: 0px; user-select: text; -webkit-user-drag: none; -webkit-tap-highlight-color: transparent; font-variant-ligatures: none !important; color: rgb(0, 0, 0); font-size: 12pt; line-height: 21px; font-family: &quot;Segoe UI&quot;, &quot;Segoe UI_EmbeddedFont&quot;, &quot;Segoe UI_MSFontService&quot;, sans-serif;" class="TextRun SCXW253660117 BCX8" lang="EN-US" data-contrast="none"><span style="margin: 0px; padding: 0px; user-select: text; -webkit-user-drag: none; -webkit-tap-highlight-color: transparent;" class="NormalTextRun SCXW253660117 BCX8">[Any action needed by devs]</span></span><span style="margin: 0px; padding: 0px; user-select: text; -webkit-user-drag: none; -webkit-tap-highlight-color: transparent; font-size: 12pt; line-height: 21px; font-family: &quot;Segoe UI&quot;, &quot;Segoe UI_EmbeddedFont&quot;, &quot;Segoe UI_MSFontService&quot;, sans-serif; color: rgb(0, 0, 0);" data-ccp-props="{&quot;201341983&quot;:1,&quot;335559740&quot;:291}" class="EOP SCXW253660117 BCX8">&nbsp;</span></p></div><div style="margin: 0px; padding: 0px; user-select: text; -webkit-user-drag: none; -webkit-tap-highlight-color: transparent; overflow: visible; cursor: text; clear: both; position: relative; direction: ltr;" class="OutlineElement Ltr BCX8 SCXW253660117"><p style="margin: 0px; padding: 0px; user-select: text; -webkit-user-drag: none; -webkit-tap-highlight-color: transparent; overflow-wrap: break-word; white-space: pre-wrap; font-weight: normal; font-style: normal; vertical-align: baseline; font-kerning: none; background-color: transparent; color: windowtext; text-align: left; text-indent: 0px;" class="Paragraph SCXW253660117 BCX8"><span style="margin: 0px; padding: 0px; user-select: text; -webkit-user-drag: none; -webkit-tap-highlight-color: transparent; font-variant-ligatures: none !important; color: rgb(0, 0, 0); font-size: 12pt; line-height: 21px; font-family: &quot;Segoe UI&quot;, &quot;Segoe UI_EmbeddedFont&quot;, &quot;Segoe UI_MSFontService&quot;, sans-serif;" class="TextRun SCXW253660117 BCX8" lang="EN-US" data-contrast="none"><span style="margin: 0px; padding: 0px; user-select: text; -webkit-user-drag: none; -webkit-tap-highlight-color: transparent;" class="NormalTextRun SCXW253660117 BCX8"></span></span><span style="margin: 0px; padding: 0px; user-select: text; -webkit-user-drag: none; -webkit-tap-highlight-color: transparent; font-size: 12pt; line-height: 21px; font-family: &quot;Segoe UI&quot;, &quot;Segoe UI_EmbeddedFont&quot;, &quot;Segoe UI_MSFontService&quot;, sans-serif; color: rgb(0, 0, 0);" data-ccp-props="{&quot;201341983&quot;:1,&quot;335559740&quot;:291}" class="EOP SCXW253660117 BCX8">&nbsp;</span></p></div><div style="margin: 0px; padding: 0px; user-select: text; -webkit-user-drag: none; -webkit-tap-highlight-color: transparent; overflow: visible; cursor: text; clear: both; position: relative; direction: ltr;" class="OutlineElement Ltr BCX8 SCXW253660117"><p style="margin: 0px; padding: 0px; user-select: text; -webkit-user-drag: none; -webkit-tap-highlight-color: transparent; overflow-wrap: break-word; white-space: pre-wrap; font-weight: normal; font-style: normal; vertical-align: baseline; font-kerning: none; background-color: transparent; color: windowtext; text-align: left; text-indent: 0px;" class="Paragraph SCXW253660117 BCX8"><span style="margin: 0px; padding: 0px; user-select: text; -webkit-user-drag: none; -webkit-tap-highlight-color: transparent; font-variant-ligatures: none !important; color: rgb(0, 0, 0); font-size: 12pt; line-height: 21px; font-family: &quot;Segoe UI&quot;, &quot;Segoe UI_EmbeddedFont&quot;, &quot;Segoe UI_MSFontService&quot;, sans-serif;" class="TextRun SCXW253660117 BCX8" lang="EN-US" data-contrast="none"><span style="margin: 0px; padding: 0px; user-select: text; -webkit-user-drag: none; -webkit-tap-highlight-color: transparent;" class="NormalTextRun SCXW253660117 BCX8">[Link to Documentation ]</span></span><span style="margin: 0px; padding: 0px; user-select: text; -webkit-user-drag: none; -webkit-tap-highlight-color: transparent; font-size: 12pt; line-height: 21px; font-family: WordVisiCarriageReturn_MSFontService, &quot;Segoe UI&quot;, &quot;Segoe UI_EmbeddedFont&quot;, &quot;Segoe UI_MSFontService&quot;, sans-serif; color: rgb(0, 0, 0);" class="LineBreakBlob BlobObject DragDrop SCXW253660117 BCX8"><span style="margin: 0px; padding: 0px; user-select: text; -webkit-user-drag: none; -webkit-tap-highlight-color: transparent; white-space: pre !important;" class="SCXW253660117 BCX8">&nbsp;</span><br style="margin: 0px; padding: 0px; user-select: text; -webkit-user-drag: none; -webkit-tap-highlight-color: transparent; white-space: pre !important;" class="SCXW253660117 BCX8"></span><span style="margin: 0px; padding: 0px; user-select: text; -webkit-user-drag: none; -webkit-tap-highlight-color: transparent; font-variant-ligatures: none !important; color: rgb(0, 0, 0); font-size: 12pt; line-height: 21px; font-family: &quot;Segoe UI&quot;, &quot;Segoe UI_EmbeddedFont&quot;, &quot;Segoe UI_MSFontService&quot;, sans-serif;" class="TextRun SCXW253660117 BCX8" lang="EN-US" data-contrast="none"><span style="margin: 0px; padding: 0px; user-select: text; -webkit-user-drag: none; -webkit-tap-highlight-color: transparent;" class="NormalTextRun SCXW253660117 BCX8">&nbsp;</span></span><span style="margin: 0px; padding: 0px; user-select: text; -webkit-user-drag: none; -webkit-tap-highlight-color: transparent; font-size: 12pt; line-height: 21px; font-family: &quot;Segoe UI&quot;, &quot;Segoe UI_EmbeddedFont&quot;, &quot;Segoe UI_MSFontService&quot;, sans-serif; color: rgb(0, 0, 0);" data-ccp-props="{&quot;201341983&quot;:1,&quot;335559740&quot;:291}" class="EOP SCXW253660117 BCX8">&nbsp;</span></p></div><div style="margin: 0px; padding: 0px; user-select: text; -webkit-user-drag: none; -webkit-tap-highlight-color: transparent; overflow: visible; cursor: text; clear: both; position: relative; direction: ltr;" class="OutlineElement Ltr BCX8 SCXW253660117"><p style="margin: 0px; padding: 0px; user-select: text; -webkit-user-drag: none; -webkit-tap-highlight-color: transparent; overflow-wrap: break-word; white-space: pre-wrap; font-weight: normal; font-style: normal; vertical-align: baseline; font-kerning: none; background-color: transparent; color: windowtext; text-align: left; text-indent: 0px;" class="Paragraph SCXW253660117 BCX8"><span style="margin: 0px; padding: 0px; user-select: text; -webkit-user-drag: none; -webkit-tap-highlight-color: transparent; font-variant-ligatures: none !important; color: rgb(0, 0, 0); font-size: 12pt; line-height: 23.7333px; font-family: &quot;Segoe UI&quot;, &quot;Segoe UI_EmbeddedFont&quot;, &quot;Segoe UI_MSFontService&quot;, sans-serif;" class="TextRun SCXW253660117 BCX8" lang="EN-US" data-contrast="none"><span style="margin: 0px; padding: 0px; user-select: text; -webkit-user-drag: none; -webkit-tap-highlight-color: transparent;" class="NormalTextRun SCXW253660117 BCX8">[What comes next if something comes next]</span></span><span style="margin: 0px; padding: 0px; user-select: text; -webkit-user-drag: none; -webkit-tap-highlight-color: transparent; font-size: 12pt; line-height: 23.7333px; font-family: WordVisiCarriageReturn_MSFontService, &quot;Segoe UI&quot;, &quot;Segoe UI_EmbeddedFont&quot;, &quot;Segoe UI_MSFontService&quot;, sans-serif; color: rgb(0, 0, 0);" class="LineBreakBlob BlobObject DragDrop SCXW253660117 BCX8"><span style="margin: 0px; padding: 0px; user-select: text; -webkit-user-drag: none; -webkit-tap-highlight-color: transparent; white-space: pre !important;" class="SCXW253660117 BCX8">&nbsp;</span><br style="margin: 0px; padding: 0px; user-select: text; -webkit-user-drag: none; -webkit-tap-highlight-color: transparent; white-space: pre !important;" class="SCXW253660117 BCX8"></span><span style="margin: 0px; padding: 0px; user-select: text; -webkit-user-drag: none; -webkit-tap-highlight-color: transparent; font-variant-ligatures: none !important; color: rgb(0, 0, 0); font-size: 12pt; line-height: 23.7333px; font-family: &quot;Segoe UI&quot;, &quot;Segoe UI_EmbeddedFont&quot;, &quot;Segoe UI_MSFontService&quot;, sans-serif;" class="TextRun EmptyTextRun SCXW253660117 BCX8" lang="EN-US" data-contrast="none"></span><span style="margin: 0px; padding: 0px; user-select: text; -webkit-user-drag: none; -webkit-tap-highlight-color: transparent; font-size: 12pt; line-height: 23.7333px; font-family: &quot;Segoe UI&quot;, &quot;Segoe UI_EmbeddedFont&quot;, &quot;Segoe UI_MSFontService&quot;, sans-serif; color: rgb(0, 0, 0);" data-ccp-props="{&quot;201341983&quot;:1,&quot;335559740&quot;:356}" class="EOP SCXW253660117 BCX8">&nbsp;</span></p></div></div></td></tr></tbody></table></div></div>',
            undefined,
            result
        );
    });

    it('Comment Removal', () => {
        runTest(
            '<div><span class="CommentHighlightRest" style="background-color: rgba(209, 209, 209, 0.5)">Test</span></div>',
            '<div>Test</div>',
            {
                blockGroupType: 'Document',
                blocks: [
                    {
                        blockType: 'Paragraph',
                        segments: [{ segmentType: 'Text', text: 'Test', format: {} }],
                        format: {},
                    },
                ],
            }
        );
    });

    it('Comment Removal 2', () => {
        runTest(
            '<div><span class="CommentHighlightClicked" style="background-color: rgba(197, 139, 204, 0.5)">Test</span></div>',
            '<div>Test</div>',
            {
                blockGroupType: 'Document',
                blocks: [
                    {
                        blockType: 'Paragraph',
                        segments: [{ segmentType: 'Text', text: 'Test', format: {} }],
                        format: {},
                    },
                ],
            }
        );
    });
});<|MERGE_RESOLUTION|>--- conflicted
+++ resolved
@@ -2697,10 +2697,6 @@
                                 marginTop: '2px',
                                 marginRight: '0px',
                                 marginBottom: '2px',
-<<<<<<< HEAD
-                                display: 'flex',
-=======
->>>>>>> 2a11240e
                             },
                         },
                     ],

import * as createDomToModelContextForSanitizing from '../../../lib/utils/createDomToModelContextForSanitizing';
import * as domToContentModel from 'roosterjs-content-model-dom/lib/domToModel/domToContentModel';
import * as mergeModelFile from '../../../lib/publicApi/model/mergeModel';
import { createContentModelDocument } from 'roosterjs-content-model-dom';
import { mergePasteContent } from '../../../lib/utils/paste/mergePasteContent';
<<<<<<< HEAD
import { pasteBlockEntityParser } from '../../../lib/override/pasteCopyBlockEntityParser';
import { pasteDisplayFormatParser } from '../../../lib/override/pasteDisplayFormatParser';
import { pasteTextProcessor } from '../../../lib/override/pasteTextProcessor';
=======
>>>>>>> 09dda18c
import {
    ContentModelDocument,
    ContentModelFormatter,
    ContentModelSegmentFormat,
    FormatContentModelContext,
    FormatContentModelOptions,
    InsertPoint,
    StandaloneEditorCore,
} from 'roosterjs-content-model-types';

describe('mergePasteContent', () => {
    let formatResult: boolean | undefined;
    let context: FormatContentModelContext | undefined;
    let formatContentModel: jasmine.Spy;
    let sourceModel: ContentModelDocument;
    let core: StandaloneEditorCore;
    const mockedClipboard = 'CLIPBOARD' as any;

    beforeEach(() => {
        formatResult = undefined;
        context = undefined;

        formatContentModel = jasmine
            .createSpy('formatContentModel')
            .and.callFake(
                (
                    core: any,
                    callback: ContentModelFormatter,
                    options: FormatContentModelOptions
                ) => {
                    context = {
                        newEntities: [],
                        deletedEntities: [],
                        newImages: [],
                    };
                    formatResult = callback(sourceModel, context);

                    const changedData = options.getChangeData!();

                    expect(changedData).toBe(mockedClipboard);
                }
            );

        core = {
            api: {
                formatContentModel,
            },
            domToModelSettings: {},
        } as any;
    });

    it('merge table', () => {
        // A doc with only one table in content
        const pasteModel: ContentModelDocument = {
            blockGroupType: 'Document',
            blocks: [
                {
                    blockType: 'Table',
                    rows: [
                        {
                            height: 0,
                            format: {},
                            cells: [
                                {
                                    blockGroupType: 'TableCell',
                                    blocks: [
                                        {
                                            blockType: 'Paragraph',
                                            segments: [
                                                {
                                                    segmentType: 'Text',
                                                    text: 'FromPaste',
                                                    format: {},
                                                },
                                            ],
                                            format: {},
                                            isImplicit: true,
                                        },
                                    ],
                                    format: {},
                                    spanLeft: false,
                                    spanAbove: false,
                                    isHeader: false,
                                    dataset: {},
                                },
                            ],
                        },
                    ],
                    format: { useBorderBox: true, borderCollapse: true },
                    widths: [],
                    dataset: {
                        editingInfo: '',
                    },
                },
            ],
        };

        // A doc with a table, and selection marker inside of it.
        sourceModel = {
            blockGroupType: 'Document',
            blocks: [
                {
                    blockType: 'Table',
                    rows: [
                        {
                            height: 22,
                            format: {},
                            cells: [
                                {
                                    blockGroupType: 'TableCell',
                                    blocks: [
                                        {
                                            blockType: 'Paragraph',
                                            segments: [
                                                {
                                                    segmentType: 'SelectionMarker',
                                                    isSelected: true,
                                                    format: {},
                                                },
                                                { segmentType: 'Br', format: {} },
                                            ],
                                            format: {},
                                            isImplicit: true,
                                        },
                                    ],
                                    format: {},
                                    spanLeft: false,
                                    spanAbove: false,
                                    isHeader: false,
                                    dataset: {},
                                },
                            ],
                        },
                    ],
                    format: { useBorderBox: true, borderCollapse: true },
                    widths: [120, 120],
                    dataset: {
                        editingInfo: '',
                    },
                },
                {
                    blockType: 'Paragraph',
                    segments: [{ segmentType: 'Br', format: {} }],
                    format: {},
                },
            ],
            format: {},
        };

        spyOn(mergeModelFile, 'mergeModel').and.callThrough();
        spyOn(domToContentModel, 'domToContentModel').and.returnValue(pasteModel);

        const eventResult = {
            pasteType: 'normal',
            domToModelOption: { additionalAllowedTags: [] },
        } as any;

        mergePasteContent(core, eventResult, mockedClipboard);

        expect(formatContentModel).toHaveBeenCalledTimes(1);
        expect(formatResult).toBeTrue();
        expect(mergeModelFile.mergeModel).toHaveBeenCalledWith(sourceModel, pasteModel, context, {
            mergeFormat: 'none',
            mergeTable: true,
        });
        expect(context).toEqual({
            newEntities: [],
            deletedEntities: [],
            newImages: [],
            newPendingFormat: {
                backgroundColor: '',
                fontFamily: '',
                fontSize: '',
                fontWeight: '',
                italic: false,
                letterSpacing: '',
                lineHeight: '',
                strikethrough: false,
                superOrSubScriptSequence: '',
                textColor: '',
                underline: false,
            },
        });
        expect(sourceModel).toEqual({
            blockGroupType: 'Document',
            blocks: [
                {
                    blockType: 'Table',
                    rows: [
                        {
                            height: 22,
                            format: {},
                            cells: [
                                {
                                    blockGroupType: 'TableCell',
                                    blocks: [
                                        {
                                            blockType: 'Paragraph',
                                            segments: [
                                                {
                                                    segmentType: 'Text',
                                                    text: 'FromPaste',
                                                    format: {},
                                                },
                                                {
                                                    segmentType: 'SelectionMarker',
                                                    isSelected: true,
                                                    format: {},
                                                },
                                            ],
                                            format: {},
                                            isImplicit: true,
                                        },
                                    ],
                                    format: {
                                        useBorderBox: true,
                                        borderTop: '1px solid #ABABAB',
                                        borderRight: '1px solid #ABABAB',
                                        borderBottom: '1px solid #ABABAB',
                                        borderLeft: '1px solid #ABABAB',
                                    },
                                    spanLeft: false,
                                    spanAbove: false,
                                    isHeader: false,
                                    dataset: {},
                                },
                            ],
                        },
                    ],
                    format: { useBorderBox: true, borderCollapse: true },
                    widths: [120, 120],
                    dataset: {
                        editingInfo:
                            '{"topBorderColor":"#ABABAB","bottomBorderColor":"#ABABAB","verticalBorderColor":"#ABABAB","hasHeaderRow":false,"hasFirstColumn":false,"hasBandedRows":false,"hasBandedColumns":false,"bgColorEven":null,"bgColorOdd":"#ABABAB20","headerRowColor":"#ABABAB","tableBorderFormat":0,"verticalAlign":null}',
                    },
                },
                {
                    blockType: 'Paragraph',
                    segments: [{ segmentType: 'Br', format: {} }],
                    format: {},
                },
            ],
            format: {},
        });
    });

    it('customized merge', () => {
        const pasteModel: ContentModelDocument = createContentModelDocument();

        sourceModel = createContentModelDocument();

        const customizedMerge = jasmine.createSpy('customizedMerge');

        spyOn(mergeModelFile, 'mergeModel').and.callThrough();
        spyOn(domToContentModel, 'domToContentModel').and.returnValue(pasteModel);

        const eventResult = {
            pasteType: 'normal',
            domToModelOption: { additionalAllowedTags: [] },
            customizedMerge,
        } as any;

        mergePasteContent(core, eventResult, mockedClipboard);

        expect(formatContentModel).toHaveBeenCalledTimes(1);
        expect(formatResult).toBeTrue();
        expect(mergeModelFile.mergeModel).not.toHaveBeenCalled();
        expect(customizedMerge).toHaveBeenCalledWith(sourceModel, pasteModel);
    });

    it('Apply current format', () => {
        const pasteModel: ContentModelDocument = createContentModelDocument();

        sourceModel = createContentModelDocument();

        spyOn(mergeModelFile, 'mergeModel').and.callThrough();
        spyOn(domToContentModel, 'domToContentModel').and.returnValue(pasteModel);

        const eventResult = {
            pasteType: 'mergeFormat',
            domToModelOption: { additionalAllowedTags: [] },
        } as any;

        mergePasteContent(core, eventResult, mockedClipboard);

        expect(formatContentModel).toHaveBeenCalledTimes(1);
        expect(formatResult).toBeTrue();
        expect(mergeModelFile.mergeModel).toHaveBeenCalledWith(
            sourceModel,
            pasteModel,
            { newEntities: [], deletedEntities: [], newImages: [] },
            {
                mergeFormat: 'keepSourceEmphasisFormat',
                mergeTable: false,
            }
        );
    });

    it('Set pending format after merge', () => {
        const pasteModel: ContentModelDocument = {
            blockGroupType: 'Document',
            blocks: [],
        };

        sourceModel = {
            blockGroupType: 'Document',
            blocks: [
                {
                    blockType: 'Paragraph',
                    format: {},
                    segments: [
                        {
                            segmentType: 'Text',
                            format: {
                                italic: true,
                                lineHeight: '1pt',
                            },
                            text: 'test',
                            isSelected: true,
                        },
                    ],
                },
            ],
            format: {
                fontFamily: 'Tahoma',
                fontSize: '11pt',
            },
        };
        const insertPointFormat: ContentModelSegmentFormat = {
            fontFamily: 'Arial',
        };
        const insertPoint: InsertPoint = {
            marker: {
                format: insertPointFormat,
                isSelected: true,
                segmentType: 'SelectionMarker',
            },
            paragraph: null!,
            path: [],
        };
        const mockedDomToModelContext = {
            name: 'DOMTOMODELCONTEXT',
        } as any;

        const domToContentModelSpy = spyOn(domToContentModel, 'domToContentModel').and.returnValue(
            pasteModel
        );
        const mergeModelSpy = spyOn(mergeModelFile, 'mergeModel').and.returnValue(insertPoint);
        const createDomToModelContextSpy = spyOn(
            createDomToModelContextForSanitizing,
            'createDomToModelContextForSanitizing'
        ).and.returnValue(mockedDomToModelContext);

        const mockedDomToModelOptions = 'OPTION1' as any;
        const mockedDefaultDomToModelOptions = 'OPTIONS3' as any;
        const mockedFragment = 'FRAGMENT' as any;

        (core as any).domToModelSettings = {
            customized: mockedDomToModelOptions,
        };

        mergePasteContent(
            core,
            {
                fragment: mockedFragment,
                domToModelOption: mockedDefaultDomToModelOptions,
            } as any,
            mockedClipboard
        );

        expect(formatContentModel).toHaveBeenCalledTimes(1);
        expect(formatResult).toBeTrue();
        expect(context).toEqual({
            deletedEntities: [],
            newEntities: [],
            newImages: [],
            newPendingFormat: {
                backgroundColor: '',
                fontFamily: 'Arial',
                fontSize: '11pt',
                fontWeight: '',
                italic: false,
                letterSpacing: '',
                lineHeight: '',
                strikethrough: false,
                superOrSubScriptSequence: '',
                textColor: '',
                underline: false,
            },
        });
        expect(domToContentModelSpy).toHaveBeenCalledWith(mockedFragment, mockedDomToModelContext);
        expect(mergeModelSpy).toHaveBeenCalledWith(sourceModel, pasteModel, context, {
            mergeFormat: 'none',
            mergeTable: false,
        });
        expect(createDomToModelContextSpy).toHaveBeenCalledWith(
            undefined,
            mockedDomToModelOptions,
<<<<<<< HEAD
            {
                processorOverride: {
                    '#text': pasteTextProcessor,
                    entity: mockedPasteEntityProcessor,
                    '*': mockedPasteGeneralProcessor,
                },
                formatParserOverride: {
                    display: pasteDisplayFormatParser,
                },
                additionalFormatParsers: {
                    container: [containerSizeFormatParser],
                    entity: [pasteBlockEntityParser],
                },
            },
=======
>>>>>>> 09dda18c
            mockedDefaultDomToModelOptions
        );
        expect(mockedDomToModelContext.segmentFormat).toEqual({ lineHeight: '1pt' });
    });

    it('Preserve segment format after paste', () => {
        const pasteModel: ContentModelDocument = createContentModelDocument();
        const mockedFormat = {
            fontFamily: 'Arial',
        };
        sourceModel = createContentModelDocument();

        spyOn(mergeModelFile, 'mergeModel').and.returnValue({
            marker: {
                format: mockedFormat,
            },
        } as any);
        spyOn(domToContentModel, 'domToContentModel').and.returnValue(pasteModel);

        const eventResult = {
            pasteType: 'normal',
            domToModelOption: { additionalAllowedTags: [] },
        } as any;

        mergePasteContent(core, eventResult, mockedClipboard);

        expect(formatContentModel).toHaveBeenCalledTimes(1);
        expect(formatResult).toBeTrue();
        expect(context).toEqual({
            newEntities: [],
            newImages: [],
            deletedEntities: [],
            newPendingFormat: {
                backgroundColor: '',
                fontFamily: 'Arial',
                fontSize: '',
                fontWeight: '',
                italic: false,
                letterSpacing: '',
                lineHeight: '',
                strikethrough: false,
                superOrSubScriptSequence: '',
                textColor: '',
                underline: false,
            },
        });
    });
});<|MERGE_RESOLUTION|>--- conflicted
+++ resolved
@@ -3,12 +3,6 @@
 import * as mergeModelFile from '../../../lib/publicApi/model/mergeModel';
 import { createContentModelDocument } from 'roosterjs-content-model-dom';
 import { mergePasteContent } from '../../../lib/utils/paste/mergePasteContent';
-<<<<<<< HEAD
-import { pasteBlockEntityParser } from '../../../lib/override/pasteCopyBlockEntityParser';
-import { pasteDisplayFormatParser } from '../../../lib/override/pasteDisplayFormatParser';
-import { pasteTextProcessor } from '../../../lib/override/pasteTextProcessor';
-=======
->>>>>>> 09dda18c
 import {
     ContentModelDocument,
     ContentModelFormatter,
@@ -407,23 +401,6 @@
         expect(createDomToModelContextSpy).toHaveBeenCalledWith(
             undefined,
             mockedDomToModelOptions,
-<<<<<<< HEAD
-            {
-                processorOverride: {
-                    '#text': pasteTextProcessor,
-                    entity: mockedPasteEntityProcessor,
-                    '*': mockedPasteGeneralProcessor,
-                },
-                formatParserOverride: {
-                    display: pasteDisplayFormatParser,
-                },
-                additionalFormatParsers: {
-                    container: [containerSizeFormatParser],
-                    entity: [pasteBlockEntityParser],
-                },
-            },
-=======
->>>>>>> 09dda18c
             mockedDefaultDomToModelOptions
         );
         expect(mockedDomToModelContext.segmentFormat).toEqual({ lineHeight: '1pt' });

import * as createDomToModelContextForSanitizing from '../../../lib/utils/createDomToModelContextForSanitizing';
import * as domToContentModel from 'roosterjs-content-model-dom/lib/domToModel/domToContentModel';
import * as mergeModelFile from '../../../lib/publicApi/model/mergeModel';
import { createContentModelDocument } from 'roosterjs-content-model-dom';
import { mergePasteContent } from '../../../lib/utils/paste/mergePasteContent';
import {
    ContentModelDocument,
    ContentModelFormatter,
    ContentModelSegmentFormat,
    FormatContentModelContext,
    FormatContentModelOptions,
    InsertPoint,
    EditorCore,
} from 'roosterjs-content-model-types';

describe('mergePasteContent', () => {
    let formatResult: boolean | undefined;
    let context: FormatContentModelContext | undefined;
    let formatContentModel: jasmine.Spy;
    let sourceModel: ContentModelDocument;
    let core: EditorCore;
    const mockedClipboard = 'CLIPBOARD' as any;

    beforeEach(() => {
        formatResult = undefined;
        context = undefined;

        formatContentModel = jasmine
            .createSpy('formatContentModel')
            .and.callFake(
                (
                    core: any,
                    callback: ContentModelFormatter,
                    options: FormatContentModelOptions
                ) => {
                    context = {
                        newEntities: [],
                        deletedEntities: [],
                        newImages: [],
                    };
                    formatResult = callback(sourceModel, context);

                    const changedData = options.getChangeData!();

                    expect(changedData).toBe(mockedClipboard);
                }
            );

        core = {
            api: {
                formatContentModel,
            },
            domToModelSettings: {},
<<<<<<< HEAD
            contentDiv: <any>{
=======
            physicalRoot: <any>{
>>>>>>> 2397f7be
                ownerDocument: document,
            },
        } as any;
    });

    it('merge table', () => {
        // A doc with only one table in content
        const pasteModel: ContentModelDocument = {
            blockGroupType: 'Document',
            blocks: [
                {
                    blockType: 'Table',
                    rows: [
                        {
                            height: 0,
                            format: {},
                            cells: [
                                {
                                    blockGroupType: 'TableCell',
                                    blocks: [
                                        {
                                            blockType: 'Paragraph',
                                            segments: [
                                                {
                                                    segmentType: 'Text',
                                                    text: 'FromPaste',
                                                    format: {},
                                                },
                                            ],
                                            format: {},
                                            isImplicit: true,
                                        },
                                    ],
                                    format: {},
                                    spanLeft: false,
                                    spanAbove: false,
                                    isHeader: false,
                                    dataset: {},
                                },
                            ],
                        },
                    ],
                    format: { useBorderBox: true, borderCollapse: true },
                    widths: [],
                    dataset: {
                        editingInfo: '',
                    },
                },
            ],
        };

        // A doc with a table, and selection marker inside of it.
        sourceModel = {
            blockGroupType: 'Document',
            blocks: [
                {
                    blockType: 'Table',
                    rows: [
                        {
                            height: 22,
                            format: {},
                            cells: [
                                {
                                    blockGroupType: 'TableCell',
                                    blocks: [
                                        {
                                            blockType: 'Paragraph',
                                            segments: [
                                                {
                                                    segmentType: 'SelectionMarker',
                                                    isSelected: true,
                                                    format: {},
                                                },
                                                { segmentType: 'Br', format: {} },
                                            ],
                                            format: {},
                                            isImplicit: true,
                                        },
                                    ],
                                    format: {},
                                    spanLeft: false,
                                    spanAbove: false,
                                    isHeader: false,
                                    dataset: {},
                                },
                            ],
                        },
                    ],
                    format: { useBorderBox: true, borderCollapse: true },
                    widths: [120, 120],
                    dataset: {
                        editingInfo: '',
                    },
                },
                {
                    blockType: 'Paragraph',
                    segments: [{ segmentType: 'Br', format: {} }],
                    format: {},
                },
            ],
            format: {},
        };

        spyOn(mergeModelFile, 'mergeModel').and.callThrough();
        spyOn(domToContentModel, 'domToContentModel').and.returnValue(pasteModel);

        const eventResult = {
            pasteType: 'normal',
            domToModelOption: { additionalAllowedTags: [] },
        } as any;

        mergePasteContent(core, eventResult, mockedClipboard);

        expect(formatContentModel).toHaveBeenCalledTimes(1);
        expect(formatResult).toBeTrue();
        expect(mergeModelFile.mergeModel).toHaveBeenCalledWith(sourceModel, pasteModel, context, {
            mergeFormat: 'none',
            mergeTable: true,
        });
        expect(context).toEqual({
            newEntities: [],
            deletedEntities: [],
            newImages: [],
            newPendingFormat: {
                backgroundColor: '',
                fontFamily: '',
                fontSize: '',
                fontWeight: '',
                italic: false,
                letterSpacing: '',
                lineHeight: '',
                strikethrough: false,
                superOrSubScriptSequence: '',
                textColor: '',
                underline: false,
            },
        });
        expect(sourceModel).toEqual({
            blockGroupType: 'Document',
            blocks: [
                {
                    blockType: 'Table',
                    rows: [
                        {
                            height: 22,
                            format: {},
                            cells: [
                                {
                                    blockGroupType: 'TableCell',
                                    blocks: [
                                        {
                                            blockType: 'Paragraph',
                                            segments: [
                                                {
                                                    segmentType: 'Text',
                                                    text: 'FromPaste',
                                                    format: {},
                                                },
                                                {
                                                    segmentType: 'SelectionMarker',
                                                    isSelected: true,
                                                    format: {},
                                                },
                                            ],
                                            format: {},
                                            isImplicit: true,
                                        },
                                    ],
                                    format: {
                                        useBorderBox: true,
                                        borderTop: '1px solid #ABABAB',
                                        borderRight: '1px solid #ABABAB',
                                        borderBottom: '1px solid #ABABAB',
                                        borderLeft: '1px solid #ABABAB',
                                    },
                                    spanLeft: false,
                                    spanAbove: false,
                                    isHeader: false,
                                    dataset: {},
                                },
                            ],
                        },
                    ],
                    format: { useBorderBox: true, borderCollapse: true },
                    widths: [120, 120],
                    dataset: {
                        editingInfo:
                            '{"topBorderColor":"#ABABAB","bottomBorderColor":"#ABABAB","verticalBorderColor":"#ABABAB","hasHeaderRow":false,"hasFirstColumn":false,"hasBandedRows":false,"hasBandedColumns":false,"bgColorEven":null,"bgColorOdd":"#ABABAB20","headerRowColor":"#ABABAB","tableBorderFormat":0,"verticalAlign":null}',
                    },
                },
                {
                    blockType: 'Paragraph',
                    segments: [{ segmentType: 'Br', format: {} }],
                    format: {},
                },
            ],
            format: {},
        });
    });

    it('customized merge', () => {
        const pasteModel: ContentModelDocument = createContentModelDocument();

        sourceModel = createContentModelDocument();

        const customizedMerge = jasmine.createSpy('customizedMerge');

        spyOn(mergeModelFile, 'mergeModel').and.callThrough();
        spyOn(domToContentModel, 'domToContentModel').and.returnValue(pasteModel);

        const eventResult = {
            pasteType: 'normal',
            domToModelOption: { additionalAllowedTags: [] },
            customizedMerge,
        } as any;

        mergePasteContent(core, eventResult, mockedClipboard);

        expect(formatContentModel).toHaveBeenCalledTimes(1);
        expect(formatResult).toBeTrue();
        expect(mergeModelFile.mergeModel).not.toHaveBeenCalled();
        expect(customizedMerge).toHaveBeenCalledWith(sourceModel, pasteModel);
    });

    it('Apply current format', () => {
        const pasteModel: ContentModelDocument = createContentModelDocument();

        sourceModel = createContentModelDocument();

        spyOn(mergeModelFile, 'mergeModel').and.callThrough();
        spyOn(domToContentModel, 'domToContentModel').and.returnValue(pasteModel);

        const eventResult = {
            pasteType: 'mergeFormat',
            domToModelOption: { additionalAllowedTags: [] },
        } as any;

        mergePasteContent(core, eventResult, mockedClipboard);

        expect(formatContentModel).toHaveBeenCalledTimes(1);
        expect(formatResult).toBeTrue();
        expect(mergeModelFile.mergeModel).toHaveBeenCalledWith(
            sourceModel,
            pasteModel,
            { newEntities: [], deletedEntities: [], newImages: [] },
            {
                mergeFormat: 'keepSourceEmphasisFormat',
                mergeTable: false,
            }
        );
    });

    it('Set pending format after merge', () => {
        const pasteModel: ContentModelDocument = {
            blockGroupType: 'Document',
            blocks: [],
        };

        sourceModel = {
            blockGroupType: 'Document',
            blocks: [
                {
                    blockType: 'Paragraph',
                    format: {},
                    segments: [
                        {
                            segmentType: 'Text',
                            format: {
                                italic: true,
                                lineHeight: '1pt',
                            },
                            text: 'test',
                            isSelected: true,
                        },
                    ],
                },
            ],
            format: {
                fontFamily: 'Tahoma',
                fontSize: '11pt',
            },
        };
        const insertPointFormat: ContentModelSegmentFormat = {
            fontFamily: 'Arial',
        };
        const insertPoint: InsertPoint = {
            marker: {
                format: insertPointFormat,
                isSelected: true,
                segmentType: 'SelectionMarker',
            },
            paragraph: null!,
            path: [],
        };
        const mockedDomToModelContext = {
            name: 'DOMTOMODELCONTEXT',
        } as any;

        const domToContentModelSpy = spyOn(domToContentModel, 'domToContentModel').and.returnValue(
            pasteModel
        );
        const mergeModelSpy = spyOn(mergeModelFile, 'mergeModel').and.returnValue(insertPoint);
        const createDomToModelContextSpy = spyOn(
            createDomToModelContextForSanitizing,
            'createDomToModelContextForSanitizing'
        ).and.returnValue(mockedDomToModelContext);

        const mockedDomToModelOptions = 'OPTION1' as any;
        const mockedDefaultDomToModelOptions = 'OPTIONS3' as any;
        const mockedFragment = 'FRAGMENT' as any;

        (core as any).domToModelSettings = {
            customized: mockedDomToModelOptions,
        };

        mergePasteContent(
            core,
            {
                fragment: mockedFragment,
                domToModelOption: mockedDefaultDomToModelOptions,
            } as any,
            mockedClipboard
        );

        expect(formatContentModel).toHaveBeenCalledTimes(1);
        expect(formatResult).toBeTrue();
        expect(context).toEqual({
            deletedEntities: [],
            newEntities: [],
            newImages: [],
            newPendingFormat: {
                backgroundColor: '',
                fontFamily: 'Arial',
                fontSize: '11pt',
                fontWeight: '',
                italic: false,
                letterSpacing: '',
                lineHeight: '',
                strikethrough: false,
                superOrSubScriptSequence: '',
                textColor: '',
                underline: false,
            },
        });
        expect(domToContentModelSpy).toHaveBeenCalledWith(mockedFragment, mockedDomToModelContext);
        expect(mergeModelSpy).toHaveBeenCalledWith(sourceModel, pasteModel, context, {
            mergeFormat: 'none',
            mergeTable: false,
        });
        expect(createDomToModelContextSpy).toHaveBeenCalledWith(
            document,
            undefined,
            mockedDomToModelOptions,
            mockedDefaultDomToModelOptions
        );
        expect(mockedDomToModelContext.segmentFormat).toEqual({ lineHeight: '1pt' });
    });

    it('Preserve segment format after paste', () => {
        const pasteModel: ContentModelDocument = createContentModelDocument();
        const mockedFormat = {
            fontFamily: 'Arial',
        };
        sourceModel = createContentModelDocument();

        spyOn(mergeModelFile, 'mergeModel').and.returnValue({
            marker: {
                format: mockedFormat,
            },
        } as any);
        spyOn(domToContentModel, 'domToContentModel').and.returnValue(pasteModel);

        const eventResult = {
            pasteType: 'normal',
            domToModelOption: { additionalAllowedTags: [] },
        } as any;

        mergePasteContent(core, eventResult, mockedClipboard);

        expect(formatContentModel).toHaveBeenCalledTimes(1);
        expect(formatResult).toBeTrue();
        expect(context).toEqual({
            newEntities: [],
            newImages: [],
            deletedEntities: [],
            newPendingFormat: {
                backgroundColor: '',
                fontFamily: 'Arial',
                fontSize: '',
                fontWeight: '',
                italic: false,
                letterSpacing: '',
                lineHeight: '',
                strikethrough: false,
                superOrSubScriptSequence: '',
                textColor: '',
                underline: false,
            },
        });
    });
});<|MERGE_RESOLUTION|>--- conflicted
+++ resolved
@@ -51,11 +51,7 @@
                 formatContentModel,
             },
             domToModelSettings: {},
-<<<<<<< HEAD
-            contentDiv: <any>{
-=======
             physicalRoot: <any>{
->>>>>>> 2397f7be
                 ownerDocument: document,
             },
         } as any;

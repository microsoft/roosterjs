import * as createDomToModelContextForSanitizing from '../../../lib/utils/createDomToModelContextForSanitizing';
import * as domToContentModel from 'roosterjs-content-model-dom/lib/domToModel/domToContentModel';
import * as mergeModelFile from '../../../lib/publicApi/model/mergeModel';
import { createContentModelDocument } from 'roosterjs-content-model-dom';
import { mergePasteContent } from '../../../lib/utils/paste/mergePasteContent';
import {
    ContentModelDocument,
    ContentModelFormatter,
    ContentModelSegmentFormat,
<<<<<<< HEAD
    FormatWithContentModelContext,
    FormatWithContentModelOptions,
=======
    FormatContentModelContext,
    FormatContentModelOptions,
>>>>>>> 609a61e6
    InsertPoint,
    StandaloneEditorCore,
} from 'roosterjs-content-model-types';

describe('mergePasteContent', () => {
    let formatResult: boolean | undefined;
<<<<<<< HEAD
    let context: FormatWithContentModelContext | undefined;
=======
    let context: FormatContentModelContext | undefined;
>>>>>>> 609a61e6
    let formatContentModel: jasmine.Spy;
    let sourceModel: ContentModelDocument;
    let core: StandaloneEditorCore;
    const mockedClipboard = 'CLIPBOARD' as any;

    beforeEach(() => {
        formatResult = undefined;
        context = undefined;

        formatContentModel = jasmine
            .createSpy('formatContentModel')
            .and.callFake(
                (
                    core: any,
                    callback: ContentModelFormatter,
<<<<<<< HEAD
                    options: FormatWithContentModelOptions
=======
                    options: FormatContentModelOptions
>>>>>>> 609a61e6
                ) => {
                    context = {
                        newEntities: [],
                        deletedEntities: [],
                        newImages: [],
                    };
                    formatResult = callback(sourceModel, context);

                    const changedData = options.getChangeData!();

                    expect(changedData).toBe(mockedClipboard);
                }
            );

        core = {
            api: {
                formatContentModel,
            },
            domToModelSettings: {},
        } as any;
    });

    it('merge table', () => {
        // A doc with only one table in content
        const pasteModel: ContentModelDocument = {
            blockGroupType: 'Document',
            blocks: [
                {
                    blockType: 'Table',
                    rows: [
                        {
                            height: 0,
                            format: {},
                            cells: [
                                {
                                    blockGroupType: 'TableCell',
                                    blocks: [
                                        {
                                            blockType: 'Paragraph',
                                            segments: [
                                                {
                                                    segmentType: 'Text',
                                                    text: 'FromPaste',
                                                    format: {},
                                                },
                                            ],
                                            format: {},
                                            isImplicit: true,
                                        },
                                    ],
                                    format: {},
                                    spanLeft: false,
                                    spanAbove: false,
                                    isHeader: false,
                                    dataset: {},
                                },
                            ],
                        },
                    ],
                    format: { useBorderBox: true, borderCollapse: true },
                    widths: [],
                    dataset: {
                        editingInfo: '',
                    },
                },
            ],
        };

        // A doc with a table, and selection marker inside of it.
        sourceModel = {
            blockGroupType: 'Document',
            blocks: [
                {
                    blockType: 'Table',
                    rows: [
                        {
                            height: 22,
                            format: {},
                            cells: [
                                {
                                    blockGroupType: 'TableCell',
                                    blocks: [
                                        {
                                            blockType: 'Paragraph',
                                            segments: [
                                                {
                                                    segmentType: 'SelectionMarker',
                                                    isSelected: true,
                                                    format: {},
                                                },
                                                { segmentType: 'Br', format: {} },
                                            ],
                                            format: {},
                                            isImplicit: true,
                                        },
                                    ],
                                    format: {},
                                    spanLeft: false,
                                    spanAbove: false,
                                    isHeader: false,
                                    dataset: {},
                                },
                            ],
                        },
                    ],
                    format: { useBorderBox: true, borderCollapse: true },
                    widths: [120, 120],
                    dataset: {
                        editingInfo: '',
                    },
                },
                {
                    blockType: 'Paragraph',
                    segments: [{ segmentType: 'Br', format: {} }],
                    format: {},
                },
            ],
            format: {},
        };

        spyOn(mergeModelFile, 'mergeModel').and.callThrough();
        spyOn(domToContentModel, 'domToContentModel').and.returnValue(pasteModel);

        const eventResult = {
            pasteType: 'normal',
            domToModelOption: { additionalAllowedTags: [] },
        } as any;

        mergePasteContent(core, eventResult, mockedClipboard);

        expect(formatContentModel).toHaveBeenCalledTimes(1);
        expect(formatResult).toBeTrue();
        expect(mergeModelFile.mergeModel).toHaveBeenCalledWith(sourceModel, pasteModel, context, {
            mergeFormat: 'none',
            mergeTable: true,
        });
        expect(context).toEqual({
            newEntities: [],
            deletedEntities: [],
            newImages: [],
            newPendingFormat: {
                backgroundColor: '',
                fontFamily: '',
                fontSize: '',
                fontWeight: '',
                italic: false,
                letterSpacing: '',
                lineHeight: '',
                strikethrough: false,
                superOrSubScriptSequence: '',
                textColor: '',
                underline: false,
            },
        });
        expect(sourceModel).toEqual({
            blockGroupType: 'Document',
            blocks: [
                {
                    blockType: 'Table',
                    rows: [
                        {
                            height: 22,
                            format: {},
                            cells: [
                                {
                                    blockGroupType: 'TableCell',
                                    blocks: [
                                        {
                                            blockType: 'Paragraph',
                                            segments: [
                                                {
                                                    segmentType: 'Text',
                                                    text: 'FromPaste',
                                                    format: {},
                                                },
                                                {
                                                    segmentType: 'SelectionMarker',
                                                    isSelected: true,
                                                    format: {},
                                                },
                                            ],
                                            format: {},
                                            isImplicit: true,
                                        },
                                    ],
                                    format: {
                                        useBorderBox: true,
                                        borderTop: '1px solid #ABABAB',
                                        borderRight: '1px solid #ABABAB',
                                        borderBottom: '1px solid #ABABAB',
                                        borderLeft: '1px solid #ABABAB',
                                    },
                                    spanLeft: false,
                                    spanAbove: false,
                                    isHeader: false,
                                    dataset: {},
                                },
                            ],
                        },
                    ],
                    format: { useBorderBox: true, borderCollapse: true },
                    widths: [120, 120],
                    dataset: {
                        editingInfo:
                            '{"topBorderColor":"#ABABAB","bottomBorderColor":"#ABABAB","verticalBorderColor":"#ABABAB","hasHeaderRow":false,"hasFirstColumn":false,"hasBandedRows":false,"hasBandedColumns":false,"bgColorEven":null,"bgColorOdd":"#ABABAB20","headerRowColor":"#ABABAB","tableBorderFormat":0,"verticalAlign":null}',
                    },
                },
                {
                    blockType: 'Paragraph',
                    segments: [{ segmentType: 'Br', format: {} }],
                    format: {},
                },
            ],
            format: {},
        });
    });

    it('customized merge', () => {
        const pasteModel: ContentModelDocument = createContentModelDocument();

        sourceModel = createContentModelDocument();

        const customizedMerge = jasmine.createSpy('customizedMerge');

        spyOn(mergeModelFile, 'mergeModel').and.callThrough();
        spyOn(domToContentModel, 'domToContentModel').and.returnValue(pasteModel);

        const eventResult = {
            pasteType: 'normal',
            domToModelOption: { additionalAllowedTags: [] },
            customizedMerge,
        } as any;

        mergePasteContent(core, eventResult, mockedClipboard);

        expect(formatContentModel).toHaveBeenCalledTimes(1);
        expect(formatResult).toBeTrue();
        expect(mergeModelFile.mergeModel).not.toHaveBeenCalled();
        expect(customizedMerge).toHaveBeenCalledWith(sourceModel, pasteModel);
    });

    it('Apply current format', () => {
        const pasteModel: ContentModelDocument = createContentModelDocument();

        sourceModel = createContentModelDocument();

        spyOn(mergeModelFile, 'mergeModel').and.callThrough();
        spyOn(domToContentModel, 'domToContentModel').and.returnValue(pasteModel);

        const eventResult = {
            pasteType: 'mergeFormat',
            domToModelOption: { additionalAllowedTags: [] },
        } as any;

        mergePasteContent(core, eventResult, mockedClipboard);

        expect(formatContentModel).toHaveBeenCalledTimes(1);
        expect(formatResult).toBeTrue();
        expect(mergeModelFile.mergeModel).toHaveBeenCalledWith(
            sourceModel,
            pasteModel,
            { newEntities: [], deletedEntities: [], newImages: [] },
            {
                mergeFormat: 'keepSourceEmphasisFormat',
                mergeTable: false,
            }
        );
    });

    it('Set pending format after merge', () => {
        const pasteModel: ContentModelDocument = {
            blockGroupType: 'Document',
            blocks: [],
        };

        sourceModel = {
            blockGroupType: 'Document',
            blocks: [
                {
                    blockType: 'Paragraph',
                    format: {},
                    segments: [
                        {
                            segmentType: 'Text',
                            format: {
                                italic: true,
                                lineHeight: '1pt',
                            },
                            text: 'test',
                            isSelected: true,
                        },
                    ],
                },
            ],
            format: {
                fontFamily: 'Tahoma',
                fontSize: '11pt',
            },
        };
        const insertPointFormat: ContentModelSegmentFormat = {
            fontFamily: 'Arial',
        };
        const insertPoint: InsertPoint = {
            marker: {
                format: insertPointFormat,
                isSelected: true,
                segmentType: 'SelectionMarker',
            },
            paragraph: null!,
            path: [],
        };
        const mockedDomToModelContext = {
            name: 'DOMTOMODELCONTEXT',
        } as any;

        const domToContentModelSpy = spyOn(domToContentModel, 'domToContentModel').and.returnValue(
            pasteModel
        );
        const mergeModelSpy = spyOn(mergeModelFile, 'mergeModel').and.returnValue(insertPoint);
        const createDomToModelContextSpy = spyOn(
            createDomToModelContextForSanitizing,
            'createDomToModelContextForSanitizing'
        ).and.returnValue(mockedDomToModelContext);

        const mockedDomToModelOptions = 'OPTION1' as any;
        const mockedDefaultDomToModelOptions = 'OPTIONS3' as any;
        const mockedFragment = 'FRAGMENT' as any;

        (core as any).domToModelSettings = {
            customized: mockedDomToModelOptions,
        };

        mergePasteContent(
            core,
            {
                fragment: mockedFragment,
                domToModelOption: mockedDefaultDomToModelOptions,
            } as any,
            mockedClipboard
        );

        expect(formatContentModel).toHaveBeenCalledTimes(1);
        expect(formatResult).toBeTrue();
        expect(context).toEqual({
            deletedEntities: [],
            newEntities: [],
            newImages: [],
            newPendingFormat: {
                backgroundColor: '',
                fontFamily: 'Arial',
                fontSize: '11pt',
                fontWeight: '',
                italic: false,
                letterSpacing: '',
                lineHeight: '',
                strikethrough: false,
                superOrSubScriptSequence: '',
                textColor: '',
                underline: false,
            },
        });
        expect(domToContentModelSpy).toHaveBeenCalledWith(mockedFragment, mockedDomToModelContext);
        expect(mergeModelSpy).toHaveBeenCalledWith(sourceModel, pasteModel, context, {
            mergeFormat: 'none',
            mergeTable: false,
        });
        expect(createDomToModelContextSpy).toHaveBeenCalledWith(
            undefined,
            mockedDomToModelOptions,
            mockedDefaultDomToModelOptions
        );
        expect(mockedDomToModelContext.segmentFormat).toEqual({ lineHeight: '1pt' });
    });

    it('Preserve segment format after paste', () => {
        const pasteModel: ContentModelDocument = createContentModelDocument();
        const mockedFormat = {
            fontFamily: 'Arial',
        };
        sourceModel = createContentModelDocument();

        spyOn(mergeModelFile, 'mergeModel').and.returnValue({
            marker: {
                format: mockedFormat,
            },
        } as any);
        spyOn(domToContentModel, 'domToContentModel').and.returnValue(pasteModel);

        const eventResult = {
            pasteType: 'normal',
            domToModelOption: { additionalAllowedTags: [] },
        } as any;

        mergePasteContent(core, eventResult, mockedClipboard);

        expect(formatContentModel).toHaveBeenCalledTimes(1);
        expect(formatResult).toBeTrue();
        expect(context).toEqual({
            newEntities: [],
            newImages: [],
            deletedEntities: [],
            newPendingFormat: {
                backgroundColor: '',
                fontFamily: 'Arial',
                fontSize: '',
                fontWeight: '',
                italic: false,
                letterSpacing: '',
                lineHeight: '',
                strikethrough: false,
                superOrSubScriptSequence: '',
                textColor: '',
                underline: false,
            },
        });
    });
});<|MERGE_RESOLUTION|>--- conflicted
+++ resolved
@@ -7,24 +7,15 @@
     ContentModelDocument,
     ContentModelFormatter,
     ContentModelSegmentFormat,
-<<<<<<< HEAD
-    FormatWithContentModelContext,
-    FormatWithContentModelOptions,
-=======
     FormatContentModelContext,
     FormatContentModelOptions,
->>>>>>> 609a61e6
     InsertPoint,
     StandaloneEditorCore,
 } from 'roosterjs-content-model-types';
 
 describe('mergePasteContent', () => {
     let formatResult: boolean | undefined;
-<<<<<<< HEAD
-    let context: FormatWithContentModelContext | undefined;
-=======
     let context: FormatContentModelContext | undefined;
->>>>>>> 609a61e6
     let formatContentModel: jasmine.Spy;
     let sourceModel: ContentModelDocument;
     let core: StandaloneEditorCore;
@@ -40,11 +31,7 @@
                 (
                     core: any,
                     callback: ContentModelFormatter,
-<<<<<<< HEAD
-                    options: FormatWithContentModelOptions
-=======
                     options: FormatContentModelOptions
->>>>>>> 609a61e6
                 ) => {
                     context = {
                         newEntities: [],

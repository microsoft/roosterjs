import { expectHtml } from 'roosterjs-content-model-dom/test/testUtils';
import { handleList } from 'roosterjs-content-model-dom/lib/modelToDom/handlers/handleList';
import { ModelToDomContext } from 'roosterjs-content-model-types';
import {
    createListItem,
    createListLevel,
    createModelToDomContext,
} from 'roosterjs-content-model-dom';
import {
    listItemMetadataApplier,
    listLevelMetadataApplier,
} from '../../lib/metadata/updateListMetadata';

describe('handleList with metadata', () => {
    let context: ModelToDomContext;
    let parent: HTMLDivElement;

    beforeEach(() => {
        context = createModelToDomContext(undefined, {
            metadataAppliers: {
                listItem: listItemMetadataApplier,
                listLevel: listLevelMetadataApplier,
            },
        });
        parent = document.createElement('div');
    });

    it('Empty context, empty list item', () => {
        const listItem = createListItem([]);

        handleList(document, parent, listItem, context, null);

        expect(parent.outerHTML).toBe('<div></div>');
        expect(context.listFormat).toEqual({
            threadItemCounts: [],
            nodeStack: [
                {
                    node: parent,
                },
            ],
        });
    });

    it('Empty context, single UL list item', () => {
        const listItem = createListItem([createListLevel('UL')]);

        handleList(document, parent, listItem, context, null);

        expect(parent.outerHTML).toBe('<div><ul></ul></div>');
        expect(context.listFormat).toEqual({
            threadItemCounts: [],
            nodeStack: [
                {
                    node: parent,
                },
                {
                    listType: 'UL',
                    node: parent.firstChild as HTMLElement,
                    dataset: {},
                    format: {},
                },
            ],
        });
    });

    it('Empty context, single OL list item', () => {
        const listItem = createListItem([createListLevel('OL')]);

        handleList(document, parent, listItem, context, null);
        const possibleResults = ['<div><ol start="1"></ol></div>'];

        expectHtml(parent.outerHTML, possibleResults);
        expect(context.listFormat).toEqual({
            threadItemCounts: [0],
            nodeStack: [
                {
                    node: parent,
                },
                {
                    listType: 'OL',
                    node: parent.firstChild as HTMLElement,
                    dataset: {},
                    format: {},
                },
            ],
        });
    });

    it('Context has OL, single OL list item, reuse existing OL element', () => {
        const existingOL = document.createElement('ol');
        const listItem = createListItem([createListLevel('OL')]);

        context.listFormat.threadItemCounts = [1];
        context.listFormat.nodeStack = [{ node: parent }, { node: existingOL, listType: 'OL' }];

        parent.appendChild(existingOL);

        handleList(document, parent, listItem, context, null);

        expect(parent.outerHTML).toBe('<div><ol></ol></div>');
        expect(context.listFormat).toEqual({
            threadItemCounts: [1],
            nodeStack: [
                {
                    node: parent,
                },
                {
                    listType: 'OL',
                    node: existingOL,
                },
            ],
        });
    });

    it('Context has OL, single OL list item, do not reuse existing OL element', () => {
        const existingOL = document.createElement('ol');
        const listItem = createListItem([
            createListLevel('OL', {}, { editingInfo: JSON.stringify({ orderedStyleType: 2 }) }),
        ]);

        context.listFormat.threadItemCounts = [1];
        context.listFormat.nodeStack = [{ node: parent }, { node: existingOL, listType: 'OL' }];

        parent.appendChild(existingOL);

        handleList(document, parent, listItem, context, null);

        expect(parent.outerHTML).toBe(
            '<div><ol></ol><ol start="2" data-editing-info="{&quot;orderedStyleType&quot;:2}"></ol></div>'
        );
        expect(context.listFormat).toEqual({
            threadItemCounts: [1],
            nodeStack: [
                {
                    node: parent,
                },
                {
                    listType: 'OL',
                    node: parent.childNodes[1],
                    dataset: { editingInfo: JSON.stringify({ orderedStyleType: 2 }) },
                    format: {},
                },
            ],
        });
    });

    it('Context has OL, 2 level OL list item, reuse existing OL element', () => {
        const existingOL = document.createElement('ol');
        const listItem = createListItem([
            createListLevel('OL'),
            createListLevel('OL', {}, { editingInfo: JSON.stringify({ orderedStyleType: 2 }) }),
        ]);

        context.listFormat.threadItemCounts = [1];
        context.listFormat.nodeStack = [{ node: parent }, { node: existingOL, listType: 'OL' }];

        parent.appendChild(existingOL);

        handleList(document, parent, listItem, context, null);

        expect(parent.outerHTML).toBe(
            '<div><ol><ol start="1" data-editing-info="{&quot;orderedStyleType&quot;:2}"></ol></ol></div>'
        );
        expect(context.listFormat).toEqual({
            threadItemCounts: [1, 0],
            nodeStack: [
                {
                    node: parent,
                },
                {
                    listType: 'OL',
                    node: existingOL,
                },
                {
                    listType: 'OL',
                    node: existingOL.firstChild as HTMLElement,
                    dataset: { editingInfo: JSON.stringify({ orderedStyleType: 2 }) },
                    format: {},
                },
            ],
        });
    });

    it('Context has OL, 2 level OL list item, do not reuse existing OL element', () => {
        const existingOL = document.createElement('ol');
        const listItem = createListItem([
            createListLevel(
                'OL',
                {},
                {
                    editingInfo: JSON.stringify({
                        unorderedStyleType: 3,
                    }),
                }
            ),
            createListLevel('OL'),
        ]);

        context.listFormat.threadItemCounts = [1];
        context.listFormat.nodeStack = [{ node: parent }, { node: existingOL, listType: 'OL' }];

        parent.appendChild(existingOL);

        handleList(document, parent, listItem, context, null);

        expectHtml(parent.outerHTML, [
            '<div><ol></ol><ol start="2" data-editing-info="{&quot;unorderedStyleType&quot;:3}" style="list-style-type: decimal;"><ol start="1" style="list-style-type: lower-alpha;"></ol></ol></div>',
<<<<<<< HEAD
            '<div><ol></ol><ol start="2" style="list-style-type: decimal;" data-editing-info="{&quot;unorderedStyleType&quot;:3}"><ol start="1" style="list-style-type: lower-alpha;"></ol></ol></div>',
=======
            '<div><ol></ol><ol start="2" data-editing-info="{&quot;unorderedStyleType&quot;:3}"><ol start="1"></ol></ol></div>',
>>>>>>> 609a61e6
        ]);
        expect(context.listFormat).toEqual({
            threadItemCounts: [1, 0],
            nodeStack: [
                {
                    node: parent,
                },
                {
                    listType: 'OL',
                    node: existingOL.nextSibling as HTMLElement,
                    dataset: { editingInfo: JSON.stringify({ unorderedStyleType: 3 }) },
                    format: {},
                },
                {
                    listType: 'OL',
                    node: (existingOL.nextSibling as HTMLElement).firstChild as HTMLElement,
                    dataset: {},
                    format: {},
                },
            ],
        });
    });

    it('Context has OL and OL, single level OL list item, reuse existing OL element and decrease level', () => {
        const existingOL1 = document.createElement('ol');
        const existingOL2 = document.createElement('ol');
        parent.appendChild(existingOL1);
        existingOL1.appendChild(existingOL2);

        const listItem = createListItem([createListLevel('OL')]);

        context.listFormat.threadItemCounts = [1];
        context.listFormat.nodeStack = [
            { node: parent },
            { node: existingOL1, listType: 'OL' },
            { node: existingOL2, listType: 'OL' },
        ];

        handleList(document, parent, listItem, context, null);

        expect(parent.outerHTML).toBe('<div><ol><ol></ol></ol></div>');
        expect(context.listFormat).toEqual({
            threadItemCounts: [1],
            nodeStack: [
                {
                    node: parent,
                },
                {
                    listType: 'OL',
                    node: existingOL1,
                },
            ],
        });
    });

    it('Context has UL and OL, single level OL list item, do not reuse existing OL element and decrease level', () => {
        const existingOL1 = document.createElement('ul');
        const existingOL2 = document.createElement('ol');
        parent.appendChild(existingOL1);
        existingOL1.appendChild(existingOL2);

        const listItem = createListItem([createListLevel('OL')]);

        context.listFormat.threadItemCounts = [1];
        context.listFormat.nodeStack = [
            { node: parent },
            { node: existingOL1, listType: 'UL' },
            { node: existingOL2, listType: 'OL' },
        ];

        handleList(document, parent, listItem, context, null);
        const possibleResults = ['<div><ul><ol></ol></ul><ol start="2"></ol></div>'];

        expectHtml(parent.outerHTML, possibleResults);

        expect(context.listFormat).toEqual({
            threadItemCounts: [1],
            nodeStack: [
                {
                    node: parent,
                },
                {
                    listType: 'OL',
                    node: existingOL1.nextSibling as HTMLElement,
                    dataset: {},
                    format: {},
                },
            ],
        });
    });

    it('Context has UL and OL, 2 level OL list item, reuse level 1 and restart number', () => {
        const existingOL1 = document.createElement('ul');
        const existingOL2 = document.createElement('ol');
        parent.appendChild(existingOL1);
        existingOL1.appendChild(existingOL2);

        const listItem = createListItem([
            createListLevel('UL'),
            createListLevel('OL', { startNumberOverride: 3 }),
        ]);

        context.listFormat.threadItemCounts = [1, 1];
        context.listFormat.nodeStack = [
            { node: parent },
            { node: existingOL1, listType: 'UL' },
            { node: existingOL2, listType: 'OL' },
        ];

        handleList(document, parent, listItem, context, null);

        const possibleResults = ['<div><ul><ol></ol><ol start="3"></ol></ul></div>'];

        expectHtml(parent.outerHTML, possibleResults);

        expect(context.listFormat).toEqual({
            threadItemCounts: [1, 2],
            nodeStack: [
                {
                    node: parent,
                },
                {
                    listType: 'UL',
                    node: existingOL1,
                },
                {
                    listType: 'OL',
                    node: existingOL1.childNodes[1] as HTMLElement,
                    dataset: {},
                    format: {
                        startNumberOverride: 3,
                    },
                },
            ],
        });
    });

    it('List with margin and padding', () => {
        const listItem = createListItem([
            createListLevel('UL', {
                marginLeft: '1px',
                marginRight: '2px',
                marginTop: '3px',
                marginBottom: '4px',
                paddingLeft: '5px',
                paddingRight: '6px',
                paddingTop: '7px',
                paddingBottom: '8px',
            }),
        ]);

        handleList(document, parent, listItem, context, null);

        expect(parent.outerHTML).toBe(
            '<div><ul style="margin: 3px 2px 4px 1px; padding: 7px 6px 8px 5px;"></ul></div>'
        );
    });
});<|MERGE_RESOLUTION|>--- conflicted
+++ resolved
@@ -205,11 +205,7 @@
 
         expectHtml(parent.outerHTML, [
             '<div><ol></ol><ol start="2" data-editing-info="{&quot;unorderedStyleType&quot;:3}" style="list-style-type: decimal;"><ol start="1" style="list-style-type: lower-alpha;"></ol></ol></div>',
-<<<<<<< HEAD
-            '<div><ol></ol><ol start="2" style="list-style-type: decimal;" data-editing-info="{&quot;unorderedStyleType&quot;:3}"><ol start="1" style="list-style-type: lower-alpha;"></ol></ol></div>',
-=======
             '<div><ol></ol><ol start="2" data-editing-info="{&quot;unorderedStyleType&quot;:3}"><ol start="1"></ol></ol></div>',
->>>>>>> 609a61e6
         ]);
         expect(context.listFormat).toEqual({
             threadItemCounts: [1, 0],

--- conflicted
+++ resolved
@@ -60,11 +60,7 @@
 });
 
 describe('ContentModelCopyPastePlugin |', () => {
-<<<<<<< HEAD
     let editor: IStandaloneEditor = null!;
-=======
-    let editor: IEditor & IStandaloneEditor = null!;
->>>>>>> 2df5113c
     let plugin: PluginWithState<CopyPastePluginState>;
     let domEvents: Record<string, DOMEventRecord> = {};
     let div: HTMLDivElement;

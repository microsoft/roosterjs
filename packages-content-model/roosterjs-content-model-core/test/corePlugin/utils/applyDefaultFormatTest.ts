--- conflicted
+++ resolved
@@ -67,11 +67,7 @@
 
         editor = {
             getDOMHelper: () => ({
-<<<<<<< HEAD
-                isNodeInEditor: () => true,
-=======
                 isNodeInEditor: isNodeInEditorSpy,
->>>>>>> 609a61e6
             }),
             getDOMSelection: getDOMSelectionSpy,
             formatContentModel: formatContentModelSpy,

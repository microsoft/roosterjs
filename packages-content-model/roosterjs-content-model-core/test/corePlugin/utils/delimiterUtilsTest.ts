--- conflicted
+++ resolved
@@ -1,5 +1,6 @@
 import * as DelimiterFile from '../../../lib/corePlugin/utils/entityDelimiterUtils';
 import * as entityUtils from 'roosterjs-content-model-dom/lib/domUtils/entityUtils';
+import { ContentModelDocument, DOMSelection, IEditor } from 'roosterjs-content-model-types';
 import {
     handleDelimiterContentChangedEvent,
     handleDelimiterKeyDownEvent,
@@ -9,7 +10,6 @@
     createEntity,
     createModelToDomContext,
 } from 'roosterjs-content-model-dom';
-import { ContentModelDocument, DOMSelection, IEditor } from 'roosterjs-content-model-types';
 
 const ZeroWidthSpace = '\u200B';
 const BlockEntityContainer = '_E_EBlockEntityContainer';
@@ -177,12 +177,8 @@
                     queryElements: queryElementsSpy,
                     isNodeInEditor: () => true,
                 }),
-<<<<<<< HEAD
+                takeSnapshot: takeSnapshotSpy,
             }) as Partial<IEditor>;
-=======
-                takeSnapshot: takeSnapshotSpy,
-            }) as Partial<IStandaloneEditor>;
->>>>>>> 20e6e359
             spyOn(DelimiterFile, 'preventTypeInDelimiter').and.callThrough();
         });
 

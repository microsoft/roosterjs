import * as applyDefaultFormat from '../../lib/corePlugin/utils/applyDefaultFormat';
import * as applyPendingFormat from '../../lib/corePlugin/utils/applyPendingFormat';
import { createFormatPlugin } from '../../lib/corePlugin/FormatPlugin';
import { IStandaloneEditor } from 'roosterjs-content-model-types';
import { createContentModelDocument } from 'roosterjs-content-model-dom';

describe('FormatPlugin', () => {
    const mockedFormat = {
        fontSize: '10px',
    };
    let applyPendingFormatSpy: jasmine.Spy;

    beforeEach(() => {
        applyPendingFormatSpy = spyOn(applyPendingFormat, 'applyPendingFormat');
    });

    it('no pending format, trigger key down event', () => {
        const editor = ({
            cacheContentModel: () => {},
            isDarkMode: () => false,
        } as any) as IStandaloneEditor;
        const plugin = createFormatPlugin({});
        plugin.initialize(editor);

        plugin.onPluginEvent({
            eventType: 'keyDown',
            rawEvent: ({ key: 'PageUp' } as any) as KeyboardEvent,
        });

        plugin.dispose();

        expect(applyPendingFormatSpy).not.toHaveBeenCalled();
        expect(plugin.getState().pendingFormat).toBeNull();
    });

    it('no selection, trigger input event', () => {
        const editor = ({
            focus: jasmine.createSpy('focus'),
            createContentModel: () => model,
            isInIME: () => false,
            cacheContentModel: () => {},
            getEnvironment: () => ({}),
        } as any) as IStandaloneEditor;
        const plugin = createFormatPlugin({});
        const model = createContentModelDocument();

        const state = plugin.getState();

        (state.pendingFormat = {
            format: mockedFormat,
        } as any),
            plugin.initialize(editor);

        plugin.onPluginEvent({
            eventType: 'input',
            rawEvent: ({ data: 'a' } as any) as InputEvent,
        });

        plugin.dispose();

        expect(applyPendingFormatSpy).toHaveBeenCalledTimes(1);
        expect(applyPendingFormatSpy).toHaveBeenCalledWith(editor, 'a', mockedFormat);
        expect(state.pendingFormat).toBeNull();
    });

<<<<<<< HEAD
=======
    it('with pending format and selection, trigger input event with isComposing = true', () => {
        const model = createContentModelDocument();
        const marker = createSelectionMarker();

        addSegment(model, marker);

        const editor = ({
            createContentModel: () => model,
            cacheContentModel: () => {},
            getEnvironment: () => ({}),
        } as any) as IStandaloneEditor;
        const plugin = createFormatPlugin({});
        plugin.initialize(editor);

        const state = plugin.getState();

        state.pendingFormat = {
            format: mockedFormat,
        } as any;
        plugin.onPluginEvent({
            eventType: 'input',
            rawEvent: ({ data: 'a', isComposing: true } as any) as InputEvent,
        });
        plugin.dispose();

        expect(applyPendingFormatSpy).not.toHaveBeenCalled();
        expect(state.pendingFormat).toEqual({
            format: mockedFormat,
        } as any);
    });

>>>>>>> af23f2ad
    it('with pending format and selection, trigger CompositionEnd event', () => {
        const triggerEvent = jasmine.createSpy('triggerEvent');
        const getVisibleViewport = jasmine.createSpy('getVisibleViewport');

        const editor = ({
            focus: () => {},
            addUndoSnapshot: (callback: () => void) => {
                callback();
            },
            cacheContentModel: () => {},
            isDarkMode: () => false,
            triggerEvent,
            getVisibleViewport,
        } as any) as IStandaloneEditor;
        const plugin = createFormatPlugin({});
        const state = plugin.getState();

        state.pendingFormat = {
            format: mockedFormat,
        } as any;

        plugin.initialize(editor);
        plugin.onPluginEvent({
            eventType: 'compositionEnd',
            rawEvent: ({ data: 'test' } as any) as CompositionEvent,
        });
        plugin.dispose();

        expect(applyPendingFormatSpy).toHaveBeenCalledWith(editor, 'test', mockedFormat);
        expect(state.pendingFormat).toBeNull();
    });

    it('Non-input and cursor moving key down should not trigger pending format change', () => {
        const model = createContentModelDocument();

        const editor = ({
            createContentModel: () => model,
            cacheContentModel: () => {},
        } as any) as IStandaloneEditor;

        const plugin = createFormatPlugin({});
        plugin.initialize(editor);

        const state = plugin.getState();

        state.pendingFormat = {
            format: mockedFormat,
        } as any;

        plugin.onPluginEvent({
            eventType: 'keyDown',
            rawEvent: ({ which: 17 } as any) as KeyboardEvent,
        });
        plugin.dispose();

        expect(applyPendingFormatSpy).not.toHaveBeenCalled();
        expect(state.pendingFormat).toEqual({
            format: mockedFormat,
        } as any);
    });

    it('Content changed event', () => {
        const model = createContentModelDocument();

        const editor = ({
            createContentModel: () => model,
            addUndoSnapshot: (callback: () => void) => {
                callback();
            },
            cacheContentModel: () => {},
        } as any) as IStandaloneEditor;

        const plugin = createFormatPlugin({});
        const state = plugin.getState();

        state.pendingFormat = {
            format: mockedFormat,
        } as any;

        spyOn(plugin as any, 'canApplyPendingFormat').and.returnValue(false);

        plugin.initialize(editor);
        plugin.onPluginEvent({
            eventType: 'contentChanged',
            source: '',
        });
        plugin.dispose();

        expect(applyPendingFormatSpy).not.toHaveBeenCalled();
        expect(state.pendingFormat).toBeNull();
        expect((plugin as any).canApplyPendingFormat).toHaveBeenCalledTimes(1);
    });

    it('Mouse up event', () => {
        const model = createContentModelDocument();

        const editor = ({
            createContentModel: () => model,
            cacheContentModel: () => {},
        } as any) as IStandaloneEditor;
        const plugin = createFormatPlugin({});

        const state = plugin.getState();

        state.pendingFormat = {
            format: mockedFormat,
        } as any;

        spyOn(plugin as any, 'canApplyPendingFormat').and.returnValue(false);

        plugin.initialize(editor);
        plugin.onPluginEvent({
            eventType: 'mouseUp',
            rawEvent: ({} as any) as MouseEvent,
        });
        plugin.dispose();

        expect(applyPendingFormatSpy).not.toHaveBeenCalled();
        expect(state.pendingFormat).toBeNull();
        expect((plugin as any).canApplyPendingFormat).toHaveBeenCalledTimes(1);
    });

    it('Mouse up event and pending format can still be applied', () => {
        const model = createContentModelDocument();

        const editor = ({
            createContentModel: () => model,
            cacheContentModel: () => {},
            getEnvironment: () => ({}),
        } as any) as IStandaloneEditor;
        const plugin = createFormatPlugin({});
        const state = plugin.getState();

        state.pendingFormat = {
            format: mockedFormat,
        } as any;

        spyOn(plugin as any, 'canApplyPendingFormat').and.returnValue(true);

        plugin.initialize(editor);
        plugin.onPluginEvent({
            eventType: 'mouseUp',
            rawEvent: ({} as any) as MouseEvent,
        });
        plugin.dispose();

        expect(applyPendingFormatSpy).not.toHaveBeenCalled();
        expect(state.pendingFormat).toEqual({
            format: mockedFormat,
        } as any);
        expect((plugin as any).canApplyPendingFormat).toHaveBeenCalledTimes(1);
    });
});

describe('FormatPlugin for default format', () => {
    let editor: IStandaloneEditor;
    let contentDiv: HTMLDivElement;
    let getDOMSelection: jasmine.Spy;
    let getPendingFormatSpy: jasmine.Spy;
    let cacheContentModelSpy: jasmine.Spy;
    let takeSnapshotSpy: jasmine.Spy;
    let formatContentModelSpy: jasmine.Spy;

    beforeEach(() => {
        getPendingFormatSpy = jasmine.createSpy('getPendingFormat');
        getDOMSelection = jasmine.createSpy('getDOMSelection');
        cacheContentModelSpy = jasmine.createSpy('cacheContentModel');
        takeSnapshotSpy = jasmine.createSpy('takeSnapshot');
        formatContentModelSpy = jasmine.createSpy('formatContentModelSpy');
        contentDiv = document.createElement('div');

        editor = ({
            getDOMHelper: () => ({
                isNodeInEditor: (e: Node) => contentDiv.contains(e),
            }),
            getDOMSelection,
            getPendingFormat: getPendingFormatSpy,
            cacheContentModel: cacheContentModelSpy,
            takeSnapshot: takeSnapshotSpy,
            formatContentModel: formatContentModelSpy,
        } as any) as IStandaloneEditor;
    });

    it('Collapsed range, text input, under editor directly', () => {
        const plugin = createFormatPlugin({
            defaultSegmentFormat: {
                fontFamily: 'Arial',
            },
        });
        const rawEvent = { key: 'a' } as any;

        getDOMSelection.and.returnValue({
            type: 'range',
            range: {
                collapsed: true,
                startContainer: contentDiv,
                startOffset: 0,
            },
        });

        let context = {} as any;

        formatContentModelSpy.and.callFake((callback: Function) => {
            callback(
                {
                    blockGroupType: 'Document',
                    blocks: [
                        {
                            blockType: 'Paragraph',
                            format: {},
                            isImplicit: true,
                            segments: [
                                {
                                    segmentType: 'SelectionMarker',
                                    format: {},
                                    isSelected: true,
                                },
                            ],
                        },
                    ],
                },
                context
            );
        });

        plugin.initialize(editor);

        plugin.onPluginEvent({
            eventType: 'keyDown',
            rawEvent,
        });

        expect(context).toEqual({
            newPendingFormat: {
                fontFamily: 'Arial',
            },
        });
    });

    it('Expanded range, text input, under editor directly', () => {
        const plugin = createFormatPlugin({
            defaultSegmentFormat: {
                fontFamily: 'Arial',
            },
        });
        const rawEvent = { key: 'a' } as any;
        const context = {} as any;

        getDOMSelection.and.returnValue({
            type: 'range',
            range: {
                collapsed: false,
                startContainer: contentDiv,
                startOffset: 0,
            },
        });

        formatContentModelSpy.and.callFake((callback: Function) => {
            callback(
                {
                    blockGroupType: 'Document',
                    blocks: [
                        {
                            blockType: 'Paragraph',
                            format: {},
                            isImplicit: true,
                            segments: [
                                {
                                    segmentType: 'Text',
                                    format: {},
                                    text: 'test',
                                    isSelected: true,
                                },
                            ],
                        },
                    ],
                },
                context
            );
        });

        plugin.initialize(editor);

        plugin.onPluginEvent({
            eventType: 'keyDown',
            rawEvent,
        });

        expect(context).toEqual({});
        expect(takeSnapshotSpy).toHaveBeenCalledTimes(1);
    });

    it('Collapsed range, IME input, under editor directly', () => {
        const plugin = createFormatPlugin({
            defaultSegmentFormat: {
                fontFamily: 'Arial',
            },
        });
        const rawEvent = { key: 'Process' } as any;
        const context = {} as any;

        getDOMSelection.and.returnValue({
            type: 'range',
            range: {
                collapsed: true,
                startContainer: contentDiv,
                startOffset: 0,
            },
        });

        formatContentModelSpy.and.callFake((callback: Function) => {
            callback(
                {
                    blockGroupType: 'Document',
                    blocks: [
                        {
                            blockType: 'Paragraph',
                            format: {},
                            isImplicit: true,
                            segments: [
                                {
                                    segmentType: 'SelectionMarker',
                                    format: {},
                                    isSelected: true,
                                },
                            ],
                        },
                    ],
                },
                context
            );
        });

        plugin.initialize(editor);

        plugin.onPluginEvent({
            eventType: 'keyDown',
            rawEvent,
        });

        expect(context).toEqual({
            newPendingFormat: {
                fontFamily: 'Arial',
            },
        });
    });

    it('Collapsed range, other input, under editor directly', () => {
        const plugin = createFormatPlugin({
            defaultSegmentFormat: {
                fontFamily: 'Arial',
            },
        });
        const rawEvent = { key: 'Up' } as any;
        const context = {} as any;

        getDOMSelection.and.returnValue({
            type: 'range',
            range: {
                collapsed: true,
                startContainer: contentDiv,
                startOffset: 0,
            },
        });

        formatContentModelSpy.and.callFake((callback: Function) => {
            callback(
                {
                    blockGroupType: 'Document',
                    blocks: [
                        {
                            blockType: 'Paragraph',
                            format: {},
                            isImplicit: true,
                            segments: [
                                {
                                    segmentType: 'SelectionMarker',
                                    format: {},
                                    isSelected: true,
                                },
                            ],
                        },
                    ],
                },
                context
            );
        });

        plugin.initialize(editor);

        plugin.onPluginEvent({
            eventType: 'keyDown',
            rawEvent,
        });

        expect(context).toEqual({});
    });

    it('Collapsed range, normal input, not under editor directly, no style', () => {
        const plugin = createFormatPlugin({
            defaultSegmentFormat: {
                fontFamily: 'Arial',
            },
        });
        const rawEvent = { key: 'a' } as any;
        const div = document.createElement('div');
        const context = {} as any;

        contentDiv.appendChild(div);

        getDOMSelection.and.returnValue({
            type: 'range',
            range: {
                collapsed: true,
                startContainer: div,
                startOffset: 0,
            },
        });

        formatContentModelSpy.and.callFake((callback: Function) => {
            callback(
                {
                    blockGroupType: 'Document',
                    blocks: [
                        {
                            blockType: 'Paragraph',
                            format: {},
                            segments: [
                                {
                                    segmentType: 'SelectionMarker',
                                    format: {},
                                    isSelected: true,
                                },
                            ],
                        },
                    ],
                },
                context
            );
        });

        plugin.initialize(editor);

        plugin.onPluginEvent({
            eventType: 'keyDown',
            rawEvent,
        });

        expect(context).toEqual({
            newPendingFormat: {
                fontFamily: 'Arial',
            },
        });
    });

    it('Collapsed range, text input, under editor directly, has pending format', () => {
        const plugin = createFormatPlugin({
            defaultSegmentFormat: {
                fontFamily: 'Arial',
            },
        });
        const rawEvent = { key: 'a' } as any;
        const context = {} as any;

        getPendingFormatSpy.and.returnValue(null);

        getDOMSelection.and.returnValue({
            type: 'range',
            range: {
                collapsed: true,
                startContainer: contentDiv,
                startOffset: 0,
            },
        });

        formatContentModelSpy.and.callFake((callback: Function) => {
            callback(
                {
                    blockGroupType: 'Document',
                    blocks: [
                        {
                            blockType: 'Paragraph',
                            format: {},
                            isImplicit: true,
                            segments: [
                                {
                                    segmentType: 'SelectionMarker',
                                    format: {},
                                    isSelected: true,
                                },
                            ],
                        },
                    ],
                },
                context
            );
        });

        getPendingFormatSpy.and.returnValue({
            fontSize: '10pt',
        });

        plugin.initialize(editor);

        plugin.onPluginEvent({
            eventType: 'keyDown',
            rawEvent,
        });

        expect(context).toEqual({
            newPendingFormat: {
                fontFamily: 'Arial',
                fontSize: '10pt',
            },
        });
    });

    it('Collapsed range, already have style but not enough', () => {
        const defaultFormat = {
            fontFamily: 'Arial',
            fontSize: '20px',
            textColor: 'red',
        };
        const plugin = createFormatPlugin({
            defaultSegmentFormat: defaultFormat,
        });
        const rawEvent = { key: 'a' } as any;
        const applyDefaultFormatSpy = spyOn(applyDefaultFormat, 'applyDefaultFormat');
        const div = document.createElement('div');

        contentDiv.appendChild(div);
        div.style.fontFamily = 'Arial';
        div.style.fontSize = '10px';

        (editor as any).defaultFormatKeys = new Set(['fontFamily', 'fontSize', 'textColor']);

        getDOMSelection.and.returnValue({
            type: 'range',
            range: {
                collapsed: true,
                startContainer: div,
                startOffset: 0,
            },
        });

        plugin.initialize(editor);

        plugin.onPluginEvent({
            eventType: 'keyDown',
            rawEvent,
        });

        expect(applyDefaultFormatSpy).toHaveBeenCalledTimes(1);
        expect(applyDefaultFormatSpy).toHaveBeenCalledWith(editor, defaultFormat);

        // Trigger event again under the same node, no need to apply again
        plugin.onPluginEvent({
            eventType: 'keyDown',
            rawEvent,
        });

        expect(applyDefaultFormatSpy).toHaveBeenCalledTimes(1);

        // Trigger event again under the same node, no need to apply again
        plugin.onPluginEvent({
            eventType: 'keyDown',
            rawEvent: { key: 'ArrowUp' } as any,
        });

        expect(applyDefaultFormatSpy).toHaveBeenCalledTimes(1);

        // Trigger event again under after moving cursor, should check again
        plugin.onPluginEvent({
            eventType: 'keyDown',
            rawEvent,
        });

        expect(applyDefaultFormatSpy).toHaveBeenCalledTimes(2);
    });

    it('Collapsed range, already have style and is enough', () => {
        const defaultFormat = {
            fontFamily: 'Arial',
            fontSize: '20px',
            textColor: 'red',
        };
        const plugin = createFormatPlugin({
            defaultSegmentFormat: defaultFormat,
        });
        const rawEvent = { key: 'a' } as any;
        const applyDefaultFormatSpy = spyOn(applyDefaultFormat, 'applyDefaultFormat');
        const div = document.createElement('div');

        contentDiv.appendChild(div);
        div.style.fontFamily = 'Arial';
        div.style.fontSize = '10px';
        div.style.color = 'green';

        (editor as any).defaultFormatKeys = new Set(['fontFamily', 'fontSize', 'textColor']);

        getDOMSelection.and.returnValue({
            type: 'range',
            range: {
                collapsed: true,
                startContainer: div,
                startOffset: 0,
            },
        });

        plugin.initialize(editor);

        plugin.onPluginEvent({
            eventType: 'keyDown',
            rawEvent,
        });

        expect(applyDefaultFormatSpy).not.toHaveBeenCalled();
    });
});<|MERGE_RESOLUTION|>--- conflicted
+++ resolved
@@ -1,8 +1,8 @@
 import * as applyDefaultFormat from '../../lib/corePlugin/utils/applyDefaultFormat';
 import * as applyPendingFormat from '../../lib/corePlugin/utils/applyPendingFormat';
+import { createContentModelDocument } from 'roosterjs-content-model-dom';
 import { createFormatPlugin } from '../../lib/corePlugin/FormatPlugin';
 import { IStandaloneEditor } from 'roosterjs-content-model-types';
-import { createContentModelDocument } from 'roosterjs-content-model-dom';
 
 describe('FormatPlugin', () => {
     const mockedFormat = {
@@ -63,40 +63,6 @@
         expect(state.pendingFormat).toBeNull();
     });
 
-<<<<<<< HEAD
-=======
-    it('with pending format and selection, trigger input event with isComposing = true', () => {
-        const model = createContentModelDocument();
-        const marker = createSelectionMarker();
-
-        addSegment(model, marker);
-
-        const editor = ({
-            createContentModel: () => model,
-            cacheContentModel: () => {},
-            getEnvironment: () => ({}),
-        } as any) as IStandaloneEditor;
-        const plugin = createFormatPlugin({});
-        plugin.initialize(editor);
-
-        const state = plugin.getState();
-
-        state.pendingFormat = {
-            format: mockedFormat,
-        } as any;
-        plugin.onPluginEvent({
-            eventType: 'input',
-            rawEvent: ({ data: 'a', isComposing: true } as any) as InputEvent,
-        });
-        plugin.dispose();
-
-        expect(applyPendingFormatSpy).not.toHaveBeenCalled();
-        expect(state.pendingFormat).toEqual({
-            format: mockedFormat,
-        } as any);
-    });
-
->>>>>>> af23f2ad
     it('with pending format and selection, trigger CompositionEnd event', () => {
         const triggerEvent = jasmine.createSpy('triggerEvent');
         const getVisibleViewport = jasmine.createSpy('getVisibleViewport');

import * as eventUtils from '../../lib/publicApi/domUtils/eventUtils';
import { ChangeSource } from '../../lib/constants/ChangeSource';
import { createDOMEventPlugin } from '../../lib/corePlugin/DOMEventPlugin';
import {
    DOMEventPluginState,
    IStandaloneEditor,
    PluginWithState,
} from 'roosterjs-content-model-types';

const getDocument = () => document;

describe('DOMEventPlugin', () => {
    it('init and dispose', () => {
        const addEventListener = jasmine.createSpy('addEventListener');
        const removeEventListener = jasmine.createSpy('removeEventListener');
        const div = <any>{
            addEventListener,
            removeEventListener,
        };
        const plugin = createDOMEventPlugin({}, div);
        const disposer = jasmine.createSpy('disposer');
        const attachDomEvent = jasmine.createSpy('attachDomEvent').and.returnValue(disposer);
        const state = plugin.getState();
        const editor = ({
            getDocument,
            attachDomEvent,
            getEnvironment: () => ({}),
        } as any) as IStandaloneEditor;

        plugin.initialize(editor);

        expect(addEventListener).toHaveBeenCalledTimes(1);
        expect(addEventListener.calls.argsFor(0)[0]).toBe('scroll');

        expect(state).toEqual({
            isInIME: false,
            scrollContainer: div,
            mouseDownX: null,
            mouseDownY: null,
            mouseUpEventListerAdded: false,
        });
        expect(attachDomEvent).toHaveBeenCalled();
        expect(removeEventListener).not.toHaveBeenCalled();
        expect(disposer).not.toHaveBeenCalled();

        plugin.dispose();

        expect(removeEventListener).toHaveBeenCalled();
        expect(disposer).toHaveBeenCalled();
    });

    it('init with different options', () => {
        const addEventListener1 = jasmine.createSpy('addEventListener1');
        const addEventListener2 = jasmine.createSpy('addEventListener2');
        const div = <any>{
            addEventListener: addEventListener1,
        };
        const divScrollContainer = <any>{
            addEventListener: addEventListener2,
            removeEventListener: jasmine.createSpy('removeEventListener'),
        };
        const plugin = createDOMEventPlugin(
            {
                scrollContainer: divScrollContainer,
            },
            div
        );
        const state = plugin.getState();

        const attachDomEvent = jasmine
            .createSpy('attachDomEvent')
            .and.returnValue(jasmine.createSpy('disposer'));
        plugin.initialize(<IStandaloneEditor>(<any>{
            getDocument,
            attachDomEvent,
            getEnvironment: () => ({}),
        }));

        expect(addEventListener1).not.toHaveBeenCalledTimes(1);
        expect(addEventListener2).toHaveBeenCalledTimes(1);
        expect(addEventListener2.calls.argsFor(0)[0]).toBe('scroll');

        expect(state).toEqual({
            isInIME: false,
            scrollContainer: divScrollContainer,
            mouseDownX: null,
            mouseDownY: null,
            mouseUpEventListerAdded: false,
        });

        expect(attachDomEvent).toHaveBeenCalled();

        plugin.dispose();
    });
});

describe('DOMEventPlugin verify event handlers while disallow keyboard event propagation', () => {
    let eventMap: Record<string, any>;
    let plugin: PluginWithState<DOMEventPluginState>;

    beforeEach(() => {
        const div = <any>{
            addEventListener: jasmine.createSpy('addEventListener1'),
            removeEventListener: jasmine.createSpy('removeEventListener'),
        };

        plugin = createDOMEventPlugin({}, div);
        plugin.initialize(<IStandaloneEditor>(<any>{
            getDocument,
            attachDomEvent: (map: Record<string, any>) => {
                eventMap = map;
                return jasmine.createSpy('disposer');
            },
            getEnvironment: () => ({}),
        }));
    });

    afterEach(() => {
        plugin.dispose();
        eventMap = undefined!;
    });

    it('check events are mapped', () => {
        expect(eventMap).toBeDefined();
        expect(eventMap.keypress.pluginEventType).toBe('keyPress');
        expect(eventMap.keydown.pluginEventType).toBe('keyDown');
        expect(eventMap.keyup.pluginEventType).toBe('keyUp');
        expect(eventMap.input.pluginEventType).toBe('input');
        expect(eventMap.keypress.beforeDispatch).toBeDefined();
        expect(eventMap.keydown.beforeDispatch).toBeDefined();
        expect(eventMap.keyup.beforeDispatch).toBeDefined();
        expect(eventMap.input.beforeDispatch).toBeDefined();
        expect(eventMap.mousedown).toBeDefined();
        expect(eventMap.compositionstart).toBeDefined();
        expect(eventMap.compositionend).toBeDefined();
        expect(eventMap.dragstart).toBeDefined();
        expect(eventMap.drop).toBeDefined();
        expect(eventMap.mouseup).not.toBeDefined();
    });

    it('verify keydown event for non-character value', () => {
        spyOn(eventUtils, 'isCharacterValue').and.returnValue(false);
        const stopPropagation = jasmine.createSpy();
        eventMap.keydown.beforeDispatch(<Event>(<any>{
            stopPropagation,
        }));
        expect(stopPropagation).not.toHaveBeenCalled();
    });

    it('verify keydown event for character value', () => {
        spyOn(eventUtils, 'isCharacterValue').and.returnValue(true);
        const stopPropagation = jasmine.createSpy();
        eventMap.keydown.beforeDispatch(<Event>(<any>{
            stopPropagation,
        }));
        expect(stopPropagation).toHaveBeenCalled();
    });

    it('verify input event for non-character value', () => {
        spyOn(eventUtils, 'isCharacterValue').and.returnValue(false);
        const stopPropagation = jasmine.createSpy();
        eventMap.input.beforeDispatch(<Event>(<any>{
            stopPropagation,
        }));
        expect(stopPropagation).toHaveBeenCalled();
    });

    it('verify input event for character value', () => {
        spyOn(eventUtils, 'isCharacterValue').and.returnValue(true);
        const stopPropagation = jasmine.createSpy();
        eventMap.input.beforeDispatch(<Event>(<any>{
            stopPropagation,
        }));
        expect(stopPropagation).toHaveBeenCalled();
    });
});

describe('DOMEventPlugin handle mouse down and mouse up event', () => {
    let plugin: PluginWithState<DOMEventPluginState>;
    let addEventListener: jasmine.Spy;
    let removeEventListener: jasmine.Spy;
    let triggerEvent: jasmine.Spy;
    let eventMap: Record<string, any>;
    let scrollContainer: HTMLElement;
    let onMouseUp: Function;

    beforeEach(() => {
        addEventListener = jasmine
            .createSpy('addEventListener')
            .and.callFake((eventName, handler, useCapture) => {
                expect(eventName).toBe('mouseup');
                expect(useCapture).toBe(true);

                onMouseUp = handler;
            });
        removeEventListener = jasmine.createSpy('.removeEventListener');
        triggerEvent = jasmine.createSpy('triggerEvent');
        scrollContainer = {
            addEventListener: () => {},
            removeEventListener: () => {},
        } as any;
        plugin = createDOMEventPlugin(
            {
                scrollContainer,
            },
            null!
        );
        plugin.initialize(<IStandaloneEditor>(<any>{
            getDocument: () => ({
                addEventListener,
                removeEventListener,
            }),
            triggerEvent,
            getEnvironment: () => ({}),
            attachDomEvent: (map: Record<string, any>) => {
                eventMap = map;
                return jasmine.createSpy('disposer');
            },
        }));
    });

    afterEach(() => {
        plugin.dispose();
    });

    it('Trigger mouse down event', () => {
        const mockedEvent = {
            pageX: 100,
            pageY: 200,
        };
        eventMap.mousedown.beforeDispatch(mockedEvent);
        expect(addEventListener).toHaveBeenCalledTimes(1);
        expect(addEventListener.calls.argsFor(0)[0]).toBe('mouseup');
        expect(addEventListener.calls.argsFor(0)[2]).toBe(true);
        expect(plugin.getState()).toEqual({
            isInIME: false,
            scrollContainer: scrollContainer,
            mouseDownX: 100,
            mouseDownY: 200,
            mouseUpEventListerAdded: true,
        });
    });

    it('Trigger mouse up event, isClicking', () => {
        expect(eventMap.mouseup).toBeUndefined();
        const mockedEvent = {
            pageX: 100,
            pageY: 200,
        };
        eventMap.mousedown.beforeDispatch(mockedEvent);

        expect(eventMap.mouseup).toBeUndefined();
        expect(plugin.getState()).toEqual({
            isInIME: false,
            scrollContainer: scrollContainer,
            mouseDownX: 100,
            mouseDownY: 200,
            mouseUpEventListerAdded: true,
        });
        expect(addEventListener).toHaveBeenCalled();

        onMouseUp(mockedEvent);

        expect(removeEventListener).toHaveBeenCalled();
        expect(triggerEvent).toHaveBeenCalledWith('mouseUp', {
            rawEvent: mockedEvent,
            isClicking: true,
        });
        expect(plugin.getState()).toEqual({
            isInIME: false,
            scrollContainer: scrollContainer,
            mouseDownX: 100,
            mouseDownY: 200,
            mouseUpEventListerAdded: false,
        });
    });

    it('Trigger mouse up event, isClicking = false', () => {
        expect(eventMap.mouseup).toBeUndefined();
        const mockedEvent1 = {
            pageX: 100,
            pageY: 200,
        };
        const mockedEvent2 = {
            pageX: 100,
            pageY: 300,
        };
        eventMap.mousedown.beforeDispatch(mockedEvent1);

        expect(eventMap.mouseup).toBeUndefined();
        expect(plugin.getState()).toEqual({
            isInIME: false,
            scrollContainer: scrollContainer,
            mouseDownX: 100,
            mouseDownY: 200,
            mouseUpEventListerAdded: true,
        });
        expect(addEventListener).toHaveBeenCalled();

        onMouseUp(mockedEvent2);

        expect(removeEventListener).toHaveBeenCalled();
        expect(triggerEvent).toHaveBeenCalledWith('mouseUp', {
            rawEvent: mockedEvent2,
            isClicking: false,
        });
        expect(plugin.getState()).toEqual({
            isInIME: false,
            scrollContainer: scrollContainer,
            mouseDownX: 100,
            mouseDownY: 200,
            mouseUpEventListerAdded: false,
        });
    });
});

describe('DOMEventPlugin handle other event', () => {
    let plugin: PluginWithState<DOMEventPluginState>;
    let addEventListener: jasmine.Spy;
    let removeEventListener: jasmine.Spy;
    let triggerEvent: jasmine.Spy;
    let eventMap: Record<string, any>;
    let scrollContainer: HTMLElement;
    let addEventListenerSpy: jasmine.Spy;
<<<<<<< HEAD
    let editor: IEditor & IStandaloneEditor;
=======
    let editor: IStandaloneEditor;
>>>>>>> 8dc99687

    beforeEach(() => {
        addEventListener = jasmine.createSpy('addEventListener');
        removeEventListener = jasmine.createSpy('.removeEventListener');
<<<<<<< HEAD
        triggerPluginEvent = jasmine.createSpy('triggerPluginEvent');
=======
        triggerEvent = jasmine.createSpy('triggerEvent');
>>>>>>> 8dc99687
        addEventListenerSpy = jasmine.createSpy('addEventListener');

        scrollContainer = {
            addEventListener: () => {},
            removeEventListener: () => {},
        } as any;
        plugin = createDOMEventPlugin(
            {
                scrollContainer,
            },
            null!
        );

        editor = <IStandaloneEditor>(<any>{
            getDocument: () => ({
                addEventListener,
                removeEventListener,
                defaultView: {
                    requestAnimationFrame: (callback: Function) => {
                        callback();
                    },
                    addEventListener: addEventListenerSpy,
                    removeEventListener: () => {},
                },
            }),
            triggerEvent,
            getEnvironment: () => ({}),
            attachDomEvent: (map: Record<string, any>) => {
                eventMap = map;
                return jasmine.createSpy('disposer');
            },
        });
        plugin.initialize(editor);
    });

    afterEach(() => {
        plugin.dispose();
    });

    it('Trigger compositionstart and compositionend event', () => {
        eventMap.compositionstart.beforeDispatch();
        expect(plugin.getState()).toEqual({
            isInIME: true,
            scrollContainer: scrollContainer,
            mouseDownX: null,
            mouseDownY: null,
            mouseUpEventListerAdded: false,
        });

        expect(triggerEvent).not.toHaveBeenCalled();

        const mockedEvent = 'EVENT' as any;
        eventMap.compositionend.beforeDispatch(mockedEvent);
        expect(plugin.getState()).toEqual({
            isInIME: false,
            scrollContainer: scrollContainer,
            mouseDownX: null,
            mouseDownY: null,
            mouseUpEventListerAdded: false,
        });
        expect(triggerEvent).toHaveBeenCalledWith('compositionEnd', {
            rawEvent: mockedEvent,
        });
        expect(addEventListenerSpy).toHaveBeenCalledTimes(2);
    });

    it('Trigger onDragStart event', () => {
        const preventDefaultSpy = jasmine.createSpy('preventDefault');
        const mockedEvent = {
            preventDefault: preventDefaultSpy,
            target: {
                nodeType: Node.ELEMENT_NODE,
                isContentEditable: true,
            },
        } as any;

        eventMap.dragstart.beforeDispatch(mockedEvent);
        expect(plugin.getState()).toEqual({
            isInIME: false,
            scrollContainer: scrollContainer,
            mouseDownX: null,
            mouseDownY: null,
            mouseUpEventListerAdded: false,
        });

        expect(triggerEvent).not.toHaveBeenCalled();
        expect(preventDefaultSpy).not.toHaveBeenCalled();
    });

    it('Trigger onDragStart event on readonly element', () => {
        const preventDefaultSpy = jasmine.createSpy('preventDefault');
        const mockedEvent = {
            preventDefault: preventDefaultSpy,
            target: {
                nodeType: Node.ELEMENT_NODE,
                isContentEditable: false,
            },
        } as any;

        eventMap.dragstart.beforeDispatch(mockedEvent);
        expect(plugin.getState()).toEqual({
            isInIME: false,
            scrollContainer: scrollContainer,
            mouseDownX: null,
            mouseDownY: null,
            mouseUpEventListerAdded: false,
        });

        expect(triggerEvent).not.toHaveBeenCalled();
        expect(preventDefaultSpy).toHaveBeenCalled();
    });

    it('Trigger onDrop event', () => {
        const takeSnapshotSpy = jasmine.createSpy('takeSnapshot');
        editor.takeSnapshot = takeSnapshotSpy;

        eventMap.drop.beforeDispatch();
        expect(plugin.getState()).toEqual({
            isInIME: false,
            scrollContainer: scrollContainer,
            mouseDownX: null,
            mouseDownY: null,
            mouseUpEventListerAdded: false,
        });
        expect(takeSnapshotSpy).toHaveBeenCalledWith();
<<<<<<< HEAD
        expect(triggerPluginEvent).toHaveBeenCalledWith(PluginEventType.ContentChanged, {
=======
        expect(triggerEvent).toHaveBeenCalledWith('contentChanged', {
>>>>>>> 8dc99687
            source: ChangeSource.Drop,
        });
    });
});<|MERGE_RESOLUTION|>--- conflicted
+++ resolved
@@ -322,20 +322,12 @@
     let eventMap: Record<string, any>;
     let scrollContainer: HTMLElement;
     let addEventListenerSpy: jasmine.Spy;
-<<<<<<< HEAD
-    let editor: IEditor & IStandaloneEditor;
-=======
     let editor: IStandaloneEditor;
->>>>>>> 8dc99687
 
     beforeEach(() => {
         addEventListener = jasmine.createSpy('addEventListener');
         removeEventListener = jasmine.createSpy('.removeEventListener');
-<<<<<<< HEAD
-        triggerPluginEvent = jasmine.createSpy('triggerPluginEvent');
-=======
         triggerEvent = jasmine.createSpy('triggerEvent');
->>>>>>> 8dc99687
         addEventListenerSpy = jasmine.createSpy('addEventListener');
 
         scrollContainer = {
@@ -461,11 +453,7 @@
             mouseUpEventListerAdded: false,
         });
         expect(takeSnapshotSpy).toHaveBeenCalledWith();
-<<<<<<< HEAD
-        expect(triggerPluginEvent).toHaveBeenCalledWith(PluginEventType.ContentChanged, {
-=======
         expect(triggerEvent).toHaveBeenCalledWith('contentChanged', {
->>>>>>> 8dc99687
             source: ChangeSource.Drop,
         });
     });

import { createSelectionPlugin } from '../../lib/corePlugin/SelectionPlugin';
import {
    EditorPlugin,
    IStandaloneEditor,
    PluginWithState,
    SelectionPluginState,
} from 'roosterjs-content-model-types';

const MockedStyleNode = 'STYLENODE' as any;

describe('SelectionPlugin', () => {
    it('init and dispose', () => {
        const plugin = createSelectionPlugin({});
        const disposer = jasmine.createSpy('disposer');
        const createElementSpy = jasmine
            .createSpy('createElement')
            .and.returnValue(MockedStyleNode);
        const appendChildSpy = jasmine.createSpy('appendChild');
        const attachDomEvent = jasmine.createSpy('attachDomEvent').and.returnValue(disposer);
        const removeEventListenerSpy = jasmine.createSpy('removeEventListener');
        const getDocumentSpy = jasmine.createSpy('getDocument').and.returnValue({
            createElement: createElementSpy,
            head: {
                appendChild: appendChildSpy,
            },
            removeEventListener: removeEventListenerSpy,
        });
        const state = plugin.getState();
        const editor = ({
            getDocument: getDocumentSpy,
            attachDomEvent,
            getEnvironment: () => ({}),
        } as any) as IStandaloneEditor;

        plugin.initialize(editor);

        expect(state).toEqual({
            selection: null,
            selectionStyleNode: MockedStyleNode,
            imageSelectionBorderColor: undefined,
        });
        expect(attachDomEvent).toHaveBeenCalled();
        expect(removeEventListenerSpy).not.toHaveBeenCalled();
        expect(disposer).not.toHaveBeenCalled();

        plugin.dispose();

        expect(removeEventListenerSpy).toHaveBeenCalled();
        expect(disposer).toHaveBeenCalled();
    });

    it('init with different options', () => {
        const plugin = createSelectionPlugin({
            imageSelectionBorderColor: 'red',
        });
        const state = plugin.getState();

        const attachDomEvent = jasmine
            .createSpy('attachDomEvent')
            .and.returnValue(jasmine.createSpy('disposer'));
        const createElementSpy = jasmine
            .createSpy('createElement')
            .and.returnValue(MockedStyleNode);
        const appendChildSpy = jasmine.createSpy('appendChild');
        const removeEventListenerSpy = jasmine.createSpy('removeEventListener');
        const getDocumentSpy = jasmine.createSpy('getDocument').and.returnValue({
            createElement: createElementSpy,
            head: {
                appendChild: appendChildSpy,
            },
            removeEventListener: removeEventListenerSpy,
        });

        plugin.initialize(<IStandaloneEditor>(<any>{
            getDocument: getDocumentSpy,
            attachDomEvent,
            getEnvironment: () => ({}),
        }));

        expect(state).toEqual({
            selection: null,
            selectionStyleNode: MockedStyleNode,
            imageSelectionBorderColor: 'red',
        });

        expect(attachDomEvent).toHaveBeenCalled();

        plugin.dispose();
    });
});

describe('SelectionPlugin handle onFocus and onBlur event', () => {
    let plugin: PluginWithState<SelectionPluginState>;
    let triggerEvent: jasmine.Spy;
    let eventMap: Record<string, any>;
    let getElementAtCursorSpy: jasmine.Spy;
    let createElementSpy: jasmine.Spy;
    let getDocumentSpy: jasmine.Spy;
    let appendChildSpy: jasmine.Spy;
    let setDOMSelectionSpy: jasmine.Spy;
    let removeEventListenerSpy: jasmine.Spy;

    let editor: IStandaloneEditor;

    beforeEach(() => {
        triggerEvent = jasmine.createSpy('triggerEvent');
        getElementAtCursorSpy = jasmine.createSpy('getElementAtCursor');
        createElementSpy = jasmine.createSpy('createElement').and.returnValue(MockedStyleNode);
        appendChildSpy = jasmine.createSpy('appendChild');
        removeEventListenerSpy = jasmine.createSpy('removeEventListener');
        getDocumentSpy = jasmine.createSpy('getDocument').and.returnValue({
            createElement: createElementSpy,
            head: {
                appendChild: appendChildSpy,
            },
            removeEventListener: removeEventListenerSpy,
        });
        setDOMSelectionSpy = jasmine.createSpy('setDOMSelection');

        plugin = createSelectionPlugin({});

        editor = <IStandaloneEditor>(<any>{
            getDocument: getDocumentSpy,
            triggerEvent,
            getEnvironment: () => ({}),
            attachDomEvent: (map: Record<string, any>) => {
                eventMap = map;
                return jasmine.createSpy('disposer');
            },
            getElementAtCursor: getElementAtCursorSpy,
            setDOMSelection: setDOMSelectionSpy,
        });
        plugin.initialize(editor);
    });

    afterEach(() => {
        plugin.dispose();
    });

    it('Trigger onFocus event', () => {
        const state = plugin.getState();
        const mockedRange = 'RANGE' as any;

        state.skipReselectOnFocus = false;
        state.selection = mockedRange;

        eventMap.focus.beforeDispatch();
        expect(plugin.getState()).toEqual({
            selection: mockedRange,
            selectionStyleNode: MockedStyleNode,
            imageSelectionBorderColor: undefined,
            skipReselectOnFocus: false,
        });
    });

    it('Trigger onFocus event, skip reselect', () => {
        const state = plugin.getState();
        const mockedRange = 'RANGE' as any;

        state.skipReselectOnFocus = true;
        state.selection = mockedRange;

        eventMap.focus.beforeDispatch();
        expect(plugin.getState()).toEqual({
            selection: mockedRange,
            selectionStyleNode: MockedStyleNode,
            imageSelectionBorderColor: undefined,
            skipReselectOnFocus: true,
        });
    });
});

describe('SelectionPlugin handle image selection', () => {
    let plugin: EditorPlugin;
    let editor: IStandaloneEditor;
    let getDOMSelectionSpy: jasmine.Spy;
    let setDOMSelectionSpy: jasmine.Spy;
    let getDocumentSpy: jasmine.Spy;
    let createElementSpy: jasmine.Spy;
    let createRangeSpy: jasmine.Spy;

    beforeEach(() => {
        getDOMSelectionSpy = jasmine.createSpy('getDOMSelection');
        setDOMSelectionSpy = jasmine.createSpy('setDOMSelection');
        createElementSpy = jasmine.createSpy('createElement').and.returnValue(MockedStyleNode);
        createRangeSpy = jasmine.createSpy('createRange');
        getDocumentSpy = jasmine.createSpy('getDocument').and.returnValue({
            createElement: createElementSpy,
            createRange: createRangeSpy,
            head: {
                appendChild: () => {},
            },
        });

        editor = {
            getDOMSelection: getDOMSelectionSpy,
            setDOMSelection: setDOMSelectionSpy,
            getDocument: getDocumentSpy,
            getEnvironment: () => ({}),
            attachDomEvent: (map: Record<string, any>) => {
                return jasmine.createSpy('disposer');
            },
        } as any;
        plugin = createSelectionPlugin({});
        plugin.initialize(editor);
    });

    it('No selection, mouse down to div', () => {
        const node = document.createElement('div');
        plugin.onPluginEvent({
            eventType: 'mouseDown',
            rawEvent: {
                target: node,
            } as any,
        });

        expect(setDOMSelectionSpy).not.toHaveBeenCalled();
    });

    it('Image selection, mouse down to div', () => {
        const mockedImage = {
            parentNode: { childNodes: [] },
        } as any;

        mockedImage.parentNode.childNodes.push(mockedImage);

        const mockedRange = {
            setStart: jasmine.createSpy('setStart'),
            collapse: jasmine.createSpy('collapse'),
        };

        getDOMSelectionSpy.and.returnValue({
            type: 'image',
            image: mockedImage,
        });

        createRangeSpy.and.returnValue(mockedRange);

        const node = document.createElement('div');
        plugin.onPluginEvent({
            eventType: 'mouseDown',
            rawEvent: {
                target: node,
            } as any,
        });

        expect(setDOMSelectionSpy).toHaveBeenCalledTimes(1);
        expect(setDOMSelectionSpy).toHaveBeenCalledWith({
            type: 'range',
            range: mockedRange,
        });
    });

    it('Image selection, mouse down to div, no parent of image', () => {
        const mockedImage = {
            parentNode: { childNodes: [] },
        } as any;
        const mockedRange = {
            setStart: jasmine.createSpy('setStart'),
            collapse: jasmine.createSpy('collapse'),
        };

        getDOMSelectionSpy.and.returnValue({
            type: 'image',
            image: mockedImage,
        });

        createRangeSpy.and.returnValue(mockedRange);

        const node = document.createElement('div');
        plugin.onPluginEvent({
            eventType: 'mouseDown',
            rawEvent: {
                target: node,
            } as any,
        });

        expect(setDOMSelectionSpy).toHaveBeenCalledTimes(0);
    });

    it('Image selection, mouse down to same image', () => {
        const mockedImage = {
            parentNode: { childNodes: [] },
        } as any;
        getDOMSelectionSpy.and.returnValue({
            type: 'image',
            image: mockedImage,
        });

        plugin.onPluginEvent({
            eventType: 'mouseDown',
            rawEvent: {
                target: mockedImage,
            } as any,
        });

        expect(setDOMSelectionSpy).toHaveBeenCalledTimes(0);
    });

    it('Image selection, mouse down to same image right click', () => {
        const mockedImage = document.createElement('img');

        mockedImage.contentEditable = 'true';

        getDOMSelectionSpy.and.returnValue({
            type: 'image',
            image: mockedImage,
        });

        plugin.onPluginEvent({
<<<<<<< HEAD
            eventType: PluginEventType.MouseDown,
=======
            eventType: 'mouseDown',
>>>>>>> 8dc99687
            rawEvent: {
                target: mockedImage,
                button: 2,
            } as any,
        });

        expect(setDOMSelectionSpy).toHaveBeenCalledTimes(1);
    });

    it('Image selection, mouse down to image right click', () => {
        const mockedImage = document.createElement('img');

        mockedImage.contentEditable = 'true';
        plugin.onPluginEvent({
<<<<<<< HEAD
            eventType: PluginEventType.MouseDown,
=======
            eventType: 'mouseDown',
>>>>>>> 8dc99687
            rawEvent: {
                target: mockedImage,
                button: 2,
            } as any,
        });

        expect(setDOMSelectionSpy).toHaveBeenCalledTimes(1);
    });

    it('Image selection, mouse down to div right click', () => {
        const node = document.createElement('div');

        plugin.onPluginEvent({
<<<<<<< HEAD
            eventType: PluginEventType.MouseDown,
=======
            eventType: 'mouseDown',
>>>>>>> 8dc99687
            rawEvent: {
                target: node,
                button: 2,
            } as any,
        });

        expect(setDOMSelectionSpy).toHaveBeenCalledTimes(0);
    });

    it('no selection, mouse up to image, is clicking, isEditable', () => {
        const mockedImage = document.createElement('img');

        mockedImage.contentEditable = 'true';

        plugin.onPluginEvent({
            eventType: 'mouseUp',
            isClicking: true,
            rawEvent: {
                target: mockedImage,
            } as any,
        });

        expect(setDOMSelectionSpy).toHaveBeenCalledTimes(1);
        expect(setDOMSelectionSpy).toHaveBeenCalledWith({
            type: 'image',
            image: mockedImage,
        });
    });

    it('no selection, mouse up to image, is clicking, not isEditable', () => {
        const mockedImage = document.createElement('img');

        mockedImage.contentEditable = 'false';

        plugin.onPluginEvent({
            eventType: 'mouseUp',
            isClicking: true,
            rawEvent: {
                target: mockedImage,
            } as any,
        });

        expect(setDOMSelectionSpy).toHaveBeenCalledTimes(0);
    });

    it('no selection, mouse up to image, is not clicking, isEditable', () => {
        const mockedImage = document.createElement('img');

        mockedImage.contentEditable = 'true';

        plugin.onPluginEvent({
            eventType: 'mouseUp',
            isClicking: false,
            rawEvent: {
                target: mockedImage,
            } as any,
        });

        expect(setDOMSelectionSpy).toHaveBeenCalledTimes(0);
    });

    it('key down - ESCAPE, no selection', () => {
        const rawEvent = {
            key: 'Escape',
        } as any;
        getDOMSelectionSpy.and.returnValue(null);

        plugin.onPluginEvent({
            eventType: 'keyDown',
            rawEvent,
        });

        expect(setDOMSelectionSpy).toHaveBeenCalledTimes(0);
    });

    it('key down - ESCAPE, range selection', () => {
        const rawEvent = {
            key: 'Escape',
        } as any;
        getDOMSelectionSpy.and.returnValue({
            type: 'range',
        });

        plugin.onPluginEvent({
            eventType: 'keyDown',
            rawEvent,
        });

        expect(setDOMSelectionSpy).toHaveBeenCalledTimes(0);
    });

    it('key down - ESCAPE, image selection', () => {
        const stopPropagationSpy = jasmine.createSpy('stopPropagation');
        const rawEvent = {
            key: 'Escape',
            stopPropagation: stopPropagationSpy,
        } as any;

        const mockedImage = {
            parentNode: { childNodes: [] },
        } as any;

        mockedImage.parentNode.childNodes.push(mockedImage);
        getDOMSelectionSpy.and.returnValue({
            type: 'image',
            image: mockedImage,
        });

        const mockedRange = {
            setStart: jasmine.createSpy('setStart'),
            collapse: jasmine.createSpy('collapse'),
        };

        createRangeSpy.and.returnValue(mockedRange);

        plugin.onPluginEvent({
            eventType: 'keyDown',
            rawEvent,
        });

        expect(stopPropagationSpy).toHaveBeenCalledTimes(1);
        expect(setDOMSelectionSpy).toHaveBeenCalledTimes(1);
        expect(setDOMSelectionSpy).toHaveBeenCalledWith({
            type: 'range',
            range: mockedRange,
        });
    });

    it('key down - other key', () => {
        const stopPropagationSpy = jasmine.createSpy('stopPropagation');
        const rawEvent = {
            key: 'A',
            stopPropagation: stopPropagationSpy,
        } as any;

        const mockedImage = {
            parentNode: { childNodes: [] },
        } as any;

        mockedImage.parentNode.childNodes.push(mockedImage);
        getDOMSelectionSpy.and.returnValue({
            type: 'image',
            image: mockedImage,
        });

        const mockedRange = {
            setStart: jasmine.createSpy('setStart'),
            collapse: jasmine.createSpy('collapse'),
        };

        createRangeSpy.and.returnValue(mockedRange);

        plugin.onPluginEvent({
            eventType: 'keyDown',
            rawEvent,
        });

        expect(stopPropagationSpy).not.toHaveBeenCalled();
        expect(setDOMSelectionSpy).toHaveBeenCalledTimes(1);
        expect(setDOMSelectionSpy).toHaveBeenCalledWith({
            type: 'range',
            range: mockedRange,
        });
    });

    it('key down - other key with modifier key', () => {
        const stopPropagationSpy = jasmine.createSpy('stopPropagation');
        const rawEvent = {
            key: 'A',
            stopPropagation: stopPropagationSpy,
            ctrlKey: true,
        } as any;

        const mockedImage = {
            parentNode: { childNodes: [] },
        } as any;

        mockedImage.parentNode.childNodes.push(mockedImage);
        getDOMSelectionSpy.and.returnValue({
            type: 'image',
            image: mockedImage,
        });

        const mockedRange = {
            setStart: jasmine.createSpy('setStart'),
            collapse: jasmine.createSpy('collapse'),
        };

        createRangeSpy.and.returnValue(mockedRange);

        plugin.onPluginEvent({
            eventType: 'keyDown',
            rawEvent,
        });

        expect(stopPropagationSpy).not.toHaveBeenCalled();
        expect(setDOMSelectionSpy).not.toHaveBeenCalled();
    });

    it('key down - other key, image has no parent', () => {
        const stopPropagationSpy = jasmine.createSpy('stopPropagation');
        const rawEvent = {
            key: 'A',
            stopPropagation: stopPropagationSpy,
        } as any;

        const mockedImage = {
            parentNode: { childNodes: [] },
        } as any;

        getDOMSelectionSpy.and.returnValue({
            type: 'image',
            image: mockedImage,
        });

        const mockedRange = {
            setStart: jasmine.createSpy('setStart'),
            collapse: jasmine.createSpy('collapse'),
        };

        createRangeSpy.and.returnValue(mockedRange);

        plugin.onPluginEvent({
            eventType: 'keyDown',
            rawEvent,
        });

        expect(stopPropagationSpy).not.toHaveBeenCalled();
        expect(setDOMSelectionSpy).not.toHaveBeenCalled();
    });
});<|MERGE_RESOLUTION|>--- conflicted
+++ resolved
@@ -308,11 +308,7 @@
         });
 
         plugin.onPluginEvent({
-<<<<<<< HEAD
-            eventType: PluginEventType.MouseDown,
-=======
-            eventType: 'mouseDown',
->>>>>>> 8dc99687
+            eventType: 'mouseDown',
             rawEvent: {
                 target: mockedImage,
                 button: 2,
@@ -327,11 +323,7 @@
 
         mockedImage.contentEditable = 'true';
         plugin.onPluginEvent({
-<<<<<<< HEAD
-            eventType: PluginEventType.MouseDown,
-=======
-            eventType: 'mouseDown',
->>>>>>> 8dc99687
+            eventType: 'mouseDown',
             rawEvent: {
                 target: mockedImage,
                 button: 2,
@@ -345,11 +337,7 @@
         const node = document.createElement('div');
 
         plugin.onPluginEvent({
-<<<<<<< HEAD
-            eventType: PluginEventType.MouseDown,
-=======
-            eventType: 'mouseDown',
->>>>>>> 8dc99687
+            eventType: 'mouseDown',
             rawEvent: {
                 target: node,
                 button: 2,

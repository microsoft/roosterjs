--- conflicted
+++ resolved
@@ -46,10 +46,7 @@
             domIndexer: undefined,
             pendingFormat: undefined,
             zoomScale: 1,
-<<<<<<< HEAD
-=======
-            rootFontSize: 16,
->>>>>>> 609a61e6
+            rootFontSize: 16,
         });
     });
 
@@ -97,10 +94,7 @@
             domIndexer,
             pendingFormat: undefined,
             zoomScale: 1,
-<<<<<<< HEAD
-=======
-            rootFontSize: 16,
->>>>>>> 609a61e6
+            rootFontSize: 16,
         });
     });
 
@@ -147,10 +141,7 @@
             domIndexer: undefined,
             pendingFormat: mockedPendingFormat,
             zoomScale: 1,
-<<<<<<< HEAD
-=======
-            rootFontSize: 16,
->>>>>>> 609a61e6
+            rootFontSize: 16,
         });
     });
 });
@@ -205,10 +196,7 @@
             allowCacheElement: true,
             domIndexer: undefined,
             pendingFormat: undefined,
-<<<<<<< HEAD
-=======
-            rootFontSize: 16,
->>>>>>> 609a61e6
+            rootFontSize: 16,
         });
     });
 });
@@ -264,10 +252,7 @@
             domIndexer: undefined,
             pendingFormat: undefined,
             zoomScale: 1,
-<<<<<<< HEAD
-=======
-            rootFontSize: 16,
->>>>>>> 609a61e6
+            rootFontSize: 16,
         });
     });
 
@@ -288,10 +273,7 @@
             domIndexer: undefined,
             pendingFormat: undefined,
             zoomScale: 1,
-<<<<<<< HEAD
-=======
-            rootFontSize: 16,
->>>>>>> 609a61e6
+            rootFontSize: 16,
         });
     });
 });
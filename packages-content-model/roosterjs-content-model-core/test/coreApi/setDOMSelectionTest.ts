--- conflicted
+++ resolved
@@ -484,8 +484,6 @@
             expect(insertRuleSpy).toHaveBeenCalledWith('#contentDiv_0 {caret-color: transparent}');
             expect(insertRuleSpy).toHaveBeenCalledWith(
                 '#contentDiv_0 #image_0 {outline-style:auto!important;outline-color:red!important;}'
-<<<<<<< HEAD
-=======
             );
         });
 
@@ -533,7 +531,6 @@
             expect(insertRuleSpy).toHaveBeenCalledWith('#contentDiv_0 {caret-color: transparent}');
             expect(insertRuleSpy).toHaveBeenCalledWith(
                 '#contentDiv_0 #image_0 {outline-style:auto!important;outline-color:#DB626C!important;}'
->>>>>>> 8dc99687
             );
         });
     });

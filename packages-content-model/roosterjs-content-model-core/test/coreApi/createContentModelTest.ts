import * as cloneModel from '../../lib/publicApi/model/cloneModel';
import * as createDomToModelContext from 'roosterjs-content-model-dom/lib/domToModel/context/createDomToModelContext';
import * as domToContentModel from 'roosterjs-content-model-dom/lib/domToModel/domToContentModel';
import { createContentModel } from '../../lib/coreApi/createContentModel';
import { StandaloneEditorCore } from 'roosterjs-content-model-types';

const mockedEditorContext = 'EDITORCONTEXT' as any;
const mockedContext = 'CONTEXT' as any;
const mockedModel = 'MODEL' as any;
const mockedDiv = 'DIV' as any;
const mockedCachedMode = 'CACHEDMODEL' as any;
const mockedClonedModel = 'CLONEDMODEL' as any;

describe('createContentModel', () => {
    let core: StandaloneEditorCore;
    let createEditorContext: jasmine.Spy;
    let getDOMSelection: jasmine.Spy;
    let domToContentModelSpy: jasmine.Spy;
    let cloneModelSpy: jasmine.Spy;

    beforeEach(() => {
        createEditorContext = jasmine
            .createSpy('createEditorContext')
            .and.returnValue(mockedEditorContext);
        getDOMSelection = jasmine.createSpy('getDOMSelection').and.returnValue(null);

        domToContentModelSpy = spyOn(domToContentModel, 'domToContentModel').and.returnValue(
            mockedModel
        );
        cloneModelSpy = spyOn(cloneModel, 'cloneModel').and.returnValue(mockedClonedModel);

        spyOn(createDomToModelContext, 'createDomToModelContextWithConfig').and.returnValue(
            mockedContext
        );

        core = ({
            contentDiv: mockedDiv,
            api: {
                createEditorContext,
                getDOMSelection,
            },
            cache: {
                cachedModel: mockedCachedMode,
            },
            lifecycle: {},
            domToModelSettings: {},
<<<<<<< HEAD
        } as any) as StandaloneEditorCore & EditorCore;
=======
        } as any) as StandaloneEditorCore;
>>>>>>> 8dc99687
    });

    it('Reuse model, no cache, no shadow edit', () => {
        core.cache.cachedModel = undefined;

        const model = createContentModel(core);

        expect(createEditorContext).toHaveBeenCalledWith(core);
        expect(getDOMSelection).toHaveBeenCalledWith(core);
        expect(domToContentModelSpy).toHaveBeenCalledWith(mockedDiv, mockedContext, undefined);
        expect(model).toBe(mockedModel);
    });

    it('Reuse model, no shadow edit', () => {
        const model = createContentModel(core);

        expect(createEditorContext).not.toHaveBeenCalled();
        expect(getDOMSelection).not.toHaveBeenCalled();
        expect(domToContentModelSpy).not.toHaveBeenCalled();
        expect(model).toBe(mockedCachedMode);
    });

    it('Reuse model, with cache, with shadow edit', () => {
        core.lifecycle.shadowEditFragment = {} as any;

        const model = createContentModel(core);

        expect(cloneModelSpy).toHaveBeenCalledWith(mockedCachedMode, {
            includeCachedElement: true,
        });
        expect(createEditorContext).not.toHaveBeenCalled();
        expect(getDOMSelection).not.toHaveBeenCalled();
        expect(domToContentModelSpy).not.toHaveBeenCalled();
        expect(model).toBe(mockedClonedModel);
    });
});

describe('createContentModel with selection', () => {
    let getDOMSelectionSpy: jasmine.Spy;
    let domToContentModelSpy: jasmine.Spy;
    let createEditorContextSpy: jasmine.Spy;
    let core: any;
    const MockedDiv = 'CONTENT_DIV' as any;

    beforeEach(() => {
        getDOMSelectionSpy = jasmine.createSpy('getDOMSelection');
        domToContentModelSpy = spyOn(domToContentModel, 'domToContentModel');
        createEditorContextSpy = jasmine.createSpy('createEditorContext');

        spyOn(createDomToModelContext, 'createDomToModelContextWithConfig').and.returnValue(
            mockedContext
        );

        core = {
            contentDiv: MockedDiv,
            api: {
                getDOMSelection: getDOMSelectionSpy,
                createEditorContext: createEditorContextSpy,
            },
            cache: {},
            domToModelSettings: {},
        };
    });

    it('Regular selection', () => {
        const MockedContainer = 'MockedContainer';
        const MockedRange = {
            name: 'MockedRange',
            commonAncestorContainer: MockedContainer,
        } as any;

        getDOMSelectionSpy.and.returnValue({
            type: 'range',
            range: MockedRange,
        });

        createContentModel(core);

        expect(domToContentModelSpy).toHaveBeenCalledTimes(1);
        expect(domToContentModelSpy).toHaveBeenCalledWith(MockedDiv, mockedContext, {
            type: 'range',
            range: MockedRange,
        } as any);
    });

    it('Table selection', () => {
        const MockedContainer = 'MockedContainer';
        const MockedFirstCell = { name: 'FirstCell' };
        const MockedLastCell = { name: 'LastCell' };

        getDOMSelectionSpy.and.returnValue({
            type: 'table',
            table: MockedContainer,
            coordinates: {
                firstCell: MockedFirstCell,
                lastCell: MockedLastCell,
            },
        });

        createContentModel(core);

        expect(domToContentModelSpy).toHaveBeenCalledTimes(1);
        expect(domToContentModelSpy).toHaveBeenCalledWith(MockedDiv, mockedContext, {
            type: 'table',
            table: MockedContainer,
            coordinates: {
                firstCell: MockedFirstCell,
                lastCell: MockedLastCell,
            },
        } as any);
    });

    it('Image selection', () => {
        const MockedContainer = 'MockedContainer';

        getDOMSelectionSpy.and.returnValue({
            type: 'image',
            image: MockedContainer,
        });

        createContentModel(core);

        expect(domToContentModelSpy).toHaveBeenCalledTimes(1);
        expect(domToContentModelSpy).toHaveBeenCalledWith(MockedDiv, mockedContext, {
            type: 'image',
            image: MockedContainer,
        } as any);
    });

    it('Incorrect regular selection', () => {
        getDOMSelectionSpy.and.returnValue({
            type: 'range',
            range: null!,
        });

        createContentModel(core);

        expect(domToContentModelSpy).toHaveBeenCalledTimes(1);
        expect(domToContentModelSpy).toHaveBeenCalledWith(MockedDiv, mockedContext, {
            type: 'range',
            range: null!,
        } as any);
    });

    it('Incorrect table selection', () => {
        getDOMSelectionSpy.and.returnValue({
            type: 'table',
        });

        createContentModel(core);

        expect(domToContentModelSpy).toHaveBeenCalledTimes(1);
        expect(domToContentModelSpy).toHaveBeenCalledWith(MockedDiv, mockedContext, {
            type: 'table',
        } as any);
    });
});<|MERGE_RESOLUTION|>--- conflicted
+++ resolved
@@ -44,11 +44,7 @@
             },
             lifecycle: {},
             domToModelSettings: {},
-<<<<<<< HEAD
-        } as any) as StandaloneEditorCore & EditorCore;
-=======
         } as any) as StandaloneEditorCore;
->>>>>>> 8dc99687
     });
 
     it('Reuse model, no cache, no shadow edit', () => {

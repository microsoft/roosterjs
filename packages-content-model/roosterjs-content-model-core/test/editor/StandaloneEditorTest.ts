import * as cloneModel from '../../lib/publicApi/model/cloneModel';
import * as createEmptyModel from 'roosterjs-content-model-dom/lib/modelApi/creators/createEmptyModel';
import * as createStandaloneEditorCore from '../../lib/editor/createStandaloneEditorCore';
import * as transformColor from '../../lib/publicApi/color/transformColor';
import { ChangeSource } from '../../lib/constants/ChangeSource';
<<<<<<< HEAD
=======
import { Rect, StandaloneEditorCore } from 'roosterjs-content-model-types';
>>>>>>> 609a61e6
import { reducedModelChildProcessor } from '../../lib/override/reducedModelChildProcessor';
import { StandaloneEditor } from '../../lib/editor/StandaloneEditor';
import { tableProcessor } from 'roosterjs-content-model-dom';

describe('StandaloneEditor', () => {
    let createEditorCoreSpy: jasmine.Spy;
    let updateKnownColorSpy: jasmine.Spy;
    let setContentModelSpy: jasmine.Spy;
    let createEmptyModelSpy: jasmine.Spy;

    beforeEach(() => {
        updateKnownColorSpy = jasmine.createSpy('updateKnownColor');
        createEditorCoreSpy = spyOn(
            createStandaloneEditorCore,
            'createStandaloneEditorCore'
        ).and.callThrough();
        setContentModelSpy = jasmine.createSpy('setContentModel');
        createEmptyModelSpy = spyOn(createEmptyModel, 'createEmptyModel');
    });

    it('ctor and dispose, no options', () => {
        const div = document.createElement('div');

        createEmptyModelSpy.and.callThrough();

        const editor = new StandaloneEditor(div);

        expect(createEditorCoreSpy).toHaveBeenCalledWith(div, {});
        expect(editor.isDisposed()).toBeFalse();
        expect(editor.getDocument()).toBe(document);
        expect(editor.isDarkMode()).toBeFalse();
        expect(editor.isInShadowEdit()).toBeFalse();
        expect(createEmptyModelSpy).toHaveBeenCalledWith(undefined);

        editor.dispose();

        expect(editor.isDisposed()).toBeTrue();
        expect(() => {
            editor.focus();
        }).toThrow();
    });

    it('ctor and dispose, with options', () => {
        const div = document.createElement('div');
        const initSpy1 = jasmine.createSpy('init1');
        const initSpy2 = jasmine.createSpy('init2');
        const disposeSpy1 = jasmine.createSpy('dispose1');
        const disposeSpy2 = jasmine.createSpy('dispose2').and.throwError('test');
        const mockedPlugin1 = {
            initialize: initSpy1,
            dispose: disposeSpy1,
        } as any;
        const mockedPlugin2 = {
            initialize: initSpy2,
            dispose: disposeSpy2,
        } as any;
        const setContentModelSpy = jasmine.createSpy('setContentModel');
        const disposeErrorHandlerSpy = jasmine.createSpy('disposeErrorHandler');
        const mockedInitialModel = 'INITMODEL' as any;
        const options = {
            plugins: [mockedPlugin1, mockedPlugin2],
            disposeErrorHandler: disposeErrorHandlerSpy,
            inDarkMode: true,
            initialModel: mockedInitialModel,
            coreApiOverride: {
                setContentModel: setContentModelSpy,
            },
        };

        createEmptyModelSpy.and.callThrough();

        const editor = new StandaloneEditor(div, options);

        expect(createEditorCoreSpy).toHaveBeenCalledWith(div, options);
        expect(editor.isDisposed()).toBeFalse();
        expect(editor.getDocument()).toBe(document);
        expect(editor.isDarkMode()).toBeTrue();
        expect(editor.isInShadowEdit()).toBeFalse();
        expect(createEmptyModelSpy).not.toHaveBeenCalled();
        expect(setContentModelSpy).toHaveBeenCalledWith(
            jasmine.anything() /*core*/,
            mockedInitialModel,
            { ignoreSelection: true }
        );

        expect(initSpy1).toHaveBeenCalledWith(editor);
        expect(initSpy2).toHaveBeenCalledWith(editor);
        expect(initSpy1).toHaveBeenCalledBefore(initSpy2);
        expect(disposeSpy1).not.toHaveBeenCalled();
        expect(disposeSpy2).not.toHaveBeenCalled();

        editor.dispose();

        expect(editor.isDisposed()).toBeTrue();
        expect(() => {
            editor.focus();
        }).toThrow();

        expect(disposeSpy1).toHaveBeenCalled();
        expect(disposeSpy2).toHaveBeenCalled();
        expect(disposeSpy2).toHaveBeenCalledBefore(disposeSpy1);
        expect(disposeErrorHandlerSpy).toHaveBeenCalledWith(mockedPlugin2, new Error('test'));
    });

    it('getContentModelCopy', () => {
        const div = document.createElement('div');
        const mockedModel = 'MODEL' as any;
        const createContentModelSpy = jasmine
            .createSpy('createContentModel')
            .and.returnValue(mockedModel);
        const resetSpy = jasmine.createSpy('reset');
        const mockedCore = {
            plugins: [],
            darkColorHandler: {
                updateKnownColor: updateKnownColorSpy,
                reset: resetSpy,
            },
            api: {
                createContentModel: createContentModelSpy,
                setContentModel: setContentModelSpy,
            },
        } as any;

        createEditorCoreSpy.and.returnValue(mockedCore);

        const editor = new StandaloneEditor(div);

        const model1 = editor.getContentModelCopy('connected');

        expect(model1).toBe(mockedModel);
        expect(createContentModelSpy).toHaveBeenCalledWith(mockedCore, {
            processorOverride: {
                table: tableProcessor, // Use the original table processor to create Content Model with real table content but not just an entity
            },
        });

        const model2 = editor.getContentModelCopy('reduced');

        expect(model2).toBe(mockedModel);
        expect(createContentModelSpy).toHaveBeenCalledWith(mockedCore, {
            processorOverride: {
                child: reducedModelChildProcessor,
            },
        });

        editor.dispose();
        expect(() => editor.getContentModelCopy('connected')).toThrow();
        expect(() => editor.getContentModelCopy('reduced')).toThrow();
        expect(resetSpy).toHaveBeenCalledWith();
    });

    it('getContentModelCopy to return disconnected model', () => {
        const div = document.createElement('div');
        const mockedModel = 'MODEL' as any;
        const mockedClonedModel = 'MODEL2' as any;
        const createContentModelSpy = jasmine
            .createSpy('createContentModel')
            .and.returnValue(mockedModel);
        const resetSpy = jasmine.createSpy('reset');
        const mockedCore = {
            plugins: [],
            darkColorHandler: {
                updateKnownColor: updateKnownColorSpy,
                reset: resetSpy,
            },
            lifecycle: {
                isDarkMode: false,
            },
            api: {
                createContentModel: createContentModelSpy,
                setContentModel: setContentModelSpy,
            },
        } as any;

        createEditorCoreSpy.and.returnValue(mockedCore);

        const editor = new StandaloneEditor(div);

        const cloneModelSpy = spyOn(cloneModel, 'cloneModel').and.returnValue(mockedClonedModel);

        const model = editor.getContentModelCopy('disconnected');

        expect(cloneModelSpy).toHaveBeenCalledWith(mockedModel, {
            includeCachedElement: jasmine.anything() as any,
        });
<<<<<<< HEAD

        const transformColorSpy = spyOn(transformColor, 'transformColor');
        const onClone = cloneModelSpy.calls.argsFor(0)[1]!
            .includeCachedElement as cloneModel.CachedElementHandler;

        const clonedNode = {
            style: {
                backgroundColor: 'red',
            },
        } as any;
        const cloneNodeSpy = jasmine.createSpy('cloneNode').and.returnValue(clonedNode);
        const mockedNode = {
            cloneNode: cloneNodeSpy,
        } as any;

=======

        const transformColorSpy = spyOn(transformColor, 'transformColor');
        const onClone = cloneModelSpy.calls.argsFor(0)[1]!
            .includeCachedElement as cloneModel.CachedElementHandler;

        const clonedNode = {
            style: {
                backgroundColor: 'red',
            },
        } as any;
        const cloneNodeSpy = jasmine.createSpy('cloneNode').and.returnValue(clonedNode);
        const mockedNode = {
            cloneNode: cloneNodeSpy,
        } as any;

>>>>>>> 609a61e6
        expect(onClone(mockedNode, 'cache')).toBeUndefined();
        expect(cloneNodeSpy).not.toHaveBeenCalled();

        // clone entity in light mode
        expect(onClone(mockedNode, 'entity')).toBe(clonedNode);
        expect(cloneNodeSpy).toHaveBeenCalledWith(true);

        expect(model).toBe(mockedClonedModel);
        expect(createContentModelSpy).toHaveBeenCalledWith(mockedCore);
        expect(transformColorSpy).not.toHaveBeenCalled();

        // Clone in dark mode
        mockedCore.lifecycle.isDarkMode = true;
        expect(onClone(mockedNode, 'entity')).toBe(clonedNode);
        expect(cloneNodeSpy).toHaveBeenCalledWith(true);

        expect(model).toBe(mockedClonedModel);
        expect(createContentModelSpy).toHaveBeenCalledWith(mockedCore);
        expect(transformColorSpy).toHaveBeenCalledWith(
            clonedNode,
            true,
            'darkToLight',
            mockedCore.darkColorHandler
        );
        expect(clonedNode).toEqual({
            style: {
                color: 'inherit',
                backgroundColor: 'red',
            },
        });

        editor.dispose();
        expect(() => editor.getContentModelCopy('disconnected')).toThrow();
        expect(resetSpy).toHaveBeenCalledWith();
    });

    it('getEnvironment', () => {
        const div = document.createElement('div');
        const mockedEnvironment = 'ENVIRONMENT' as any;
        const resetSpy = jasmine.createSpy('reset');
        const mockedCore = {
            plugins: [],
            darkColorHandler: {
                updateKnownColor: updateKnownColorSpy,
                reset: resetSpy,
            },
            environment: mockedEnvironment,
            api: { setContentModel: setContentModelSpy },
        } as any;

        createEditorCoreSpy.and.returnValue(mockedCore);

        const editor = new StandaloneEditor(div);

        const result = editor.getEnvironment();

        expect(result).toBe(mockedEnvironment);

        editor.dispose();
        expect(resetSpy).toHaveBeenCalledWith();
        expect(() => editor.getEnvironment()).toThrow();
    });

    it('getDOMSelection', () => {
        const div = document.createElement('div');
        const mockedSelection = 'SELECTION' as any;
        const getDOMSelectionSpy = jasmine
            .createSpy('getDOMSelection')
            .and.returnValue(mockedSelection);
        const resetSpy = jasmine.createSpy('reset');
        const mockedCore = {
            plugins: [],
            darkColorHandler: {
                updateKnownColor: updateKnownColorSpy,
                reset: resetSpy,
            },
            api: {
                getDOMSelection: getDOMSelectionSpy,
                setContentModel: setContentModelSpy,
            },
        } as any;

        createEditorCoreSpy.and.returnValue(mockedCore);

        const editor = new StandaloneEditor(div);

        const result = editor.getDOMSelection();

        expect(result).toBe(mockedSelection);
        expect(getDOMSelectionSpy).toHaveBeenCalledWith(mockedCore);

        editor.dispose();
        expect(resetSpy).toHaveBeenCalledWith();
        expect(() => editor.getDOMSelection()).toThrow();
    });

    it('setDOMSelection', () => {
        const div = document.createElement('div');
        const mockedSelection = 'SELECTION' as any;
        const setDOMSelectionSpy = jasmine.createSpy('setDOMSelection');
        const resetSpy = jasmine.createSpy('reset');
        const mockedCore = {
            plugins: [],
            darkColorHandler: {
                updateKnownColor: updateKnownColorSpy,
                reset: resetSpy,
            },
            api: {
                setDOMSelection: setDOMSelectionSpy,
                setContentModel: setContentModelSpy,
            },
        } as any;

        createEditorCoreSpy.and.returnValue(mockedCore);

        const editor = new StandaloneEditor(div);

        editor.setDOMSelection(null);

        expect(setDOMSelectionSpy).toHaveBeenCalledWith(mockedCore, null);

        editor.setDOMSelection(mockedSelection);

        expect(setDOMSelectionSpy).toHaveBeenCalledWith(mockedCore, mockedSelection);

        editor.dispose();
        expect(resetSpy).toHaveBeenCalledWith();
        expect(() => editor.setDOMSelection(null)).toThrow();
    });

    it('formatContentModel', () => {
        const div = document.createElement('div');
        const mockedFormatter = 'FORMATTER' as any;
        const mockedOptions = 'OPTIONS' as any;
        const formatContentModelSpy = jasmine.createSpy('formatContentModel');
        const resetSpy = jasmine.createSpy('reset');
        const mockedCore = {
            plugins: [],
            darkColorHandler: {
                updateKnownColor: updateKnownColorSpy,
                reset: resetSpy,
            },
            api: {
                formatContentModel: formatContentModelSpy,
                setContentModel: setContentModelSpy,
            },
        } as any;

        createEditorCoreSpy.and.returnValue(mockedCore);

        const editor = new StandaloneEditor(div);

        editor.formatContentModel(mockedFormatter);

        expect(formatContentModelSpy).toHaveBeenCalledWith(mockedCore, mockedFormatter, undefined);

        editor.formatContentModel(mockedFormatter, mockedOptions);

        expect(formatContentModelSpy).toHaveBeenCalledWith(
            mockedCore,
            mockedFormatter,
            mockedOptions
        );

        editor.dispose();
        expect(resetSpy).toHaveBeenCalledWith();
        expect(() => editor.formatContentModel(mockedFormatter)).toThrow();
    });

    it('getPendingFormat', () => {
        const div = document.createElement('div');
        const mockedFormat = 'FORMAT' as any;
        const resetSpy = jasmine.createSpy('reset');
        const mockedCore = {
            plugins: [],
            darkColorHandler: {
                updateKnownColor: updateKnownColorSpy,
                reset: resetSpy,
            },
            format: {},
            api: {
                setContentModel: setContentModelSpy,
            },
        } as any;

        createEditorCoreSpy.and.returnValue(mockedCore);

        const editor = new StandaloneEditor(div);

        const result1 = editor.getPendingFormat();

        expect(result1).toBeNull();

        mockedCore.format.pendingFormat = {
            format: mockedFormat,
        };
        const result2 = editor.getPendingFormat();

        expect(result2).toBe(mockedFormat);

        editor.dispose();
        expect(resetSpy).toHaveBeenCalledWith();
        expect(() => editor.getPendingFormat()).toThrow();
    });

    it('formatContentModel', () => {
        const div = document.createElement('div');
        const mockedSnapshot = 'SNAPSHOT' as any;
        const addUndoSnapshotSpy = jasmine
            .createSpy('addUndoSnapshot')
            .and.returnValue(mockedSnapshot);
        const resetSpy = jasmine.createSpy('reset');
        const mockedCore = {
            plugins: [],
            darkColorHandler: {
                updateKnownColor: updateKnownColorSpy,
                reset: resetSpy,
            },
            api: {
                addUndoSnapshot: addUndoSnapshotSpy,
                setContentModel: setContentModelSpy,
            },
        } as any;

        createEditorCoreSpy.and.returnValue(mockedCore);

        const editor = new StandaloneEditor(div);

        const snapshot = editor.takeSnapshot();

        expect(addUndoSnapshotSpy).toHaveBeenCalledWith(mockedCore, false);
        expect(snapshot).toBe(mockedSnapshot);

        editor.dispose();
        expect(resetSpy).toHaveBeenCalledWith();
        expect(() => editor.takeSnapshot()).toThrow();
    });

    it('getDOMHelper', () => {
        const div = document.createElement('div');
        const mockedDOMHelper = 'DOMHELPER' as any;
        const resetSpy = jasmine.createSpy('reset');
        const mockedCore = {
            plugins: [],
            domHelper: mockedDOMHelper,
            darkColorHandler: {
                updateKnownColor: updateKnownColorSpy,
                reset: resetSpy,
            },
            api: { setContentModel: setContentModelSpy },
        } as any;

        createEditorCoreSpy.and.returnValue(mockedCore);

        const editor = new StandaloneEditor(div);
        const domHelper = editor.getDOMHelper();

        expect(domHelper).toBe(mockedDOMHelper);

        editor.dispose();
        expect(resetSpy).toHaveBeenCalledWith();
        expect(() => editor.takeSnapshot()).toThrow();
    });

    it('restoreSnapshot', () => {
        const div = document.createElement('div');
        const mockedSnapshot = 'SNAPSHOT' as any;
        const restoreUndoSnapshotSpy = jasmine.createSpy('restoreUndoSnapshot');
        const resetSpy = jasmine.createSpy('reset');
        const mockedCore = {
            plugins: [],
            darkColorHandler: {
                updateKnownColor: updateKnownColorSpy,
                reset: resetSpy,
            },
            api: {
                restoreUndoSnapshot: restoreUndoSnapshotSpy,
                setContentModel: setContentModelSpy,
            },
        } as any;

        createEditorCoreSpy.and.returnValue(mockedCore);

        const editor = new StandaloneEditor(div);

        editor.restoreSnapshot(mockedSnapshot);

        expect(restoreUndoSnapshotSpy).toHaveBeenCalledWith(mockedCore, mockedSnapshot);

        editor.dispose();
        expect(resetSpy).toHaveBeenCalledWith();
        expect(() => editor.restoreSnapshot(mockedSnapshot)).toThrow();
    });

    it('focus', () => {
        const div = document.createElement('div');
        const focusSpy = jasmine.createSpy('focus');
        const resetSpy = jasmine.createSpy('reset');
        const mockedCore = {
            plugins: [],
            darkColorHandler: {
                updateKnownColor: updateKnownColorSpy,
                reset: resetSpy,
            },
            api: {
                focus: focusSpy,
                setContentModel: setContentModelSpy,
            },
        } as any;

        createEditorCoreSpy.and.returnValue(mockedCore);

        const editor = new StandaloneEditor(div);

        editor.focus();
        expect(focusSpy).toHaveBeenCalledWith(mockedCore);

        editor.dispose();
        expect(resetSpy).toHaveBeenCalledWith();
        expect(() => editor.focus()).toThrow();
    });

    it('hasFocus', () => {
        const div = document.createElement('div');
        const mockedResult = 'RESULT' as any;
        const hasFocusSpy = jasmine.createSpy('hasFocus').and.returnValue(mockedResult);
        const resetSpy = jasmine.createSpy('reset');
        const mockedCore = {
            plugins: [],
            darkColorHandler: {
                updateKnownColor: updateKnownColorSpy,
                reset: resetSpy,
            },
            api: {
                hasFocus: hasFocusSpy,
                setContentModel: setContentModelSpy,
            },
        } as any;

        createEditorCoreSpy.and.returnValue(mockedCore);

        const editor = new StandaloneEditor(div);

        const result = editor.hasFocus();

        expect(result).toBe(mockedResult);
        expect(hasFocusSpy).toHaveBeenCalledWith(mockedCore);

        editor.dispose();
        expect(resetSpy).toHaveBeenCalledWith();
        expect(() => editor.hasFocus()).toThrow();
    });

    it('triggerEvent', () => {
        const div = document.createElement('div');
        const mockedEventData = {
            event: 'Mocked',
        } as any;
        const triggerEventSpy = jasmine.createSpy('triggerEvent').and.callFake((core, data) => {
            data.a = 'b';
        });
        const resetSpy = jasmine.createSpy('reset');
        const mockedCore = {
            plugins: [],
            darkColorHandler: {
                updateKnownColor: updateKnownColorSpy,
                reset: resetSpy,
            },
            api: {
                triggerEvent: triggerEventSpy,
                setContentModel: setContentModelSpy,
            },
        } as any;

        createEditorCoreSpy.and.returnValue(mockedCore);

        const editor = new StandaloneEditor(div);
        const mockedEventType = 'EVENTTYPE' as any;

        const result = editor.triggerEvent<any>(mockedEventType, mockedEventData, true);

        expect(result).toEqual({
            eventType: mockedEventType,
            event: 'Mocked',
            a: 'b',
        } as any);
        expect(triggerEventSpy).toHaveBeenCalledWith(
            mockedCore,
            {
                eventType: mockedEventType,
                event: 'Mocked',
                a: 'b',
            } as any,
            true
        );

        editor.dispose();
        expect(resetSpy).toHaveBeenCalledWith();
        expect(() => editor.triggerEvent(mockedEventType, mockedEventData, true)).toThrow();
    });

    it('attachDomEvent', () => {
        const div = document.createElement('div');
        const mockedDisposer = 'DISPOSER' as any;
        const attachDomEventSpy = jasmine
            .createSpy('attachDomEvent')
            .and.returnValue(mockedDisposer);
        const resetSpy = jasmine.createSpy('reset');
        const mockedCore = {
            plugins: [],
            darkColorHandler: {
                updateKnownColor: updateKnownColorSpy,
                reset: resetSpy,
            },
            api: {
                attachDomEvent: attachDomEventSpy,
                setContentModel: setContentModelSpy,
            },
        } as any;

        createEditorCoreSpy.and.returnValue(mockedCore);

        const mockedEventMap = 'EVENTMAP' as any;
        const editor = new StandaloneEditor(div);

        const result = editor.attachDomEvent(mockedEventMap);

        expect(result).toBe(mockedDisposer);
        expect(attachDomEventSpy).toHaveBeenCalledWith(mockedCore, mockedEventMap);

        editor.dispose();
        expect(resetSpy).toHaveBeenCalledWith();
        expect(() => editor.attachDomEvent(mockedEventMap)).toThrow();
    });

    it('getSnapshotsManager', () => {
        const div = document.createElement('div');
        const mockedSnapshotManager = 'MANAGER' as any;
        const resetSpy = jasmine.createSpy('reset');
        const mockedCore = {
            plugins: [],
            darkColorHandler: {
                updateKnownColor: updateKnownColorSpy,
                reset: resetSpy,
            },
            undo: {
                snapshotsManager: mockedSnapshotManager,
                setContentModel: setContentModelSpy,
            },
            api: { setContentModel: setContentModelSpy },
        } as any;

        createEditorCoreSpy.and.returnValue(mockedCore);

        const editor = new StandaloneEditor(div);

        const result = editor.getSnapshotsManager();

        expect(result).toBe(mockedSnapshotManager);

        editor.dispose();
        expect(resetSpy).toHaveBeenCalledWith();
        expect(() => editor.getSnapshotsManager()).toThrow();
    });

    it('shadow edit', () => {
        const div = document.createElement('div');
        const switchShadowEditSpy = jasmine
            .createSpy('switchShadowEdit')
            .and.callFake((core, isOn) => {
                mockedCore.lifecycle.shadowEditFragment = isOn;
            });
        const resetSpy = jasmine.createSpy('reset');
        const mockedCore = {
            plugins: [],
            darkColorHandler: {
                updateKnownColor: updateKnownColorSpy,
                reset: resetSpy,
            },
            lifecycle: {},
            api: {
                switchShadowEdit: switchShadowEditSpy,
                setContentModel: setContentModelSpy,
            },
        } as any;

        createEditorCoreSpy.and.returnValue(mockedCore);

        const editor = new StandaloneEditor(div);

        expect(editor.isInShadowEdit()).toBeFalse();

        editor.startShadowEdit();

        expect(editor.isInShadowEdit()).toBeTrue();
        expect(switchShadowEditSpy).toHaveBeenCalledTimes(1);
        expect(switchShadowEditSpy).toHaveBeenCalledWith(mockedCore, true);

        editor.stopShadowEdit();

        expect(editor.isInShadowEdit()).toBeFalse();
        expect(switchShadowEditSpy).toHaveBeenCalledTimes(2);
        expect(switchShadowEditSpy).toHaveBeenCalledWith(mockedCore, false);

        editor.dispose();
        expect(resetSpy).toHaveBeenCalledWith();
        expect(() => editor.isInShadowEdit()).toThrow();
        expect(() => editor.startShadowEdit()).toThrow();
        expect(() => editor.stopShadowEdit()).toThrow();
    });

    it('pasteFromClipboard', () => {
        const div = document.createElement('div');
        const pasteSpy = jasmine.createSpy('paste');
        const resetSpy = jasmine.createSpy('reset');
        const mockedCore = {
            plugins: [],
            darkColorHandler: {
                updateKnownColor: updateKnownColorSpy,
                reset: resetSpy,
            },
            api: {
                paste: pasteSpy,
                setContentModel: setContentModelSpy,
            },
        } as any;

        createEditorCoreSpy.and.returnValue(mockedCore);

        const mockedClipboardData = 'ClipboardData' as any;
        const mockedPasteType = 'PASTETYPE' as any;

        const editor = new StandaloneEditor(div);

        editor.pasteFromClipboard(mockedClipboardData);

        expect(pasteSpy).toHaveBeenCalledWith(mockedCore, mockedClipboardData, 'normal');

        editor.pasteFromClipboard(mockedClipboardData, mockedPasteType);

        expect(pasteSpy).toHaveBeenCalledWith(mockedCore, mockedClipboardData, mockedPasteType);

        editor.dispose();
        expect(resetSpy).toHaveBeenCalledWith();
        expect(() => editor.pasteFromClipboard(mockedClipboardData)).toThrow();
    });

    it('getColorManager', () => {
        const div = document.createElement('div');
        const resetSpy = jasmine.createSpy('reset');
        const mockedColorHandler = {
            updateKnownColor: updateKnownColorSpy,
            reset: resetSpy,
        } as any;
        const mockedCore = {
            plugins: [],
            darkColorHandler: mockedColorHandler,
            api: { setContentModel: setContentModelSpy },
        } as any;

        createEditorCoreSpy.and.returnValue(mockedCore);

        const editor = new StandaloneEditor(div);

        const result = editor.getColorManager();

        expect(updateKnownColorSpy).not.toHaveBeenCalled();
        expect(result).toBe(mockedColorHandler);

        editor.dispose();

        expect(resetSpy).toHaveBeenCalledWith();
        expect(() => editor.getColorManager()).toThrow();
    });

    it('dark mode', () => {
        const transformColorSpy = spyOn(transformColor, 'transformColor');
        const triggerEventSpy = jasmine.createSpy('triggerEvent').and.callFake((core, event) => {
            mockedCore.lifecycle.isDarkMode = event.source == ChangeSource.SwitchToDarkMode;
        });
        const div = document.createElement('div');
        const resetSpy = jasmine.createSpy('reset');
        const mockedColorHandler = {
            updateKnownColor: updateKnownColorSpy,
            reset: resetSpy,
        } as any;
        const mockedCore = {
            plugins: [],
            darkColorHandler: mockedColorHandler,
            contentDiv: div,
            lifecycle: {
                isDarkMode: false,
            },
            api: {
                triggerEvent: triggerEventSpy,
                setContentModel: setContentModelSpy,
            },
        } as any;

        createEditorCoreSpy.and.returnValue(mockedCore);

        const editor = new StandaloneEditor(div);

        expect(editor.isDarkMode()).toBeFalse();

        editor.setDarkModeState(false);

        expect(editor.isDarkMode()).toBeFalse();
        expect(transformColorSpy).not.toHaveBeenCalled();
        expect(triggerEventSpy).not.toHaveBeenCalled();

        editor.setDarkModeState(true);

        expect(editor.isDarkMode()).toBeTrue();
        expect(transformColorSpy).toHaveBeenCalledTimes(1);
        expect(transformColorSpy).toHaveBeenCalledWith(
            div,
            false,
            'lightToDark',
            mockedColorHandler
        );
        expect(mockedCore.lifecycle.isDarkMode).toEqual(true);
        expect(triggerEventSpy).toHaveBeenCalledTimes(1);
        expect(triggerEventSpy).toHaveBeenCalledWith(
            mockedCore,
            {
                eventType: 'contentChanged',
                source: ChangeSource.SwitchToDarkMode,
            },
            true
        );

        editor.setDarkModeState(false);

        expect(editor.isDarkMode()).toBeFalse();
        expect(transformColorSpy).toHaveBeenCalledTimes(2);
        expect(transformColorSpy).toHaveBeenCalledWith(
            div,
            false,
            'darkToLight',
            mockedColorHandler
        );
        expect(triggerEventSpy).toHaveBeenCalledTimes(2);
        expect(triggerEventSpy).toHaveBeenCalledWith(
            mockedCore,
            {
                eventType: 'contentChanged',
                source: ChangeSource.SwitchToLightMode,
            },
            true
        );
        expect(mockedCore.lifecycle.isDarkMode).toEqual(false);

        editor.dispose();
        expect(resetSpy).toHaveBeenCalledWith();
        expect(() => editor.isDarkMode()).toThrow();
        expect(() => editor.setDarkModeState()).toThrow();
    });

    it('getScrollContainer', () => {
        const div = document.createElement('div');
        const mockedScrollContainer = 'SCROLLCONTAINER' as any;
        const resetSpy = jasmine.createSpy('reset');
        const mockedCore = {
            plugins: [],
            darkColorHandler: {
                updateKnownColor: updateKnownColorSpy,
                reset: resetSpy,
            },
            api: { setContentModel: setContentModelSpy },
            domEvent: { scrollContainer: mockedScrollContainer },
        } as any;

        createEditorCoreSpy.and.returnValue(mockedCore);

        const editor = new StandaloneEditor(div);

        const result = editor.getScrollContainer();

        expect(result).toBe(mockedScrollContainer);

        editor.dispose();
        expect(resetSpy).toHaveBeenCalledWith();
        expect(() => editor.getScrollContainer()).toThrow();
    });

    it('getVisibleViewport', () => {
        const div = document.createElement('div');
        const mockedScrollContainer: Rect = { top: 0, bottom: 100, left: 0, right: 100 };
        const resetSpy = jasmine.createSpy('reset');
        const mockedCore = {
            plugins: [],
            darkColorHandler: {
                updateKnownColor: updateKnownColorSpy,
                reset: resetSpy,
            },
            api: {
                setContentModel: setContentModelSpy,
                getVisibleViewport: (core: StandaloneEditorCore) => {
                    return mockedScrollContainer;
                },
            },
            domEvent: { scrollContainer: mockedScrollContainer },
        } as any;

        createEditorCoreSpy.and.returnValue(mockedCore);

        const editor = new StandaloneEditor(div);

        const result = editor.getVisibleViewport();

        expect(result).toBe(mockedScrollContainer);

        editor.dispose();
        expect(resetSpy).toHaveBeenCalledWith();
        expect(() => editor.getVisibleViewport()).toThrow();
    });
});<|MERGE_RESOLUTION|>--- conflicted
+++ resolved
@@ -3,10 +3,7 @@
 import * as createStandaloneEditorCore from '../../lib/editor/createStandaloneEditorCore';
 import * as transformColor from '../../lib/publicApi/color/transformColor';
 import { ChangeSource } from '../../lib/constants/ChangeSource';
-<<<<<<< HEAD
-=======
 import { Rect, StandaloneEditorCore } from 'roosterjs-content-model-types';
->>>>>>> 609a61e6
 import { reducedModelChildProcessor } from '../../lib/override/reducedModelChildProcessor';
 import { StandaloneEditor } from '../../lib/editor/StandaloneEditor';
 import { tableProcessor } from 'roosterjs-content-model-dom';
@@ -192,7 +189,6 @@
         expect(cloneModelSpy).toHaveBeenCalledWith(mockedModel, {
             includeCachedElement: jasmine.anything() as any,
         });
-<<<<<<< HEAD
 
         const transformColorSpy = spyOn(transformColor, 'transformColor');
         const onClone = cloneModelSpy.calls.argsFor(0)[1]!
@@ -208,23 +204,6 @@
             cloneNode: cloneNodeSpy,
         } as any;
 
-=======
-
-        const transformColorSpy = spyOn(transformColor, 'transformColor');
-        const onClone = cloneModelSpy.calls.argsFor(0)[1]!
-            .includeCachedElement as cloneModel.CachedElementHandler;
-
-        const clonedNode = {
-            style: {
-                backgroundColor: 'red',
-            },
-        } as any;
-        const cloneNodeSpy = jasmine.createSpy('cloneNode').and.returnValue(clonedNode);
-        const mockedNode = {
-            cloneNode: cloneNodeSpy,
-        } as any;
-
->>>>>>> 609a61e6
         expect(onClone(mockedNode, 'cache')).toBeUndefined();
         expect(cloneNodeSpy).not.toHaveBeenCalled();
 

import { createDOMHelper } from '../../lib/editor/DOMHelperImpl';

describe('DOMHelperImpl', () => {
    it('isNodeInEditor', () => {
        const mockedResult = 'RESULT' as any;
        const containsSpy = jasmine.createSpy('contains').and.returnValue(mockedResult);
        const mockedDiv = {
            contains: containsSpy,
        } as any;
        const domHelper = createDOMHelper(mockedDiv);
        const mockedNode = 'NODE' as any;

        const result = domHelper.isNodeInEditor(mockedNode);

        expect(result).toBe(mockedResult);
        expect(containsSpy).toHaveBeenCalledWith(mockedNode);
    });

    it('queryElements', () => {
        const mockedResult = ['RESULT'] as any;
        const querySelectorAllSpy = jasmine
            .createSpy('querySelectorAll')
            .and.returnValue(mockedResult);
        const mockedDiv: HTMLElement = {
            querySelectorAll: querySelectorAllSpy,
        } as any;
        const mockedSelector = 'SELECTOR';
        const domHelper = createDOMHelper(mockedDiv);

        const result = domHelper.queryElements(mockedSelector);

        expect(result).toEqual(mockedResult);
        expect(querySelectorAllSpy).toHaveBeenCalledWith(mockedSelector);
    });

<<<<<<< HEAD
    it('getTextContent', () => {
        const mockedTextContent = 'TEXT';
        const mockedDiv: HTMLDivElement = {
            textContent: mockedTextContent,
        } as any;
        const domHelper = createDOMHelper(mockedDiv);

        const result = domHelper.getTextContent();

        expect(result).toBe(mockedTextContent);
=======
    it('calculateZoomScale 1', () => {
        const mockedDiv = {
            getBoundingClientRect: () => ({
                width: 1,
            }),
            offsetWidth: 2,
        } as any;
        const domHelper = createDOMHelper(mockedDiv);

        const zoomScale = domHelper.calculateZoomScale();

        expect(zoomScale).toBe(0.5);
    });

    it('calculateZoomScale 2', () => {
        const mockedDiv = {
            getBoundingClientRect: () => ({
                width: 1,
            }),
            offsetWidth: 0, // Wrong number, should return 1 as fallback
        } as any;
        const domHelper = createDOMHelper(mockedDiv);

        const zoomScale = domHelper.calculateZoomScale();

        expect(zoomScale).toBe(1);
>>>>>>> a973c1fe
    });
});<|MERGE_RESOLUTION|>--- conflicted
+++ resolved
@@ -33,7 +33,6 @@
         expect(querySelectorAllSpy).toHaveBeenCalledWith(mockedSelector);
     });
 
-<<<<<<< HEAD
     it('getTextContent', () => {
         const mockedTextContent = 'TEXT';
         const mockedDiv: HTMLDivElement = {
@@ -44,7 +43,8 @@
         const result = domHelper.getTextContent();
 
         expect(result).toBe(mockedTextContent);
-=======
+    });
+
     it('calculateZoomScale 1', () => {
         const mockedDiv = {
             getBoundingClientRect: () => ({
@@ -71,6 +71,5 @@
         const zoomScale = domHelper.calculateZoomScale();
 
         expect(zoomScale).toBe(1);
->>>>>>> a973c1fe
     });
 });
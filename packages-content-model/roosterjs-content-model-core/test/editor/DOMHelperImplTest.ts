import { createDOMHelper } from '../../lib/editor/DOMHelperImpl';

describe('DOMHelperImpl', () => {
    it('queryElements', () => {
        const mockedResult = ['RESULT'] as any;
        const querySelectorAllSpy = jasmine
            .createSpy('querySelectorAll')
            .and.returnValue(mockedResult);
        const mockedDiv: HTMLElement = {
            querySelectorAll: querySelectorAllSpy,
        } as any;
        const mockedSelector = 'SELECTOR';
        const domHelper = createDOMHelper(mockedDiv);

        const result = domHelper.queryElements(mockedSelector);

        expect(result).toEqual(mockedResult);
        expect(querySelectorAllSpy).toHaveBeenCalledWith(mockedSelector);
    });

<<<<<<< HEAD
    it('getTextContent', () => {
        const mockedTextContent = 'TEXT';
        const mockedDiv: HTMLDivElement = {
            textContent: mockedTextContent,
        } as any;
        const domHelper = createDOMHelper(mockedDiv);

        const result = domHelper.getTextContent();

        expect(result).toBe(mockedTextContent);
=======
    it('calculateZoomScale 1', () => {
        const mockedDiv = {
            getBoundingClientRect: () => ({
                width: 1,
            }),
            offsetWidth: 2,
        } as any;
        const domHelper = createDOMHelper(mockedDiv);

        const zoomScale = domHelper.calculateZoomScale();

        expect(zoomScale).toBe(0.5);
    });

    it('calculateZoomScale 2', () => {
        const mockedDiv = {
            getBoundingClientRect: () => ({
                width: 1,
            }),
            offsetWidth: 0, // Wrong number, should return 1 as fallback
        } as any;
        const domHelper = createDOMHelper(mockedDiv);

        const zoomScale = domHelper.calculateZoomScale();

        expect(zoomScale).toBe(1);
>>>>>>> 64104f49
    });
});<|MERGE_RESOLUTION|>--- conflicted
+++ resolved
@@ -18,7 +18,6 @@
         expect(querySelectorAllSpy).toHaveBeenCalledWith(mockedSelector);
     });
 
-<<<<<<< HEAD
     it('getTextContent', () => {
         const mockedTextContent = 'TEXT';
         const mockedDiv: HTMLDivElement = {
@@ -29,7 +28,8 @@
         const result = domHelper.getTextContent();
 
         expect(result).toBe(mockedTextContent);
-=======
+    });
+
     it('calculateZoomScale 1', () => {
         const mockedDiv = {
             getBoundingClientRect: () => ({
@@ -56,6 +56,5 @@
         const zoomScale = domHelper.calculateZoomScale();
 
         expect(zoomScale).toBe(1);
->>>>>>> 64104f49
     });
 });
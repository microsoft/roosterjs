--- conflicted
+++ resolved
@@ -26,14 +26,11 @@
     IStandaloneEditor,
     OnNodeCreated,
     StandaloneEditorOptions,
-<<<<<<< HEAD
     PluginWithState,
-=======
     ContentModelDocument,
     ContentModelParagraph,
     TableSelectionContext,
     ContentModelSegment,
->>>>>>> 2df5113c
 } from 'roosterjs-content-model-types';
 
 /**

<<<<<<< HEAD
import { createContentModelCachePlugin } from './ContentModelCachePlugin';
import { createContentModelCopyPastePlugin } from './ContentModelCopyPastePlugin';
import { createContentModelFormatPlugin } from './ContentModelFormatPlugin';
import { createContextMenuPlugin } from './ContextMenuPlugin';
=======
import { createCachePlugin } from './CachePlugin';
import { createContextMenuPlugin } from './ContextMenuPlugin';
import { createCopyPastePlugin } from './CopyPastePlugin';
>>>>>>> 609a61e6
import { createDOMEventPlugin } from './DOMEventPlugin';
import { createEntityPlugin } from './EntityPlugin';
import { createFormatPlugin } from './FormatPlugin';
import { createLifecyclePlugin } from './LifecyclePlugin';
import { createSelectionPlugin } from './SelectionPlugin';
import { createUndoPlugin } from './UndoPlugin';
import type {
    StandaloneEditorCorePlugins,
    StandaloneEditorOptions,
} from 'roosterjs-content-model-types';

/**
 * @internal
 * Create core plugins for standalone editor
 * @param options Options of editor
 */
export function createStandaloneEditorCorePlugins(
    options: StandaloneEditorOptions,
    contentDiv: HTMLDivElement
): StandaloneEditorCorePlugins {
    return {
<<<<<<< HEAD
        cache: createContentModelCachePlugin(options, contentDiv),
        format: createContentModelFormatPlugin(options),
        copyPaste: createContentModelCopyPastePlugin(options),
=======
        cache: createCachePlugin(options, contentDiv),
        format: createFormatPlugin(options),
        copyPaste: createCopyPastePlugin(options),
>>>>>>> 609a61e6
        domEvent: createDOMEventPlugin(options, contentDiv),
        lifecycle: createLifecyclePlugin(options, contentDiv),
        entity: createEntityPlugin(),
        selection: createSelectionPlugin(options),
        contextMenu: createContextMenuPlugin(options),
        undo: createUndoPlugin(options),
    };
}<|MERGE_RESOLUTION|>--- conflicted
+++ resolved
@@ -1,13 +1,6 @@
-<<<<<<< HEAD
-import { createContentModelCachePlugin } from './ContentModelCachePlugin';
-import { createContentModelCopyPastePlugin } from './ContentModelCopyPastePlugin';
-import { createContentModelFormatPlugin } from './ContentModelFormatPlugin';
-import { createContextMenuPlugin } from './ContextMenuPlugin';
-=======
 import { createCachePlugin } from './CachePlugin';
 import { createContextMenuPlugin } from './ContextMenuPlugin';
 import { createCopyPastePlugin } from './CopyPastePlugin';
->>>>>>> 609a61e6
 import { createDOMEventPlugin } from './DOMEventPlugin';
 import { createEntityPlugin } from './EntityPlugin';
 import { createFormatPlugin } from './FormatPlugin';
@@ -29,15 +22,9 @@
     contentDiv: HTMLDivElement
 ): StandaloneEditorCorePlugins {
     return {
-<<<<<<< HEAD
-        cache: createContentModelCachePlugin(options, contentDiv),
-        format: createContentModelFormatPlugin(options),
-        copyPaste: createContentModelCopyPastePlugin(options),
-=======
         cache: createCachePlugin(options, contentDiv),
         format: createFormatPlugin(options),
         copyPaste: createCopyPastePlugin(options),
->>>>>>> 609a61e6
         domEvent: createDOMEventPlugin(options, contentDiv),
         lifecycle: createLifecyclePlugin(options, contentDiv),
         entity: createEntityPlugin(),

import { isCharacterValue } from '../../publicApi/domUtils/eventUtils';
import { iterateSelections } from '../../publicApi/selection/iterateSelections';
import type {
    CompositionEndEvent,
    ContentModelBlockGroup,
    ContentModelFormatter,
    ContentModelParagraph,
    ContentModelSegmentFormat,
    IStandaloneEditor,
    KeyDownEvent,
} from 'roosterjs-content-model-types';
import {
    addDelimiters,
    createBr,
    createModelToDomContext,
    createParagraph,
    isEntityDelimiter,
    isEntityElement,
    isNodeOfType,
} from 'roosterjs-content-model-dom';

const DelimiterBefore = 'entityDelimiterBefore';
const DelimiterAfter = 'entityDelimiterAfter';
const DelimiterSelector = '.' + DelimiterAfter + ',.' + DelimiterBefore;
const ZeroWidthSpace = '\u200B';
const EntityInfoName = '_Entity';
const InlineEntitySelector = 'span.' + EntityInfoName;
const BlockEntityContainer = '_E_EBlockEntityContainer';
const BlockEntityContainerSelector = '.' + BlockEntityContainer;

/**
 * @internal exported only for unit test
 */
export function preventTypeInDelimiter(node: HTMLElement, editor: IStandaloneEditor) {
    const isAfter = node.classList.contains(DelimiterAfter);
    const entitySibling = isAfter ? node.previousElementSibling : node.nextElementSibling;
    if (entitySibling && isEntityElement(entitySibling)) {
        removeInvalidDelimiters(
            [entitySibling.previousElementSibling, entitySibling.nextElementSibling].filter(
                element => !!element
            ) as HTMLElement[]
        );
        editor.formatContentModel((model, context) => {
            iterateSelections(model, (_path, _tableContext, block, _segments) => {
                if (block?.blockType == 'Paragraph') {
                    block.segments.forEach(segment => {
                        if (segment.segmentType == 'Text') {
                            segment.text = segment.text.replace(ZeroWidthSpace, '');
                        }
                    });
                }
            });

            context.skipUndoSnapshot = true;

            return true;
        });
    }
}

function addDelimitersIfNeeded(
    nodes: Element[] | NodeListOf<Element>,
    format: ContentModelSegmentFormat | null
) {
    if (nodes.length > 0) {
        const context = createModelToDomContext();
        nodes.forEach(node => {
            if (
                isNodeOfType(node, 'ELEMENT_NODE') &&
                isEntityElement(node) &&
                !node.isContentEditable
            ) {
                addDelimiters(node.ownerDocument, node as HTMLElement, format, context);
            }
        });
    }
}

function removeNode(el: Node | undefined | null) {
    el?.parentElement?.removeChild(el);
}

function removeInvalidDelimiters(nodes: Element[] | NodeListOf<Element>) {
    nodes.forEach(node => {
        if (!isNodeOfType(node, 'ELEMENT_NODE')) {
            return;
        }
        if (isEntityDelimiter(node)) {
            const sibling = node.classList.contains(DelimiterBefore)
                ? node.nextElementSibling
                : node.previousElementSibling;
            if (!(isNodeOfType(sibling, 'ELEMENT_NODE') && isEntityElement(sibling))) {
                removeNode(node);
            }
        } else {
            removeDelimiterAttr(node);
        }
    });
}

function removeDelimiterAttr(node: Element | undefined | null, checkEntity: boolean = true) {
    if (!node) {
        return;
    }

    const isAfter = node.classList.contains(DelimiterAfter);
    const entitySibling = isAfter ? node.previousElementSibling : node.nextElementSibling;
    if (checkEntity && entitySibling && isEntityElement(entitySibling)) {
        return;
    }

    node.classList.remove(DelimiterAfter, DelimiterBefore);

    node.normalize();
    node.childNodes.forEach(cn => {
        const index = cn.textContent?.indexOf(ZeroWidthSpace) ?? -1;
        if (index >= 0) {
            const range = new Range();
            range.setStart(cn, index);
            range.setEnd(cn, index + 1);
            range.deleteContents();
        }
    });
}

<<<<<<< HEAD
function getFocusedDelimiter(
    editor: IStandaloneEditor,
    stringAfterZWS?: string
): HTMLElement | null {
    const selection = editor.getDOMSelection();
    const helper = editor.getDOMHelper();

    if (selection?.type == 'range' && selection.range.collapsed) {
        const { range } = selection;
        const expectedText = stringAfterZWS ? ZeroWidthSpace + stringAfterZWS : ZeroWidthSpace;

        let offset = range.startOffset;
        let node = range.startContainer;

        while (isNodeOfType(node, 'ELEMENT_NODE')) {
            const isAtEnd = offset == -1 || offset >= node.childNodes.length;
            const nextNode = isAtEnd ? node.lastChild : node.childNodes[offset];

            if (nextNode) {
                node = nextNode;
                offset = isAtEnd ? -1 : 0;
            } else {
                break;
            }
        }

        offset =
            offset >= 0
                ? offset
                : isNodeOfType(node, 'TEXT_NODE')
                ? node.nodeValue?.length ?? 0
                : 0;

        let result: Node | null = null;

        if (!isNodeOfType(node, 'ELEMENT_NODE')) {
            if (node.textContent != expectedText && (node.textContent || '').length == offset) {
                result = node.nextSibling ?? node.parentElement?.closest(DelimiterSelector) ?? null;
            } else {
                result = node?.parentElement?.closest(DelimiterSelector) ?? null;
            }
=======
function getFocusedElement(selection: RangeSelection): HTMLElement | null {
    const { range, isReverted } = selection;
    let node: Node | null = isReverted ? range.startContainer : range.endContainer;
    let offset = isReverted ? range.startOffset : range.endOffset;

    while (node?.lastChild) {
        if (offset == node.childNodes.length) {
            node = node.lastChild;
            offset = node.childNodes.length;
        } else {
            node = node.childNodes[offset];
            offset = 0;
        }
    }

    if (!isNodeOfType(node, 'ELEMENT_NODE')) {
        if (node.textContent != ZeroWidthSpace && (node.textContent || '').length == offset) {
            node = node.nextSibling ?? node.parentElement?.closest(DelimiterSelector) ?? null;
>>>>>>> a5be5224
        } else {
            result = node.childNodes.length == offset ? node : node.childNodes.item(offset);
        }

        if (result && !result.hasChildNodes()) {
            const next = result.nextSibling;

            result =
                isNodeOfType(next, 'ELEMENT_NODE') &&
                next.matches(DelimiterSelector) &&
                next.textContent == expectedText
                    ? next
                    : null;
        }

        return isNodeOfType(result, 'ELEMENT_NODE') && helper.isNodeInEditor(result)
            ? result
            : null;
    }

    return null;
}

/**
 * @internal
 */
export function handleDelimiterContentChangedEvent(editor: IStandaloneEditor) {
    const helper = editor.getDOMHelper();
    removeInvalidDelimiters(helper.queryElements(DelimiterSelector));
    addDelimitersIfNeeded(helper.queryElements(InlineEntitySelector), editor.getPendingFormat());
}

/**
 * @internal
 */
export function handleCompositionEndEvent(editor: IStandaloneEditor, event: CompositionEndEvent) {
    const delimiter = getFocusedDelimiter(editor, event.rawEvent.data);

    if (delimiter?.firstChild && isNodeOfType(delimiter.firstChild, 'TEXT_NODE')) {
        preventTypeInDelimiter(delimiter, editor);
    }
}

/**
 * @internal
 */
export function handleDelimiterKeyDownEvent(editor: IStandaloneEditor, event: KeyDownEvent) {
    const { rawEvent } = event;
    const isEnter = rawEvent.key === 'Enter';
    let node: HTMLElement | null;

    if ((isCharacterValue(rawEvent) || isEnter) && (node = getFocusedDelimiter(editor))) {
        const helper = editor.getDOMHelper();
        const blockEntityContainer = node.closest(BlockEntityContainerSelector);

        if (blockEntityContainer && helper.isNodeInEditor(blockEntityContainer)) {
            const isAfter = node.classList.contains(DelimiterAfter);
            const range = editor.getDocument().createRange();

            if (isAfter) {
                range.setStartAfter(blockEntityContainer);
            } else {
<<<<<<< HEAD
                range.setStartBefore(blockEntityContainer);
            }

            range.collapse(true /* toStart */);

            if (isEnter) {
                event.rawEvent.preventDefault();
            }

            editor.formatContentModel(handleKeyDownInBlockDelimiter, {
                selectionOverride: {
                    type: 'range',
                    isReverted: false,
                    range: range,
                },
            });
        } else {
            if (isEnter) {
                event.rawEvent.preventDefault();
                editor.formatContentModel(handleEnterInlineEntity);
            } else {
                editor
                    .getDocument()
                    .defaultView?.requestAnimationFrame(
                        () => node && preventTypeInDelimiter(node, editor)
                    );
=======
                if (isEnter) {
                    event.rawEvent.preventDefault();
                    editor.formatContentModel(handleEnterInlineEntity);
                } else {
                    editor.takeSnapshot();
                    editor
                        .getDocument()
                        .defaultView?.requestAnimationFrame(() =>
                            preventTypeInDelimiter(node, editor)
                        );
                }
>>>>>>> a5be5224
            }
        }
    }
}

/**
 * @internal Exported Only for unit test
 * @returns
 */
export const handleKeyDownInBlockDelimiter: ContentModelFormatter = (model, context) => {
    iterateSelections(model, (_path, _tableContext, block) => {
        if (block?.blockType == 'Paragraph') {
            delete block.isImplicit;
            const selectionMarker = block.segments.find(w => w.segmentType == 'SelectionMarker');
            if (selectionMarker?.segmentType == 'SelectionMarker') {
                block.segmentFormat = { ...selectionMarker.format };
                context.newPendingFormat = { ...selectionMarker.format };
            }
            block.segments.unshift(createBr());
        }
    });
    return true;
};

/**
 * @internal Exported Only for unit test
 * @returns
 */
export const handleEnterInlineEntity: ContentModelFormatter = model => {
    let selectionBlock: ContentModelParagraph | undefined;
    let selectionBlockParent: ContentModelBlockGroup | undefined;

    iterateSelections(model, (path, _tableContext, block) => {
        if (block?.blockType == 'Paragraph') {
            selectionBlock = block;
            selectionBlockParent = path[path.length - 1];
        }
    });

    if (selectionBlock && selectionBlockParent) {
        const selectionMarker = selectionBlock.segments.find(
            segment => segment.segmentType == 'SelectionMarker'
        );
        if (selectionMarker) {
            const markerIndex = selectionBlock.segments.indexOf(selectionMarker);
            const segmentsAfterMarker = selectionBlock.segments.splice(markerIndex);

            const newPara = createParagraph(
                false,
                selectionBlock.format,
                selectionBlock.segmentFormat,
                selectionBlock.decorator
            );
            newPara.segments.push(...segmentsAfterMarker);

            const selectionBlockIndex = selectionBlockParent.blocks.indexOf(selectionBlock);
            if (selectionBlockIndex >= 0) {
                selectionBlockParent.blocks.splice(selectionBlockIndex + 1, 0, newPara);
            }
        }
    }

    return true;
};<|MERGE_RESOLUTION|>--- conflicted
+++ resolved
@@ -8,6 +8,7 @@
     ContentModelSegmentFormat,
     IStandaloneEditor,
     KeyDownEvent,
+    RangeSelection,
 } from 'roosterjs-content-model-types';
 import {
     addDelimiters,
@@ -123,50 +124,10 @@
     });
 }
 
-<<<<<<< HEAD
-function getFocusedDelimiter(
-    editor: IStandaloneEditor,
-    stringAfterZWS?: string
+function getFocusedElement(
+    selection: RangeSelection,
+    existingTextInDelimiter?: string
 ): HTMLElement | null {
-    const selection = editor.getDOMSelection();
-    const helper = editor.getDOMHelper();
-
-    if (selection?.type == 'range' && selection.range.collapsed) {
-        const { range } = selection;
-        const expectedText = stringAfterZWS ? ZeroWidthSpace + stringAfterZWS : ZeroWidthSpace;
-
-        let offset = range.startOffset;
-        let node = range.startContainer;
-
-        while (isNodeOfType(node, 'ELEMENT_NODE')) {
-            const isAtEnd = offset == -1 || offset >= node.childNodes.length;
-            const nextNode = isAtEnd ? node.lastChild : node.childNodes[offset];
-
-            if (nextNode) {
-                node = nextNode;
-                offset = isAtEnd ? -1 : 0;
-            } else {
-                break;
-            }
-        }
-
-        offset =
-            offset >= 0
-                ? offset
-                : isNodeOfType(node, 'TEXT_NODE')
-                ? node.nodeValue?.length ?? 0
-                : 0;
-
-        let result: Node | null = null;
-
-        if (!isNodeOfType(node, 'ELEMENT_NODE')) {
-            if (node.textContent != expectedText && (node.textContent || '').length == offset) {
-                result = node.nextSibling ?? node.parentElement?.closest(DelimiterSelector) ?? null;
-            } else {
-                result = node?.parentElement?.closest(DelimiterSelector) ?? null;
-            }
-=======
-function getFocusedElement(selection: RangeSelection): HTMLElement | null {
     const { range, isReverted } = selection;
     let node: Node | null = isReverted ? range.startContainer : range.endContainer;
     let offset = isReverted ? range.startOffset : range.endOffset;
@@ -182,30 +143,22 @@
     }
 
     if (!isNodeOfType(node, 'ELEMENT_NODE')) {
-        if (node.textContent != ZeroWidthSpace && (node.textContent || '').length == offset) {
+        const textToCheck = existingTextInDelimiter
+            ? ZeroWidthSpace + existingTextInDelimiter
+            : ZeroWidthSpace;
+
+        if (node.textContent != textToCheck && (node.textContent || '').length == offset) {
             node = node.nextSibling ?? node.parentElement?.closest(DelimiterSelector) ?? null;
->>>>>>> a5be5224
         } else {
-            result = node.childNodes.length == offset ? node : node.childNodes.item(offset);
-        }
-
-        if (result && !result.hasChildNodes()) {
-            const next = result.nextSibling;
-
-            result =
-                isNodeOfType(next, 'ELEMENT_NODE') &&
-                next.matches(DelimiterSelector) &&
-                next.textContent == expectedText
-                    ? next
-                    : null;
-        }
-
-        return isNodeOfType(result, 'ELEMENT_NODE') && helper.isNodeInEditor(result)
-            ? result
-            : null;
-    }
-
-    return null;
+            node = node?.parentElement?.closest(DelimiterSelector) ?? null;
+        }
+    } else {
+        node = node.childNodes.length == offset ? node : node.childNodes.item(offset);
+    }
+    if (node && !node.hasChildNodes()) {
+        node = node.nextSibling;
+    }
+    return isNodeOfType(node, 'ELEMENT_NODE') ? node : null;
 }
 
 /**
@@ -221,10 +174,19 @@
  * @internal
  */
 export function handleCompositionEndEvent(editor: IStandaloneEditor, event: CompositionEndEvent) {
-    const delimiter = getFocusedDelimiter(editor, event.rawEvent.data);
-
-    if (delimiter?.firstChild && isNodeOfType(delimiter.firstChild, 'TEXT_NODE')) {
-        preventTypeInDelimiter(delimiter, editor);
+    const selection = editor.getDOMSelection();
+
+    if (selection?.type == 'range' && selection.range.collapsed) {
+        const node = getFocusedElement(selection, event.rawEvent.data);
+
+        if (
+            node?.firstChild &&
+            isNodeOfType(node.firstChild, 'TEXT_NODE') &&
+            node.matches(DelimiterSelector) &&
+            node.textContent == ZeroWidthSpace + event.rawEvent.data
+        ) {
+            preventTypeInDelimiter(node, editor);
+        }
     }
 }
 
@@ -232,49 +194,40 @@
  * @internal
  */
 export function handleDelimiterKeyDownEvent(editor: IStandaloneEditor, event: KeyDownEvent) {
+    const selection = editor.getDOMSelection();
+
     const { rawEvent } = event;
+    if (!selection || selection.type != 'range') {
+        return;
+    }
     const isEnter = rawEvent.key === 'Enter';
-    let node: HTMLElement | null;
-
-    if ((isCharacterValue(rawEvent) || isEnter) && (node = getFocusedDelimiter(editor))) {
+    if (selection.range.collapsed && (isCharacterValue(rawEvent) || isEnter)) {
         const helper = editor.getDOMHelper();
-        const blockEntityContainer = node.closest(BlockEntityContainerSelector);
-
-        if (blockEntityContainer && helper.isNodeInEditor(blockEntityContainer)) {
-            const isAfter = node.classList.contains(DelimiterAfter);
-            const range = editor.getDocument().createRange();
-
-            if (isAfter) {
-                range.setStartAfter(blockEntityContainer);
+        const node = getFocusedElement(selection);
+        if (node && isEntityDelimiter(node) && helper.isNodeInEditor(node)) {
+            const blockEntityContainer = node.closest(BlockEntityContainerSelector);
+            if (blockEntityContainer && helper.isNodeInEditor(blockEntityContainer)) {
+                const isAfter = node.classList.contains(DelimiterAfter);
+
+                if (isAfter) {
+                    selection.range.setStartAfter(blockEntityContainer);
+                } else {
+                    selection.range.setStartBefore(blockEntityContainer);
+                }
+                selection.range.collapse(true /* toStart */);
+
+                if (isEnter) {
+                    event.rawEvent.preventDefault();
+                }
+
+                editor.formatContentModel(handleKeyDownInBlockDelimiter, {
+                    selectionOverride: {
+                        type: 'range',
+                        isReverted: false,
+                        range: selection.range,
+                    },
+                });
             } else {
-<<<<<<< HEAD
-                range.setStartBefore(blockEntityContainer);
-            }
-
-            range.collapse(true /* toStart */);
-
-            if (isEnter) {
-                event.rawEvent.preventDefault();
-            }
-
-            editor.formatContentModel(handleKeyDownInBlockDelimiter, {
-                selectionOverride: {
-                    type: 'range',
-                    isReverted: false,
-                    range: range,
-                },
-            });
-        } else {
-            if (isEnter) {
-                event.rawEvent.preventDefault();
-                editor.formatContentModel(handleEnterInlineEntity);
-            } else {
-                editor
-                    .getDocument()
-                    .defaultView?.requestAnimationFrame(
-                        () => node && preventTypeInDelimiter(node, editor)
-                    );
-=======
                 if (isEnter) {
                     event.rawEvent.preventDefault();
                     editor.formatContentModel(handleEnterInlineEntity);
@@ -286,7 +239,6 @@
                             preventTypeInDelimiter(node, editor)
                         );
                 }
->>>>>>> a5be5224
             }
         }
     }

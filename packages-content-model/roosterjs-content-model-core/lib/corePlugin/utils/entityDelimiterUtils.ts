import { isCharacterValue } from '../../publicApi/domUtils/eventUtils';
import { iterateSelections } from '../../publicApi/selection/iterateSelections';
import type {
    CompositionEndEvent,
    ContentModelBlockGroup,
    ContentModelFormatter,
    ContentModelParagraph,
    ContentModelSegmentFormat,
    IEditor,
    KeyDownEvent,
    RangeSelection,
} from 'roosterjs-content-model-types';
import {
    addDelimiters,
    createBr,
    createModelToDomContext,
    createParagraph,
    isEntityDelimiter,
    isEntityElement,
    isNodeOfType,
} from 'roosterjs-content-model-dom';

const DelimiterBefore = 'entityDelimiterBefore';
const DelimiterAfter = 'entityDelimiterAfter';
const DelimiterSelector = '.' + DelimiterAfter + ',.' + DelimiterBefore;
const ZeroWidthSpace = '\u200B';
const EntityInfoName = '_Entity';
const InlineEntitySelector = 'span.' + EntityInfoName;
const BlockEntityContainer = '_E_EBlockEntityContainer';
const BlockEntityContainerSelector = '.' + BlockEntityContainer;

/**
 * @internal exported only for unit test
 */
export function preventTypeInDelimiter(node: HTMLElement, editor: IEditor) {
    const isAfter = node.classList.contains(DelimiterAfter);
    const entitySibling = isAfter ? node.previousElementSibling : node.nextElementSibling;
    if (entitySibling && isEntityElement(entitySibling)) {
        removeInvalidDelimiters(
            [entitySibling.previousElementSibling, entitySibling.nextElementSibling].filter(
                element => !!element
            ) as HTMLElement[]
        );
        editor.formatContentModel((model, context) => {
            iterateSelections(model, (_path, _tableContext, block, _segments) => {
                if (block?.blockType == 'Paragraph') {
                    block.segments.forEach(segment => {
                        if (segment.segmentType == 'Text') {
                            segment.text = segment.text.replace(ZeroWidthSpace, '');
                        }
                    });
                }
            });

            context.skipUndoSnapshot = true;

            return true;
        });
    }
}

function addDelimitersIfNeeded(
    nodes: Element[] | NodeListOf<Element>,
    format: ContentModelSegmentFormat | null
) {
    if (nodes.length > 0) {
        const context = createModelToDomContext();
        nodes.forEach(node => {
            if (
                isNodeOfType(node, 'ELEMENT_NODE') &&
                isEntityElement(node) &&
                !node.isContentEditable
            ) {
                addDelimiters(node.ownerDocument, node as HTMLElement, format, context);
            }
        });
    }
}

function removeNode(el: Node | undefined | null) {
    el?.parentElement?.removeChild(el);
}

function removeInvalidDelimiters(nodes: Element[] | NodeListOf<Element>) {
    nodes.forEach(node => {
        if (!isNodeOfType(node, 'ELEMENT_NODE')) {
            return;
        }
        if (isEntityDelimiter(node)) {
            const sibling = node.classList.contains(DelimiterBefore)
                ? node.nextElementSibling
                : node.previousElementSibling;
            if (!(isNodeOfType(sibling, 'ELEMENT_NODE') && isEntityElement(sibling))) {
                removeNode(node);
            }
        } else {
            removeDelimiterAttr(node);
        }
    });
}

function removeDelimiterAttr(node: Element | undefined | null, checkEntity: boolean = true) {
    if (!node) {
        return;
    }

    const isAfter = node.classList.contains(DelimiterAfter);
    const entitySibling = isAfter ? node.previousElementSibling : node.nextElementSibling;
    if (checkEntity && entitySibling && isEntityElement(entitySibling)) {
        return;
    }

    node.classList.remove(DelimiterAfter, DelimiterBefore);

    node.normalize();
    node.childNodes.forEach(cn => {
        const index = cn.textContent?.indexOf(ZeroWidthSpace) ?? -1;
        if (index >= 0) {
            const range = new Range();
            range.setStart(cn, index);
            range.setEnd(cn, index + 1);
            range.deleteContents();
        }
    });
}

function getFocusedElement(
    selection: RangeSelection,
    existingTextInDelimiter?: string
): HTMLElement | null {
    const { range, isReverted } = selection;
    let node: Node | null = isReverted ? range.startContainer : range.endContainer;
    let offset = isReverted ? range.startOffset : range.endOffset;

    while (node?.lastChild) {
        if (offset == node.childNodes.length) {
            node = node.lastChild;
            offset = node.childNodes.length;
        } else {
            node = node.childNodes[offset];
            offset = 0;
        }
    }

    if (!isNodeOfType(node, 'ELEMENT_NODE')) {
        const textToCheck = existingTextInDelimiter
            ? ZeroWidthSpace + existingTextInDelimiter
            : ZeroWidthSpace;

        if (node.textContent != textToCheck && (node.textContent || '').length == offset) {
            node = node.nextSibling ?? node.parentElement?.closest(DelimiterSelector) ?? null;
        } else {
            node = node?.parentElement?.closest(DelimiterSelector) ?? null;
        }
    } else {
        node = node.childNodes.length == offset ? node : node.childNodes.item(offset);
    }
    if (node && !node.hasChildNodes()) {
        node = node.nextSibling;
    }
    return isNodeOfType(node, 'ELEMENT_NODE') ? node : null;
}

/**
 * @internal
 */
export function handleDelimiterContentChangedEvent(editor: IEditor) {
    const helper = editor.getDOMHelper();
    removeInvalidDelimiters(helper.queryElements(DelimiterSelector));
    addDelimitersIfNeeded(helper.queryElements(InlineEntitySelector), editor.getPendingFormat());
}

/**
 * @internal
 */
<<<<<<< HEAD
export function handleDelimiterKeyDownEvent(editor: IEditor, event: KeyDownEvent) {
=======
export function handleCompositionEndEvent(editor: IStandaloneEditor, event: CompositionEndEvent) {
    const selection = editor.getDOMSelection();

    if (selection?.type == 'range' && selection.range.collapsed) {
        const node = getFocusedElement(selection, event.rawEvent.data);

        if (
            node?.firstChild &&
            isNodeOfType(node.firstChild, 'TEXT_NODE') &&
            node.matches(DelimiterSelector) &&
            node.textContent == ZeroWidthSpace + event.rawEvent.data
        ) {
            preventTypeInDelimiter(node, editor);
        }
    }
}

/**
 * @internal
 */
export function handleDelimiterKeyDownEvent(editor: IStandaloneEditor, event: KeyDownEvent) {
>>>>>>> 20e6e359
    const selection = editor.getDOMSelection();

    const { rawEvent } = event;
    if (!selection || selection.type != 'range') {
        return;
    }
    const isEnter = rawEvent.key === 'Enter';
    if (selection.range.collapsed && (isCharacterValue(rawEvent) || isEnter)) {
        const helper = editor.getDOMHelper();
        const node = getFocusedElement(selection);
        if (node && isEntityDelimiter(node) && helper.isNodeInEditor(node)) {
            const blockEntityContainer = node.closest(BlockEntityContainerSelector);
            if (blockEntityContainer && helper.isNodeInEditor(blockEntityContainer)) {
                const isAfter = node.classList.contains(DelimiterAfter);

                if (isAfter) {
                    selection.range.setStartAfter(blockEntityContainer);
                } else {
                    selection.range.setStartBefore(blockEntityContainer);
                }
                selection.range.collapse(true /* toStart */);

                if (isEnter) {
                    event.rawEvent.preventDefault();
                }

                editor.formatContentModel(handleKeyDownInBlockDelimiter, {
                    selectionOverride: {
                        type: 'range',
                        isReverted: false,
                        range: selection.range,
                    },
                });
            } else {
                if (isEnter) {
                    event.rawEvent.preventDefault();
                    editor.formatContentModel(handleEnterInlineEntity);
                } else {
                    editor.takeSnapshot();
                    editor
                        .getDocument()
                        .defaultView?.requestAnimationFrame(() =>
                            preventTypeInDelimiter(node, editor)
                        );
                }
            }
        }
    }
}

/**
 * @internal Exported Only for unit test
 * @returns
 */
export const handleKeyDownInBlockDelimiter: ContentModelFormatter = (model, context) => {
    iterateSelections(model, (_path, _tableContext, block) => {
        if (block?.blockType == 'Paragraph') {
            delete block.isImplicit;
            const selectionMarker = block.segments.find(w => w.segmentType == 'SelectionMarker');
            if (selectionMarker?.segmentType == 'SelectionMarker') {
                block.segmentFormat = { ...selectionMarker.format };
                context.newPendingFormat = { ...selectionMarker.format };
            }
            block.segments.unshift(createBr());
        }
    });
    return true;
};

/**
 * @internal Exported Only for unit test
 * @returns
 */
export const handleEnterInlineEntity: ContentModelFormatter = model => {
    let selectionBlock: ContentModelParagraph | undefined;
    let selectionBlockParent: ContentModelBlockGroup | undefined;

    iterateSelections(model, (path, _tableContext, block) => {
        if (block?.blockType == 'Paragraph') {
            selectionBlock = block;
            selectionBlockParent = path[path.length - 1];
        }
    });

    if (selectionBlock && selectionBlockParent) {
        const selectionMarker = selectionBlock.segments.find(
            segment => segment.segmentType == 'SelectionMarker'
        );
        if (selectionMarker) {
            const markerIndex = selectionBlock.segments.indexOf(selectionMarker);
            const segmentsAfterMarker = selectionBlock.segments.splice(markerIndex);

            const newPara = createParagraph(
                false,
                selectionBlock.format,
                selectionBlock.segmentFormat,
                selectionBlock.decorator
            );
            newPara.segments.push(...segmentsAfterMarker);

            const selectionBlockIndex = selectionBlockParent.blocks.indexOf(selectionBlock);
            if (selectionBlockIndex >= 0) {
                selectionBlockParent.blocks.splice(selectionBlockIndex + 1, 0, newPara);
            }
        }
    }

    return true;
};<|MERGE_RESOLUTION|>--- conflicted
+++ resolved
@@ -173,10 +173,7 @@
 /**
  * @internal
  */
-<<<<<<< HEAD
-export function handleDelimiterKeyDownEvent(editor: IEditor, event: KeyDownEvent) {
-=======
-export function handleCompositionEndEvent(editor: IStandaloneEditor, event: CompositionEndEvent) {
+export function handleCompositionEndEvent(editor: IEditor, event: CompositionEndEvent) {
     const selection = editor.getDOMSelection();
 
     if (selection?.type == 'range' && selection.range.collapsed) {
@@ -196,8 +193,7 @@
 /**
  * @internal
  */
-export function handleDelimiterKeyDownEvent(editor: IStandaloneEditor, event: KeyDownEvent) {
->>>>>>> 20e6e359
+export function handleDelimiterKeyDownEvent(editor: IEditor, event: KeyDownEvent) {
     const selection = editor.getDOMSelection();
 
     const { rawEvent } = event;

import { deleteSelection } from '../../publicApi/selection/deleteSelection';
import { normalizeContentModel } from 'roosterjs-content-model-dom';
import type { ContentModelSegmentFormat, IStandaloneEditor } from 'roosterjs-content-model-types';

/**
 * @internal
 * When necessary, set default format as current pending format so it will be applied when Input event is fired
 * @param editor The Content Model Editor
 * @param defaultFormat The default segment format to apply
 */
export function applyDefaultFormat(
    editor: IStandaloneEditor,
    defaultFormat: ContentModelSegmentFormat
) {
<<<<<<< HEAD
    const selection = editor.getDOMSelection();
    const range = selection?.type == 'range' ? selection.range : null;
    const posContainer = range?.startContainer ?? null;
    const posOffset = range?.startOffset ?? null;

    if (posContainer) {
        let node: Node | null = posContainer;

        while (node && editor.getDOMHelper().isNodeInEditor(node)) {
            if (isNodeOfType(node, 'ELEMENT_NODE')) {
                if (node.getAttribute?.('style')) {
                    return;
                } else if (isBlockElement(node)) {
                    break;
                }
            }

            node = node.parentNode;
        }
    } else {
        return;
    }

=======
>>>>>>> 609a61e6
    editor.formatContentModel((model, context) => {
        const result = deleteSelection(model, [], context);

        if (result.deleteResult == 'range') {
            normalizeContentModel(model);

            editor.takeSnapshot();

            return true;
        } else if (result.deleteResult == 'notDeleted' && result.insertPoint) {
            const { paragraph, path, marker } = result.insertPoint;
            const blocks = path[0].blocks;
            const blockCount = blocks.length;
            const blockIndex = blocks.indexOf(paragraph);

            if (
                paragraph.isImplicit &&
                paragraph.segments.length == 1 &&
                paragraph.segments[0] == marker &&
                blockCount > 0 &&
                blockIndex == blockCount - 1
            ) {
                // Focus is in the last paragraph which is implicit and there is not other segments.
                // This can happen when focus is moved after all other content under current block group.
                // We need to check if browser will merge focus into previous paragraph by checking if
                // previous block is block. If previous block is paragraph, browser will most likely merge
                // the input into previous paragraph, then nothing need to do here. Otherwise we need to
                // apply pending format since this input event will start a new real paragraph.
                const previousBlock = blocks[blockIndex - 1];

                if (previousBlock?.blockType != 'Paragraph') {
                    context.newPendingFormat = getNewPendingFormat(
                        editor,
                        defaultFormat,
                        marker.format
                    );
                }
            } else if (paragraph.segments.every(x => x.segmentType != 'Text')) {
                context.newPendingFormat = getNewPendingFormat(
                    editor,
                    defaultFormat,
                    marker.format
                );
            }
        }

        // We didn't do any change but just apply default format to pending format, so no need to write back
        return false;
    });
}

function getNewPendingFormat(
    editor: IStandaloneEditor,
    defaultFormat: ContentModelSegmentFormat,
    markerFormat: ContentModelSegmentFormat
): ContentModelSegmentFormat {
    return {
        ...defaultFormat,
        ...editor.getPendingFormat(),
        ...markerFormat,
    };
}<|MERGE_RESOLUTION|>--- conflicted
+++ resolved
@@ -12,32 +12,6 @@
     editor: IStandaloneEditor,
     defaultFormat: ContentModelSegmentFormat
 ) {
-<<<<<<< HEAD
-    const selection = editor.getDOMSelection();
-    const range = selection?.type == 'range' ? selection.range : null;
-    const posContainer = range?.startContainer ?? null;
-    const posOffset = range?.startOffset ?? null;
-
-    if (posContainer) {
-        let node: Node | null = posContainer;
-
-        while (node && editor.getDOMHelper().isNodeInEditor(node)) {
-            if (isNodeOfType(node, 'ELEMENT_NODE')) {
-                if (node.getAttribute?.('style')) {
-                    return;
-                } else if (isBlockElement(node)) {
-                    break;
-                }
-            }
-
-            node = node.parentNode;
-        }
-    } else {
-        return;
-    }
-
-=======
->>>>>>> 609a61e6
     editor.formatContentModel((model, context) => {
         const result = deleteSelection(model, [], context);
 

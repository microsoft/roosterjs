--- conflicted
+++ resolved
@@ -1,11 +1,6 @@
 import { deleteSelection } from '../../publicApi/selection/deleteSelection';
-<<<<<<< HEAD
-import { isBlockElement, isNodeOfType, normalizeContentModel } from 'roosterjs-content-model-dom';
+import { normalizeContentModel } from 'roosterjs-content-model-dom';
 import type { ContentModelSegmentFormat, IEditor } from 'roosterjs-content-model-types';
-=======
-import { normalizeContentModel } from 'roosterjs-content-model-dom';
-import type { ContentModelSegmentFormat, IStandaloneEditor } from 'roosterjs-content-model-types';
->>>>>>> 99f67b17
 
 /**
  * @internal
@@ -13,37 +8,7 @@
  * @param editor The editor object
  * @param defaultFormat The default segment format to apply
  */
-<<<<<<< HEAD
 export function applyDefaultFormat(editor: IEditor, defaultFormat: ContentModelSegmentFormat) {
-    const selection = editor.getDOMSelection();
-    const range = selection?.type == 'range' ? selection.range : null;
-    const posContainer = range?.startContainer ?? null;
-    const posOffset = range?.startOffset ?? null;
-
-    if (posContainer) {
-        let node: Node | null = posContainer;
-
-        while (node && editor.getDOMHelper().isNodeInEditor(node)) {
-            if (isNodeOfType(node, 'ELEMENT_NODE')) {
-                if (node.getAttribute?.('style')) {
-                    return;
-                } else if (isBlockElement(node)) {
-                    break;
-                }
-            }
-
-            node = node.parentNode;
-        }
-    } else {
-        return;
-    }
-
-=======
-export function applyDefaultFormat(
-    editor: IStandaloneEditor,
-    defaultFormat: ContentModelSegmentFormat
-) {
->>>>>>> 99f67b17
     editor.formatContentModel((model, context) => {
         const result = deleteSelection(model, [], context);
 

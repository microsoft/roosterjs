--- conflicted
+++ resolved
@@ -60,10 +60,6 @@
 export { NumberingListType } from './constants/NumberingListType';
 export { TableBorderFormat } from './constants/TableBorderFormat';
 
-<<<<<<< HEAD
 export { extractClipboardItems } from './utils/extractClipboardItems';
 
-export { StandaloneEditor } from './editor/StandaloneEditor';
-=======
-export { Editor } from './editor/Editor';
->>>>>>> 26fd80d2
+export { Editor } from './editor/Editor';
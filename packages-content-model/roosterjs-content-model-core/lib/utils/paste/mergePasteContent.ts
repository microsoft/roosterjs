--- conflicted
+++ resolved
@@ -43,11 +43,7 @@
         (model, context) => {
             const selectedSegment = getSelectedSegments(model, true /*includeFormatHolder*/)[0];
             const domToModelContext = createDomToModelContextForSanitizing(
-<<<<<<< HEAD
-                core.contentDiv.ownerDocument,
-=======
                 core.physicalRoot.ownerDocument,
->>>>>>> 2397f7be
                 undefined /*defaultFormat*/,
                 core.domToModelSettings.customized,
                 domToModelOption

import { ChangeSource } from '../../constants/ChangeSource';
<<<<<<< HEAD
import { containerSizeFormatParser } from '../../override/containerSizeFormatParser';
import { createDomToModelContext, domToContentModel } from 'roosterjs-content-model-dom';
import { createPasteEntityProcessor } from '../../override/pasteEntityProcessor';
import { createPasteGeneralProcessor } from '../../override/pasteGeneralProcessor';
=======
import { createDomToModelContextForSanitizing } from '../createDomToModelContextForSanitizing';
import { domToContentModel } from 'roosterjs-content-model-dom';
>>>>>>> 609a61e6
import { getSegmentTextFormat } from '../../publicApi/domUtils/getSegmentTextFormat';
import { getSelectedSegments } from '../../publicApi/selection/collectSelections';
import { mergeModel } from '../../publicApi/model/mergeModel';

import type { MergeModelOption } from '../../publicApi/model/mergeModel';
import type {
    BeforePasteEvent,
    ClipboardData,
    ContentModelDocument,
    ContentModelSegmentFormat,
    StandaloneEditorCore,
} from 'roosterjs-content-model-types';

const EmptySegmentFormat: Required<ContentModelSegmentFormat> = {
    backgroundColor: '',
    fontFamily: '',
    fontSize: '',
    fontWeight: '',
    italic: false,
    letterSpacing: '',
    lineHeight: '',
    strikethrough: false,
    superOrSubScriptSequence: '',
    textColor: '',
    underline: false,
};

/**
 * @internal
 */
export function mergePasteContent(
    core: StandaloneEditorCore,
    eventResult: BeforePasteEvent,
    clipboardData: ClipboardData
) {
    const { fragment, domToModelOption, customizedMerge, pasteType } = eventResult;

    core.api.formatContentModel(
        core,
        (model, context) => {
            const selectedSegment = getSelectedSegments(model, true /*includeFormatHolder*/)[0];
<<<<<<< HEAD
            const domToModelContext = createDomToModelContext(
                undefined /*editorContext*/,
                core.domToModelSettings.customized,
                {
                    processorOverride: {
                        '#text': pasteTextProcessor,
                        entity: createPasteEntityProcessor(domToModelOption),
                        '*': createPasteGeneralProcessor(domToModelOption),
                    },
                    formatParserOverride: {
                        display: pasteDisplayFormatParser,
                    },
                    additionalFormatParsers: {
                        container: [containerSizeFormatParser],
                    },
                },
=======
            const domToModelContext = createDomToModelContextForSanitizing(
                undefined /*defaultFormat*/,
                core.domToModelSettings.customized,
>>>>>>> 609a61e6
                domToModelOption
            );

            domToModelContext.segmentFormat = selectedSegment
                ? getSegmentTextFormat(selectedSegment)
                : {};

            const pasteModel = domToContentModel(fragment, domToModelContext);
            const mergeOption: MergeModelOption = {
                mergeFormat: pasteType == 'mergeFormat' ? 'keepSourceEmphasisFormat' : 'none',
                mergeTable: shouldMergeTable(pasteModel),
            };

            const insertPoint = customizedMerge
                ? customizedMerge(model, pasteModel)
                : mergeModel(model, pasteModel, context, mergeOption);

            if (insertPoint) {
                context.newPendingFormat = {
                    ...EmptySegmentFormat,
                    ...model.format,
                    ...insertPoint.marker.format,
                };
            }

            return true;
        },
        {
            changeSource: ChangeSource.Paste,
            getChangeData: () => clipboardData,
            apiName: 'paste',
        }
    );
}

function shouldMergeTable(pasteModel: ContentModelDocument): boolean | undefined {
    // If model contains a table and a paragraph element after the table with a single BR segment, remove the Paragraph after the table
    if (
        pasteModel.blocks.length == 2 &&
        pasteModel.blocks[0].blockType === 'Table' &&
        pasteModel.blocks[1].blockType === 'Paragraph' &&
        pasteModel.blocks[1].segments.length === 1 &&
        pasteModel.blocks[1].segments[0].segmentType === 'Br'
    ) {
        pasteModel.blocks.splice(1);
    }
    // Only merge table when the document contain a single table.
    return pasteModel.blocks.length === 1 && pasteModel.blocks[0].blockType === 'Table';
}<|MERGE_RESOLUTION|>--- conflicted
+++ resolved
@@ -1,13 +1,6 @@
 import { ChangeSource } from '../../constants/ChangeSource';
-<<<<<<< HEAD
-import { containerSizeFormatParser } from '../../override/containerSizeFormatParser';
-import { createDomToModelContext, domToContentModel } from 'roosterjs-content-model-dom';
-import { createPasteEntityProcessor } from '../../override/pasteEntityProcessor';
-import { createPasteGeneralProcessor } from '../../override/pasteGeneralProcessor';
-=======
 import { createDomToModelContextForSanitizing } from '../createDomToModelContextForSanitizing';
 import { domToContentModel } from 'roosterjs-content-model-dom';
->>>>>>> 609a61e6
 import { getSegmentTextFormat } from '../../publicApi/domUtils/getSegmentTextFormat';
 import { getSelectedSegments } from '../../publicApi/selection/collectSelections';
 import { mergeModel } from '../../publicApi/model/mergeModel';
@@ -49,28 +42,9 @@
         core,
         (model, context) => {
             const selectedSegment = getSelectedSegments(model, true /*includeFormatHolder*/)[0];
-<<<<<<< HEAD
-            const domToModelContext = createDomToModelContext(
-                undefined /*editorContext*/,
-                core.domToModelSettings.customized,
-                {
-                    processorOverride: {
-                        '#text': pasteTextProcessor,
-                        entity: createPasteEntityProcessor(domToModelOption),
-                        '*': createPasteGeneralProcessor(domToModelOption),
-                    },
-                    formatParserOverride: {
-                        display: pasteDisplayFormatParser,
-                    },
-                    additionalFormatParsers: {
-                        container: [containerSizeFormatParser],
-                    },
-                },
-=======
             const domToModelContext = createDomToModelContextForSanitizing(
                 undefined /*defaultFormat*/,
                 core.domToModelSettings.customized,
->>>>>>> 609a61e6
                 domToModelOption
             );
 

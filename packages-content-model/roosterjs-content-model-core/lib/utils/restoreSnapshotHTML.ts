import { parseEntityFormat } from 'roosterjs-content-model-dom/lib/domUtils/entityUtils';
import {
    getAllEntityWrappers,
    isEntityElement,
    isNodeOfType,
<<<<<<< HEAD
=======
    parseEntityFormat,
>>>>>>> b5aef055
    reuseCachedElement,
} from 'roosterjs-content-model-dom';
import type { Snapshot, EditorCore, KnownEntityItem } from 'roosterjs-content-model-types';

const BlockEntityContainer = '_E_EBlockEntityContainer';

/**
 * @internal
 */
export function restoreSnapshotHTML(core: EditorCore, snapshot: Snapshot) {
    const {
        physicalRoot,
        entity: { entityMap },
    } = core;
    let refNode: Node | null = physicalRoot.firstChild;

    const body = new DOMParser().parseFromString(
        core.trustedHTMLHandler?.(snapshot.html) ?? snapshot.html,
        'text/html'
    ).body;

    for (let currentNode = body.firstChild; currentNode; ) {
        const next = currentNode.nextSibling;
        const originalEntityElement = tryGetEntityElement(entityMap, currentNode);

        if (originalEntityElement) {
            refNode = reuseCachedElement(physicalRoot, originalEntityElement, refNode);
        } else {
            physicalRoot.insertBefore(currentNode, refNode);

            if (isNodeOfType(currentNode, 'ELEMENT_NODE')) {
                const childEntities = getAllEntityWrappers(currentNode);

                childEntities.forEach(element => {
                    const wrapper = tryGetEntityElement(entityMap, element);

                    if (wrapper) {
                        if (wrapper == refNode) {
                            // In case the node we are moving is just the ref node,
                            // We create a temporary clone and insert it before the refNode, the use this cloned node as refNode
                            // Then after replaceChild(), the original refNode will be moved away
                            const markerNode = wrapper.cloneNode();

                            physicalRoot.insertBefore(markerNode, refNode);
                            refNode = markerNode;
                        }

                        element.parentNode?.replaceChild(wrapper, element);
                    }
                });
            }
        }
        currentNode = next;
    }

    while (refNode) {
        const next = refNode.nextSibling;

        refNode.parentNode?.removeChild(refNode);
        refNode = next;
    }
}

function tryGetEntityElement(
    entityMap: Record<string, KnownEntityItem>,
    node: Node
): HTMLElement | null {
    let result: HTMLElement | null = null;

    if (isNodeOfType(node, 'ELEMENT_NODE')) {
        if (isEntityElement(node)) {
            const format = parseEntityFormat(node);

            result = (format.id && entityMap[format.id]?.element) || null;
        } else if (isBlockEntityContainer(node)) {
            const format = parseEntityFormat(node);
            const parent = format.id ? entityMap[format.id]?.element.parentElement : null;

            result =
                isNodeOfType(parent, 'ELEMENT_NODE') && isBlockEntityContainer(parent)
                    ? parent
                    : null;
        }
    }

    return result;
}

function isBlockEntityContainer(node: HTMLElement) {
    return node.classList.contains(BlockEntityContainer);
<<<<<<< HEAD
=======
}

function tryGetEntityFromContainer(
    element: HTMLElement,
    entityMap: Record<string, KnownEntityItem>
): HTMLElement | null {
    for (let node = element.firstChild; node; node = node.nextSibling) {
        if (isEntityElement(node) && isNodeOfType(node, 'ELEMENT_NODE')) {
            const format = parseEntityFormat(node);
            const parent = format.id ? entityMap[format.id]?.element.parentElement : null;

            return isNodeOfType(parent, 'ELEMENT_NODE') && isBlockEntityContainer(parent)
                ? parent
                : null;
        }
    }

    return null;
>>>>>>> b5aef055
}<|MERGE_RESOLUTION|>--- conflicted
+++ resolved
@@ -1,12 +1,8 @@
-import { parseEntityFormat } from 'roosterjs-content-model-dom/lib/domUtils/entityUtils';
 import {
     getAllEntityWrappers,
     isEntityElement,
     isNodeOfType,
-<<<<<<< HEAD
-=======
     parseEntityFormat,
->>>>>>> b5aef055
     reuseCachedElement,
 } from 'roosterjs-content-model-dom';
 import type { Snapshot, EditorCore, KnownEntityItem } from 'roosterjs-content-model-types';
@@ -82,13 +78,7 @@
 
             result = (format.id && entityMap[format.id]?.element) || null;
         } else if (isBlockEntityContainer(node)) {
-            const format = parseEntityFormat(node);
-            const parent = format.id ? entityMap[format.id]?.element.parentElement : null;
-
-            result =
-                isNodeOfType(parent, 'ELEMENT_NODE') && isBlockEntityContainer(parent)
-                    ? parent
-                    : null;
+            result = tryGetEntityFromContainer(node, entityMap);
         }
     }
 
@@ -97,8 +87,6 @@
 
 function isBlockEntityContainer(node: HTMLElement) {
     return node.classList.contains(BlockEntityContainer);
-<<<<<<< HEAD
-=======
 }
 
 function tryGetEntityFromContainer(
@@ -117,5 +105,4 @@
     }
 
     return null;
->>>>>>> b5aef055
 }
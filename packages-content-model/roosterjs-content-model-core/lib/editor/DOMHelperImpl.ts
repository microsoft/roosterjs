--- conflicted
+++ resolved
@@ -8,14 +8,14 @@
         return toArray(this.contentDiv.querySelectorAll(selector)) as HTMLElement[];
     }
 
-<<<<<<< HEAD
     isNodeInEditor(node: Node): boolean {
         return this.contentDiv.contains(node);
     }
 
     getTextContent(): string {
         return this.contentDiv.textContent || '';
-=======
+    }
+
     calculateZoomScale(): number {
         const originalWidth = this.contentDiv.getBoundingClientRect()?.width || 0;
         const visualWidth = this.contentDiv.offsetWidth;
@@ -23,7 +23,6 @@
         return visualWidth > 0 && originalWidth > 0
             ? Math.round((originalWidth / visualWidth) * 100) / 100
             : 1;
->>>>>>> a973c1fe
     }
 }
 

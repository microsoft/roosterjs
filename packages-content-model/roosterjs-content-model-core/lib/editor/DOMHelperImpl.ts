--- conflicted
+++ resolved
@@ -8,13 +8,12 @@
         return toArray(this.contentDiv.querySelectorAll(selector)) as HTMLElement[];
     }
 
-<<<<<<< HEAD
     isNodeInEditor(node: Node): boolean {
         return this.contentDiv.contains(node);
-=======
+    }
+
     getTextContent(): string {
         return this.contentDiv.textContent || '';
->>>>>>> 8f4074f2
     }
 }
 

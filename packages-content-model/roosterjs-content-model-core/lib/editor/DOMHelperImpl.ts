import { toArray } from 'roosterjs-content-model-dom';
import type { DOMHelper } from 'roosterjs-content-model-types';

class DOMHelperImpl implements DOMHelper {
    constructor(private contentDiv: HTMLElement) {}

    queryElements(selector: string): HTMLElement[] {
        return toArray(this.contentDiv.querySelectorAll(selector)) as HTMLElement[];
    }

<<<<<<< HEAD
    isNodeInEditor(node: Node): boolean {
        return this.contentDiv.contains(node);
    }

=======
>>>>>>> 4eb075da
    getTextContent(): string {
        return this.contentDiv.textContent || '';
    }

<<<<<<< HEAD
=======
    isNodeInEditor(node: Node): boolean {
        return this.contentDiv.contains(node);
    }

>>>>>>> 4eb075da
    calculateZoomScale(): number {
        const originalWidth = this.contentDiv.getBoundingClientRect()?.width || 0;
        const visualWidth = this.contentDiv.offsetWidth;

        return visualWidth > 0 && originalWidth > 0
            ? Math.round((originalWidth / visualWidth) * 100) / 100
            : 1;
    }
}

/**
 * @internal Create new instance of DOMHelper
 */
export function createDOMHelper(contentDiv: HTMLElement): DOMHelper {
    return new DOMHelperImpl(contentDiv);
}<|MERGE_RESOLUTION|>--- conflicted
+++ resolved
@@ -8,24 +8,14 @@
         return toArray(this.contentDiv.querySelectorAll(selector)) as HTMLElement[];
     }
 
-<<<<<<< HEAD
+    getTextContent(): string {
+        return this.contentDiv.textContent || '';
+    }
+
     isNodeInEditor(node: Node): boolean {
         return this.contentDiv.contains(node);
     }
 
-=======
->>>>>>> 4eb075da
-    getTextContent(): string {
-        return this.contentDiv.textContent || '';
-    }
-
-<<<<<<< HEAD
-=======
-    isNodeInEditor(node: Node): boolean {
-        return this.contentDiv.contains(node);
-    }
-
->>>>>>> 4eb075da
     calculateZoomScale(): number {
         const originalWidth = this.contentDiv.getBoundingClientRect()?.width || 0;
         const visualWidth = this.contentDiv.offsetWidth;

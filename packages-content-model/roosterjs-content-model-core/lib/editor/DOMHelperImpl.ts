--- conflicted
+++ resolved
@@ -8,13 +8,12 @@
         return toArray(this.contentDiv.querySelectorAll(selector)) as HTMLElement[];
     }
 
-<<<<<<< HEAD
     getTextContent(): string {
         return this.contentDiv.textContent || '';
-=======
+    }
+
     isNodeInEditor(node: Node): boolean {
         return this.contentDiv.contains(node);
->>>>>>> 6b10d249
     }
 
     calculateZoomScale(): number {

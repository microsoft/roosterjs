--- conflicted
+++ resolved
@@ -8,10 +8,10 @@
         return toArray(this.contentDiv.querySelectorAll(selector)) as HTMLElement[];
     }
 
-<<<<<<< HEAD
     isNodeInEditor(node: Node): boolean {
         return this.contentDiv.contains(node);
-=======
+    }
+
     calculateZoomScale(): number {
         const originalWidth = this.contentDiv.getBoundingClientRect()?.width || 0;
         const visualWidth = this.contentDiv.offsetWidth;
@@ -19,7 +19,6 @@
         return visualWidth > 0 && originalWidth > 0
             ? Math.round((originalWidth / visualWidth) * 100) / 100
             : 1;
->>>>>>> 64104f49
     }
 }
 

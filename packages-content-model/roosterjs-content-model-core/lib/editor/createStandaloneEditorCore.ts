import { createDarkColorHandler } from './DarkColorHandlerImpl';
import { createDOMHelper } from './DOMHelperImpl';
import { createStandaloneEditorCorePlugins } from '../corePlugin/createStandaloneEditorCorePlugins';
import { standaloneCoreApiMap } from './standaloneCoreApiMap';
import {
    createDomToModelSettings,
    createModelToDomSettings,
} from './createStandaloneEditorDefaultSettings';
import type {
    EditorEnvironment,
    PluginState,
    StandaloneEditorCore,
    StandaloneEditorCorePlugins,
    StandaloneEditorOptions,
} from 'roosterjs-content-model-types';

/**
 * @internal
 * A temporary function to create Standalone Editor core
 * @param contentDiv Editor content DIV
 * @param options Editor options
 */
export function createStandaloneEditorCore(
    contentDiv: HTMLDivElement,
    options: StandaloneEditorOptions
): StandaloneEditorCore {
    const corePlugins = createStandaloneEditorCorePlugins(options, contentDiv);

    return {
        contentDiv,
        api: { ...standaloneCoreApiMap, ...options.coreApiOverride },
        originalApi: { ...standaloneCoreApiMap },
        plugins: [
            corePlugins.cache,
            corePlugins.format,
            corePlugins.copyPaste,
            corePlugins.domEvent,
            corePlugins.selection,
            corePlugins.entity,
            ...(options.plugins ?? []).filter(x => !!x),
            corePlugins.undo,
            corePlugins.contextMenu,
            corePlugins.lifecycle,
        ],
        environment: createEditorEnvironment(contentDiv),
        darkColorHandler: createDarkColorHandler(
            contentDiv,
            options.getDarkColor ?? getDarkColorFallback,
            options.knownColors
        ),
        trustedHTMLHandler: options.trustedHTMLHandler || defaultTrustHtmlHandler,
        domToModelSettings: createDomToModelSettings(options),
        modelToDomSettings: createModelToDomSettings(options),
        domHelper: createDOMHelper(contentDiv),
        ...getPluginState(corePlugins),
        disposeErrorHandler: options.disposeErrorHandler,
    };
}

function createEditorEnvironment(contentDiv: HTMLElement): EditorEnvironment {
    const navigator = contentDiv.ownerDocument.defaultView?.navigator;
    const userAgent = navigator?.userAgent ?? '';
    const appVersion = navigator?.appVersion ?? '';
    let isMobileOrTablet = false;

    // Reference: http://detectmobilebrowsers.com/
    // The default regex on the website doesn't consider tablet.
    // To support tablet, add |android|ipad|playbook|silk to the first regex according to the info in /about page
    if (
        /(android|bb\d+|meego).+mobile|avantgo|bada\/|blackberry|blazer|compal|elaine|fennec|hiptop|iemobile|ip(hone|od)|iris|kindle|lge |maemo|midp|mmp|mobile.+firefox|netfront|opera m(ob|in)i|palm( os)?|phone|p(ixi|re)\/|plucker|pocket|psp|series(4|6)0|symbian|treo|up\.(browser|link)|vodafone|wap|windows ce|xda|xiino|android|ipad|playbook|silk/i.test(
            userAgent
        ) ||
        /1207|6310|6590|3gso|4thp|50[1-6]i|770s|802s|a wa|abac|ac(er|oo|s\-)|ai(ko|rn)|al(av|ca|co)|amoi|an(ex|ny|yw)|aptu|ar(ch|go)|as(te|us)|attw|au(di|\-m|r |s )|avan|be(ck|ll|nq)|bi(lb|rd)|bl(ac|az)|br(e|v)w|bumb|bw\-(n|u)|c55\/|capi|ccwa|cdm\-|cell|chtm|cldc|cmd\-|co(mp|nd)|craw|da(it|ll|ng)|dbte|dc\-s|devi|dica|dmob|do(c|p)o|ds(12|\-d)|el(49|ai)|em(l2|ul)|er(ic|k0)|esl8|ez([4-7]0|os|wa|ze)|fetc|fly(\-|_)|g1 u|g560|gene|gf\-5|g\-mo|go(\.w|od)|gr(ad|un)|haie|hcit|hd\-(m|p|t)|hei\-|hi(pt|ta)|hp( i|ip)|hs\-c|ht(c(\-| |_|a|g|p|s|t)|tp)|hu(aw|tc)|i\-(20|go|ma)|i230|iac( |\-|\/)|ibro|idea|ig01|ikom|im1k|inno|ipaq|iris|ja(t|v)a|jbro|jemu|jigs|kddi|keji|kgt( |\/)|klon|kpt |kwc\-|kyo(c|k)|le(no|xi)|lg( g|\/(k|l|u)|50|54|\-[a-w])|libw|lynx|m1\-w|m3ga|m50\/|ma(te|ui|xo)|mc(01|21|ca)|m\-cr|me(rc|ri)|mi(o8|oa|ts)|mmef|mo(01|02|bi|de|do|t(\-| |o|v)|zz)|mt(50|p1|v )|mwbp|mywa|n10[0-2]|n20[2-3]|n30(0|2)|n50(0|2|5)|n7(0(0|1)|10)|ne((c|m)\-|on|tf|wf|wg|wt)|nok(6|i)|nzph|o2im|op(ti|wv)|oran|owg1|p800|pan(a|d|t)|pdxg|pg(13|\-([1-8]|c))|phil|pire|pl(ay|uc)|pn\-2|po(ck|rt|se)|prox|psio|pt\-g|qa\-a|qc(07|12|21|32|60|\-[2-7]|i\-)|qtek|r380|r600|raks|rim9|ro(ve|zo)|s55\/|sa(ge|ma|mm|ms|ny|va)|sc(01|h\-|oo|p\-)|sdk\/|se(c(\-|0|1)|47|mc|nd|ri)|sgh\-|shar|sie(\-|m)|sk\-0|sl(45|id)|sm(al|ar|b3|it|t5)|so(ft|ny)|sp(01|h\-|v\-|v )|sy(01|mb)|t2(18|50)|t6(00|10|18)|ta(gt|lk)|tcl\-|tdg\-|tel(i|m)|tim\-|t\-mo|to(pl|sh)|ts(70|m\-|m3|m5)|tx\-9|up(\.b|g1|si)|utst|v400|v750|veri|vi(rg|te)|vk(40|5[0-3]|\-v)|vm40|voda|vulc|vx(52|53|60|61|70|80|81|83|85|98)|w3c(\-| )|webc|whit|wi(g |nc|nw)|wmlb|wonu|x700|yas\-|your|zeto|zte\-/i.test(
            userAgent.substring(0, 4)
        )
    ) {
        isMobileOrTablet = true;
    }

    return {
        isMac: appVersion.indexOf('Mac') != -1,
        isAndroid: /android/i.test(userAgent),
        isSafari:
            userAgent.indexOf('Safari') >= 0 &&
            userAgent.indexOf('Chrome') < 0 &&
            userAgent.indexOf('Android') < 0,
<<<<<<< HEAD
        isMobileOrTablet,
=======
        isMobileOrTablet: getIsMobileOrTablet(userAgent),
>>>>>>> 62450ab7
    };
}

function getIsMobileOrTablet(userAgent: string) {
    // Reference: http://detectmobilebrowsers.com/
    // The default regex on the website doesn't consider tablet.
    // To support tablet, add |android|ipad|playbook|silk to the first regex according to the info in /about page
    if (
        /(android|bb\d+|meego).+mobile|avantgo|bada\/|blackberry|blazer|compal|elaine|fennec|hiptop|iemobile|ip(hone|od)|iris|kindle|lge |maemo|midp|mmp|mobile.+firefox|netfront|opera m(ob|in)i|palm( os)?|phone|p(ixi|re)\/|plucker|pocket|psp|series(4|6)0|symbian|treo|up\.(browser|link)|vodafone|wap|windows ce|xda|xiino|android|ipad|playbook|silk/i.test(
            userAgent
        ) ||
        /1207|6310|6590|3gso|4thp|50[1-6]i|770s|802s|a wa|abac|ac(er|oo|s\-)|ai(ko|rn)|al(av|ca|co)|amoi|an(ex|ny|yw)|aptu|ar(ch|go)|as(te|us)|attw|au(di|\-m|r |s )|avan|be(ck|ll|nq)|bi(lb|rd)|bl(ac|az)|br(e|v)w|bumb|bw\-(n|u)|c55\/|capi|ccwa|cdm\-|cell|chtm|cldc|cmd\-|co(mp|nd)|craw|da(it|ll|ng)|dbte|dc\-s|devi|dica|dmob|do(c|p)o|ds(12|\-d)|el(49|ai)|em(l2|ul)|er(ic|k0)|esl8|ez([4-7]0|os|wa|ze)|fetc|fly(\-|_)|g1 u|g560|gene|gf\-5|g\-mo|go(\.w|od)|gr(ad|un)|haie|hcit|hd\-(m|p|t)|hei\-|hi(pt|ta)|hp( i|ip)|hs\-c|ht(c(\-| |_|a|g|p|s|t)|tp)|hu(aw|tc)|i\-(20|go|ma)|i230|iac( |\-|\/)|ibro|idea|ig01|ikom|im1k|inno|ipaq|iris|ja(t|v)a|jbro|jemu|jigs|kddi|keji|kgt( |\/)|klon|kpt |kwc\-|kyo(c|k)|le(no|xi)|lg( g|\/(k|l|u)|50|54|\-[a-w])|libw|lynx|m1\-w|m3ga|m50\/|ma(te|ui|xo)|mc(01|21|ca)|m\-cr|me(rc|ri)|mi(o8|oa|ts)|mmef|mo(01|02|bi|de|do|t(\-| |o|v)|zz)|mt(50|p1|v )|mwbp|mywa|n10[0-2]|n20[2-3]|n30(0|2)|n50(0|2|5)|n7(0(0|1)|10)|ne((c|m)\-|on|tf|wf|wg|wt)|nok(6|i)|nzph|o2im|op(ti|wv)|oran|owg1|p800|pan(a|d|t)|pdxg|pg(13|\-([1-8]|c))|phil|pire|pl(ay|uc)|pn\-2|po(ck|rt|se)|prox|psio|pt\-g|qa\-a|qc(07|12|21|32|60|\-[2-7]|i\-)|qtek|r380|r600|raks|rim9|ro(ve|zo)|s55\/|sa(ge|ma|mm|ms|ny|va)|sc(01|h\-|oo|p\-)|sdk\/|se(c(\-|0|1)|47|mc|nd|ri)|sgh\-|shar|sie(\-|m)|sk\-0|sl(45|id)|sm(al|ar|b3|it|t5)|so(ft|ny)|sp(01|h\-|v\-|v )|sy(01|mb)|t2(18|50)|t6(00|10|18)|ta(gt|lk)|tcl\-|tdg\-|tel(i|m)|tim\-|t\-mo|to(pl|sh)|ts(70|m\-|m3|m5)|tx\-9|up(\.b|g1|si)|utst|v400|v750|veri|vi(rg|te)|vk(40|5[0-3]|\-v)|vm40|voda|vulc|vx(52|53|60|61|70|80|81|83|85|98)|w3c(\-| )|webc|whit|wi(g |nc|nw)|wmlb|wonu|x700|yas\-|your|zeto|zte\-/i.test(
            userAgent.substring(0, 4)
        )
    ) {
        return true;
    }
    return false;
}

/**
 * @internal export for test only
 */
export function defaultTrustHtmlHandler(html: string) {
    return html;
}

function getPluginState(corePlugins: StandaloneEditorCorePlugins): PluginState {
    return {
        domEvent: corePlugins.domEvent.getState(),
        copyPaste: corePlugins.copyPaste.getState(),
        cache: corePlugins.cache.getState(),
        format: corePlugins.format.getState(),
        lifecycle: corePlugins.lifecycle.getState(),
        entity: corePlugins.entity.getState(),
        selection: corePlugins.selection.getState(),
        contextMenu: corePlugins.contextMenu.getState(),
        undo: corePlugins.undo.getState(),
    };
}

/**
 * @internal Export for test only
 * A fallback function, always return original color
 */
export function getDarkColorFallback(color: string) {
    return color;
}<|MERGE_RESOLUTION|>--- conflicted
+++ resolved
@@ -84,11 +84,7 @@
             userAgent.indexOf('Safari') >= 0 &&
             userAgent.indexOf('Chrome') < 0 &&
             userAgent.indexOf('Android') < 0,
-<<<<<<< HEAD
-        isMobileOrTablet,
-=======
         isMobileOrTablet: getIsMobileOrTablet(userAgent),
->>>>>>> 62450ab7
     };
 }
 

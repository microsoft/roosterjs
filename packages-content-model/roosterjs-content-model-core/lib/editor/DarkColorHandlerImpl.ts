import type {
    DarkColorHandler,
<<<<<<< HEAD
    ModeIndependentColor,
} from 'roosterjs-editor-types';

const VARIABLE_REGEX = /^\s*var\(\s*(\-\-[a-zA-Z0-9\-_]+)\s*(?:,\s*(.*))?\)\s*$/;
const VARIABLE_PREFIX = 'var(';
const COLOR_VAR_PREFIX = 'darkColor';
const enum ColorAttributeEnum {
    CssColor = 0,
    HtmlColor = 1,
}
const ColorAttributeName: { [key in ColorAttributeEnum]: string }[] = [
    {
        // Used for text color
        [ColorAttributeEnum.CssColor]: 'color',
        [ColorAttributeEnum.HtmlColor]: 'color',
    },
    {
        // Used for background color: cell shading and text highlight
        [ColorAttributeEnum.CssColor]: 'background-color',
        [ColorAttributeEnum.HtmlColor]: 'bgcolor',
    },
    {
        // Used for Table border color
        [ColorAttributeEnum.CssColor]: 'border-top-color',
        [ColorAttributeEnum.HtmlColor]: 'borderTopColor',
    },
    {
        [ColorAttributeEnum.CssColor]: 'border-bottom-color',
        [ColorAttributeEnum.HtmlColor]: 'borderBottomColor',
    },
    {
        [ColorAttributeEnum.CssColor]: 'border-left-color',
        [ColorAttributeEnum.HtmlColor]: 'borderLeftColor',
    },
    {
        [ColorAttributeEnum.CssColor]: 'border-right-color',
        [ColorAttributeEnum.HtmlColor]: 'borderRightColor',
    },
];
const HEX3_REGEX = /^#([a-fA-F0-9])([a-fA-F0-9])([a-fA-F0-9])$/;
const HEX6_REGEX = /^#([a-fA-F0-9]{2})([a-fA-F0-9]{2})([a-fA-F0-9]{2})$/;
const RGB_REGEX = /^rgb\(\s*(\d+(?:\.\d+)?)\s*,\s*(\d+(?:\.\d+)?)\s*,\s*(\d+(?:\.\d+)?)\s*\)$/;
const RGBA_REGEX = /^rgba\(\s*(\d+(?:\.\d+)?)\s*,\s*(\d+(?:\.\d+)?)\s*,\s*(\d+(?:\.\d+)?)\s*,\s*(\d+(?:\.\d+)?)\s*\)$/;

/**
 * @internal
 */
export class DarkColorHandlerImpl implements DarkColorHandler {
    private knownColors: Record<string, Readonly<ModeIndependentColor>> = {};

    constructor(private contentDiv: HTMLElement, private getDarkColor: (color: string) => string) {}

    /**
     * Get a copy of known colors
     * @returns
     */
    getKnownColorsCopy() {
        return Object.values(this.knownColors);
    }

    /**
     * Given a light mode color value and an optional dark mode color value, register this color
     * so that editor can handle it, then return the CSS color value for current color mode.
     * @param lightModeColor Light mode color value
     * @param isDarkMode Whether current color mode is dark mode
     * @param darkModeColor Optional dark mode color value. If not passed, we will calculate one.
     */
    registerColor(lightModeColor: string, isDarkMode: boolean, darkModeColor?: string): string {
        const parsedColor = this.parseColorValue(lightModeColor);
        let colorKey: string | undefined;

        if (parsedColor) {
            lightModeColor = parsedColor.lightModeColor;
            darkModeColor = parsedColor.darkModeColor || darkModeColor;
            colorKey = parsedColor.key;
        }

        if (isDarkMode && lightModeColor) {
            colorKey =
                colorKey || `--${COLOR_VAR_PREFIX}_${lightModeColor.replace(/[^\d\w]/g, '_')}`;

            if (!this.knownColors[colorKey]) {
                darkModeColor = darkModeColor || this.getDarkColor(lightModeColor);

                this.knownColors[colorKey] = { lightModeColor, darkModeColor };
                this.contentDiv.style.setProperty(colorKey, darkModeColor);
=======
    ColorTransformFunction,
    Colors,
} from 'roosterjs-content-model-types';

class DarkColorHandlerImpl implements DarkColorHandler {
    constructor(
        private readonly root: HTMLElement,
        public getDarkColor: ColorTransformFunction,
        public readonly knownColors: Record<string, Colors>
    ) {}

    updateKnownColor(isDarkMode: boolean, key?: string, colorPair?: Colors): void {
        if (key && colorPair) {
            // Has values to set
            // When in light mode: Update the value to known values, do not touch container property
            // When in dark mode: Update the value to known colors, set value to container
            if (!this.knownColors[key]) {
                this.knownColors[key] = colorPair;
>>>>>>> fb3f108f
            }

            if (isDarkMode) {
                this.root.style.setProperty(key, colorPair.darkModeColor);
            }
        } else {
            // No value to set
            // When in light mode: No op
            // When in dark mode: Set all values to container, do not touch known values
            if (isDarkMode) {
                Object.keys(this.knownColors).forEach(key => {
                    this.root.style.setProperty(key, this.knownColors[key].darkModeColor);
                });
            }
        }
    }

<<<<<<< HEAD
    /**
     * Transform element color, from dark to light or from light to dark
     * @param element The element to transform color
     * @param fromDarkMode Whether this is transforming color from dark mode
     * @param toDarkMode Whether this is transforming color to dark mode
     */
    transformElementColor(element: HTMLElement, fromDarkMode: boolean, toDarkMode: boolean): void {
        // Skip image element to not change its border colors
        if (element.tagName == 'IMG') {
            return;
        }

        ColorAttributeName.forEach((names, i) => {
            const color = this.parseColorValue(
                element.style.getPropertyValue(names[ColorAttributeEnum.CssColor]) ||
                    element.getAttribute(names[ColorAttributeEnum.HtmlColor]),
                !!fromDarkMode
            ).lightModeColor;
            const transformedColor =
                color && color != 'inherit' ? this.registerColor(color, !!toDarkMode) : null;

            element.style.setProperty(names[ColorAttributeEnum.CssColor], transformedColor);
            element.removeAttribute(names[ColorAttributeEnum.HtmlColor]);
=======
    reset() {
        Object.keys(this.knownColors).forEach(key => {
            this.root.style.removeProperty(key);
>>>>>>> fb3f108f
        });
    }
}

/**
 * @internal
 */
export function createDarkColorHandler(
    root: HTMLElement,
    getDarkColor: ColorTransformFunction,
    knownColors: Record<string, Colors> = {}
): DarkColorHandler {
    return new DarkColorHandlerImpl(root, getDarkColor, knownColors);
}<|MERGE_RESOLUTION|>--- conflicted
+++ resolved
@@ -1,93 +1,5 @@
 import type {
     DarkColorHandler,
-<<<<<<< HEAD
-    ModeIndependentColor,
-} from 'roosterjs-editor-types';
-
-const VARIABLE_REGEX = /^\s*var\(\s*(\-\-[a-zA-Z0-9\-_]+)\s*(?:,\s*(.*))?\)\s*$/;
-const VARIABLE_PREFIX = 'var(';
-const COLOR_VAR_PREFIX = 'darkColor';
-const enum ColorAttributeEnum {
-    CssColor = 0,
-    HtmlColor = 1,
-}
-const ColorAttributeName: { [key in ColorAttributeEnum]: string }[] = [
-    {
-        // Used for text color
-        [ColorAttributeEnum.CssColor]: 'color',
-        [ColorAttributeEnum.HtmlColor]: 'color',
-    },
-    {
-        // Used for background color: cell shading and text highlight
-        [ColorAttributeEnum.CssColor]: 'background-color',
-        [ColorAttributeEnum.HtmlColor]: 'bgcolor',
-    },
-    {
-        // Used for Table border color
-        [ColorAttributeEnum.CssColor]: 'border-top-color',
-        [ColorAttributeEnum.HtmlColor]: 'borderTopColor',
-    },
-    {
-        [ColorAttributeEnum.CssColor]: 'border-bottom-color',
-        [ColorAttributeEnum.HtmlColor]: 'borderBottomColor',
-    },
-    {
-        [ColorAttributeEnum.CssColor]: 'border-left-color',
-        [ColorAttributeEnum.HtmlColor]: 'borderLeftColor',
-    },
-    {
-        [ColorAttributeEnum.CssColor]: 'border-right-color',
-        [ColorAttributeEnum.HtmlColor]: 'borderRightColor',
-    },
-];
-const HEX3_REGEX = /^#([a-fA-F0-9])([a-fA-F0-9])([a-fA-F0-9])$/;
-const HEX6_REGEX = /^#([a-fA-F0-9]{2})([a-fA-F0-9]{2})([a-fA-F0-9]{2})$/;
-const RGB_REGEX = /^rgb\(\s*(\d+(?:\.\d+)?)\s*,\s*(\d+(?:\.\d+)?)\s*,\s*(\d+(?:\.\d+)?)\s*\)$/;
-const RGBA_REGEX = /^rgba\(\s*(\d+(?:\.\d+)?)\s*,\s*(\d+(?:\.\d+)?)\s*,\s*(\d+(?:\.\d+)?)\s*,\s*(\d+(?:\.\d+)?)\s*\)$/;
-
-/**
- * @internal
- */
-export class DarkColorHandlerImpl implements DarkColorHandler {
-    private knownColors: Record<string, Readonly<ModeIndependentColor>> = {};
-
-    constructor(private contentDiv: HTMLElement, private getDarkColor: (color: string) => string) {}
-
-    /**
-     * Get a copy of known colors
-     * @returns
-     */
-    getKnownColorsCopy() {
-        return Object.values(this.knownColors);
-    }
-
-    /**
-     * Given a light mode color value and an optional dark mode color value, register this color
-     * so that editor can handle it, then return the CSS color value for current color mode.
-     * @param lightModeColor Light mode color value
-     * @param isDarkMode Whether current color mode is dark mode
-     * @param darkModeColor Optional dark mode color value. If not passed, we will calculate one.
-     */
-    registerColor(lightModeColor: string, isDarkMode: boolean, darkModeColor?: string): string {
-        const parsedColor = this.parseColorValue(lightModeColor);
-        let colorKey: string | undefined;
-
-        if (parsedColor) {
-            lightModeColor = parsedColor.lightModeColor;
-            darkModeColor = parsedColor.darkModeColor || darkModeColor;
-            colorKey = parsedColor.key;
-        }
-
-        if (isDarkMode && lightModeColor) {
-            colorKey =
-                colorKey || `--${COLOR_VAR_PREFIX}_${lightModeColor.replace(/[^\d\w]/g, '_')}`;
-
-            if (!this.knownColors[colorKey]) {
-                darkModeColor = darkModeColor || this.getDarkColor(lightModeColor);
-
-                this.knownColors[colorKey] = { lightModeColor, darkModeColor };
-                this.contentDiv.style.setProperty(colorKey, darkModeColor);
-=======
     ColorTransformFunction,
     Colors,
 } from 'roosterjs-content-model-types';
@@ -106,7 +18,6 @@
             // When in dark mode: Update the value to known colors, set value to container
             if (!this.knownColors[key]) {
                 this.knownColors[key] = colorPair;
->>>>>>> fb3f108f
             }
 
             if (isDarkMode) {
@@ -124,35 +35,9 @@
         }
     }
 
-<<<<<<< HEAD
-    /**
-     * Transform element color, from dark to light or from light to dark
-     * @param element The element to transform color
-     * @param fromDarkMode Whether this is transforming color from dark mode
-     * @param toDarkMode Whether this is transforming color to dark mode
-     */
-    transformElementColor(element: HTMLElement, fromDarkMode: boolean, toDarkMode: boolean): void {
-        // Skip image element to not change its border colors
-        if (element.tagName == 'IMG') {
-            return;
-        }
-
-        ColorAttributeName.forEach((names, i) => {
-            const color = this.parseColorValue(
-                element.style.getPropertyValue(names[ColorAttributeEnum.CssColor]) ||
-                    element.getAttribute(names[ColorAttributeEnum.HtmlColor]),
-                !!fromDarkMode
-            ).lightModeColor;
-            const transformedColor =
-                color && color != 'inherit' ? this.registerColor(color, !!toDarkMode) : null;
-
-            element.style.setProperty(names[ColorAttributeEnum.CssColor], transformedColor);
-            element.removeAttribute(names[ColorAttributeEnum.HtmlColor]);
-=======
     reset() {
         Object.keys(this.knownColors).forEach(key => {
             this.root.style.removeProperty(key);
->>>>>>> fb3f108f
         });
     }
 }

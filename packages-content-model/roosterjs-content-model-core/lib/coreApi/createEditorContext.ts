--- conflicted
+++ resolved
@@ -17,11 +17,7 @@
         allowCacheElement: true,
         domIndexer: saveIndex ? cache.domIndexer : undefined,
         zoomScale: domHelper.calculateZoomScale(),
-<<<<<<< HEAD
-        ...getRootComputedStyleForContext(contentDiv.ownerDocument),
-=======
         ...getRootComputedStyleForContext(logicalRoot.ownerDocument),
->>>>>>> 2397f7be
     };
 
     checkRootRtl(logicalRoot, context);

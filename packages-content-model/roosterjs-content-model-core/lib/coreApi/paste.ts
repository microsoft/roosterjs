import { ChangeSource } from '../constants/ChangeSource';
import { cloneModel } from '../publicApi/model/cloneModel';
import { convertInlineCss } from '../utils/paste/convertInlineCss';
import { createPasteFragment } from '../utils/paste/createPasteFragment';
import { generatePasteOptionFromPlugins } from '../utils/paste/generatePasteOptionFromPlugins';
import { mergePasteContent } from '../utils/paste/mergePasteContent';
import { retrieveHtmlInfo } from '../utils/paste/retrieveHtmlInfo';
<<<<<<< HEAD
=======
import { sanitizePasteContent } from 'roosterjs-editor-dom';
>>>>>>> 2df5113c
import type { CloneModelOptions } from '../publicApi/model/cloneModel';
import type {
    PasteType,
    ClipboardData,
    Paste,
    StandaloneEditorCore,
} from 'roosterjs-content-model-types';
import type { TrustedHTMLHandler } from 'roosterjs-editor-types';

const CloneOption: CloneModelOptions = {
    includeCachedElement: (node, type) => (type == 'cache' ? undefined : node),
};

/**
 * @internal
 * Paste into editor using a clipboardData object
 * @param core The StandaloneEditorCore object.
 * @param clipboardData Clipboard data retrieved from clipboard
 * @param pasteType Type of content to paste. @default normal
 */
export const paste: Paste = (
    core: StandaloneEditorCore,
    clipboardData: ClipboardData,
    pasteType: PasteType = 'normal'
) => {
    core.api.focus(core);

    if (clipboardData.modelBeforePaste) {
        core.api.setContentModel(core, cloneModel(clipboardData.modelBeforePaste, CloneOption));
    } else {
        clipboardData.modelBeforePaste = cloneModel(core.api.createContentModel(core), CloneOption);
    }

    core.api.formatContentModel(
        core,
        (model, context) => {
            // 1. Prepare variables
            const doc = createDOMFromHtml(clipboardData.rawHtml, core.trustedHTMLHandler);

            // 2. Handle HTML from clipboard
            const htmlFromClipboard = retrieveHtmlInfo(doc, clipboardData);

            // 3. Create target fragment
            const sourceFragment = createPasteFragment(
                core.contentDiv.ownerDocument,
                clipboardData,
                pasteType,
                (clipboardData.rawHtml == clipboardData.html
                    ? doc
                    : createDOMFromHtml(clipboardData.html, core.trustedHTMLHandler)
                )?.body
<<<<<<< HEAD
            );

            // 4. Trigger BeforePaste event to allow plugins modify the fragment
            // const { domToModelOption, customizedMerge, fragment } =
            const eventResult = generatePasteOptionFromPlugins(
                core,
                clipboardData,
                sourceFragment,
                htmlFromClipboard,
                pasteType
            );

            // 5. Convert global CSS to inline CSS
            convertInlineCss(eventResult.fragment, htmlFromClipboard.globalCssRules);
=======
            );

            // 4. Trigger BeforePaste event to allow plugins modify the fragment
            const eventResult = generatePasteOptionFromPlugins(
                core,
                clipboardData,
                sourceFragment,
                htmlFromClipboard,
                pasteType
            );

            // 5. Convert global CSS to inline CSS
            convertInlineCss(eventResult.fragment, htmlFromClipboard.globalCssRules);

            // Sanitize the fragment before paste to make sure the content is safe
            // TODO: remove this part
            sanitizePasteContent(eventResult, null /*position*/);
>>>>>>> 2df5113c

            // 6. Merge pasted content into main Content Model
            mergePasteContent(model, context, eventResult, core.domToModelSettings.customized);

            return true;
        },
        {
            changeSource: ChangeSource.Paste,
            getChangeData: () => clipboardData,
            apiName: 'paste',
        }
    );
};

function createDOMFromHtml(
    html: string | null | undefined,
    trustedHTMLHandler: TrustedHTMLHandler
): Document | null {
    return html ? new DOMParser().parseFromString(trustedHTMLHandler(html), 'text/html') : null;
}<|MERGE_RESOLUTION|>--- conflicted
+++ resolved
@@ -5,10 +5,6 @@
 import { generatePasteOptionFromPlugins } from '../utils/paste/generatePasteOptionFromPlugins';
 import { mergePasteContent } from '../utils/paste/mergePasteContent';
 import { retrieveHtmlInfo } from '../utils/paste/retrieveHtmlInfo';
-<<<<<<< HEAD
-=======
-import { sanitizePasteContent } from 'roosterjs-editor-dom';
->>>>>>> 2df5113c
 import type { CloneModelOptions } from '../publicApi/model/cloneModel';
 import type {
     PasteType,
@@ -60,22 +56,6 @@
                     ? doc
                     : createDOMFromHtml(clipboardData.html, core.trustedHTMLHandler)
                 )?.body
-<<<<<<< HEAD
-            );
-
-            // 4. Trigger BeforePaste event to allow plugins modify the fragment
-            // const { domToModelOption, customizedMerge, fragment } =
-            const eventResult = generatePasteOptionFromPlugins(
-                core,
-                clipboardData,
-                sourceFragment,
-                htmlFromClipboard,
-                pasteType
-            );
-
-            // 5. Convert global CSS to inline CSS
-            convertInlineCss(eventResult.fragment, htmlFromClipboard.globalCssRules);
-=======
             );
 
             // 4. Trigger BeforePaste event to allow plugins modify the fragment
@@ -89,11 +69,6 @@
 
             // 5. Convert global CSS to inline CSS
             convertInlineCss(eventResult.fragment, htmlFromClipboard.globalCssRules);
-
-            // Sanitize the fragment before paste to make sure the content is safe
-            // TODO: remove this part
-            sanitizePasteContent(eventResult, null /*position*/);
->>>>>>> 2df5113c
 
             // 6. Merge pasted content into main Content Model
             mergePasteContent(model, context, eventResult, core.domToModelSettings.customized);

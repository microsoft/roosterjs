import {
    contentModelToDom,
    contentModelToText,
    createModelToDomContext,
} from 'roosterjs-content-model-dom';
<<<<<<< HEAD
import type {
    ExportContentMode,
    IStandaloneEditor,
    ModelToDomOption,
} from 'roosterjs-content-model-types';
=======
import type { ExportContentMode, IEditor, ModelToDomOption } from 'roosterjs-content-model-types';
>>>>>>> 2397f7be

/**
 * Export string content of editor
 * @param editor The editor to get content from
 * @param mode Mode of content to export. It supports:
 * - HTML: Export HTML content. If there are entities, this will cause EntityOperation event with option = 'replaceTemporaryContent' to get a dehydrated entity
 * - PlainText: Export plain text content
 * - PlainTextFast: Export plain text using editor's textContent property directly
 * @param options @optional Options for Model to DOM conversion
 */
export function exportContent(
<<<<<<< HEAD
    editor: IStandaloneEditor,
=======
    editor: IEditor,
>>>>>>> 2397f7be
    mode: ExportContentMode = 'HTML',
    options?: ModelToDomOption
): string {
    if (mode == 'PlainTextFast') {
        return editor.getDOMHelper().getTextContent();
    } else {
        const model = editor.getContentModelCopy('disconnected');

        if (mode == 'PlainText') {
            return contentModelToText(model);
        } else {
            const doc = editor.getDocument();
            const div = doc.createElement('div');

            contentModelToDom(
                doc,
                div,
                model,
                createModelToDomContext(undefined /*editorContext*/, options)
            );

            editor.triggerEvent('extractContentWithDom', { clonedRoot: div }, true /*broadcast*/);

            return div.innerHTML;
        }
    }
}<|MERGE_RESOLUTION|>--- conflicted
+++ resolved
@@ -3,15 +3,7 @@
     contentModelToText,
     createModelToDomContext,
 } from 'roosterjs-content-model-dom';
-<<<<<<< HEAD
-import type {
-    ExportContentMode,
-    IStandaloneEditor,
-    ModelToDomOption,
-} from 'roosterjs-content-model-types';
-=======
 import type { ExportContentMode, IEditor, ModelToDomOption } from 'roosterjs-content-model-types';
->>>>>>> 2397f7be
 
 /**
  * Export string content of editor
@@ -23,11 +15,7 @@
  * @param options @optional Options for Model to DOM conversion
  */
 export function exportContent(
-<<<<<<< HEAD
-    editor: IStandaloneEditor,
-=======
     editor: IEditor,
->>>>>>> 2397f7be
     mode: ExportContentMode = 'HTML',
     options?: ModelToDomOption
 ): string {

--- conflicted
+++ resolved
@@ -3,10 +3,6 @@
     "description": "Content Model for roosterjs (Under development)",
     "dependencies": {
         "tslib": "^2.3.1",
-<<<<<<< HEAD
-        "roosterjs-editor-types": "",
-=======
->>>>>>> 8dc99687
         "roosterjs-content-model-dom": "",
         "roosterjs-content-model-types": ""
     },

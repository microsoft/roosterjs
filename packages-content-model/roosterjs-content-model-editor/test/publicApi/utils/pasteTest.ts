--- conflicted
+++ resolved
@@ -582,10 +582,7 @@
     });
 
     afterEach(() => {
-<<<<<<< HEAD
-=======
         editor.dispose();
->>>>>>> f8e30962
         document.getElementById(ID)?.remove();
     });
 
@@ -618,14 +615,10 @@
                             format: {},
                         },
                     ],
-<<<<<<< HEAD
-                    format: {},
-=======
                     format: {
                         marginTop: '0px',
                         marginBottom: '0px',
                     },
->>>>>>> f8e30962
                     decorator: {
                         tagName: 'p',
                         format: {},
@@ -701,8 +694,6 @@
                             isSelected: true,
                             segmentType: 'SelectionMarker',
                             format: {},
-<<<<<<< HEAD
-=======
                             link: {
                                 format: {
                                     underline: true,
@@ -710,7 +701,6 @@
                                 },
                                 dataset: {},
                             },
->>>>>>> f8e30962
                         },
                     ],
                     blockType: 'Paragraph',

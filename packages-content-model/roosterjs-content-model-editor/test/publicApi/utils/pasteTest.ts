import * as addParserF from '../../../lib/editor/plugins/PastePlugin/utils/addParser';
import * as domToContentModel from 'roosterjs-content-model-dom/lib/domToModel/domToContentModel';
import * as ExcelF from '../../../lib/editor/plugins/PastePlugin/Excel/processPastedContentFromExcel';
import * as getPasteSourceF from 'roosterjs-editor-dom/lib/pasteSourceValidations/getPasteSource';
<<<<<<< HEAD
import * as mergeModelFile from '../../../lib/modelApi/common/mergeModel';
import * as pasteF from '../../../lib/publicApi/utils/paste';
=======
import * as getSelectedSegmentsF from '../../../lib/publicApi/selection/getSelectedSegments';
import * as mergeModelFile from '../../../lib/modelApi/common/mergeModel';
>>>>>>> b77c854e
import * as PPT from '../../../lib/editor/plugins/PastePlugin/PowerPoint/processPastedContentFromPowerPoint';
import * as setProcessorF from '../../../lib/editor/plugins/PastePlugin/utils/setProcessor';
import * as WacComponents from '../../../lib/editor/plugins/PastePlugin/WacComponents/processPastedContentWacComponents';
import * as WordDesktopFile from '../../../lib/editor/plugins/PastePlugin/WordDesktop/processPastedContentFromWordDesktop';
import ContentModelEditor from '../../../lib/editor/ContentModelEditor';
import ContentModelPastePlugin from '../../../lib/editor/plugins/PastePlugin/ContentModelPastePlugin';
<<<<<<< HEAD
import { ContentModelDocument } from 'roosterjs-content-model-types';
import { createContentModelDocument } from 'roosterjs-content-model-dom';
import { IContentModelEditor } from '../../../lib/publicTypes/IContentModelEditor';
=======
import { ContentModelDocument, DomToModelOption } from 'roosterjs-content-model-types';
import { createContentModelDocument, tableProcessor } from 'roosterjs-content-model-dom';
import { expectEqual, initEditor } from '../../editor/plugins/paste/e2e/testUtils';
import { IContentModelEditor } from '../../../lib/publicTypes/IContentModelEditor';
import paste, * as pasteF from '../../../lib/publicApi/utils/paste';
>>>>>>> b77c854e
import {
    BeforePasteEvent,
    ClipboardData,
    KnownPasteSourceType,
    PasteType,
    PluginEvent,
    PluginEventType,
} from 'roosterjs-editor-types';

let clipboardData: ClipboardData;
<<<<<<< HEAD
=======

const DEFAULT_TIMES_ADD_PARSER_CALLED = 3;
>>>>>>> b77c854e

describe('Paste ', () => {
    let editor: IContentModelEditor;
    let addUndoSnapshot: jasmine.Spy;
    let createContentModel: jasmine.Spy;
    let setContentModel: jasmine.Spy;
    let focus: jasmine.Spy;
    let mockedModel: ContentModelDocument;
    let mockedMergeModel: ContentModelDocument;
    let getFocusedPosition: jasmine.Spy;
    let getContent: jasmine.Spy;
    let getSelectionRange: jasmine.Spy;
    let getDocument: jasmine.Spy;
    let getTrustedHTMLHandler: jasmine.Spy;
    let triggerPluginEvent: jasmine.Spy;
    let undoSnapshotResult: any;

    const mockedPos = 'POS' as any;

    let div: HTMLDivElement;

    beforeEach(() => {
        spyOn(domToContentModel, 'domToContentModel').and.callThrough();
        clipboardData = {
            types: ['image/png', 'text/html'],
            text: '',
            image: <File>null!,
            rawHtml: '<html>\r\n<body>teststring<img src="" />teststring</body>\r\n</html>',
            customValues: {},
            imageDataUri: <string>null!,
        };
        div = document.createElement('div');
        document.body.appendChild(div);
        mockedModel = ({} as any) as ContentModelDocument;
        mockedMergeModel = ({} as any) as ContentModelDocument;

        addUndoSnapshot = jasmine
            .createSpy('addUndoSnapshot')
            .and.callFake(callback => (undoSnapshotResult = callback()));
        createContentModel = jasmine.createSpy('createContentModel').and.returnValue(mockedModel);
        setContentModel = jasmine.createSpy('setContentModel');
        focus = jasmine.createSpy('focus');
        getFocusedPosition = jasmine.createSpy('getFocusedPosition').and.returnValue(mockedPos);
        getContent = jasmine.createSpy('getContent');
        getDocument = jasmine.createSpy('getDocument').and.returnValue(document);
        triggerPluginEvent = jasmine.createSpy('triggerPluginEvent').and.returnValue({
            clipboardData,
            fragment: document.createDocumentFragment(),
            sanitizingOption: {
                elementCallbacks: {},
                attributeCallbacks: {},
                cssStyleCallbacks: {},
                additionalTagReplacements: {},
                additionalAllowedAttributes: [],
                additionalAllowedCssClasses: [],
                additionalDefaultStyleValues: {},
                additionalGlobalStyleNodes: [],
                additionalPredefinedCssForElement: {},
                preserveHtmlComments: false,
                unknownTagReplacement: null,
            },
            htmlBefore: '',
            htmlAfter: '',
            htmlAttributes: {},
            domToModelOption: {},
            pasteType: PasteType.Normal,
        });
        getTrustedHTMLHandler = jasmine
            .createSpy('getTrustedHTMLHandler')
            .and.returnValue((html: string) => html);
        spyOn(mergeModelFile, 'mergeModel').and.callFake(() => (mockedModel = mockedMergeModel));
        spyOn(getSelectedSegmentsF, 'default').and.returnValue([
            {
                format: {
                    fontSize: '1pt',
                    fontFamily: 'Arial',
                },
            } as any,
        ]);

        editor = ({
            focus,
            addUndoSnapshot,
            createContentModel,
            setContentModel,
            getFocusedPosition,
            getContent,
            getSelectionRange,
            getDocument,
            getTrustedHTMLHandler,
            triggerPluginEvent,
            isDarkMode: () => false,
        } as any) as IContentModelEditor;
    });

    afterEach(() => {
        document.body.removeChild(div);
        div = null!;
    });

    it('Execute', () => {
        pasteF.default(editor, clipboardData, false, false, false);

        expect(setContentModel).toHaveBeenCalled();
        expect(focus).toHaveBeenCalled();
        expect(addUndoSnapshot).toHaveBeenCalled();
        expect(getFocusedPosition).not.toHaveBeenCalled();
        expect(getContent).toHaveBeenCalled();
        expect(triggerPluginEvent).toHaveBeenCalled();
        expect(getDocument).toHaveBeenCalled();
        expect(getTrustedHTMLHandler).toHaveBeenCalled();
        expect(mockedModel).toEqual(mockedMergeModel);
        expect(clipboardData).toEqual(undoSnapshotResult);
    });

    it('Execute | As plain text', () => {
        pasteF.default(editor, clipboardData, true /* asPlainText */, false, false);

        expect(setContentModel).toHaveBeenCalled();
        expect(focus).toHaveBeenCalled();
        expect(addUndoSnapshot).toHaveBeenCalled();
        expect(getFocusedPosition).not.toHaveBeenCalled();
        expect(getContent).toHaveBeenCalled();
        expect(triggerPluginEvent).not.toHaveBeenCalled();
        expect(getDocument).toHaveBeenCalled();
        expect(getTrustedHTMLHandler).toHaveBeenCalled();
        expect(mockedModel).toEqual(mockedMergeModel);
        expect(clipboardData).toEqual(undoSnapshotResult);
    });
});

describe('paste with content model & paste plugin', () => {
    let editor: ContentModelEditor | undefined;
    let div: HTMLDivElement | undefined;

    beforeEach(() => {
        div = document.createElement('div');
        document.body.appendChild(div);
        editor = new ContentModelEditor(div, {
            plugins: [new ContentModelPastePlugin()],
        });
        spyOn(addParserF, 'default').and.callThrough();
        spyOn(setProcessorF, 'setProcessor').and.callThrough();
        clipboardData = {
            types: ['image/png', 'text/html'],
            text: '',
            image: <File>null!,
            rawHtml: '<html>\r\n<body>teststring<img src="" />teststring</body>\r\n</html>',
            customValues: {},
            imageDataUri: <string>null!,
        };
    });

    afterEach(() => {
        editor?.dispose();
        editor = undefined;
        div?.remove();
        div = undefined;
    });

    it('Word Desktop', () => {
        spyOn(getPasteSourceF, 'default').and.returnValue(KnownPasteSourceType.WordDesktop);
        spyOn(WordDesktopFile, 'processPastedContentFromWordDesktop').and.callThrough();

        pasteF.default(editor!, clipboardData);

        expect(setProcessorF.setProcessor).toHaveBeenCalledTimes(1);
<<<<<<< HEAD
        expect(addParserF.default).toHaveBeenCalledTimes(4);
=======
        expect(addParserF.default).toHaveBeenCalledTimes(DEFAULT_TIMES_ADD_PARSER_CALLED + 3);
>>>>>>> b77c854e
        expect(WordDesktopFile.processPastedContentFromWordDesktop).toHaveBeenCalledTimes(1);
    });

    it('Word Online', () => {
        spyOn(getPasteSourceF, 'default').and.returnValue(KnownPasteSourceType.WacComponents);
        spyOn(WacComponents, 'processPastedContentWacComponents').and.callThrough();

        pasteF.default(editor!, clipboardData);

        expect(setProcessorF.setProcessor).toHaveBeenCalledTimes(4);
<<<<<<< HEAD
        expect(addParserF.default).toHaveBeenCalledTimes(5);
=======
        expect(addParserF.default).toHaveBeenCalledTimes(DEFAULT_TIMES_ADD_PARSER_CALLED + 4);
>>>>>>> b77c854e
        expect(WacComponents.processPastedContentWacComponents).toHaveBeenCalledTimes(1);
    });

    it('Excel Online', () => {
        spyOn(getPasteSourceF, 'default').and.returnValue(KnownPasteSourceType.ExcelOnline);
        spyOn(ExcelF, 'processPastedContentFromExcel').and.callThrough();

        pasteF.default(editor!, clipboardData);

        expect(setProcessorF.setProcessor).toHaveBeenCalledTimes(0);
<<<<<<< HEAD
        expect(addParserF.default).toHaveBeenCalledTimes(2);
=======
        expect(addParserF.default).toHaveBeenCalledTimes(DEFAULT_TIMES_ADD_PARSER_CALLED + 1);
>>>>>>> b77c854e
        expect(ExcelF.processPastedContentFromExcel).toHaveBeenCalledTimes(1);
    });

    it('Excel Desktop', () => {
        spyOn(getPasteSourceF, 'default').and.returnValue(KnownPasteSourceType.ExcelDesktop);
        spyOn(ExcelF, 'processPastedContentFromExcel').and.callThrough();

        pasteF.default(editor!, clipboardData);

        expect(setProcessorF.setProcessor).toHaveBeenCalledTimes(0);
<<<<<<< HEAD
        expect(addParserF.default).toHaveBeenCalledTimes(2);
=======
        expect(addParserF.default).toHaveBeenCalledTimes(DEFAULT_TIMES_ADD_PARSER_CALLED + 1);
>>>>>>> b77c854e
        expect(ExcelF.processPastedContentFromExcel).toHaveBeenCalledTimes(1);
    });

    it('PowerPoint', () => {
        spyOn(getPasteSourceF, 'default').and.returnValue(KnownPasteSourceType.PowerPointDesktop);
        spyOn(PPT, 'processPastedContentFromPowerPoint').and.callThrough();

        pasteF.default(editor!, clipboardData);

        expect(setProcessorF.setProcessor).toHaveBeenCalledTimes(0);
<<<<<<< HEAD
        expect(addParserF.default).toHaveBeenCalledTimes(1);
=======
        expect(addParserF.default).toHaveBeenCalledTimes(DEFAULT_TIMES_ADD_PARSER_CALLED);
>>>>>>> b77c854e
        expect(PPT.processPastedContentFromPowerPoint).toHaveBeenCalledTimes(1);
    });

    // Plain Text
    it('Word Desktop | Plain Text', () => {
        spyOn(getPasteSourceF, 'default').and.returnValue(KnownPasteSourceType.WordDesktop);
        spyOn(WordDesktopFile, 'processPastedContentFromWordDesktop').and.callThrough();

        pasteF.default(editor!, clipboardData, true /* pasteAsText */);

        expect(setProcessorF.setProcessor).toHaveBeenCalledTimes(0);
        expect(addParserF.default).toHaveBeenCalledTimes(0);
        expect(WordDesktopFile.processPastedContentFromWordDesktop).toHaveBeenCalledTimes(0);
    });

    it('Word Online | Plain Text', () => {
        spyOn(getPasteSourceF, 'default').and.returnValue(KnownPasteSourceType.WacComponents);
        spyOn(WacComponents, 'processPastedContentWacComponents').and.callThrough();

        pasteF.default(editor!, clipboardData, true /* pasteAsText */);

        expect(setProcessorF.setProcessor).toHaveBeenCalledTimes(0);
        expect(addParserF.default).toHaveBeenCalledTimes(0);
        expect(WacComponents.processPastedContentWacComponents).toHaveBeenCalledTimes(0);
    });

    it('Excel Online | Plain Text', () => {
        spyOn(getPasteSourceF, 'default').and.returnValue(KnownPasteSourceType.ExcelOnline);
        spyOn(ExcelF, 'processPastedContentFromExcel').and.callThrough();

        pasteF.default(editor!, clipboardData, true /* pasteAsText */);

        expect(setProcessorF.setProcessor).toHaveBeenCalledTimes(0);
        expect(addParserF.default).toHaveBeenCalledTimes(0);
        expect(ExcelF.processPastedContentFromExcel).toHaveBeenCalledTimes(0);
    });

    it('Excel Desktop | Plain Text', () => {
        spyOn(getPasteSourceF, 'default').and.returnValue(KnownPasteSourceType.ExcelDesktop);
        spyOn(ExcelF, 'processPastedContentFromExcel').and.callThrough();

        pasteF.default(editor!, clipboardData, true /* pasteAsText */);

        expect(setProcessorF.setProcessor).toHaveBeenCalledTimes(0);
        expect(addParserF.default).toHaveBeenCalledTimes(0);
        expect(ExcelF.processPastedContentFromExcel).toHaveBeenCalledTimes(0);
    });

    it('PowerPoint | Plain Text', () => {
        spyOn(getPasteSourceF, 'default').and.returnValue(KnownPasteSourceType.PowerPointDesktop);
        spyOn(PPT, 'processPastedContentFromPowerPoint').and.callThrough();

        pasteF.default(editor!, clipboardData, true /* pasteAsText */);

        expect(setProcessorF.setProcessor).toHaveBeenCalledTimes(0);
        expect(addParserF.default).toHaveBeenCalledTimes(0);
        expect(PPT.processPastedContentFromPowerPoint).toHaveBeenCalledTimes(0);
    });

    it('Verify the event data is not lost', () => {
        clipboardData = {
            types: ['image/png', 'text/plain', 'text/html'],
            text: 'Flight\tDescription\r\n',
            image: <File>{},
            files: [],
            rawHtml:
                '<html xmlns:v="urn:schemas-microsoft-com:vml"\r\nxmlns:o="urn:schemas-microsoft-com:office:office"\r\nxmlns:x="urn:schemas-microsoft-com:office:excel"\r\nxmlns="http://www.w3.org/TR/REC-html40">\r\n\r\n<head>\r\n<meta http-equiv=Content-Type content="text/html; charset=utf-8">\r\n<meta name=ProgId content=Excel.Sheet>\r\n<meta name=Generator content="Microsoft Excel 15">\r\n<link id=Main-File rel=Main-File\r\nhref="">\r\n<link rel=File-List\r\nhref="">\r\n<!--[if !mso]>\r\n<style>\r\nv\\:* {behavior:url(#default#VML);}\r\no\\:* {behavior:url(#default#VML);}\r\nx\\:* {behavior:url(#default#VML);}\r\n.shape {behavior:url(#default#VML);}\r\n</style>\r\n<![endif]-->\r\n<style>\r\n<!--table\r\n\t{mso-displayed-decimal-separator:"\\.";\r\n\tmso-displayed-thousand-separator:"\\,";}\r\n@page\r\n\t{margin:.75in .7in .75in .7in;\r\n\tmso-header-margin:.3in;\r\n\tmso-footer-margin:.3in;}\r\ntr\r\n\t{}\r\ncol\r\n\t{mso-width-source:auto;}\r\nbr\r\n\t{mso-data-placement:same-cell;}\r\ntd\r\n\t{padding:0px;\r\n\tmso-ignore:padding;\r\n\tcolor:black;\r\n\tfont-size:11.0pt;\r\n\tfont-weight:400;\r\n\tfont-style:normal;\r\n\ttext-decoration:none;\r\n\tfont-family:Calibri, sans-serif;\r\n\tmso-font-charset:0;\r\n\tmso-number-format:General;\r\n\ttext-align:general;\r\n\tvertical-align:bottom;\r\n\tborder:none;\r\n\tmso-background-source:auto;\r\n\tmso-pattern:auto;\r\n\tmso-protection:locked visible;\r\n\twhite-space:nowrap;\r\n\tmso-rotate:0;}\r\n.xl65\r\n\t{color:black;\r\n\tfont-weight:700;\r\n\tvertical-align:middle;\r\n\tborder-top:none;\r\n\tborder-right:none;\r\n\tborder-bottom:none;\r\n\tborder-left:1.0pt solid windowtext;\r\n\tbackground:white;\r\n\tmso-pattern:black none;\r\n\twhite-space:normal;}\r\n.xl66\r\n\t{color:black;\r\n\tfont-weight:700;\r\n\tvertical-align:middle;\r\n\tbackground:white;\r\n\tmso-pattern:black none;\r\n\twhite-space:normal;}\r\n-->\r\n</style>\r\n</head>\r\n\r\n<body link="#0563C1" vlink="#954F72">\r\n\r\n<table border=0 cellpadding=0 cellspacing=0  style=\'border-collapse:\r\n collapse;\'>\r\n <col  style=\'mso-width-source:userset;mso-width-alt:9512;\'>\r\n <col  style=\'\'>\r\n <tr>\r\n<!--StartFragment-->\r\n  <td class=xl65  style=\'\r\n  font-size:11.0pt;color:black;font-weight:700;text-decoration:none;text-underline-style:\r\n  none;text-line-through:none;font-family:Calibri, sans-serif;border-top:1.0pt solid windowtext;\r\n  border-right:.5pt solid #FFC000;border-bottom:1.0pt solid #FFC000;border-left:\r\n  1.0pt solid windowtext;background:white;mso-pattern:black none\'>Flight</td>\r\n  <td class=xl66  style=\'font-size:11.0pt;color:black;\r\n  font-weight:700;text-decoration:none;text-underline-style:none;text-line-through:\r\n  none;font-family:Calibri, sans-serif;border-top:1.0pt solid windowtext;\r\n  border-right:.5pt solid #FFC000;border-bottom:1.0pt solid #FFC000;border-left:\r\n  .5pt solid #FFC000;background:white;mso-pattern:black none\'>Description</td>\r\n<!--EndFragment-->\r\n </tr>\r\n</table>\r\n\r\n</body>\r\n\r\n</html>\r\n',
            customValues: {},
            pasteNativeEvent: true,
            imageDataUri: '',
        };

        let eventChecker: BeforePasteEvent = <any>{};
        editor = new ContentModelEditor(div!, {
            plugins: [
                {
                    initialize: () => {},
                    dispose: () => {},
                    getName: () => 'test',
                    onPluginEvent(event: PluginEvent) {
                        if (event.eventType === PluginEventType.BeforePaste) {
                            eventChecker = event;
                        }
                    },
                },
            ],
        });

        pasteF.default(editor!, clipboardData);

        expect(eventChecker?.clipboardData).toEqual(clipboardData);
        expect(eventChecker?.htmlBefore).toBeTruthy();
        expect(eventChecker?.htmlAfter).toBeTruthy();
        expect(eventChecker?.pasteType).toEqual(0);
    });
});

describe('mergePasteContent', () => {
    it('merge table', () => {
        // A doc with only one table in content
        const pasteModel: ContentModelDocument = {
            blockGroupType: 'Document',
            blocks: [
                {
                    blockType: 'Table',
                    rows: [
                        {
                            height: 0,
                            format: {},
                            cells: [
                                {
                                    blockGroupType: 'TableCell',
                                    blocks: [
                                        {
                                            blockType: 'Paragraph',
                                            segments: [
                                                {
                                                    segmentType: 'Text',
                                                    text: 'FromPaste',
                                                    format: {},
                                                },
                                            ],
                                            format: {},
                                            isImplicit: true,
                                        },
                                    ],
                                    format: {},
                                    spanLeft: false,
                                    spanAbove: false,
                                    isHeader: false,
                                    dataset: {},
                                },
                            ],
                        },
                    ],
                    format: { useBorderBox: true, borderCollapse: true },
                    widths: [],
                    dataset: {
                        editingInfo: '',
                    },
                },
            ],
        };

        // A doc with a table, and selection marker inside of it.
        const sourceModel: ContentModelDocument = {
            blockGroupType: 'Document',
            blocks: [
                {
                    blockType: 'Table',
                    rows: [
                        {
                            height: 22,
                            format: {},
                            cells: [
                                {
                                    blockGroupType: 'TableCell',
                                    blocks: [
                                        {
                                            blockType: 'Paragraph',
                                            segments: [
                                                {
                                                    segmentType: 'SelectionMarker',
                                                    isSelected: true,
                                                    format: {},
                                                },
                                                { segmentType: 'Br', format: {} },
                                            ],
                                            format: {},
                                            isImplicit: true,
                                        },
                                    ],
                                    format: {},
                                    spanLeft: false,
                                    spanAbove: false,
                                    isHeader: false,
                                    dataset: {},
                                },
                            ],
                        },
                    ],
                    format: { useBorderBox: true, borderCollapse: true },
                    widths: [120, 120],
                    dataset: {
                        editingInfo: '',
                    },
                },
                {
                    blockType: 'Paragraph',
                    segments: [{ segmentType: 'Br', format: {} }],
                    format: {},
                },
            ],
            format: {},
        };

        spyOn(mergeModelFile, 'mergeModel').and.callThrough();

        pasteF.mergePasteContent(
            sourceModel,
<<<<<<< HEAD
            { deletedEntities: [] },
=======
            { newEntities: [], deletedEntities: [] },
>>>>>>> b77c854e
            pasteModel,
            false /* applyCurrentFormat */,
            undefined /* customizedMerge */
        );

        expect(mergeModelFile.mergeModel).toHaveBeenCalledWith(
            sourceModel,
            pasteModel,
<<<<<<< HEAD
            { deletedEntities: [] },
=======
            { newEntities: [], deletedEntities: [] },
>>>>>>> b77c854e
            {
                mergeFormat: 'none',
                mergeTable: true,
            }
        );
        expect(sourceModel).toEqual({
            blockGroupType: 'Document',
            blocks: [
                {
                    blockType: 'Table',
                    rows: [
                        {
                            height: 22,
                            format: {},
                            cells: [
                                {
                                    blockGroupType: 'TableCell',
                                    blocks: [
                                        {
                                            blockType: 'Paragraph',
                                            segments: [
                                                {
                                                    segmentType: 'Text',
                                                    text: 'FromPaste',
                                                    format: {},
                                                },
                                                {
                                                    segmentType: 'SelectionMarker',
                                                    isSelected: true,
                                                    format: {},
                                                },
                                            ],
                                            format: {},
                                            isImplicit: true,
                                        },
                                    ],
                                    format: {
                                        useBorderBox: true,
                                        borderTop: '1px solid #ABABAB',
                                        borderRight: '1px solid #ABABAB',
                                        borderBottom: '1px solid #ABABAB',
                                        borderLeft: '1px solid #ABABAB',
                                    },
                                    spanLeft: false,
                                    spanAbove: false,
                                    isHeader: false,
                                    dataset: {},
                                },
                            ],
                        },
                    ],
                    format: { useBorderBox: true, borderCollapse: true },
                    widths: [120, 120],
                    dataset: {
                        editingInfo:
                            '{"topBorderColor":"#ABABAB","bottomBorderColor":"#ABABAB","verticalBorderColor":"#ABABAB","hasHeaderRow":false,"hasFirstColumn":false,"hasBandedRows":false,"hasBandedColumns":false,"bgColorEven":null,"bgColorOdd":"#ABABAB20","headerRowColor":"#ABABAB","tableBorderFormat":0,"verticalAlign":null}',
                    },
                },
                {
                    blockType: 'Paragraph',
                    segments: [{ segmentType: 'Br', format: {} }],
                    format: {},
                },
            ],
            format: {},
        });
    });

    it('customized merge', () => {
        const pasteModel: ContentModelDocument = createContentModelDocument();
        const sourceModel: ContentModelDocument = createContentModelDocument();

        const customizedMerge = jasmine.createSpy('customizedMerge');

        spyOn(mergeModelFile, 'mergeModel').and.callThrough();

        pasteF.mergePasteContent(
            sourceModel,
<<<<<<< HEAD
            { deletedEntities: [] },
=======
            { newEntities: [], deletedEntities: [] },
>>>>>>> b77c854e
            pasteModel,
            false /* applyCurrentFormat */,
            customizedMerge /* customizedMerge */
        );

        expect(mergeModelFile.mergeModel).not.toHaveBeenCalled();
        expect(customizedMerge).toHaveBeenCalledWith(sourceModel, pasteModel);
    });

    it('Apply current format', () => {
        const pasteModel: ContentModelDocument = createContentModelDocument();
        const sourceModel: ContentModelDocument = createContentModelDocument();

        spyOn(mergeModelFile, 'mergeModel').and.callThrough();

        pasteF.mergePasteContent(
            sourceModel,
<<<<<<< HEAD
            { deletedEntities: [] },
=======
            { newEntities: [], deletedEntities: [] },
>>>>>>> b77c854e
            pasteModel,
            true /* applyCurrentFormat */,
            undefined /* customizedMerge */
        );

        expect(mergeModelFile.mergeModel).toHaveBeenCalledWith(
            sourceModel,
            pasteModel,
<<<<<<< HEAD
            { deletedEntities: [] },
=======
            { newEntities: [], deletedEntities: [] },
>>>>>>> b77c854e
            {
                mergeFormat: 'keepSourceEmphasisFormat',
                mergeTable: false,
            }
        );
    });
<<<<<<< HEAD
=======
});

describe('Paste with clipboardData', () => {
    let editor: IContentModelEditor = undefined!;
    const ID = 'EDITOR_ID';

    beforeEach(() => {
        editor = initEditor(ID);
        clipboardData = <ClipboardData>(<any>{
            types: ['text/plain', 'text/html'],
            text: 'Test\r\nasdsad\r\n',
            image: null,
            files: [],
            rawHtml: '',
            customValues: {},
            htmlFirstLevelChildTags: ['P', 'P'],
            html: '',
        });
    });

    afterEach(() => {
        document.getElementById(ID)?.remove();
    });

    it('Remove windowtext from clipboardContent', () => {
        clipboardData.rawHtml =
            '<html><head></head><body><p style="color: windowtext;">Test</p></body></html>';

        paste(editor, clipboardData);

        const model = editor.createContentModel(<DomToModelOption>{
            processorOverride: {
                table: tableProcessor,
            },
        });

        expectEqual(model, {
            blockGroupType: 'Document',
            blocks: [
                {
                    blockType: 'Paragraph',
                    segments: [
                        {
                            segmentType: 'Text',
                            text: 'Test',
                            format: {},
                        },
                        {
                            segmentType: 'SelectionMarker',
                            isSelected: true,
                            format: {},
                        },
                    ],
                    format: {},
                    decorator: {
                        tagName: 'p',
                        format: {},
                    },
                },
            ],
            format: {},
        });
    });

    it('Remove unsupported url of link from clipboardContent', () => {
        clipboardData.rawHtml =
            '<html><head></head><body><a href="file://mylocalfile">Link</a></body></html>';

        paste(editor, clipboardData);

        const model = editor.createContentModel(<DomToModelOption>{
            processorOverride: {
                table: tableProcessor,
            },
        });

        expectEqual(model, {
            blockGroupType: 'Document',
            blocks: [
                {
                    segments: [
                        { text: 'Link', segmentType: 'Text', format: {} },
                        {
                            isSelected: true,
                            segmentType: 'SelectionMarker',
                            format: {},
                        },
                    ],
                    blockType: 'Paragraph',
                    format: {},
                },
            ],
            format: {},
        });
    });

    it('Keep supported url of link from clipboardContent', () => {
        clipboardData.rawHtml =
            '<html><head></head><body><a href="https://github.com/microsoft/roosterjs">Link</a></body></html>';

        paste(editor, clipboardData);

        const model = editor.createContentModel(<DomToModelOption>{
            processorOverride: {
                table: tableProcessor,
            },
        });

        expectEqual(model, {
            blockGroupType: 'Document',
            blocks: [
                {
                    segments: [
                        {
                            text: 'Link',
                            segmentType: 'Text',
                            format: {},
                            link: {
                                format: {
                                    underline: true,
                                    href: 'https://github.com/microsoft/roosterjs',
                                },
                                dataset: {},
                            },
                        },
                        {
                            isSelected: true,
                            segmentType: 'SelectionMarker',
                            format: {},
                        },
                    ],
                    blockType: 'Paragraph',
                    format: {},
                },
            ],
            format: {},
        });
    });
>>>>>>> b77c854e
});<|MERGE_RESOLUTION|>--- conflicted
+++ resolved
@@ -2,30 +2,19 @@
 import * as domToContentModel from 'roosterjs-content-model-dom/lib/domToModel/domToContentModel';
 import * as ExcelF from '../../../lib/editor/plugins/PastePlugin/Excel/processPastedContentFromExcel';
 import * as getPasteSourceF from 'roosterjs-editor-dom/lib/pasteSourceValidations/getPasteSource';
-<<<<<<< HEAD
-import * as mergeModelFile from '../../../lib/modelApi/common/mergeModel';
-import * as pasteF from '../../../lib/publicApi/utils/paste';
-=======
 import * as getSelectedSegmentsF from '../../../lib/publicApi/selection/getSelectedSegments';
 import * as mergeModelFile from '../../../lib/modelApi/common/mergeModel';
->>>>>>> b77c854e
 import * as PPT from '../../../lib/editor/plugins/PastePlugin/PowerPoint/processPastedContentFromPowerPoint';
 import * as setProcessorF from '../../../lib/editor/plugins/PastePlugin/utils/setProcessor';
 import * as WacComponents from '../../../lib/editor/plugins/PastePlugin/WacComponents/processPastedContentWacComponents';
 import * as WordDesktopFile from '../../../lib/editor/plugins/PastePlugin/WordDesktop/processPastedContentFromWordDesktop';
 import ContentModelEditor from '../../../lib/editor/ContentModelEditor';
 import ContentModelPastePlugin from '../../../lib/editor/plugins/PastePlugin/ContentModelPastePlugin';
-<<<<<<< HEAD
-import { ContentModelDocument } from 'roosterjs-content-model-types';
-import { createContentModelDocument } from 'roosterjs-content-model-dom';
-import { IContentModelEditor } from '../../../lib/publicTypes/IContentModelEditor';
-=======
 import { ContentModelDocument, DomToModelOption } from 'roosterjs-content-model-types';
 import { createContentModelDocument, tableProcessor } from 'roosterjs-content-model-dom';
 import { expectEqual, initEditor } from '../../editor/plugins/paste/e2e/testUtils';
 import { IContentModelEditor } from '../../../lib/publicTypes/IContentModelEditor';
 import paste, * as pasteF from '../../../lib/publicApi/utils/paste';
->>>>>>> b77c854e
 import {
     BeforePasteEvent,
     ClipboardData,
@@ -36,11 +25,8 @@
 } from 'roosterjs-editor-types';
 
 let clipboardData: ClipboardData;
-<<<<<<< HEAD
-=======
 
 const DEFAULT_TIMES_ADD_PARSER_CALLED = 3;
->>>>>>> b77c854e
 
 describe('Paste ', () => {
     let editor: IContentModelEditor;
@@ -208,11 +194,7 @@
         pasteF.default(editor!, clipboardData);
 
         expect(setProcessorF.setProcessor).toHaveBeenCalledTimes(1);
-<<<<<<< HEAD
-        expect(addParserF.default).toHaveBeenCalledTimes(4);
-=======
         expect(addParserF.default).toHaveBeenCalledTimes(DEFAULT_TIMES_ADD_PARSER_CALLED + 3);
->>>>>>> b77c854e
         expect(WordDesktopFile.processPastedContentFromWordDesktop).toHaveBeenCalledTimes(1);
     });
 
@@ -223,11 +205,7 @@
         pasteF.default(editor!, clipboardData);
 
         expect(setProcessorF.setProcessor).toHaveBeenCalledTimes(4);
-<<<<<<< HEAD
-        expect(addParserF.default).toHaveBeenCalledTimes(5);
-=======
         expect(addParserF.default).toHaveBeenCalledTimes(DEFAULT_TIMES_ADD_PARSER_CALLED + 4);
->>>>>>> b77c854e
         expect(WacComponents.processPastedContentWacComponents).toHaveBeenCalledTimes(1);
     });
 
@@ -238,11 +216,7 @@
         pasteF.default(editor!, clipboardData);
 
         expect(setProcessorF.setProcessor).toHaveBeenCalledTimes(0);
-<<<<<<< HEAD
-        expect(addParserF.default).toHaveBeenCalledTimes(2);
-=======
         expect(addParserF.default).toHaveBeenCalledTimes(DEFAULT_TIMES_ADD_PARSER_CALLED + 1);
->>>>>>> b77c854e
         expect(ExcelF.processPastedContentFromExcel).toHaveBeenCalledTimes(1);
     });
 
@@ -253,11 +227,7 @@
         pasteF.default(editor!, clipboardData);
 
         expect(setProcessorF.setProcessor).toHaveBeenCalledTimes(0);
-<<<<<<< HEAD
-        expect(addParserF.default).toHaveBeenCalledTimes(2);
-=======
         expect(addParserF.default).toHaveBeenCalledTimes(DEFAULT_TIMES_ADD_PARSER_CALLED + 1);
->>>>>>> b77c854e
         expect(ExcelF.processPastedContentFromExcel).toHaveBeenCalledTimes(1);
     });
 
@@ -268,11 +238,7 @@
         pasteF.default(editor!, clipboardData);
 
         expect(setProcessorF.setProcessor).toHaveBeenCalledTimes(0);
-<<<<<<< HEAD
-        expect(addParserF.default).toHaveBeenCalledTimes(1);
-=======
         expect(addParserF.default).toHaveBeenCalledTimes(DEFAULT_TIMES_ADD_PARSER_CALLED);
->>>>>>> b77c854e
         expect(PPT.processPastedContentFromPowerPoint).toHaveBeenCalledTimes(1);
     });
 
@@ -473,11 +439,7 @@
 
         pasteF.mergePasteContent(
             sourceModel,
-<<<<<<< HEAD
-            { deletedEntities: [] },
-=======
             { newEntities: [], deletedEntities: [] },
->>>>>>> b77c854e
             pasteModel,
             false /* applyCurrentFormat */,
             undefined /* customizedMerge */
@@ -486,11 +448,7 @@
         expect(mergeModelFile.mergeModel).toHaveBeenCalledWith(
             sourceModel,
             pasteModel,
-<<<<<<< HEAD
-            { deletedEntities: [] },
-=======
             { newEntities: [], deletedEntities: [] },
->>>>>>> b77c854e
             {
                 mergeFormat: 'none',
                 mergeTable: true,
@@ -569,11 +527,7 @@
 
         pasteF.mergePasteContent(
             sourceModel,
-<<<<<<< HEAD
-            { deletedEntities: [] },
-=======
             { newEntities: [], deletedEntities: [] },
->>>>>>> b77c854e
             pasteModel,
             false /* applyCurrentFormat */,
             customizedMerge /* customizedMerge */
@@ -591,11 +545,7 @@
 
         pasteF.mergePasteContent(
             sourceModel,
-<<<<<<< HEAD
-            { deletedEntities: [] },
-=======
             { newEntities: [], deletedEntities: [] },
->>>>>>> b77c854e
             pasteModel,
             true /* applyCurrentFormat */,
             undefined /* customizedMerge */
@@ -604,19 +554,13 @@
         expect(mergeModelFile.mergeModel).toHaveBeenCalledWith(
             sourceModel,
             pasteModel,
-<<<<<<< HEAD
-            { deletedEntities: [] },
-=======
             { newEntities: [], deletedEntities: [] },
->>>>>>> b77c854e
             {
                 mergeFormat: 'keepSourceEmphasisFormat',
                 mergeTable: false,
             }
         );
     });
-<<<<<<< HEAD
-=======
 });
 
 describe('Paste with clipboardData', () => {
@@ -755,5 +699,4 @@
             format: {},
         });
     });
->>>>>>> b77c854e
 });
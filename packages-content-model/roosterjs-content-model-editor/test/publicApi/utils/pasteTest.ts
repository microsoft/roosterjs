--- conflicted
+++ resolved
@@ -284,7 +284,6 @@
         expect(addParserF.default).toHaveBeenCalledTimes(0);
         expect(PPT.processPastedContentFromPowerPoint).toHaveBeenCalledTimes(0);
     });
-<<<<<<< HEAD
 
     it('Verify the event data is not lost', () => {
         clipboardData = {
@@ -321,7 +320,7 @@
         expect(eventChecker?.htmlBefore).toBeTruthy();
         expect(eventChecker?.htmlAfter).toBeTruthy();
         expect(eventChecker?.pasteType).toEqual(0);
-=======
+    });
 });
 
 describe('mergePasteContent', () => {
@@ -548,6 +547,5 @@
                 mergeTable: false,
             }
         );
->>>>>>> 14386b6c
     });
 });
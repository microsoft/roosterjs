import * as pendingFormat from '../../../lib/modelApi/format/pendingFormat';
import formatImageWithContentModel from '../../../lib/publicApi/utils/formatImageWithContentModel';
import { ContentModelDocument, ContentModelImage } from 'roosterjs-content-model-types';
import { IContentModelEditor } from '../../../lib/publicTypes/IContentModelEditor';
import { NodePosition } from 'roosterjs-editor-types';
import {
    addSegment,
    createContentModelDocument,
    createImage,
    createText,
} from 'roosterjs-content-model-dom';

describe('formatImageWithContentModel', () => {
    function runTest(
        model: ContentModelDocument,
        result: ContentModelDocument,
        calledTimes: number,
        callback: (image: ContentModelImage) => void
    ) {
        segmentTestForPluginEvent(
            'apiTest',
            editor => {
<<<<<<< HEAD
                formatImageWithContentModel(editor, 'apiTest', callback, shouldCallPluginEvent);
=======
                formatImageWithContentModel(editor, 'apiTest', callback);
>>>>>>> 1ffe2e3b
            },
            model,
            result,
            calledTimes
        );
    }

    it('Empty doc', () => {
        runTest(
            createContentModelDocument(),
            {
                blockGroupType: 'Document',
                blocks: [],
            },
            0,
            (image: ContentModelImage) => {
                return;
            }
        );
    });

    it('Doc without selection', () => {
        const doc = createContentModelDocument();
        const img = createImage('test');

        addSegment(doc, img);

        runTest(
            doc,
            {
                blockGroupType: 'Document',
                blocks: [
                    {
                        blockType: 'Paragraph',
                        format: {},
                        isImplicit: true,
                        segments: [
                            {
                                segmentType: 'Image',
                                src: 'test',
                                dataset: {},
                                format: {},
                            },
                        ],
                    },
                ],
            },
            0,
            (image: ContentModelImage) => {
                return;
            }
        );
    });

    it('Doc with selection, but no image', () => {
        const doc = createContentModelDocument();
        const text = createText('test');

        text.isSelected = true;

        addSegment(doc, text);

        runTest(
            doc,
            {
                blockGroupType: 'Document',
                blocks: [
                    {
                        blockType: 'Paragraph',
                        format: {},
                        isImplicit: true,
                        segments: [
                            {
                                segmentType: 'Text',
                                text: 'test',
                                format: {},
                                isSelected: true,
                            },
                        ],
                    },
                ],
            },
            1,
            (image: ContentModelImage) => {
                return;
            }
        );
    });

    it('Doc with selection and image - add border top ', () => {
        const doc = createContentModelDocument();
        const img = createImage('test');

        img.isSelected = true;

        addSegment(doc, img);

        runTest(
            doc,
            {
                blockGroupType: 'Document',
                blocks: [
                    {
                        blockType: 'Paragraph',
                        format: {},
                        isImplicit: true,
                        segments: [
                            {
                                segmentType: 'Image',
                                src: 'test',
                                isSelected: true,
                                dataset: {},
                                format: {
                                    boxShadow: '0px 0px 3px 3px #aaaaaa',
                                    borderTop: '1px solid green',
                                },
                            },
                        ],
                    },
                ],
            },
            1,
            (image: ContentModelImage) => {
                image.format.borderTop = '1px solid green';
                image.format.boxShadow = '0px 0px 3px 3px #aaaaaa';
            }
        );
    });

    it('Doc with selection and image - add border top -trigger plugin event', () => {
        const doc = createContentModelDocument();
        const img = createImage('test');

        img.isSelected = true;

        addSegment(doc, img);

        runTest(
            doc,
            {
                blockGroupType: 'Document',
                blocks: [
                    {
                        blockType: 'Paragraph',
                        format: {},
                        isImplicit: true,
                        segments: [
                            {
                                segmentType: 'Image',
                                src: 'test',
                                isSelected: true,
                                dataset: {},
                                format: {
                                    boxShadow: '0px 0px 3px 3px #aaaaaa',
                                    borderTop: '1px solid green',
                                },
                            },
                        ],
                    },
                ],
            },
            1,
            (image: ContentModelImage) => {
                image.format.borderTop = '1px solid green';
                image.format.boxShadow = '0px 0px 3px 3px #aaaaaa';
            }
        );
    });
});

function segmentTestForPluginEvent(
    apiName: string,
    executionCallback: (editor: IContentModelEditor) => void,
    model: ContentModelDocument,
    result: ContentModelDocument,
    calledTimes: number
) {
    spyOn(pendingFormat, 'setPendingFormat');
    spyOn(pendingFormat, 'getPendingFormat').and.returnValue(null);

    const addUndoSnapshot = jasmine
        .createSpy()
        .and.callFake((callback: () => void, source: string, canUndoByBackspace, param: any) => {
            expect(source).toBe(undefined!);
            expect(param.formatApiName).toBe(apiName);
            callback();
        });
    const triggerPluginEvent = jasmine.createSpy().and.callFake(() => {});
    const getVisibleViewport = jasmine.createSpy().and.callFake(() => {});
    const setContentModel = jasmine.createSpy().and.callFake((model: ContentModelDocument) => {
        expect(model).toEqual(result);
    });
    const editor = ({
        createContentModel: () => model,
        addUndoSnapshot,
        focus: jasmine.createSpy(),
        setContentModel,
        isDisposed: () => false,
        getFocusedPosition: () => null as NodePosition,
        triggerPluginEvent,
        isDarkMode: () => false,
        getVisibleViewport,
    } as any) as IContentModelEditor;

    executionCallback(editor);
    expect(addUndoSnapshot).toHaveBeenCalledTimes(calledTimes);
    expect(setContentModel).toHaveBeenCalledTimes(calledTimes);
    expect(model).toEqual(result);
}<|MERGE_RESOLUTION|>--- conflicted
+++ resolved
@@ -20,11 +20,7 @@
         segmentTestForPluginEvent(
             'apiTest',
             editor => {
-<<<<<<< HEAD
-                formatImageWithContentModel(editor, 'apiTest', callback, shouldCallPluginEvent);
-=======
                 formatImageWithContentModel(editor, 'apiTest', callback);
->>>>>>> 1ffe2e3b
             },
             model,
             result,

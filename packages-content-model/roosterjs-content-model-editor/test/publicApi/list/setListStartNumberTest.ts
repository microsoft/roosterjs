--- conflicted
+++ resolved
@@ -11,11 +11,7 @@
         spyOn(formatWithContentModel, 'formatWithContentModel').and.callFake(
             (editor, apiName, callback) => {
                 expect(apiName).toBe('setListStartNumber');
-<<<<<<< HEAD
-                const result = callback(input, { deletedEntities: [] });
-=======
                 const result = callback(input, { newEntities: [], deletedEntities: [] });
->>>>>>> b77c854e
 
                 expect(result).toBe(expectedResult);
             }

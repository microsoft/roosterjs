import * as formatWithContentModel from '../../../lib/publicApi/utils/formatWithContentModel';
import * as iterateSelections from '../../../lib/modelApi/selection/iterateSelections';
import * as normalizeContentModel from 'roosterjs-content-model-dom/lib/modelApi/common/normalizeContentModel';
import * as pendingFormat from '../../../lib/modelApi/format/pendingFormat';
import applyPendingFormat from '../../../lib/publicApi/format/applyPendingFormat';
import { IContentModelEditor } from '../../../lib/publicTypes/IContentModelEditor';
import {
    ContentModelDocument,
    ContentModelParagraph,
    ContentModelSelectionMarker,
    ContentModelText,
} from 'roosterjs-content-model-types';
import {
    createContentModelDocument,
    createParagraph,
    createSelectionMarker,
    createText,
} from 'roosterjs-content-model-dom';

describe('applyPendingFormat', () => {
    it('Has pending format', () => {
        const editor = ({} as any) as IContentModelEditor;
        const text: ContentModelText = {
            segmentType: 'Text',
            text: 'abc',
            format: {},
        };
        const marker: ContentModelSelectionMarker = {
            segmentType: 'SelectionMarker',
            isSelected: true,
            format: {},
        };
        const paragraph: ContentModelParagraph = {
            blockType: 'Paragraph',
            segments: [text, marker],
            format: {},
        };
        const model: ContentModelDocument = {
            blockGroupType: 'Document',
            blocks: [paragraph],
        };

        spyOn(pendingFormat, 'getPendingFormat').and.returnValue({
            fontSize: '10px',
        });

        spyOn(formatWithContentModel, 'formatWithContentModel').and.callFake(
            (_, apiName, callback) => {
                expect(apiName).toEqual('applyPendingFormat');
                callback(model, {
<<<<<<< HEAD
=======
                    newEntities: [],
>>>>>>> b77c854e
                    deletedEntities: [],
                });
            }
        );
        spyOn(iterateSelections, 'iterateSelections').and.callFake((_, callback) => {
            callback([model], undefined, paragraph, [marker]);
            return false;
        });

        applyPendingFormat(editor, 'c');

        expect(model).toEqual({
            blockGroupType: 'Document',
            blocks: [
                {
                    blockType: 'Paragraph',
                    format: {},
                    segments: [
                        {
                            segmentType: 'Text',
                            text: 'ab',
                            format: {},
                        },
                        {
                            segmentType: 'Text',
                            text: 'c',
                            format: {
                                fontSize: '10px',
                            },
                        },
                        {
                            segmentType: 'SelectionMarker',
                            format: { fontSize: '10px' },
                            isSelected: true,
                        },
                    ],
                },
            ],
        });
    });

    it('Has pending format but wrong text', () => {
        const editor = ({} as any) as IContentModelEditor;
        const text: ContentModelText = {
            segmentType: 'Text',
            text: 'abc',
            format: {},
        };
        const marker: ContentModelSelectionMarker = {
            segmentType: 'SelectionMarker',
            isSelected: true,
            format: {},
        };
        const paragraph: ContentModelParagraph = {
            blockType: 'Paragraph',
            segments: [text, marker],
            format: {},
        };
        const model: ContentModelDocument = {
            blockGroupType: 'Document',
            blocks: [paragraph],
        };

        spyOn(pendingFormat, 'getPendingFormat').and.returnValue({
            fontSize: '10px',
        });

        spyOn(formatWithContentModel, 'formatWithContentModel').and.callFake(
            (_, apiName, callback) => {
                expect(apiName).toEqual('applyPendingFormat');
<<<<<<< HEAD
                callback(model, { deletedEntities: [] });
=======
                callback(model, { newEntities: [], deletedEntities: [] });
>>>>>>> b77c854e
            }
        );
        spyOn(iterateSelections, 'iterateSelections').and.callFake((_, callback) => {
            callback([model], undefined, paragraph, [marker]);
            return false;
        });

        applyPendingFormat(editor, 'd');

        expect(model).toEqual({
            blockGroupType: 'Document',
            blocks: [
                {
                    blockType: 'Paragraph',
                    format: {},
                    segments: [
                        {
                            segmentType: 'Text',
                            text: 'abc',
                            format: {},
                        },
                        {
                            segmentType: 'SelectionMarker',
                            format: {},
                            isSelected: true,
                        },
                    ],
                },
            ],
        });
    });

    it('No pending format', () => {
        const editor = ({} as any) as IContentModelEditor;
        const text: ContentModelText = {
            segmentType: 'Text',
            text: 'abc',
            format: {},
        };
        const marker: ContentModelSelectionMarker = {
            segmentType: 'SelectionMarker',
            isSelected: true,
            format: {},
        };
        const paragraph: ContentModelParagraph = {
            blockType: 'Paragraph',
            segments: [text, marker],
            format: {},
        };
        const model: ContentModelDocument = {
            blockGroupType: 'Document',
            blocks: [paragraph],
        };

        spyOn(pendingFormat, 'getPendingFormat').and.returnValue(null);

        spyOn(formatWithContentModel, 'formatWithContentModel').and.callFake(
            (_, apiName, callback) => {
                expect(apiName).toEqual('applyPendingFormat');
<<<<<<< HEAD
                callback(model, { deletedEntities: [] });
=======
                callback(model, { newEntities: [], deletedEntities: [] });
>>>>>>> b77c854e
            }
        );
        spyOn(iterateSelections, 'iterateSelections').and.callFake((_, callback) => {
            callback([model], undefined, paragraph, [marker]);
            return false;
        });

        applyPendingFormat(editor, 'd');

        expect(model).toEqual({
            blockGroupType: 'Document',
            blocks: [
                {
                    blockType: 'Paragraph',
                    format: {},
                    segments: [
                        {
                            segmentType: 'Text',
                            text: 'abc',
                            format: {},
                        },
                        {
                            segmentType: 'SelectionMarker',
                            format: {},
                            isSelected: true,
                        },
                    ],
                },
            ],
        });
    });

    it('Selection is not collapsed', () => {
        const editor = ({} as any) as IContentModelEditor;
        const text: ContentModelText = {
            segmentType: 'Text',
            text: 'abc',
            format: {},
            isSelected: true,
        };
        const paragraph: ContentModelParagraph = {
            blockType: 'Paragraph',
            segments: [text],
            format: {},
        };
        const model: ContentModelDocument = {
            blockGroupType: 'Document',
            blocks: [paragraph],
        };

        spyOn(pendingFormat, 'getPendingFormat').and.returnValue({
            fontSize: '10px',
        });

        spyOn(formatWithContentModel, 'formatWithContentModel').and.callFake(
            (_, apiName, callback) => {
                expect(apiName).toEqual('applyPendingFormat');
<<<<<<< HEAD
                callback(model, { deletedEntities: [] });
=======
                callback(model, { newEntities: [], deletedEntities: [] });
>>>>>>> b77c854e
            }
        );
        spyOn(iterateSelections, 'iterateSelections').and.callFake((_, callback) => {
            callback([model], undefined, paragraph, [text]);
            return false;
        });

        applyPendingFormat(editor, 'd');

        expect(model).toEqual({
            blockGroupType: 'Document',
            blocks: [
                {
                    blockType: 'Paragraph',
                    format: {},
                    segments: [
                        {
                            segmentType: 'Text',
                            text: 'abc',
                            format: {},
                            isSelected: true,
                        },
                    ],
                },
            ],
        });
    });

    it('Implicit paragraph', () => {
        const editor = ({} as any) as IContentModelEditor;
        const text = createText('test');
        const marker = createSelectionMarker();
        const paragraph = createParagraph(true /*isImplicit*/);
        const model = createContentModelDocument();

        paragraph.segments.push(text, marker);
        model.blocks.push(paragraph);

        spyOn(pendingFormat, 'getPendingFormat').and.returnValue({
            fontSize: '10px',
        });
        spyOn(formatWithContentModel, 'formatWithContentModel').and.callFake(
            (_, apiName, callback) => {
                expect(apiName).toEqual('applyPendingFormat');
<<<<<<< HEAD
                callback(model, {
                    deletedEntities: [],
                });
=======
                callback(model, { newEntities: [], deletedEntities: [] });
>>>>>>> b77c854e
            }
        );
        spyOn(iterateSelections, 'iterateSelections').and.callFake((_, callback) => {
            callback([model], undefined, paragraph, [marker]);
            return false;
        });
        spyOn(normalizeContentModel, 'normalizeContentModel').and.callThrough();

        applyPendingFormat(editor, 't');

        expect(model).toEqual({
            blockGroupType: 'Document',
            blocks: [
                {
                    blockType: 'Paragraph',
                    format: {},
                    isImplicit: false,
                    segments: [
                        {
                            segmentType: 'Text',
                            text: 'tes',
                            format: {},
                        },
                        {
                            segmentType: 'Text',
                            text: 't',
                            format: {
                                fontSize: '10px',
                            },
                        },
                        {
                            segmentType: 'SelectionMarker',
                            format: {
                                fontSize: '10px',
                            },
                            isSelected: true,
                        },
                    ],
                },
            ],
        });

        expect(normalizeContentModel.normalizeContentModel).toHaveBeenCalled();
    });
});<|MERGE_RESOLUTION|>--- conflicted
+++ resolved
@@ -48,10 +48,7 @@
             (_, apiName, callback) => {
                 expect(apiName).toEqual('applyPendingFormat');
                 callback(model, {
-<<<<<<< HEAD
-=======
                     newEntities: [],
->>>>>>> b77c854e
                     deletedEntities: [],
                 });
             }
@@ -122,11 +119,7 @@
         spyOn(formatWithContentModel, 'formatWithContentModel').and.callFake(
             (_, apiName, callback) => {
                 expect(apiName).toEqual('applyPendingFormat');
-<<<<<<< HEAD
-                callback(model, { deletedEntities: [] });
-=======
                 callback(model, { newEntities: [], deletedEntities: [] });
->>>>>>> b77c854e
             }
         );
         spyOn(iterateSelections, 'iterateSelections').and.callFake((_, callback) => {
@@ -186,11 +179,7 @@
         spyOn(formatWithContentModel, 'formatWithContentModel').and.callFake(
             (_, apiName, callback) => {
                 expect(apiName).toEqual('applyPendingFormat');
-<<<<<<< HEAD
-                callback(model, { deletedEntities: [] });
-=======
                 callback(model, { newEntities: [], deletedEntities: [] });
->>>>>>> b77c854e
             }
         );
         spyOn(iterateSelections, 'iterateSelections').and.callFake((_, callback) => {
@@ -248,11 +237,7 @@
         spyOn(formatWithContentModel, 'formatWithContentModel').and.callFake(
             (_, apiName, callback) => {
                 expect(apiName).toEqual('applyPendingFormat');
-<<<<<<< HEAD
-                callback(model, { deletedEntities: [] });
-=======
                 callback(model, { newEntities: [], deletedEntities: [] });
->>>>>>> b77c854e
             }
         );
         spyOn(iterateSelections, 'iterateSelections').and.callFake((_, callback) => {
@@ -297,13 +282,7 @@
         spyOn(formatWithContentModel, 'formatWithContentModel').and.callFake(
             (_, apiName, callback) => {
                 expect(apiName).toEqual('applyPendingFormat');
-<<<<<<< HEAD
-                callback(model, {
-                    deletedEntities: [],
-                });
-=======
                 callback(model, { newEntities: [], deletedEntities: [] });
->>>>>>> b77c854e
             }
         );
         spyOn(iterateSelections, 'iterateSelections').and.callFake((_, callback) => {

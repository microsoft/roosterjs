import ContentModelBeforePasteEvent from '../../../../lib/publicTypes/event/ContentModelBeforePasteEvent';
import { ClipboardData, PluginEventType } from 'roosterjs-editor-types';
import { ContentModelDocument } from 'roosterjs-content-model-types';
import { expectHtml } from 'roosterjs-editor-api/test/TestHelper';
import { moveChildNodes } from 'roosterjs-editor-dom';
import { processPastedContentFromWordDesktop } from '../../../../lib/editor/plugins/PastePlugin/WordDesktop/processPastedContentFromWordDesktop';
import {
    contentModelToDom,
    createDomToModelContext,
    createModelToDomContext,
    domToContentModel,
} from 'roosterjs-content-model-dom';

describe('processPastedContentFromWordDesktopTest', () => {
    let div: HTMLElement;
    let fragment: DocumentFragment;

    function runTest(
        source?: string,
        expected?: string | string[],
        expectedModel?: ContentModelDocument
    ) {
        //Act
        if (source) {
            div = document.createElement('div');
            div.innerHTML = source;
            fragment = document.createDocumentFragment();
            moveChildNodes(fragment, div);
        }
        const event = createBeforePasteEventMock(fragment);
        processPastedContentFromWordDesktop(event);

<<<<<<< HEAD
        const model = domToContentModel(fragment, {
            ...event.domToModelOption,
        });
=======
        const model = domToContentModel(
            fragment,
            createDomToModelContext(undefined, event.domToModelOption)
        );
>>>>>>> f8e30962
        if (expectedModel) {
            expect(model).toEqual(expectedModel);
        }

        contentModelToDom(
            document,
            div,
            model,
            createModelToDomContext({
                isDarkMode: false,
            })
        );

        //Assert
        if (expected) {
            expectHtml(div.innerHTML, expected);
        }
        div.parentElement?.removeChild(div);
    }

    it('Remove Comment | mso-element:comment-list', () => {
        let source =
            '<div style="mso-element:comment-list"><div style="mso-element:comment">Test</div></div>';
        runTest(source, '', {
            blockGroupType: 'Document',
            blocks: [],
        });
    });

    it('Remove Comment | #_msocom_', () => {
        let source =
            '<p class="MsoNormal"><a name="_msoanchor_11" href="#_msocom_11" id="_anchor_11" class="msocomanchor">[BV11]</a></p>';
        runTest(source, '', {
            blockGroupType: 'Document',
            blocks: [],
        });
    });

    it('Remove Comment | mso-comment-reference', () => {
        let source =
            '<p class="MsoNormal"><a style="mso-comment-reference:BV_4;mso-comment-date:20220420T1711;mso-comment-parent:1">Test</a><a style="mso-comment-reference:BV_3;mso-comment-date:20220420T1711;mso-comment-parent:1">Test</a></p>';

        runTest(source, '<p>TestTest</p>', {
            blockGroupType: 'Document',
            blocks: [
                {
                    blockType: 'Paragraph',
                    decorator: {
                        tagName: 'p',
                        format: {},
                    },
                    format: {
                        marginTop: '1em',
                        marginBottom: '1em',
                    },
                    segments: [
                        {
                            segmentType: 'Text',
                            text: 'TestTest',
                            format: {},
                        },
                    ],
                },
            ],
        });
    });

    it('Remove Comment | mso-comment-continuation, remove style 1', () => {
        let source = '<span>Test<span style="mso-comment-continuation:3">Test</span></span>';
        runTest(source, 'TestTest', {
            blockGroupType: 'Document',
            blocks: [
                {
                    blockType: 'Paragraph',
                    format: {},
                    isImplicit: true,
                    segments: [
                        {
                            segmentType: 'Text',
                            text: 'TestTest',
                            format: {},
                        },
                    ],
                },
            ],
        });
    });

    it('Remove Comment | mso-comment-done, remove style', () => {
        let source = '<span style="mso-comment-done:yes">Test</span>';
        runTest(source, 'Test');
    });

    it('Remove Comment | mso-special-character:comment', () => {
        let source = '<span><span style="mso-special-character:comment">Test</span></span>';
        runTest(source, '');
    });

    it('Remove Line height less than default', () => {
        let source = '<p style="line-height:102%">Test</p>';
        runTest(source, '<p>Test</p>');
    });

    it(' Line height, not percentage do not remove', () => {
        let source = '<p style="line-height:1">Test</p>';
        runTest(source, undefined /* expected html */, {
            blockGroupType: 'Document',
            blocks: [
                {
                    blockType: 'Paragraph',
                    decorator: {
                        format: {},
                        tagName: 'p',
                    },
                    format: { marginTop: '1em', marginBottom: '1em', lineHeight: '1' },
                    segments: [
                        {
                            segmentType: 'Text',
                            text: 'Test',
                            format: {},
                        },
                    ],
                },
            ],
        });
    });

    it('Remove Line height, not percentage 2', () => {
        let source = '<p style="line-height:initial">Test</p>';
        runTest(source, undefined, {
            blockGroupType: 'Document',
            blocks: [
                {
                    blockType: 'Paragraph',
                    decorator: {
                        format: {},
                        tagName: 'p',
                    },
                    format: { marginTop: '1em', marginBottom: '1em', lineHeight: 'initial' },
                    segments: [
                        {
                            segmentType: 'Text',
                            text: 'Test',
                            format: {},
                        },
                    ],
                },
            ],
        });
    });

    it('Remove Line height, percentage greater than default', () => {
        let source = '<p style="line-height:122%">Test</p>';
        runTest(source, undefined, {
            blockGroupType: 'Document',
            blocks: [
                {
                    blockType: 'Paragraph',
                    decorator: {
                        format: {},
                        tagName: 'p',
                    },
                    format: { marginTop: '1em', marginBottom: '1em', lineHeight: '122%' },
                    segments: [
                        {
                            segmentType: 'Text',
                            text: 'Test',
                            format: {},
                        },
                    ],
                },
            ],
        });
    });

    describe('List Convertion Tests | ', () => {
        it('List with Headings', () => {
            const html =
                createListElementFromWord('p', 'test1') + createListElementFromWord('h1', 'test2');
            runTest(html, undefined /* expected html */, {
                blockGroupType: 'Document',
                blocks: [
                    {
                        blockType: 'BlockGroup',
                        blockGroupType: 'ListItem',
                        blocks: [
                            {
                                blockType: 'Paragraph',
                                segments: [
                                    {
                                        segmentType: 'Text',
                                        text: 'test1',
                                        format: {},
                                    },
                                ],
                                format: {},
                                isImplicit: true,
                            },
                        ],
                        levels: [
                            {
                                listType: 'UL',
                                dataset: {},
                                format: {
                                    marginTop: '1em',
                                    marginBottom: undefined,
                                },
                            },
                        ],
                        formatHolder: {
                            segmentType: 'SelectionMarker',
                            isSelected: true,
                            format: {},
                        },
                        format: {
                            marginTop: '1em',
                            marginBottom: '1em',
                        },
                    },
                    {
                        blockType: 'BlockGroup',
                        blockGroupType: 'ListItem',
                        blocks: [
                            {
                                blockType: 'Paragraph',
                                segments: [
                                    {
                                        segmentType: 'Text',
                                        text: 'test2',
                                        format: { fontSize: '2em', fontWeight: 'bold' },
                                    },
                                ],
                                format: {},
                                isImplicit: true,
                            },
                        ],
                        levels: [
                            {
                                listType: 'UL',
                                dataset: {},
                                format: {
                                    marginBottom: undefined,
                                },
                            },
                        ],
                        formatHolder: {
                            segmentType: 'SelectionMarker',
                            isSelected: true,
                            format: {},
                        },
                        format: {},
                    },
                ],
            });
        });

        it('List with Headings in sub level 1', () => {
            const html =
                createListElementFromWord('p', 'test1') +
                createListElementFromWord('h1', 'test2', 'l0 level2 lfo1');
            runTest(html, undefined, {
                blockGroupType: 'Document',
                blocks: [
                    {
                        blockType: 'BlockGroup',
                        blockGroupType: 'ListItem',
                        blocks: [
                            {
                                blockType: 'Paragraph',
                                segments: [
                                    {
                                        segmentType: 'Text',
                                        text: 'test1',
                                        format: {},
                                    },
                                ],
                                format: {},
                                isImplicit: true,
                            },
                        ],
                        levels: [
                            {
                                listType: 'UL',
                                dataset: {},
                                format: {
                                    marginTop: '1em',
                                    marginBottom: undefined,
                                },
                            },
                        ],
                        formatHolder: {
                            segmentType: 'SelectionMarker',
                            isSelected: true,
                            format: {},
                        },
                        format: {
                            marginTop: '1em',
                            marginBottom: '1em',
                        },
                    },
                    {
                        blockType: 'BlockGroup',
                        blockGroupType: 'ListItem',
                        blocks: [
                            {
                                blockType: 'Paragraph',
                                segments: [
                                    {
                                        segmentType: 'Text',
                                        text: 'test2',
                                        format: { fontSize: '2em', fontWeight: 'bold' },
                                    },
                                ],
                                format: {},
                                isImplicit: true,
                            },
                        ],
                        levels: [
                            {
                                listType: 'UL',
                                dataset: {},
                                format: {
                                    marginTop: '1em',
                                    marginBottom: undefined,
                                },
                            },
                            {
                                listType: 'UL',
                                dataset: {},
                                format: {
                                    marginBottom: undefined,
                                },
                            },
                        ],
                        formatHolder: {
                            segmentType: 'SelectionMarker',
                            isSelected: true,
                            format: {},
                        },
                        format: {},
                    },
                ],
            });
        });

        it('List with Headings in sub level 2', () => {
            const html =
                createListElementFromWord('p', 'test1') +
                createListElementFromWord('h1', 'test2', 'l0 level3 lfo1');
            runTest(html, undefined, {
                blockGroupType: 'Document',
                blocks: [
                    {
                        blockType: 'BlockGroup',
                        blockGroupType: 'ListItem',
                        blocks: [
                            {
                                blockType: 'Paragraph',
                                segments: [
                                    {
                                        segmentType: 'Text',
                                        text: 'test1',
                                        format: {},
                                    },
                                ],
                                format: {},
                                isImplicit: true,
                            },
                        ],
                        levels: [
                            {
                                listType: 'UL',
                                dataset: {},
                                format: {
                                    marginTop: '1em',
                                    marginBottom: undefined,
                                },
                            },
                        ],
                        formatHolder: {
                            segmentType: 'SelectionMarker',
                            isSelected: true,
                            format: {},
                        },
                        format: {
                            marginTop: '1em',
                            marginBottom: '1em',
                        },
                    },
                    {
                        blockType: 'BlockGroup',
                        blockGroupType: 'ListItem',
                        blocks: [
                            {
                                blockType: 'Paragraph',
                                segments: [
                                    {
                                        segmentType: 'Text',
                                        text: 'test2',
                                        format: { fontSize: '2em', fontWeight: 'bold' },
                                    },
                                ],
                                format: {},
                                isImplicit: true,
                            },
                        ],
                        levels: [
                            {
                                listType: 'UL',
                                dataset: {},
                                format: {
                                    marginTop: '1em',
                                    marginBottom: undefined,
                                },
                            },
                            {
                                listType: 'UL',
                                dataset: {},
                                format: {
                                    marginBottom: undefined,
                                },
                            },
                            {
                                listType: 'UL',
                                dataset: {},
                                format: {
                                    marginBottom: undefined,
                                },
                            },
                        ],
                        formatHolder: {
                            segmentType: 'SelectionMarker',
                            isSelected: true,
                            format: {},
                        },
                        format: {},
                    },
                ],
            });
        });

        it('List with Headings in sub level 3', () => {
            const html =
                createListElementFromWord('p', 'test1') +
                createListElementFromWord('h1', 'test2', 'l1 level3 lfo2');
            runTest(html, undefined, {
                blockGroupType: 'Document',
                blocks: [
                    {
                        blockType: 'BlockGroup',
                        blockGroupType: 'ListItem',
                        blocks: [
                            {
                                blockType: 'Paragraph',
                                segments: [
                                    {
                                        segmentType: 'Text',
                                        text: 'test1',
                                        format: {},
                                    },
                                ],
                                format: {},
                                isImplicit: true,
                            },
                        ],
                        levels: [
                            {
                                listType: 'UL',
                                dataset: {},
                                format: {
                                    marginTop: '1em',
                                    marginBottom: undefined,
                                },
                            },
                        ],
                        formatHolder: {
                            segmentType: 'SelectionMarker',
                            isSelected: true,
                            format: {},
                        },
                        format: {
                            marginTop: '1em',
                            marginBottom: '1em',
                        },
                    },
                    {
                        blockType: 'BlockGroup',
                        blockGroupType: 'ListItem',
                        blocks: [
                            {
                                blockType: 'Paragraph',
                                segments: [
                                    {
                                        segmentType: 'Text',
                                        text: 'test2',
                                        format: { fontSize: '2em', fontWeight: 'bold' },
                                    },
                                ],
                                format: {},
                                isImplicit: true,
                            },
                        ],
                        levels: [
                            {
                                listType: 'UL',
                                dataset: {},
                                format: {
                                    marginTop: '1em',
                                    marginBottom: undefined,
                                },
                            },
                            {
                                listType: 'UL',
                                dataset: {},
                                format: {
                                    marginBottom: undefined,
                                },
                            },
                            {
                                listType: 'UL',
                                dataset: {},
                                format: {
                                    marginBottom: undefined,
                                },
                            },
                        ],
                        formatHolder: {
                            segmentType: 'SelectionMarker',
                            isSelected: true,
                            format: {},
                        },
                        format: {},
                    },
                ],
            });
        });
        it('Complex list inside a Table cell', () => {
            const html =
                '<table id="t1"><td id="td1">' +
                createListElementFromWord('p', 'test1', 'l1 level4 lfo2') +
                createListElementFromWord('p', 'test2', 'l1 level3 lfo2') +
                createListElementFromWord('p', 'test2', 'l1 level2 lfo2') +
                createListElementFromWord('p', 'test2', 'l1 level5 lfo2') +
                '</td></table>';
            div = document.createElement('div');
            fragment = document.createDocumentFragment();
            div.innerHTML = html;
            moveChildNodes(fragment, div);
            runTest(undefined, undefined, {
                blockGroupType: 'Document',
                blocks: [
                    {
                        blockType: 'Table',
                        rows: [
                            {
                                format: {},
                                height: 0,
                                cells: [
                                    {
                                        blockGroupType: 'TableCell',
                                        blocks: [
                                            {
                                                blockType: 'BlockGroup',
                                                blockGroupType: 'ListItem',
                                                blocks: [
                                                    {
                                                        blockType: 'Paragraph',
                                                        segments: [
                                                            {
                                                                segmentType: 'Text',
                                                                text: 'test1',
                                                                format: {},
                                                            },
                                                        ],
                                                        format: {},
                                                        isImplicit: true,
                                                    },
                                                ],
                                                levels: [
                                                    {
                                                        listType: 'UL',
                                                        dataset: {},
                                                        format: {
                                                            marginTop: '1em',
                                                            marginBottom: undefined,
                                                        },
                                                    },
                                                    {
                                                        listType: 'UL',
                                                        dataset: {},
                                                        format: {
                                                            marginTop: '1em',
                                                            marginBottom: undefined,
                                                        },
                                                    },
                                                    {
                                                        listType: 'UL',
                                                        dataset: {},
                                                        format: {
                                                            marginTop: '1em',
                                                            marginBottom: undefined,
                                                        },
                                                    },
                                                    {
                                                        listType: 'UL',
                                                        dataset: {},
                                                        format: {
                                                            marginTop: '1em',
                                                            marginBottom: undefined,
                                                        },
                                                    },
                                                ],
                                                formatHolder: {
                                                    segmentType: 'SelectionMarker',
                                                    isSelected: true,
                                                    format: {},
                                                },
                                                format: { marginTop: '1em', marginBottom: '1em' },
                                            },
                                            {
                                                blockType: 'BlockGroup',
                                                blockGroupType: 'ListItem',
                                                blocks: [
                                                    {
                                                        blockType: 'Paragraph',
                                                        segments: [
                                                            {
                                                                segmentType: 'Text',
                                                                text: 'test2',
                                                                format: {},
                                                            },
                                                        ],
                                                        format: {},
                                                        isImplicit: true,
                                                    },
                                                ],
                                                levels: [
                                                    {
                                                        listType: 'UL',
                                                        dataset: {},
                                                        format: {
                                                            marginTop: '1em',
                                                            marginBottom: undefined,
                                                        },
                                                    },
                                                    {
                                                        listType: 'UL',
                                                        dataset: {},
                                                        format: {
                                                            marginTop: '1em',
                                                            marginBottom: undefined,
                                                        },
                                                    },
                                                    {
                                                        listType: 'UL',
                                                        dataset: {},
                                                        format: {
                                                            marginTop: '1em',
                                                            marginBottom: undefined,
                                                        },
                                                    },
                                                ],
                                                formatHolder: {
                                                    segmentType: 'SelectionMarker',
                                                    isSelected: true,
                                                    format: {},
                                                },
                                                format: { marginTop: '1em', marginBottom: '1em' },
                                            },
                                            {
                                                blockType: 'BlockGroup',
                                                blockGroupType: 'ListItem',
                                                blocks: [
                                                    {
                                                        blockType: 'Paragraph',
                                                        segments: [
                                                            {
                                                                segmentType: 'Text',
                                                                text: 'test2',
                                                                format: {},
                                                            },
                                                        ],
                                                        format: {},
                                                        isImplicit: true,
                                                    },
                                                ],
                                                levels: [
                                                    {
                                                        listType: 'UL',
                                                        dataset: {},
                                                        format: {
                                                            marginTop: '1em',
                                                            marginBottom: undefined,
                                                        },
                                                    },
                                                    {
                                                        listType: 'UL',
                                                        dataset: {},
                                                        format: {
                                                            marginTop: '1em',
                                                            marginBottom: undefined,
                                                        },
                                                    },
                                                ],
                                                formatHolder: {
                                                    segmentType: 'SelectionMarker',
                                                    isSelected: true,
                                                    format: {},
                                                },
                                                format: { marginTop: '1em', marginBottom: '1em' },
                                            },
                                            {
                                                blockType: 'BlockGroup',
                                                blockGroupType: 'ListItem',
                                                blocks: [
                                                    {
                                                        blockType: 'Paragraph',
                                                        segments: [
                                                            {
                                                                segmentType: 'Text',
                                                                text: 'test2',
                                                                format: {},
                                                            },
                                                        ],
                                                        format: {},
                                                        isImplicit: true,
                                                    },
                                                ],
                                                levels: [
                                                    {
                                                        listType: 'UL',
                                                        dataset: {},
                                                        format: {
                                                            marginTop: '1em',
                                                            marginBottom: undefined,
                                                        },
                                                    },
                                                    {
                                                        listType: 'UL',
                                                        dataset: {},
                                                        format: {
                                                            marginTop: '1em',
                                                            marginBottom: undefined,
                                                        },
                                                    },
                                                    {
                                                        listType: 'UL',
                                                        dataset: {},
                                                        format: {
                                                            marginTop: '1em',
                                                            marginBottom: undefined,
                                                        },
                                                    },
                                                    {
                                                        listType: 'UL',
                                                        dataset: {},
                                                        format: {
                                                            marginTop: '1em',
                                                            marginBottom: undefined,
                                                        },
                                                    },
                                                    {
                                                        listType: 'UL',
                                                        dataset: {},
                                                        format: {
                                                            marginTop: '1em',
                                                            marginBottom: undefined,
                                                        },
                                                    },
                                                ],
                                                formatHolder: {
                                                    segmentType: 'SelectionMarker',
                                                    isSelected: true,
                                                    format: {},
                                                },
                                                format: { marginTop: '1em', marginBottom: '1em' },
                                            },
                                        ],
                                        format: {},
                                        spanLeft: false,
                                        spanAbove: false,
                                        isHeader: false,
                                        dataset: {},
                                    },
                                ],
                            },
                        ],
                        dataset: {},
                        format: { id: 't1' },
                        widths: [],
                    },
                ],
            });
        });

        /**
         *  Input
         *  1. li
         *      2. li
         *          3. (p with msolist)
         *              4. li
         *
         *  Result
         *
         *  1. li
         *      2. li
         *          3. li
         *              4. li
         */
        it('Both List and Divs with mso-list metdata', () => {
            runTest(
                '<ol type="1" start="1" style="margin-top:0in">' +
                    '<li style="margin-left:0in;mso-list:l0 level1 lfo1" class="MsoListParagraph">123123</li>' +
                    '<ol type="a" start="1" style="margin-top:0in">' +
                    '<li style="margin-left:0in;mso-list:l0 level2 lfo1" class="MsoListParagraph">123123</li>' +
                    '</ol>' +
                    '</ol>' +
                    '<p style="margin-left:1.5in;text-indent:-1.5in;' +
                    'mso-text-indent-alt:-9.0pt;mso-list:l0 level3 lfo1" class="MsoListParagraph">123123</p>' +
                    '<ol type="1" start="1" style="margin-top:0in">' +
                    '<ol type="a" start="1" style="margin-top:0in">' +
                    '<ol type="i" start="1" style="margin-top:0in">' +
                    '<ol type="1" start="1" style="margin-top:0in">' +
                    '<li style="margin-left:0in;mso-list:l0 level4 lfo1" class="MsoListParagraph">123123123</li>' +
                    '</ol>' +
                    '</ol>' +
                    '</ol>' +
                    '</ol>',
                [
                    '<ol start="1"><li>123123</li><ol start="1"><li style="list-style-type: lower-alpha;">123123</li><ol style="margin-top: 1em;" start="1"><li style="margin-top: 1em; margin-bottom: 1em; list-style-type: lower-roman;">123123</li><ol start="1"><li style="list-style-type: decimal;">123123123</li></ol></ol></ol></ol>',
                    '<ol start="1"><li>123123</li><ol start="1"><li style="list-style-type: lower-alpha;">123123</li><ol start="1" style="margin-top: 1em;"><li style="margin-top: 1em; margin-bottom: 1em; list-style-type: lower-roman;">123123</li><ol start="1"><li style="list-style-type: decimal;">123123123</li></ol></ol></ol></ol>',
                ],
                {
                    blockGroupType: 'Document',
                    blocks: [
                        {
                            blockType: 'BlockGroup',
                            blockGroupType: 'ListItem',
                            blocks: [
                                {
                                    blockType: 'Paragraph',
                                    segments: [
                                        {
                                            segmentType: 'Text',
                                            text: '123123',
                                            format: {},
                                        },
                                    ],
                                    format: {},
                                    isImplicit: true,
                                },
                            ],
                            levels: [
                                {
                                    listType: 'OL',
                                    dataset: {},
                                    format: {
                                        marginLeft: undefined,
                                        marginBottom: undefined,
                                    },
                                },
                            ],
                            formatHolder: {
                                segmentType: 'SelectionMarker',
                                isSelected: true,
                                format: {},
                            },
                            format: { marginLeft: undefined },
                        },
                        {
                            blockType: 'BlockGroup',
                            blockGroupType: 'ListItem',
                            blocks: [
                                {
                                    blockType: 'Paragraph',
                                    segments: [
                                        {
                                            segmentType: 'Text',
                                            text: '123123',
                                            format: {},
                                        },
                                    ],
                                    format: {},
                                    isImplicit: true,
                                },
                            ],
                            levels: [
                                {
                                    listType: 'OL',
                                    dataset: {},
                                    format: {
                                        marginLeft: undefined,
                                        marginBottom: undefined,
                                    },
                                },
                                {
                                    listType: 'OL',
                                    dataset: {},
                                    format: {
                                        marginLeft: undefined,
                                        marginBottom: undefined,
                                    },
                                },
                            ],
                            formatHolder: {
                                segmentType: 'SelectionMarker',
                                isSelected: true,
                                format: {},
                            },
                            format: { marginLeft: undefined },
                        },
                        {
                            blockType: 'BlockGroup',
                            blockGroupType: 'ListItem',
                            blocks: [
                                {
                                    blockType: 'Paragraph',
                                    segments: [
                                        {
                                            segmentType: 'Text',
                                            text: '123123',
                                            format: {},
                                        },
                                    ],
                                    format: {},
                                    isImplicit: true,
                                },
                            ],
                            levels: [
                                {
                                    listType: 'OL',
                                    dataset: {},
                                    format: {
                                        marginLeft: undefined,
                                        marginBottom: undefined,
                                    },
                                },
                                {
                                    listType: 'OL',
                                    dataset: {},
                                    format: {
                                        marginLeft: undefined,
                                        marginBottom: undefined,
                                    },
                                },
                                {
                                    listType: 'OL',
                                    dataset: {},
                                    format: {
                                        marginTop: '1em',
                                        marginBottom: undefined,
                                        marginLeft: undefined,
                                    },
                                },
                            ],
                            formatHolder: {
                                segmentType: 'SelectionMarker',
                                isSelected: true,
                                format: {},
                            },
                            format: {
                                marginTop: '1em',
                                marginBottom: '1em',
                                marginLeft: undefined,
                            },
                        },
                        {
                            blockType: 'BlockGroup',
                            blockGroupType: 'ListItem',
                            blocks: [
                                {
                                    blockType: 'Paragraph',
                                    segments: [
                                        {
                                            segmentType: 'Text',
                                            text: '123123123',
                                            format: {},
                                        },
                                    ],
                                    format: {},
                                    isImplicit: true,
                                },
                            ],
                            levels: [
                                {
                                    listType: 'OL',
                                    dataset: {},
                                    format: {
                                        marginLeft: undefined,
                                        marginBottom: undefined,
                                    },
                                },
                                {
                                    listType: 'OL',
                                    dataset: {},
                                    format: {
                                        marginLeft: undefined,
                                        marginBottom: undefined,
                                    },
                                },
                                {
                                    listType: 'OL',
                                    dataset: {},
                                    format: {
                                        marginTop: '1em',
                                        marginBottom: undefined,
                                        marginLeft: undefined,
                                    },
                                },
                                {
                                    listType: 'OL',
                                    dataset: {},
                                    format: {
                                        marginLeft: undefined,
                                        marginBottom: undefined,
                                    },
                                },
                            ],
                            formatHolder: {
                                segmentType: 'SelectionMarker',
                                isSelected: true,
                                format: {},
                            },
                            format: { marginLeft: undefined },
                        },
                    ],
                }
            );
        });

        it('Lists with margins', () => {
            const source =
                '<p style="margin:0in;font-size:12pt;font-family:Calibri, sans-serif">Test</p><p style="margin:0in;font-size:12pt;font-family:Calibri, sans-serif">Test</p><p style="margin:0in 0in 0in 0.5in;font-size:12pt;font-family:Calibri, sans-serif;text-indent:-.25in;mso-list:l0 level1 lfo1"><span style="font-family:Symbol;mso-fareast-font-family:Symbol;mso-bidi-font-family:Symbol"><span style="mso-list:Ignore">·<span style="font:7.0pt &quot;Times New Roman&quot;">&nbsp;&nbsp;&nbsp;&nbsp;&nbsp;&nbsp;\n</span></span></span>TEST</p>';
            runTest(source, undefined, {
                blockGroupType: 'Document',
                blocks: [
                    {
                        blockType: 'Paragraph',
                        segments: [
                            {
                                segmentType: 'Text',
                                text: 'Test',
                                format: {
                                    fontFamily: 'Calibri, sans-serif',
                                    fontSize: '12pt',
                                },
                            },
                        ],
                        format: {
                            marginTop: '0in',
                            marginRight: '0in',
                            marginBottom: '0in',
                            marginLeft: '0in',
                        },
                        segmentFormat: {
                            fontFamily: 'Calibri, sans-serif',
                            fontSize: '12pt',
                        },
                        decorator: { tagName: 'p', format: {} },
                    },
                    {
                        blockType: 'Paragraph',
                        segments: [
                            {
                                segmentType: 'Text',
                                text: 'Test',
                                format: {
                                    fontFamily: 'Calibri, sans-serif',
                                    fontSize: '12pt',
                                },
                            },
                        ],
                        format: {
                            marginTop: '0in',
                            marginRight: '0in',
                            marginBottom: '0in',
                            marginLeft: '0in',
                        },
                        segmentFormat: {
                            fontFamily: 'Calibri, sans-serif',
                            fontSize: '12pt',
                        },
                        decorator: { tagName: 'p', format: {} },
                    },
                    {
                        blockType: 'BlockGroup',
                        blockGroupType: 'ListItem',
                        blocks: [
                            {
                                blockType: 'Paragraph',
                                segments: [
                                    {
                                        segmentType: 'Text',
                                        text: 'TEST',
                                        format: {
                                            fontFamily: 'Calibri, sans-serif',
                                            fontSize: '12pt',
                                        },
                                    },
                                ],
                                format: {},
                                isImplicit: true,
                            },
                        ],
                        levels: [
                            {
                                listType: 'UL',
                                format: {
                                    marginTop: '0in',
                                    marginRight: '0in',
                                    marginBottom: undefined,
                                    marginLeft: undefined,
                                },
                                dataset: {},
                            },
                        ],
                        formatHolder: {
                            segmentType: 'SelectionMarker',
                            isSelected: true,
                            format: {},
                        },
                        format: {
                            marginTop: '0in',
                            marginRight: undefined,
                            marginBottom: '0in',
                            marginLeft: undefined,
                        },
                    },
                ],
            });
        });

        /**
         *  Test
         *  1. Test
         *  2. Test
         */
        it('Word doc created online but edited and copied from Desktop', () => {
            runTest(
                '<p class="MsoNormal"><span style="font-family:Arial,sans-serif">it went:<o:p></o:p></span></p><p class="MsoListParagraphCxSpFirst" style="text-indent:-.25in;mso-list:l0 level1 lfo1"><![if !supportLists]><span style="font-family:Arial,sans-serif;mso-fareast-font-family:Arial"><span style="mso-list:Ignore">1.<span style="font:7pt "Times New Roman"">&nbsp;&nbsp;&nbsp;&nbsp;&nbsp;</span></span></span><![endif]><span style="font-family:Arial,sans-serif">Test<o:p></o:p></span></p><p class="MsoListParagraphCxSpLast" style="text-indent:-.25in;mso-list:l0 level1 lfo1"><![if !supportLists]><span style="font-family:Arial,sans-serif;mso-fareast-font-family:Arial"><span style="mso-list:Ignore">2.<span style="font:7pt "Times New Roman"">&nbsp;&nbsp;&nbsp;&nbsp;&nbsp;</span></span></span><![endif]><span style="font-family:Arial,sans-serif">Test2<o:p></o:p></span></p>',
                [
                    '<p><span style="font-family: Arial, sans-serif;">it went:</span></p><ol style="margin-top: 1em;" start="1"><li style="margin-top: 1em; margin-bottom: 1em;"><span style="font-family: Arial, sans-serif;">Test</span></li><li style="margin-top: 1em; margin-bottom: 1em;"><span style="font-family: Arial, sans-serif;">Test2</span></li></ol>',
                    '<p><span style="font-family: Arial, sans-serif;">it went:</span></p><ol start="1" style="margin-top: 1em;"><li style="margin-top: 1em; margin-bottom: 1em;"><span style="font-family: Arial, sans-serif;">Test</span></li><li style="margin-top: 1em; margin-bottom: 1em;"><span style="font-family: Arial, sans-serif;">Test2</span></li></ol>',
                ],
                {
                    blockGroupType: 'Document',
                    blocks: [
                        {
                            blockType: 'Paragraph',
                            segments: [
                                {
                                    segmentType: 'Text',
                                    text: 'it went:',
                                    format: { fontFamily: 'Arial, sans-serif' },
                                },
                            ],
                            format: { marginTop: '1em', marginBottom: '1em' },
                            decorator: { tagName: 'p', format: {} },
                        },
                        {
                            blockType: 'BlockGroup',
                            blockGroupType: 'ListItem',
                            blocks: [
                                {
                                    blockType: 'Paragraph',
                                    segments: [
                                        {
                                            segmentType: 'Text',
                                            text: 'Test',
                                            format: { fontFamily: 'Arial, sans-serif' },
                                        },
                                    ],
                                    format: {},
                                    isImplicit: true,
                                },
                            ],
                            levels: [
                                {
                                    listType: 'OL',
                                    dataset: {},
                                    format: {
                                        marginTop: '1em',
                                        marginBottom: undefined,
                                        startNumberOverride: 1,
                                    },
                                },
                            ],
                            formatHolder: {
                                segmentType: 'SelectionMarker',
                                isSelected: true,
                                format: {},
                            },
                            format: { marginTop: '1em', marginBottom: '1em' },
                        },
                        {
                            blockType: 'BlockGroup',
                            blockGroupType: 'ListItem',
                            blocks: [
                                {
                                    blockType: 'Paragraph',
                                    segments: [
                                        {
                                            segmentType: 'Text',
                                            text: 'Test2',
                                            format: { fontFamily: 'Arial, sans-serif' },
                                        },
                                    ],
                                    format: {},
                                    isImplicit: true,
                                },
                            ],
                            levels: [
                                {
                                    listType: 'OL',
                                    dataset: {},
                                    format: {
                                        marginTop: '1em',
                                        marginBottom: undefined,
                                    },
                                },
                            ],
                            formatHolder: {
                                segmentType: 'SelectionMarker',
                                isSelected: true,
                                format: {},
                            },
                            format: { marginTop: '1em', marginBottom: '1em' },
                        },
                    ],
                }
            );
        });
    });
});

export function createBeforePasteEventMock(fragment: DocumentFragment) {
    return ({
        eventType: PluginEventType.BeforePaste,
        clipboardData: <ClipboardData>{},
        fragment: fragment,
        sanitizingOption: {
            elementCallbacks: {},
            attributeCallbacks: {},
            cssStyleCallbacks: {},
            additionalTagReplacements: {},
            additionalAllowedAttributes: [],
            additionalAllowedCssClasses: [],
            additionalDefaultStyleValues: {},
            additionalGlobalStyleNodes: [],
            additionalPredefinedCssForElement: {},
            preserveHtmlComments: false,
            unknownTagReplacement: null,
        },
        htmlBefore: '',
        htmlAfter: '',
        htmlAttributes: {},
        domToModelOption: {},
    } as any) as ContentModelBeforePasteEvent;
}

function createListElementFromWord(
    tag: string,
    content: string,
    msoList: string = 'l0 level1 lfo1'
) {
    return (
        `<${tag} style="text-indent:-.25in;mso-list: ${msoList}" class="MsoListParagraph"><!--[if !supportLists]--><span style="font-family:Symbol;mso-fareast-font-family:Symbol;mso-bidi-font-family:` +
        'Symbol"><span style="mso-list:Ignore">·<span style="font:7.0pt &quot;Times New Roman&quot;">&nbsp;&nbsp;&nbsp;&nbsp;&nbsp;&nbsp;&nbsp;' +
        `</span></span></span><!--[endif]-->${content}</${tag}>`
    );
}<|MERGE_RESOLUTION|>--- conflicted
+++ resolved
@@ -30,16 +30,10 @@
         const event = createBeforePasteEventMock(fragment);
         processPastedContentFromWordDesktop(event);
 
-<<<<<<< HEAD
-        const model = domToContentModel(fragment, {
-            ...event.domToModelOption,
-        });
-=======
         const model = domToContentModel(
             fragment,
             createDomToModelContext(undefined, event.domToModelOption)
         );
->>>>>>> f8e30962
         if (expectedModel) {
             expect(model).toEqual(expectedModel);
         }

--- conflicted
+++ resolved
@@ -173,11 +173,7 @@
                 document,
                 div,
                 pasteModelValue,
-<<<<<<< HEAD
-                {},
-=======
-                undefined,
->>>>>>> d6a390c0
+                undefined,
                 { onNodeCreated }
             );
             expect(createContentModelSpy).toHaveBeenCalled();
@@ -234,11 +230,7 @@
                 document,
                 div,
                 pasteModelValue,
-<<<<<<< HEAD
-                {},
-=======
-                undefined,
->>>>>>> d6a390c0
+                undefined,
                 { onNodeCreated }
             );
             expect(createContentModelSpy).toHaveBeenCalled();
@@ -290,11 +282,7 @@
                 document,
                 div,
                 pasteModelValue,
-<<<<<<< HEAD
-                {},
-=======
-                undefined,
->>>>>>> d6a390c0
+                undefined,
                 { onNodeCreated }
             );
             expect(createContentModelSpy).toHaveBeenCalled();
@@ -379,11 +367,7 @@
                 document,
                 div,
                 pasteModelValue,
-<<<<<<< HEAD
-                {},
-=======
-                undefined,
->>>>>>> d6a390c0
+                undefined,
                 { onNodeCreated }
             );
             expect(createContentModelSpy).toHaveBeenCalled();
@@ -439,11 +423,7 @@
                 document,
                 div,
                 pasteModelValue,
-<<<<<<< HEAD
-                {},
-=======
-                undefined,
->>>>>>> d6a390c0
+                undefined,
                 { onNodeCreated }
             );
             expect(createContentModelSpy).toHaveBeenCalled();
@@ -497,11 +477,7 @@
                 document,
                 div,
                 pasteModelValue,
-<<<<<<< HEAD
-                {},
-=======
-                undefined,
->>>>>>> d6a390c0
+                undefined,
                 { onNodeCreated }
             );
             expect(createContentModelSpy).toHaveBeenCalled();

<<<<<<< HEAD
import * as cloneModelFile from '../../../lib/modelApi/common/cloneModel';
import * as contentModelToDomFile from 'roosterjs-content-model-dom/lib/modelToDom/contentModelToDom';
import * as deleteSelectionsFile from '../../../lib/modelApi/edit/deleteSelection';
import * as extractClipboardItemsFile from 'roosterjs-editor-dom/lib/clipboard/extractClipboardItems';
import * as iterateSelectionsFile from '../../../lib/modelApi/selection/iterateSelections';
import * as normalizeContentModel from 'roosterjs-content-model-dom/lib/modelApi/common/normalizeContentModel';
import * as PasteFile from '../../../lib/publicApi/utils/paste';
import { commitEntity } from 'roosterjs-editor-dom';
import { DeleteResult } from '../../../lib/modelApi/edit/utils/DeleteSelectionStep';
import { IContentModelEditor } from '../../../lib/publicTypes/IContentModelEditor';
import createRange, * as createRangeF from 'roosterjs-editor-dom/lib/selection/createRange';
import ContentModelCopyPastePlugin, {
    onNodeCreated,
} from '../../../lib/editor/corePlugins/ContentModelCopyPastePlugin';
import {
    ClipboardData,
    ColorTransformDirection,
    DOMEventHandlerFunction,
    IEditor,
    SelectionRangeEx,
    SelectionRangeTypes,
} from 'roosterjs-editor-types';

const modelValue = 'model' as any;
const darkColorHandler = 'darkColorHandler' as any;
const pasteModelValue = 'pasteModelValue' as any;
const insertPointValue = 'insertPoint' as any;
const deleteResultValue = 'deleteResult' as any;

const allowedCustomPasteType = ['Test'];

describe('ContentModelCopyPastePlugin |', () => {
    let editor: IEditor = null!;
    let plugin: ContentModelCopyPastePlugin;
    let domEvents: Record<string, DOMEventHandlerFunction> = {};
    let div: HTMLDivElement;

    let selectionRangeExValue: SelectionRangeEx;
    let getSelectionRangeEx: jasmine.Spy;
    let createContentModelSpy: jasmine.Spy;
    let triggerPluginEventSpy: jasmine.Spy;
    let focusSpy: jasmine.Spy;
    let undoSnapShotSpy: jasmine.Spy;
    let selectSpy: jasmine.Spy;
    let setContentModelSpy: jasmine.Spy;
    let getSelectionRange: jasmine.Spy;

    let isDisposed: jasmine.Spy;
    let pasteSpy: jasmine.Spy;
    let cloneModelSpy: jasmine.Spy;
    let transformToDarkColorSpy: jasmine.Spy;

    beforeEach(() => {
        div = document.createElement('div');
        getSelectionRangeEx = jasmine
            .createSpy('selectRangeExSpy')
            .and.callFake(() => selectionRangeExValue);
        createContentModelSpy = jasmine
            .createSpy('createContentModelSpy')
            .and.returnValue(modelValue);
        triggerPluginEventSpy = jasmine.createSpy('triggerPluginEventSpy');
        focusSpy = jasmine.createSpy('focusSpy');
        undoSnapShotSpy = jasmine.createSpy('undoSnapShotSpy');
        selectSpy = jasmine.createSpy('selectSpy');
        setContentModelSpy = jasmine.createSpy('setContentModelSpy');
        getSelectionRange = jasmine.createSpy('selectionRange');
        pasteSpy = jasmine.createSpy('paste_');
        isDisposed = jasmine.createSpy('isDisposed');

        cloneModelSpy = spyOn(cloneModelFile, 'cloneModel').and.callFake(
            (model: any) => pasteModelValue
        );
        transformToDarkColorSpy = jasmine.createSpy('transformToDarkColor');

        plugin = new ContentModelCopyPastePlugin({
            allowedCustomPasteType,
        });
        editor = <IContentModelEditor>(<any>{
            getSelectionRange,
            addDomEventHandler: (
                nameOrMap: string | Record<string, DOMEventHandlerFunction>,
                handler?: DOMEventHandlerFunction
            ) => {
                domEvents = ((typeof nameOrMap == 'string'
                    ? { [nameOrMap]: handler! }
                    : nameOrMap) as any) as Record<string, DOMEventHandlerFunction>;
            },
            getSelectionRangeEx,
            createContentModel: (options: any) => createContentModelSpy(options),
            triggerPluginEvent(eventType: any, data: any, broadcast: any) {
                triggerPluginEventSpy(eventType, data, broadcast);
                return data;
            },
            runAsync(callback: any) {
                callback(editor);
            },
            focus() {
                focusSpy();
            },
            addUndoSnapshot(callback: any, changeSource: any, canUndoByBackspace: any) {
                callback?.();
                undoSnapShotSpy(callback, changeSource, canUndoByBackspace);
            },
            select(a1: any, a2: any, a3: any, a4: any) {
                selectSpy(a1, a2, a3, a4);
            },
            setContentModel(model: any, option: any) {
                setContentModelSpy(model, option);
            },
            getDocument() {
                return document;
            },
            getCustomData<HTMLDivElement>(
                key: string,
                getter?: (() => HTMLDivElement) | undefined,
                disposer?: ((value: HTMLDivElement) => void) | undefined
            ) {
                return div;
            },
            getDarkColorHandler: () => {
                return darkColorHandler;
            },
            isDarkMode: () => {
                return false;
            },
            paste: (ar1: any) => {
                pasteSpy(ar1);
            },
            transformToDarkColor: transformToDarkColorSpy,
            isDisposed,
        });

        plugin.initialize(editor);
    });

    describe('Copy |', () => {
        it('Selection Collapsed', () => {
            selectionRangeExValue = <SelectionRangeEx>{
                type: SelectionRangeTypes.Normal,
                ranges: [],
                areAllCollapsed: true,
            };

            createContentModelSpy.and.callThrough();
            triggerPluginEventSpy.and.callThrough();
            focusSpy.and.callThrough();
            undoSnapShotSpy.and.callThrough();
            selectSpy.and.callThrough();
            setContentModelSpy.and.callThrough();

            domEvents.copy?.(<Event>{});

            expect(getSelectionRangeEx).toHaveBeenCalled();
            expect(createContentModelSpy).not.toHaveBeenCalled();
            expect(triggerPluginEventSpy).not.toHaveBeenCalled();
            expect(focusSpy).not.toHaveBeenCalled();
            expect(undoSnapShotSpy).not.toHaveBeenCalled();
            expect(selectSpy).not.toHaveBeenCalled();
            expect(setContentModelSpy).not.toHaveBeenCalled();
        });

        it('Selection not Collapsed and normal selection', () => {
            // Arrange
            selectionRangeExValue = <SelectionRangeEx>{
                type: SelectionRangeTypes.Normal,
                ranges: [new Range()],
                areAllCollapsed: false,
            };

            spyOn(deleteSelectionsFile, 'deleteSelection');
            spyOn(contentModelToDomFile, 'contentModelToDom').and.returnValue(
                selectionRangeExValue
            );
            spyOn(iterateSelectionsFile, 'iterateSelections').and.returnValue(undefined);

            triggerPluginEventSpy.and.callThrough();
            focusSpy.and.callThrough();
            selectSpy.and.callThrough();
            setContentModelSpy.and.callThrough();

            // Act
            domEvents.copy?.(<Event>{});

            // Assert
            expect(getSelectionRangeEx).toHaveBeenCalled();
            expect(deleteSelectionsFile.deleteSelection).not.toHaveBeenCalled();
            expect(contentModelToDomFile.contentModelToDom).toHaveBeenCalledWith(
                document,
                div,
                pasteModelValue,
                undefined,
                { onNodeCreated }
            );
            expect(createContentModelSpy).toHaveBeenCalled();
            expect(triggerPluginEventSpy).toHaveBeenCalledTimes(1);
            expect(iterateSelectionsFile.iterateSelections).not.toHaveBeenCalled();
            expect(focusSpy).toHaveBeenCalled();
            expect(selectSpy).toHaveBeenCalledWith(
                selectionRangeExValue,
                undefined,
                undefined,
                undefined
            );

            // On Cut Spy
            expect(undoSnapShotSpy).not.toHaveBeenCalled();
            expect(setContentModelSpy).not.toHaveBeenCalledWith();
        });

        it('Selection not Collapsed and table selection', () => {
            // Arrange
            const table = document.createElement('table');
            table.id = 'table';
            // Arrange
            selectionRangeExValue = <SelectionRangeEx>{
                type: SelectionRangeTypes.TableSelection,
                ranges: [new Range()],
                areAllCollapsed: false,
                coordinates: {},
                table,
            };

            spyOn(createRangeF, 'default').and.callThrough();
            spyOn(deleteSelectionsFile, 'deleteSelection');
            spyOn(contentModelToDomFile, 'contentModelToDom').and.callFake(() => {
                const container = document.createElement('div');
                container.append(table);

                div.appendChild(container);
                return selectionRangeExValue;
            });
            spyOn(iterateSelectionsFile, 'iterateSelections').and.returnValue(undefined);

            triggerPluginEventSpy.and.callThrough();
            focusSpy.and.callThrough();
            selectSpy.and.callThrough();
            setContentModelSpy.and.callThrough();

            // Act
            domEvents.copy?.(<Event>{});

            // Assert
            expect(createRangeF.default).toHaveBeenCalledWith(<any>table.parentElement);
            expect(getSelectionRangeEx).toHaveBeenCalled();
            expect(deleteSelectionsFile.deleteSelection).not.toHaveBeenCalled();
            expect(contentModelToDomFile.contentModelToDom).toHaveBeenCalledWith(
                document,
                div,
                pasteModelValue,
                undefined,
                { onNodeCreated }
            );
            expect(createContentModelSpy).toHaveBeenCalled();
            expect(triggerPluginEventSpy).toHaveBeenCalledTimes(1);
            expect(iterateSelectionsFile.iterateSelections).toHaveBeenCalled();
            expect(focusSpy).toHaveBeenCalled();
            expect(selectSpy).toHaveBeenCalledWith(
                selectionRangeExValue,
                undefined,
                undefined,
                undefined
            );

            // On Cut Spy
            expect(undoSnapShotSpy).not.toHaveBeenCalled();
            expect(setContentModelSpy).not.toHaveBeenCalledWith();
        });

        it('Selection not Collapsed and image selection', () => {
            // Arrange
            const image = document.createElement('image');
            image.id = 'image';
            selectionRangeExValue = <SelectionRangeEx>{
                type: SelectionRangeTypes.ImageSelection,
                ranges: [new Range()],
                areAllCollapsed: false,
                image,
            };

            spyOn(createRangeF, 'default').and.callThrough();
            spyOn(deleteSelectionsFile, 'deleteSelection');
            spyOn(contentModelToDomFile, 'contentModelToDom').and.callFake(() => {
                div.appendChild(image);
                return selectionRangeExValue;
            });
            spyOn(iterateSelectionsFile, 'iterateSelections').and.returnValue(undefined);

            triggerPluginEventSpy.and.callThrough();
            focusSpy.and.callThrough();
            selectSpy.and.callThrough();
            setContentModelSpy.and.callThrough();

            // Act
            domEvents.copy?.(<Event>{});

            // Assert
            expect(createRangeF.default).toHaveBeenCalledWith(<any>image);
            expect(getSelectionRangeEx).toHaveBeenCalled();
            expect(deleteSelectionsFile.deleteSelection).not.toHaveBeenCalled();
            expect(contentModelToDomFile.contentModelToDom).toHaveBeenCalledWith(
                document,
                div,
                pasteModelValue,
                undefined,
                { onNodeCreated }
            );
            expect(createContentModelSpy).toHaveBeenCalled();
            expect(triggerPluginEventSpy).toHaveBeenCalledTimes(1);
            expect(focusSpy).toHaveBeenCalled();
            expect(selectSpy).toHaveBeenCalledWith(
                selectionRangeExValue,
                undefined,
                undefined,
                undefined
            );

            // On Cut Spy
            expect(undoSnapShotSpy).not.toHaveBeenCalled();
            expect(setContentModelSpy).not.toHaveBeenCalledWith();
            expect(iterateSelectionsFile.iterateSelections).toHaveBeenCalledTimes(0);
        });

        it('Selection not Collapsed and entity selection in Dark mode', () => {
            // Arrange
            const wrapper = document.createElement('span');

            document.body.appendChild(wrapper);

            commitEntity(wrapper, 'Entity', true, 'Entity');
            selectionRangeExValue = <SelectionRangeEx>{
                type: SelectionRangeTypes.Normal,
                ranges: [createRange(wrapper)],
                areAllCollapsed: false,
            };

            spyOn(deleteSelectionsFile, 'deleteSelection');
            spyOn(contentModelToDomFile, 'contentModelToDom').and.callFake(() => {
                div.appendChild(wrapper);
                return selectionRangeExValue;
            });
            spyOn(iterateSelectionsFile, 'iterateSelections').and.returnValue(undefined);

            triggerPluginEventSpy.and.callThrough();
            focusSpy.and.callThrough();
            selectSpy.and.callThrough();
            setContentModelSpy.and.callThrough();

            editor.isDarkMode = () => true;

            cloneModelSpy.and.callFake((model, options) => {
                expect(model).toEqual(modelValue);
                expect(typeof options.includeCachedElement).toBe('function');

                const cloneCache = options.includeCachedElement(wrapper, 'cache');
                const cloneEntity = options.includeCachedElement(wrapper, 'entity');

                expect(cloneCache).toBeUndefined();
                expect(cloneEntity).toEqual(wrapper);
                expect(cloneEntity).not.toBe(wrapper);
                expect(transformToDarkColorSpy).toHaveBeenCalledTimes(1);
                expect(transformToDarkColorSpy).toHaveBeenCalledWith(
                    cloneEntity,
                    ColorTransformDirection.DarkToLight
                );

                return pasteModelValue;
            });

            // Act
            domEvents.copy?.(<Event>{});

            // Assert
            expect(getSelectionRangeEx).toHaveBeenCalled();
            expect(deleteSelectionsFile.deleteSelection).not.toHaveBeenCalled();
            expect(contentModelToDomFile.contentModelToDom).toHaveBeenCalledWith(
                document,
                div,
                pasteModelValue,
                undefined,
                { onNodeCreated }
            );
            expect(createContentModelSpy).toHaveBeenCalled();
            expect(triggerPluginEventSpy).toHaveBeenCalledTimes(1);
            expect(focusSpy).toHaveBeenCalled();
            expect(selectSpy).toHaveBeenCalledWith(
                selectionRangeExValue,
                undefined,
                undefined,
                undefined
            );
            expect(cloneModelSpy).toHaveBeenCalledTimes(1);

            // On Cut Spy
            expect(undoSnapShotSpy).not.toHaveBeenCalled();
            expect(setContentModelSpy).not.toHaveBeenCalledWith();
            expect(iterateSelectionsFile.iterateSelections).toHaveBeenCalledTimes(0);
        });
    });

    describe('Cut |', () => {
        it('Selection Collapsed', () => {
            // Arrange
            selectionRangeExValue = <SelectionRangeEx>{
                type: SelectionRangeTypes.Normal,
                ranges: [],
                areAllCollapsed: true,
            };

            createContentModelSpy.and.callThrough();
            triggerPluginEventSpy.and.callThrough();
            focusSpy.and.callThrough();
            undoSnapShotSpy.and.callThrough();
            selectSpy.and.callThrough();
            setContentModelSpy.and.callThrough();

            // Act
            domEvents.cut?.(<Event>{});

            // Assert
            expect(getSelectionRangeEx).toHaveBeenCalled();
            expect(createContentModelSpy).not.toHaveBeenCalled();
            expect(triggerPluginEventSpy).not.toHaveBeenCalled();
            expect(focusSpy).not.toHaveBeenCalled();
            expect(undoSnapShotSpy).not.toHaveBeenCalled();
            expect(selectSpy).not.toHaveBeenCalled();
            expect(setContentModelSpy).not.toHaveBeenCalled();
        });

        it('Selection not Collapsed', () => {
            // Arrange
            selectionRangeExValue = <SelectionRangeEx>{
                type: SelectionRangeTypes.Normal,
                ranges: [new Range()],
                areAllCollapsed: false,
            };

            const deleteSelectionSpy = spyOn(deleteSelectionsFile, 'deleteSelection').and.callFake(
                (model: any, steps: any, options: any) => {
                    return {
                        deletedModel: pasteModelValue,
                        insertPoint: insertPointValue,
                        deleteResult: deleteResultValue,
                    };
                }
            );
            spyOn(contentModelToDomFile, 'contentModelToDom').and.returnValue(
                selectionRangeExValue
            );

            triggerPluginEventSpy.and.callThrough();
            focusSpy.and.callThrough();
            selectSpy.and.callThrough();
            setContentModelSpy.and.callThrough();

            // Act
            domEvents.cut?.(<Event>{});

            // Assert
            expect(getSelectionRangeEx).toHaveBeenCalled();
            expect(deleteSelectionSpy.calls.argsFor(0)[0]).toEqual(modelValue);
            expect(contentModelToDomFile.contentModelToDom).toHaveBeenCalledWith(
                document,
                div,
                pasteModelValue,
                undefined,
                { onNodeCreated }
            );
            expect(createContentModelSpy).toHaveBeenCalled();
            expect(triggerPluginEventSpy).toHaveBeenCalledTimes(1);
            expect(focusSpy).toHaveBeenCalled();
            expect(selectSpy).toHaveBeenCalledWith(
                selectionRangeExValue,
                undefined,
                undefined,
                undefined
            );

            // On Cut Spy
            expect(undoSnapShotSpy).toHaveBeenCalled();
            expect(setContentModelSpy).toHaveBeenCalledWith(modelValue, {
                onNodeCreated: undefined,
            });
        });

        it('Selection not Collapsed and table selection', () => {
            // Arrange
            const table = document.createElement('table');
            table.id = 'table';
            selectionRangeExValue = <SelectionRangeEx>{
                type: SelectionRangeTypes.TableSelection,
                ranges: [new Range()],
                areAllCollapsed: false,
                coordinates: {},
                table,
            };

            spyOn(createRangeF, 'default').and.callThrough();
            spyOn(deleteSelectionsFile, 'deleteSelection').and.returnValue({
                deleteResult: DeleteResult.Range,
                insertPoint: null!,
            });
            spyOn(contentModelToDomFile, 'contentModelToDom').and.callFake(() => {
                const container = document.createElement('div');
                container.append(table);

                div.appendChild(container);
                return selectionRangeExValue;
            });
            spyOn(iterateSelectionsFile, 'iterateSelections').and.returnValue(undefined);
            spyOn(normalizeContentModel, 'normalizeContentModel');

            triggerPluginEventSpy.and.callThrough();
            focusSpy.and.callThrough();
            selectSpy.and.callThrough();
            setContentModelSpy.and.callThrough();

            // Act
            domEvents.cut?.(<Event>{});

            // Assert
            expect(createRangeF.default).toHaveBeenCalledWith(<any>table.parentElement);
            expect(getSelectionRangeEx).toHaveBeenCalled();
            expect(contentModelToDomFile.contentModelToDom).toHaveBeenCalledWith(
                document,
                div,
                pasteModelValue,
                undefined,
                { onNodeCreated }
            );
            expect(createContentModelSpy).toHaveBeenCalled();
            expect(triggerPluginEventSpy).toHaveBeenCalledTimes(1);
            expect(iterateSelectionsFile.iterateSelections).toHaveBeenCalled();
            expect(focusSpy).toHaveBeenCalled();
            expect(selectSpy).toHaveBeenCalledWith(
                selectionRangeExValue,
                undefined,
                undefined,
                undefined
            );

            // On Cut Spy
            expect(undoSnapShotSpy).toHaveBeenCalled();
            expect(deleteSelectionsFile.deleteSelection).toHaveBeenCalled();
            expect(setContentModelSpy).toHaveBeenCalledWith(modelValue, {
                onNodeCreated: undefined,
            });
            expect(normalizeContentModel.normalizeContentModel).toHaveBeenCalledWith(modelValue);
        });

        it('Selection not Collapsed and image selection', () => {
            // Arrange
            const image = document.createElement('image');
            image.id = 'image';
            selectionRangeExValue = <SelectionRangeEx>{
                type: SelectionRangeTypes.ImageSelection,
                ranges: [new Range()],
                areAllCollapsed: false,
                image,
            };

            spyOn(createRangeF, 'default').and.callThrough();
            spyOn(deleteSelectionsFile, 'deleteSelection').and.returnValue({
                deleteResult: DeleteResult.Range,
                insertPoint: null!,
            });
            spyOn(contentModelToDomFile, 'contentModelToDom').and.callFake(() => {
                div.appendChild(image);
                return selectionRangeExValue;
            });
            spyOn(iterateSelectionsFile, 'iterateSelections').and.returnValue(undefined);
            spyOn(normalizeContentModel, 'normalizeContentModel');

            triggerPluginEventSpy.and.callThrough();
            focusSpy.and.callThrough();
            selectSpy.and.callThrough();
            setContentModelSpy.and.callThrough();

            // Act
            domEvents.cut?.(<Event>{});

            // Assert
            expect(createRangeF.default).toHaveBeenCalledWith(<any>image);
            expect(getSelectionRangeEx).toHaveBeenCalled();
            expect(contentModelToDomFile.contentModelToDom).toHaveBeenCalledWith(
                document,
                div,
                pasteModelValue,
                undefined,
                { onNodeCreated }
            );
            expect(createContentModelSpy).toHaveBeenCalled();
            expect(triggerPluginEventSpy).toHaveBeenCalledTimes(1);
            expect(focusSpy).toHaveBeenCalled();
            expect(selectSpy).toHaveBeenCalledWith(
                selectionRangeExValue,
                undefined,
                undefined,
                undefined
            );

            // On Cut Spy
            expect(undoSnapShotSpy).toHaveBeenCalled();
            expect(deleteSelectionsFile.deleteSelection).toHaveBeenCalled();
            expect(setContentModelSpy).toHaveBeenCalledWith(modelValue, {
                onNodeCreated: undefined,
            });
            expect(normalizeContentModel.normalizeContentModel).toHaveBeenCalledWith(modelValue);
        });
    });

    describe('Paste |', () => {
        let clipboardData = <ClipboardData>{};

        it('Handle', () => {
            editor.isFeatureEnabled = () => true;
            spyOn(PasteFile, 'default').and.callFake(() => {});
            const preventDefaultSpy = jasmine.createSpy('preventDefaultPaste');
            let clipboardEvent = <ClipboardEvent>{
                clipboardData: <DataTransfer>(<any>{
                    items: [<DataTransferItem>{}],
                }),
                preventDefault() {
                    preventDefaultSpy();
                },
            };
            spyOn(extractClipboardItemsFile, 'default').and.returnValue(<Promise<ClipboardData>>{
                then: (cb: (value: ClipboardData) => void | PromiseLike<void>) => {
                    cb(clipboardData);
                },
            });
            isDisposed.and.returnValue(false);

            domEvents.paste?.(clipboardEvent);

            expect(pasteSpy).not.toHaveBeenCalledWith(clipboardData);
            expect(PasteFile.default).toHaveBeenCalled();
            expect(extractClipboardItemsFile.default).toHaveBeenCalledWith(
                Array.from(clipboardEvent.clipboardData!.items),
                {
                    allowedCustomPasteType,
                },
                true
            );
            expect(preventDefaultSpy).toHaveBeenCalledTimes(1);
        });

        it('Handle, editor is disposed', () => {
            const preventDefaultSpy = jasmine.createSpy('preventDefaultPaste');
            let clipboardEvent = <ClipboardEvent>{
                clipboardData: <DataTransfer>(<any>{
                    items: [<DataTransferItem>{}],
                }),
                preventDefault() {
                    preventDefaultSpy();
                },
            };

            spyOn(extractClipboardItemsFile, 'default').and.returnValue(<Promise<ClipboardData>>{
                then: (cb: (value: ClipboardData) => void | PromiseLike<void>) => {
                    cb(clipboardData);
                },
            });
            isDisposed.and.returnValue(true);

            domEvents.paste?.(clipboardEvent);

            expect(pasteSpy).not.toHaveBeenCalled();
            expect(extractClipboardItemsFile.default).toHaveBeenCalledWith(
                Array.from(clipboardEvent.clipboardData!.items),
                {
                    allowedCustomPasteType,
                },
                true
            );
            expect(preventDefaultSpy).toHaveBeenCalledTimes(1);
        });
    });
});
=======
import * as cloneModelFile from '../../../lib/modelApi/common/cloneModel';
import * as contentModelToDomFile from 'roosterjs-content-model-dom/lib/modelToDom/contentModelToDom';
import * as deleteSelectionsFile from '../../../lib/modelApi/edit/deleteSelection';
import * as extractClipboardItemsFile from 'roosterjs-editor-dom/lib/clipboard/extractClipboardItems';
import * as iterateSelectionsFile from '../../../lib/modelApi/selection/iterateSelections';
import * as normalizeContentModel from 'roosterjs-content-model-dom/lib/modelApi/common/normalizeContentModel';
import * as PasteFile from '../../../lib/publicApi/utils/paste';
import { commitEntity } from 'roosterjs-editor-dom';
import { createModelToDomContext } from 'roosterjs-content-model-dom';
import { DeleteResult } from '../../../lib/modelApi/edit/utils/DeleteSelectionStep';
import { IContentModelEditor } from '../../../lib/publicTypes/IContentModelEditor';
import createRange, * as createRangeF from 'roosterjs-editor-dom/lib/selection/createRange';
import ContentModelCopyPastePlugin, {
    onNodeCreated,
} from '../../../lib/editor/corePlugins/ContentModelCopyPastePlugin';
import {
    ClipboardData,
    ColorTransformDirection,
    DOMEventHandlerFunction,
    IEditor,
    SelectionRangeEx,
    SelectionRangeTypes,
} from 'roosterjs-editor-types';

const modelValue = 'model' as any;
const darkColorHandler = 'darkColorHandler' as any;
const pasteModelValue = 'pasteModelValue' as any;
const insertPointValue = 'insertPoint' as any;
const deleteResultValue = 'deleteResult' as any;

const allowedCustomPasteType = ['Test'];

describe('ContentModelCopyPastePlugin |', () => {
    let editor: IEditor = null!;
    let plugin: ContentModelCopyPastePlugin;
    let domEvents: Record<string, DOMEventHandlerFunction> = {};
    let div: HTMLDivElement;

    let selectionRangeExValue: SelectionRangeEx;
    let getSelectionRangeEx: jasmine.Spy;
    let createContentModelSpy: jasmine.Spy;
    let triggerPluginEventSpy: jasmine.Spy;
    let focusSpy: jasmine.Spy;
    let undoSnapShotSpy: jasmine.Spy;
    let selectSpy: jasmine.Spy;
    let setContentModelSpy: jasmine.Spy;
    let getSelectionRange: jasmine.Spy;

    let isDisposed: jasmine.Spy;
    let pasteSpy: jasmine.Spy;
    let cloneModelSpy: jasmine.Spy;
    let transformToDarkColorSpy: jasmine.Spy;

    beforeEach(() => {
        div = document.createElement('div');
        getSelectionRangeEx = jasmine
            .createSpy('selectRangeExSpy')
            .and.callFake(() => selectionRangeExValue);
        createContentModelSpy = jasmine
            .createSpy('createContentModelSpy')
            .and.returnValue(modelValue);
        triggerPluginEventSpy = jasmine.createSpy('triggerPluginEventSpy');
        focusSpy = jasmine.createSpy('focusSpy');
        undoSnapShotSpy = jasmine.createSpy('undoSnapShotSpy');
        selectSpy = jasmine.createSpy('selectSpy');
        setContentModelSpy = jasmine.createSpy('setContentModelSpy');
        getSelectionRange = jasmine.createSpy('selectionRange');
        pasteSpy = jasmine.createSpy('paste_');
        isDisposed = jasmine.createSpy('isDisposed');

        cloneModelSpy = spyOn(cloneModelFile, 'cloneModel').and.callFake(
            (model: any) => pasteModelValue
        );
        transformToDarkColorSpy = jasmine.createSpy('transformToDarkColor');

        plugin = new ContentModelCopyPastePlugin({
            allowedCustomPasteType,
        });
        editor = <IContentModelEditor>(<any>{
            getSelectionRange,
            addDomEventHandler: (
                nameOrMap: string | Record<string, DOMEventHandlerFunction>,
                handler?: DOMEventHandlerFunction
            ) => {
                domEvents = ((typeof nameOrMap == 'string'
                    ? { [nameOrMap]: handler! }
                    : nameOrMap) as any) as Record<string, DOMEventHandlerFunction>;
            },
            getSelectionRangeEx,
            createContentModel: (options: any) => createContentModelSpy(options),
            triggerPluginEvent(eventType: any, data: any, broadcast: any) {
                triggerPluginEventSpy(eventType, data, broadcast);
                return data;
            },
            runAsync(callback: any) {
                callback(editor);
            },
            focus() {
                focusSpy();
            },
            addUndoSnapshot(callback: any, changeSource: any, canUndoByBackspace: any) {
                callback?.();
                undoSnapShotSpy(callback, changeSource, canUndoByBackspace);
            },
            select(a1: any, a2: any, a3: any, a4: any) {
                selectSpy(a1, a2, a3, a4);
            },
            setContentModel(model: any, option: any) {
                setContentModelSpy(model, option);
            },
            getDocument() {
                return document;
            },
            getCustomData<HTMLDivElement>(
                key: string,
                getter?: (() => HTMLDivElement) | undefined,
                disposer?: ((value: HTMLDivElement) => void) | undefined
            ) {
                return div;
            },
            getDarkColorHandler: () => {
                return darkColorHandler;
            },
            isDarkMode: () => {
                return false;
            },
            paste: (ar1: any) => {
                pasteSpy(ar1);
            },
            transformToDarkColor: transformToDarkColorSpy,
            isDisposed,
        });

        plugin.initialize(editor);
    });

    describe('Copy |', () => {
        it('Selection Collapsed', () => {
            selectionRangeExValue = <SelectionRangeEx>{
                type: SelectionRangeTypes.Normal,
                ranges: [],
                areAllCollapsed: true,
            };

            createContentModelSpy.and.callThrough();
            triggerPluginEventSpy.and.callThrough();
            focusSpy.and.callThrough();
            undoSnapShotSpy.and.callThrough();
            selectSpy.and.callThrough();
            setContentModelSpy.and.callThrough();

            domEvents.copy?.(<Event>{});

            expect(getSelectionRangeEx).toHaveBeenCalled();
            expect(createContentModelSpy).not.toHaveBeenCalled();
            expect(triggerPluginEventSpy).not.toHaveBeenCalled();
            expect(focusSpy).not.toHaveBeenCalled();
            expect(undoSnapShotSpy).not.toHaveBeenCalled();
            expect(selectSpy).not.toHaveBeenCalled();
            expect(setContentModelSpy).not.toHaveBeenCalled();
        });

        it('Selection not Collapsed and normal selection', () => {
            // Arrange
            selectionRangeExValue = <SelectionRangeEx>{
                type: SelectionRangeTypes.Normal,
                ranges: [new Range()],
                areAllCollapsed: false,
            };

            spyOn(deleteSelectionsFile, 'deleteSelection');
            spyOn(contentModelToDomFile, 'contentModelToDom').and.returnValue(
                selectionRangeExValue
            );
            spyOn(iterateSelectionsFile, 'iterateSelections').and.returnValue(undefined);

            triggerPluginEventSpy.and.callThrough();
            focusSpy.and.callThrough();
            selectSpy.and.callThrough();
            setContentModelSpy.and.callThrough();

            // Act
            domEvents.copy?.(<Event>{});

            // Assert
            expect(getSelectionRangeEx).toHaveBeenCalled();
            expect(deleteSelectionsFile.deleteSelection).not.toHaveBeenCalled();
            expect(contentModelToDomFile.contentModelToDom).toHaveBeenCalledWith(
                document,
                div,
                pasteModelValue,
                createModelToDomContext(),
                onNodeCreated
            );
            expect(createContentModelSpy).toHaveBeenCalled();
            expect(triggerPluginEventSpy).toHaveBeenCalledTimes(1);
            expect(iterateSelectionsFile.iterateSelections).not.toHaveBeenCalled();
            expect(focusSpy).toHaveBeenCalled();
            expect(selectSpy).toHaveBeenCalledWith(
                selectionRangeExValue,
                undefined,
                undefined,
                undefined
            );

            // On Cut Spy
            expect(undoSnapShotSpy).not.toHaveBeenCalled();
            expect(setContentModelSpy).not.toHaveBeenCalledWith();
        });

        it('Selection not Collapsed and table selection', () => {
            // Arrange
            const table = document.createElement('table');
            table.id = 'table';
            // Arrange
            selectionRangeExValue = <SelectionRangeEx>{
                type: SelectionRangeTypes.TableSelection,
                ranges: [new Range()],
                areAllCollapsed: false,
                coordinates: {},
                table,
            };

            spyOn(createRangeF, 'default').and.callThrough();
            spyOn(deleteSelectionsFile, 'deleteSelection');
            spyOn(contentModelToDomFile, 'contentModelToDom').and.callFake(() => {
                const container = document.createElement('div');
                container.append(table);

                div.appendChild(container);
                return selectionRangeExValue;
            });
            spyOn(iterateSelectionsFile, 'iterateSelections').and.returnValue(undefined);

            triggerPluginEventSpy.and.callThrough();
            focusSpy.and.callThrough();
            selectSpy.and.callThrough();
            setContentModelSpy.and.callThrough();

            // Act
            domEvents.copy?.(<Event>{});

            // Assert
            expect(createRangeF.default).toHaveBeenCalledWith(<any>table.parentElement);
            expect(getSelectionRangeEx).toHaveBeenCalled();
            expect(deleteSelectionsFile.deleteSelection).not.toHaveBeenCalled();
            expect(contentModelToDomFile.contentModelToDom).toHaveBeenCalledWith(
                document,
                div,
                pasteModelValue,
                createModelToDomContext(),
                onNodeCreated
            );
            expect(createContentModelSpy).toHaveBeenCalled();
            expect(triggerPluginEventSpy).toHaveBeenCalledTimes(1);
            expect(iterateSelectionsFile.iterateSelections).toHaveBeenCalled();
            expect(focusSpy).toHaveBeenCalled();
            expect(selectSpy).toHaveBeenCalledWith(
                selectionRangeExValue,
                undefined,
                undefined,
                undefined
            );

            // On Cut Spy
            expect(undoSnapShotSpy).not.toHaveBeenCalled();
            expect(setContentModelSpy).not.toHaveBeenCalledWith();
        });

        it('Selection not Collapsed and image selection', () => {
            // Arrange
            const image = document.createElement('image');
            image.id = 'image';
            selectionRangeExValue = <SelectionRangeEx>{
                type: SelectionRangeTypes.ImageSelection,
                ranges: [new Range()],
                areAllCollapsed: false,
                image,
            };

            spyOn(createRangeF, 'default').and.callThrough();
            spyOn(deleteSelectionsFile, 'deleteSelection');
            spyOn(contentModelToDomFile, 'contentModelToDom').and.callFake(() => {
                div.appendChild(image);
                return selectionRangeExValue;
            });
            spyOn(iterateSelectionsFile, 'iterateSelections').and.returnValue(undefined);

            triggerPluginEventSpy.and.callThrough();
            focusSpy.and.callThrough();
            selectSpy.and.callThrough();
            setContentModelSpy.and.callThrough();

            // Act
            domEvents.copy?.(<Event>{});

            // Assert
            expect(createRangeF.default).toHaveBeenCalledWith(<any>image);
            expect(getSelectionRangeEx).toHaveBeenCalled();
            expect(deleteSelectionsFile.deleteSelection).not.toHaveBeenCalled();
            expect(contentModelToDomFile.contentModelToDom).toHaveBeenCalledWith(
                document,
                div,
                pasteModelValue,
                createModelToDomContext(),
                onNodeCreated
            );
            expect(createContentModelSpy).toHaveBeenCalled();
            expect(triggerPluginEventSpy).toHaveBeenCalledTimes(1);
            expect(focusSpy).toHaveBeenCalled();
            expect(selectSpy).toHaveBeenCalledWith(
                selectionRangeExValue,
                undefined,
                undefined,
                undefined
            );

            // On Cut Spy
            expect(undoSnapShotSpy).not.toHaveBeenCalled();
            expect(setContentModelSpy).not.toHaveBeenCalledWith();
            expect(iterateSelectionsFile.iterateSelections).toHaveBeenCalledTimes(0);
        });

        it('Selection not Collapsed and entity selection in Dark mode', () => {
            // Arrange
            const wrapper = document.createElement('span');

            document.body.appendChild(wrapper);

            commitEntity(wrapper, 'Entity', true, 'Entity');
            selectionRangeExValue = <SelectionRangeEx>{
                type: SelectionRangeTypes.Normal,
                ranges: [createRange(wrapper)],
                areAllCollapsed: false,
            };

            spyOn(deleteSelectionsFile, 'deleteSelection');
            spyOn(contentModelToDomFile, 'contentModelToDom').and.callFake(() => {
                div.appendChild(wrapper);
                return selectionRangeExValue;
            });
            spyOn(iterateSelectionsFile, 'iterateSelections').and.returnValue(undefined);

            triggerPluginEventSpy.and.callThrough();
            focusSpy.and.callThrough();
            selectSpy.and.callThrough();
            setContentModelSpy.and.callThrough();

            editor.isDarkMode = () => true;

            cloneModelSpy.and.callFake((model, options) => {
                expect(model).toEqual(modelValue);
                expect(typeof options.includeCachedElement).toBe('function');

                const cloneCache = options.includeCachedElement(wrapper, 'cache');
                const cloneEntity = options.includeCachedElement(wrapper, 'entity');

                expect(cloneCache).toBeUndefined();
                expect(cloneEntity).toEqual(wrapper);
                expect(cloneEntity).not.toBe(wrapper);
                expect(transformToDarkColorSpy).toHaveBeenCalledTimes(1);
                expect(transformToDarkColorSpy).toHaveBeenCalledWith(
                    cloneEntity,
                    ColorTransformDirection.DarkToLight
                );

                return pasteModelValue;
            });

            // Act
            domEvents.copy?.(<Event>{});

            // Assert
            expect(getSelectionRangeEx).toHaveBeenCalled();
            expect(deleteSelectionsFile.deleteSelection).not.toHaveBeenCalled();
            expect(contentModelToDomFile.contentModelToDom).toHaveBeenCalledWith(
                document,
                div,
                pasteModelValue,
                createModelToDomContext(),
                onNodeCreated
            );
            expect(createContentModelSpy).toHaveBeenCalled();
            expect(triggerPluginEventSpy).toHaveBeenCalledTimes(1);
            expect(focusSpy).toHaveBeenCalled();
            expect(selectSpy).toHaveBeenCalledWith(
                selectionRangeExValue,
                undefined,
                undefined,
                undefined
            );
            expect(cloneModelSpy).toHaveBeenCalledTimes(1);

            // On Cut Spy
            expect(undoSnapShotSpy).not.toHaveBeenCalled();
            expect(setContentModelSpy).not.toHaveBeenCalledWith();
            expect(iterateSelectionsFile.iterateSelections).toHaveBeenCalledTimes(0);
        });
    });

    describe('Cut |', () => {
        it('Selection Collapsed', () => {
            // Arrange
            selectionRangeExValue = <SelectionRangeEx>{
                type: SelectionRangeTypes.Normal,
                ranges: [],
                areAllCollapsed: true,
            };

            createContentModelSpy.and.callThrough();
            triggerPluginEventSpy.and.callThrough();
            focusSpy.and.callThrough();
            undoSnapShotSpy.and.callThrough();
            selectSpy.and.callThrough();
            setContentModelSpy.and.callThrough();

            // Act
            domEvents.cut?.(<Event>{});

            // Assert
            expect(getSelectionRangeEx).toHaveBeenCalled();
            expect(createContentModelSpy).not.toHaveBeenCalled();
            expect(triggerPluginEventSpy).not.toHaveBeenCalled();
            expect(focusSpy).not.toHaveBeenCalled();
            expect(undoSnapShotSpy).not.toHaveBeenCalled();
            expect(selectSpy).not.toHaveBeenCalled();
            expect(setContentModelSpy).not.toHaveBeenCalled();
        });

        it('Selection not Collapsed', () => {
            // Arrange
            selectionRangeExValue = <SelectionRangeEx>{
                type: SelectionRangeTypes.Normal,
                ranges: [new Range()],
                areAllCollapsed: false,
            };

            const deleteSelectionSpy = spyOn(deleteSelectionsFile, 'deleteSelection').and.callFake(
                (model: any, steps: any, options: any) => {
                    return {
                        deletedModel: pasteModelValue,
                        insertPoint: insertPointValue,
                        deleteResult: deleteResultValue,
                    };
                }
            );
            spyOn(contentModelToDomFile, 'contentModelToDom').and.returnValue(
                selectionRangeExValue
            );

            triggerPluginEventSpy.and.callThrough();
            focusSpy.and.callThrough();
            selectSpy.and.callThrough();
            setContentModelSpy.and.callThrough();

            // Act
            domEvents.cut?.(<Event>{});

            // Assert
            expect(getSelectionRangeEx).toHaveBeenCalled();
            expect(deleteSelectionSpy.calls.argsFor(0)[0]).toEqual(modelValue);
            expect(contentModelToDomFile.contentModelToDom).toHaveBeenCalledWith(
                document,
                div,
                pasteModelValue,
                createModelToDomContext(),
                onNodeCreated
            );
            expect(createContentModelSpy).toHaveBeenCalled();
            expect(triggerPluginEventSpy).toHaveBeenCalledTimes(1);
            expect(focusSpy).toHaveBeenCalled();
            expect(selectSpy).toHaveBeenCalledWith(
                selectionRangeExValue,
                undefined,
                undefined,
                undefined
            );

            // On Cut Spy
            expect(undoSnapShotSpy).toHaveBeenCalled();
            expect(setContentModelSpy).toHaveBeenCalledWith(modelValue, undefined);
        });

        it('Selection not Collapsed and table selection', () => {
            // Arrange
            const table = document.createElement('table');
            table.id = 'table';
            selectionRangeExValue = <SelectionRangeEx>{
                type: SelectionRangeTypes.TableSelection,
                ranges: [new Range()],
                areAllCollapsed: false,
                coordinates: {},
                table,
            };

            spyOn(createRangeF, 'default').and.callThrough();
            spyOn(deleteSelectionsFile, 'deleteSelection').and.returnValue({
                deleteResult: DeleteResult.Range,
                insertPoint: null!,
            });
            spyOn(contentModelToDomFile, 'contentModelToDom').and.callFake(() => {
                const container = document.createElement('div');
                container.append(table);

                div.appendChild(container);
                return selectionRangeExValue;
            });
            spyOn(iterateSelectionsFile, 'iterateSelections').and.returnValue(undefined);
            spyOn(normalizeContentModel, 'normalizeContentModel');

            triggerPluginEventSpy.and.callThrough();
            focusSpy.and.callThrough();
            selectSpy.and.callThrough();
            setContentModelSpy.and.callThrough();

            // Act
            domEvents.cut?.(<Event>{});

            // Assert
            expect(createRangeF.default).toHaveBeenCalledWith(<any>table.parentElement);
            expect(getSelectionRangeEx).toHaveBeenCalled();
            expect(contentModelToDomFile.contentModelToDom).toHaveBeenCalledWith(
                document,
                div,
                pasteModelValue,
                createModelToDomContext(),
                onNodeCreated
            );
            expect(createContentModelSpy).toHaveBeenCalled();
            expect(triggerPluginEventSpy).toHaveBeenCalledTimes(1);
            expect(iterateSelectionsFile.iterateSelections).toHaveBeenCalled();
            expect(focusSpy).toHaveBeenCalled();
            expect(selectSpy).toHaveBeenCalledWith(
                selectionRangeExValue,
                undefined,
                undefined,
                undefined
            );

            // On Cut Spy
            expect(undoSnapShotSpy).toHaveBeenCalled();
            expect(deleteSelectionsFile.deleteSelection).toHaveBeenCalled();
            expect(setContentModelSpy).toHaveBeenCalledWith(modelValue, undefined);
            expect(normalizeContentModel.normalizeContentModel).toHaveBeenCalledWith(modelValue);
        });

        it('Selection not Collapsed and image selection', () => {
            // Arrange
            const image = document.createElement('image');
            image.id = 'image';
            selectionRangeExValue = <SelectionRangeEx>{
                type: SelectionRangeTypes.ImageSelection,
                ranges: [new Range()],
                areAllCollapsed: false,
                image,
            };

            spyOn(createRangeF, 'default').and.callThrough();
            spyOn(deleteSelectionsFile, 'deleteSelection').and.returnValue({
                deleteResult: DeleteResult.Range,
                insertPoint: null!,
            });
            spyOn(contentModelToDomFile, 'contentModelToDom').and.callFake(() => {
                div.appendChild(image);
                return selectionRangeExValue;
            });
            spyOn(iterateSelectionsFile, 'iterateSelections').and.returnValue(undefined);
            spyOn(normalizeContentModel, 'normalizeContentModel');

            triggerPluginEventSpy.and.callThrough();
            focusSpy.and.callThrough();
            selectSpy.and.callThrough();
            setContentModelSpy.and.callThrough();

            // Act
            domEvents.cut?.(<Event>{});

            // Assert
            expect(createRangeF.default).toHaveBeenCalledWith(<any>image);
            expect(getSelectionRangeEx).toHaveBeenCalled();
            expect(contentModelToDomFile.contentModelToDom).toHaveBeenCalledWith(
                document,
                div,
                pasteModelValue,
                createModelToDomContext(),
                onNodeCreated
            );
            expect(createContentModelSpy).toHaveBeenCalled();
            expect(triggerPluginEventSpy).toHaveBeenCalledTimes(1);
            expect(focusSpy).toHaveBeenCalled();
            expect(selectSpy).toHaveBeenCalledWith(
                selectionRangeExValue,
                undefined,
                undefined,
                undefined
            );

            // On Cut Spy
            expect(undoSnapShotSpy).toHaveBeenCalled();
            expect(deleteSelectionsFile.deleteSelection).toHaveBeenCalled();
            expect(setContentModelSpy).toHaveBeenCalledWith(modelValue, undefined);
            expect(normalizeContentModel.normalizeContentModel).toHaveBeenCalledWith(modelValue);
        });
    });

    describe('Paste |', () => {
        let clipboardData = <ClipboardData>{};

        it('Handle', () => {
            editor.isFeatureEnabled = () => true;
            spyOn(PasteFile, 'default').and.callFake(() => {});
            const preventDefaultSpy = jasmine.createSpy('preventDefaultPaste');
            let clipboardEvent = <ClipboardEvent>{
                clipboardData: <DataTransfer>(<any>{
                    items: [<DataTransferItem>{}],
                }),
                preventDefault() {
                    preventDefaultSpy();
                },
            };
            spyOn(extractClipboardItemsFile, 'default').and.returnValue(<Promise<ClipboardData>>{
                then: (cb: (value: ClipboardData) => void | PromiseLike<void>) => {
                    cb(clipboardData);
                },
            });
            isDisposed.and.returnValue(false);

            domEvents.paste?.(clipboardEvent);

            expect(pasteSpy).not.toHaveBeenCalledWith(clipboardData);
            expect(PasteFile.default).toHaveBeenCalled();
            expect(extractClipboardItemsFile.default).toHaveBeenCalledWith(
                Array.from(clipboardEvent.clipboardData!.items),
                {
                    allowedCustomPasteType,
                },
                true
            );
            expect(preventDefaultSpy).toHaveBeenCalledTimes(1);
        });

        it('Handle, editor is disposed', () => {
            const preventDefaultSpy = jasmine.createSpy('preventDefaultPaste');
            let clipboardEvent = <ClipboardEvent>{
                clipboardData: <DataTransfer>(<any>{
                    items: [<DataTransferItem>{}],
                }),
                preventDefault() {
                    preventDefaultSpy();
                },
            };

            spyOn(extractClipboardItemsFile, 'default').and.returnValue(<Promise<ClipboardData>>{
                then: (cb: (value: ClipboardData) => void | PromiseLike<void>) => {
                    cb(clipboardData);
                },
            });
            isDisposed.and.returnValue(true);

            domEvents.paste?.(clipboardEvent);

            expect(pasteSpy).not.toHaveBeenCalled();
            expect(extractClipboardItemsFile.default).toHaveBeenCalledWith(
                Array.from(clipboardEvent.clipboardData!.items),
                {
                    allowedCustomPasteType,
                },
                true
            );
            expect(preventDefaultSpy).toHaveBeenCalledTimes(1);
        });
    });
});
>>>>>>> f8e30962
<|MERGE_RESOLUTION|>--- conflicted
+++ resolved
@@ -1,1354 +1,673 @@
-<<<<<<< HEAD
-import * as cloneModelFile from '../../../lib/modelApi/common/cloneModel';
-import * as contentModelToDomFile from 'roosterjs-content-model-dom/lib/modelToDom/contentModelToDom';
-import * as deleteSelectionsFile from '../../../lib/modelApi/edit/deleteSelection';
-import * as extractClipboardItemsFile from 'roosterjs-editor-dom/lib/clipboard/extractClipboardItems';
-import * as iterateSelectionsFile from '../../../lib/modelApi/selection/iterateSelections';
-import * as normalizeContentModel from 'roosterjs-content-model-dom/lib/modelApi/common/normalizeContentModel';
-import * as PasteFile from '../../../lib/publicApi/utils/paste';
-import { commitEntity } from 'roosterjs-editor-dom';
-import { DeleteResult } from '../../../lib/modelApi/edit/utils/DeleteSelectionStep';
-import { IContentModelEditor } from '../../../lib/publicTypes/IContentModelEditor';
-import createRange, * as createRangeF from 'roosterjs-editor-dom/lib/selection/createRange';
-import ContentModelCopyPastePlugin, {
-    onNodeCreated,
-} from '../../../lib/editor/corePlugins/ContentModelCopyPastePlugin';
-import {
-    ClipboardData,
-    ColorTransformDirection,
-    DOMEventHandlerFunction,
-    IEditor,
-    SelectionRangeEx,
-    SelectionRangeTypes,
-} from 'roosterjs-editor-types';
-
-const modelValue = 'model' as any;
-const darkColorHandler = 'darkColorHandler' as any;
-const pasteModelValue = 'pasteModelValue' as any;
-const insertPointValue = 'insertPoint' as any;
-const deleteResultValue = 'deleteResult' as any;
-
-const allowedCustomPasteType = ['Test'];
-
-describe('ContentModelCopyPastePlugin |', () => {
-    let editor: IEditor = null!;
-    let plugin: ContentModelCopyPastePlugin;
-    let domEvents: Record<string, DOMEventHandlerFunction> = {};
-    let div: HTMLDivElement;
-
-    let selectionRangeExValue: SelectionRangeEx;
-    let getSelectionRangeEx: jasmine.Spy;
-    let createContentModelSpy: jasmine.Spy;
-    let triggerPluginEventSpy: jasmine.Spy;
-    let focusSpy: jasmine.Spy;
-    let undoSnapShotSpy: jasmine.Spy;
-    let selectSpy: jasmine.Spy;
-    let setContentModelSpy: jasmine.Spy;
-    let getSelectionRange: jasmine.Spy;
-
-    let isDisposed: jasmine.Spy;
-    let pasteSpy: jasmine.Spy;
-    let cloneModelSpy: jasmine.Spy;
-    let transformToDarkColorSpy: jasmine.Spy;
-
-    beforeEach(() => {
-        div = document.createElement('div');
-        getSelectionRangeEx = jasmine
-            .createSpy('selectRangeExSpy')
-            .and.callFake(() => selectionRangeExValue);
-        createContentModelSpy = jasmine
-            .createSpy('createContentModelSpy')
-            .and.returnValue(modelValue);
-        triggerPluginEventSpy = jasmine.createSpy('triggerPluginEventSpy');
-        focusSpy = jasmine.createSpy('focusSpy');
-        undoSnapShotSpy = jasmine.createSpy('undoSnapShotSpy');
-        selectSpy = jasmine.createSpy('selectSpy');
-        setContentModelSpy = jasmine.createSpy('setContentModelSpy');
-        getSelectionRange = jasmine.createSpy('selectionRange');
-        pasteSpy = jasmine.createSpy('paste_');
-        isDisposed = jasmine.createSpy('isDisposed');
-
-        cloneModelSpy = spyOn(cloneModelFile, 'cloneModel').and.callFake(
-            (model: any) => pasteModelValue
-        );
-        transformToDarkColorSpy = jasmine.createSpy('transformToDarkColor');
-
-        plugin = new ContentModelCopyPastePlugin({
-            allowedCustomPasteType,
-        });
-        editor = <IContentModelEditor>(<any>{
-            getSelectionRange,
-            addDomEventHandler: (
-                nameOrMap: string | Record<string, DOMEventHandlerFunction>,
-                handler?: DOMEventHandlerFunction
-            ) => {
-                domEvents = ((typeof nameOrMap == 'string'
-                    ? { [nameOrMap]: handler! }
-                    : nameOrMap) as any) as Record<string, DOMEventHandlerFunction>;
-            },
-            getSelectionRangeEx,
-            createContentModel: (options: any) => createContentModelSpy(options),
-            triggerPluginEvent(eventType: any, data: any, broadcast: any) {
-                triggerPluginEventSpy(eventType, data, broadcast);
-                return data;
-            },
-            runAsync(callback: any) {
-                callback(editor);
-            },
-            focus() {
-                focusSpy();
-            },
-            addUndoSnapshot(callback: any, changeSource: any, canUndoByBackspace: any) {
-                callback?.();
-                undoSnapShotSpy(callback, changeSource, canUndoByBackspace);
-            },
-            select(a1: any, a2: any, a3: any, a4: any) {
-                selectSpy(a1, a2, a3, a4);
-            },
-            setContentModel(model: any, option: any) {
-                setContentModelSpy(model, option);
-            },
-            getDocument() {
-                return document;
-            },
-            getCustomData<HTMLDivElement>(
-                key: string,
-                getter?: (() => HTMLDivElement) | undefined,
-                disposer?: ((value: HTMLDivElement) => void) | undefined
-            ) {
-                return div;
-            },
-            getDarkColorHandler: () => {
-                return darkColorHandler;
-            },
-            isDarkMode: () => {
-                return false;
-            },
-            paste: (ar1: any) => {
-                pasteSpy(ar1);
-            },
-            transformToDarkColor: transformToDarkColorSpy,
-            isDisposed,
-        });
-
-        plugin.initialize(editor);
-    });
-
-    describe('Copy |', () => {
-        it('Selection Collapsed', () => {
-            selectionRangeExValue = <SelectionRangeEx>{
-                type: SelectionRangeTypes.Normal,
-                ranges: [],
-                areAllCollapsed: true,
-            };
-
-            createContentModelSpy.and.callThrough();
-            triggerPluginEventSpy.and.callThrough();
-            focusSpy.and.callThrough();
-            undoSnapShotSpy.and.callThrough();
-            selectSpy.and.callThrough();
-            setContentModelSpy.and.callThrough();
-
-            domEvents.copy?.(<Event>{});
-
-            expect(getSelectionRangeEx).toHaveBeenCalled();
-            expect(createContentModelSpy).not.toHaveBeenCalled();
-            expect(triggerPluginEventSpy).not.toHaveBeenCalled();
-            expect(focusSpy).not.toHaveBeenCalled();
-            expect(undoSnapShotSpy).not.toHaveBeenCalled();
-            expect(selectSpy).not.toHaveBeenCalled();
-            expect(setContentModelSpy).not.toHaveBeenCalled();
-        });
-
-        it('Selection not Collapsed and normal selection', () => {
-            // Arrange
-            selectionRangeExValue = <SelectionRangeEx>{
-                type: SelectionRangeTypes.Normal,
-                ranges: [new Range()],
-                areAllCollapsed: false,
-            };
-
-            spyOn(deleteSelectionsFile, 'deleteSelection');
-            spyOn(contentModelToDomFile, 'contentModelToDom').and.returnValue(
-                selectionRangeExValue
-            );
-            spyOn(iterateSelectionsFile, 'iterateSelections').and.returnValue(undefined);
-
-            triggerPluginEventSpy.and.callThrough();
-            focusSpy.and.callThrough();
-            selectSpy.and.callThrough();
-            setContentModelSpy.and.callThrough();
-
-            // Act
-            domEvents.copy?.(<Event>{});
-
-            // Assert
-            expect(getSelectionRangeEx).toHaveBeenCalled();
-            expect(deleteSelectionsFile.deleteSelection).not.toHaveBeenCalled();
-            expect(contentModelToDomFile.contentModelToDom).toHaveBeenCalledWith(
-                document,
-                div,
-                pasteModelValue,
-                undefined,
-                { onNodeCreated }
-            );
-            expect(createContentModelSpy).toHaveBeenCalled();
-            expect(triggerPluginEventSpy).toHaveBeenCalledTimes(1);
-            expect(iterateSelectionsFile.iterateSelections).not.toHaveBeenCalled();
-            expect(focusSpy).toHaveBeenCalled();
-            expect(selectSpy).toHaveBeenCalledWith(
-                selectionRangeExValue,
-                undefined,
-                undefined,
-                undefined
-            );
-
-            // On Cut Spy
-            expect(undoSnapShotSpy).not.toHaveBeenCalled();
-            expect(setContentModelSpy).not.toHaveBeenCalledWith();
-        });
-
-        it('Selection not Collapsed and table selection', () => {
-            // Arrange
-            const table = document.createElement('table');
-            table.id = 'table';
-            // Arrange
-            selectionRangeExValue = <SelectionRangeEx>{
-                type: SelectionRangeTypes.TableSelection,
-                ranges: [new Range()],
-                areAllCollapsed: false,
-                coordinates: {},
-                table,
-            };
-
-            spyOn(createRangeF, 'default').and.callThrough();
-            spyOn(deleteSelectionsFile, 'deleteSelection');
-            spyOn(contentModelToDomFile, 'contentModelToDom').and.callFake(() => {
-                const container = document.createElement('div');
-                container.append(table);
-
-                div.appendChild(container);
-                return selectionRangeExValue;
-            });
-            spyOn(iterateSelectionsFile, 'iterateSelections').and.returnValue(undefined);
-
-            triggerPluginEventSpy.and.callThrough();
-            focusSpy.and.callThrough();
-            selectSpy.and.callThrough();
-            setContentModelSpy.and.callThrough();
-
-            // Act
-            domEvents.copy?.(<Event>{});
-
-            // Assert
-            expect(createRangeF.default).toHaveBeenCalledWith(<any>table.parentElement);
-            expect(getSelectionRangeEx).toHaveBeenCalled();
-            expect(deleteSelectionsFile.deleteSelection).not.toHaveBeenCalled();
-            expect(contentModelToDomFile.contentModelToDom).toHaveBeenCalledWith(
-                document,
-                div,
-                pasteModelValue,
-                undefined,
-                { onNodeCreated }
-            );
-            expect(createContentModelSpy).toHaveBeenCalled();
-            expect(triggerPluginEventSpy).toHaveBeenCalledTimes(1);
-            expect(iterateSelectionsFile.iterateSelections).toHaveBeenCalled();
-            expect(focusSpy).toHaveBeenCalled();
-            expect(selectSpy).toHaveBeenCalledWith(
-                selectionRangeExValue,
-                undefined,
-                undefined,
-                undefined
-            );
-
-            // On Cut Spy
-            expect(undoSnapShotSpy).not.toHaveBeenCalled();
-            expect(setContentModelSpy).not.toHaveBeenCalledWith();
-        });
-
-        it('Selection not Collapsed and image selection', () => {
-            // Arrange
-            const image = document.createElement('image');
-            image.id = 'image';
-            selectionRangeExValue = <SelectionRangeEx>{
-                type: SelectionRangeTypes.ImageSelection,
-                ranges: [new Range()],
-                areAllCollapsed: false,
-                image,
-            };
-
-            spyOn(createRangeF, 'default').and.callThrough();
-            spyOn(deleteSelectionsFile, 'deleteSelection');
-            spyOn(contentModelToDomFile, 'contentModelToDom').and.callFake(() => {
-                div.appendChild(image);
-                return selectionRangeExValue;
-            });
-            spyOn(iterateSelectionsFile, 'iterateSelections').and.returnValue(undefined);
-
-            triggerPluginEventSpy.and.callThrough();
-            focusSpy.and.callThrough();
-            selectSpy.and.callThrough();
-            setContentModelSpy.and.callThrough();
-
-            // Act
-            domEvents.copy?.(<Event>{});
-
-            // Assert
-            expect(createRangeF.default).toHaveBeenCalledWith(<any>image);
-            expect(getSelectionRangeEx).toHaveBeenCalled();
-            expect(deleteSelectionsFile.deleteSelection).not.toHaveBeenCalled();
-            expect(contentModelToDomFile.contentModelToDom).toHaveBeenCalledWith(
-                document,
-                div,
-                pasteModelValue,
-                undefined,
-                { onNodeCreated }
-            );
-            expect(createContentModelSpy).toHaveBeenCalled();
-            expect(triggerPluginEventSpy).toHaveBeenCalledTimes(1);
-            expect(focusSpy).toHaveBeenCalled();
-            expect(selectSpy).toHaveBeenCalledWith(
-                selectionRangeExValue,
-                undefined,
-                undefined,
-                undefined
-            );
-
-            // On Cut Spy
-            expect(undoSnapShotSpy).not.toHaveBeenCalled();
-            expect(setContentModelSpy).not.toHaveBeenCalledWith();
-            expect(iterateSelectionsFile.iterateSelections).toHaveBeenCalledTimes(0);
-        });
-
-        it('Selection not Collapsed and entity selection in Dark mode', () => {
-            // Arrange
-            const wrapper = document.createElement('span');
-
-            document.body.appendChild(wrapper);
-
-            commitEntity(wrapper, 'Entity', true, 'Entity');
-            selectionRangeExValue = <SelectionRangeEx>{
-                type: SelectionRangeTypes.Normal,
-                ranges: [createRange(wrapper)],
-                areAllCollapsed: false,
-            };
-
-            spyOn(deleteSelectionsFile, 'deleteSelection');
-            spyOn(contentModelToDomFile, 'contentModelToDom').and.callFake(() => {
-                div.appendChild(wrapper);
-                return selectionRangeExValue;
-            });
-            spyOn(iterateSelectionsFile, 'iterateSelections').and.returnValue(undefined);
-
-            triggerPluginEventSpy.and.callThrough();
-            focusSpy.and.callThrough();
-            selectSpy.and.callThrough();
-            setContentModelSpy.and.callThrough();
-
-            editor.isDarkMode = () => true;
-
-            cloneModelSpy.and.callFake((model, options) => {
-                expect(model).toEqual(modelValue);
-                expect(typeof options.includeCachedElement).toBe('function');
-
-                const cloneCache = options.includeCachedElement(wrapper, 'cache');
-                const cloneEntity = options.includeCachedElement(wrapper, 'entity');
-
-                expect(cloneCache).toBeUndefined();
-                expect(cloneEntity).toEqual(wrapper);
-                expect(cloneEntity).not.toBe(wrapper);
-                expect(transformToDarkColorSpy).toHaveBeenCalledTimes(1);
-                expect(transformToDarkColorSpy).toHaveBeenCalledWith(
-                    cloneEntity,
-                    ColorTransformDirection.DarkToLight
-                );
-
-                return pasteModelValue;
-            });
-
-            // Act
-            domEvents.copy?.(<Event>{});
-
-            // Assert
-            expect(getSelectionRangeEx).toHaveBeenCalled();
-            expect(deleteSelectionsFile.deleteSelection).not.toHaveBeenCalled();
-            expect(contentModelToDomFile.contentModelToDom).toHaveBeenCalledWith(
-                document,
-                div,
-                pasteModelValue,
-                undefined,
-                { onNodeCreated }
-            );
-            expect(createContentModelSpy).toHaveBeenCalled();
-            expect(triggerPluginEventSpy).toHaveBeenCalledTimes(1);
-            expect(focusSpy).toHaveBeenCalled();
-            expect(selectSpy).toHaveBeenCalledWith(
-                selectionRangeExValue,
-                undefined,
-                undefined,
-                undefined
-            );
-            expect(cloneModelSpy).toHaveBeenCalledTimes(1);
-
-            // On Cut Spy
-            expect(undoSnapShotSpy).not.toHaveBeenCalled();
-            expect(setContentModelSpy).not.toHaveBeenCalledWith();
-            expect(iterateSelectionsFile.iterateSelections).toHaveBeenCalledTimes(0);
-        });
-    });
-
-    describe('Cut |', () => {
-        it('Selection Collapsed', () => {
-            // Arrange
-            selectionRangeExValue = <SelectionRangeEx>{
-                type: SelectionRangeTypes.Normal,
-                ranges: [],
-                areAllCollapsed: true,
-            };
-
-            createContentModelSpy.and.callThrough();
-            triggerPluginEventSpy.and.callThrough();
-            focusSpy.and.callThrough();
-            undoSnapShotSpy.and.callThrough();
-            selectSpy.and.callThrough();
-            setContentModelSpy.and.callThrough();
-
-            // Act
-            domEvents.cut?.(<Event>{});
-
-            // Assert
-            expect(getSelectionRangeEx).toHaveBeenCalled();
-            expect(createContentModelSpy).not.toHaveBeenCalled();
-            expect(triggerPluginEventSpy).not.toHaveBeenCalled();
-            expect(focusSpy).not.toHaveBeenCalled();
-            expect(undoSnapShotSpy).not.toHaveBeenCalled();
-            expect(selectSpy).not.toHaveBeenCalled();
-            expect(setContentModelSpy).not.toHaveBeenCalled();
-        });
-
-        it('Selection not Collapsed', () => {
-            // Arrange
-            selectionRangeExValue = <SelectionRangeEx>{
-                type: SelectionRangeTypes.Normal,
-                ranges: [new Range()],
-                areAllCollapsed: false,
-            };
-
-            const deleteSelectionSpy = spyOn(deleteSelectionsFile, 'deleteSelection').and.callFake(
-                (model: any, steps: any, options: any) => {
-                    return {
-                        deletedModel: pasteModelValue,
-                        insertPoint: insertPointValue,
-                        deleteResult: deleteResultValue,
-                    };
-                }
-            );
-            spyOn(contentModelToDomFile, 'contentModelToDom').and.returnValue(
-                selectionRangeExValue
-            );
-
-            triggerPluginEventSpy.and.callThrough();
-            focusSpy.and.callThrough();
-            selectSpy.and.callThrough();
-            setContentModelSpy.and.callThrough();
-
-            // Act
-            domEvents.cut?.(<Event>{});
-
-            // Assert
-            expect(getSelectionRangeEx).toHaveBeenCalled();
-            expect(deleteSelectionSpy.calls.argsFor(0)[0]).toEqual(modelValue);
-            expect(contentModelToDomFile.contentModelToDom).toHaveBeenCalledWith(
-                document,
-                div,
-                pasteModelValue,
-                undefined,
-                { onNodeCreated }
-            );
-            expect(createContentModelSpy).toHaveBeenCalled();
-            expect(triggerPluginEventSpy).toHaveBeenCalledTimes(1);
-            expect(focusSpy).toHaveBeenCalled();
-            expect(selectSpy).toHaveBeenCalledWith(
-                selectionRangeExValue,
-                undefined,
-                undefined,
-                undefined
-            );
-
-            // On Cut Spy
-            expect(undoSnapShotSpy).toHaveBeenCalled();
-            expect(setContentModelSpy).toHaveBeenCalledWith(modelValue, {
-                onNodeCreated: undefined,
-            });
-        });
-
-        it('Selection not Collapsed and table selection', () => {
-            // Arrange
-            const table = document.createElement('table');
-            table.id = 'table';
-            selectionRangeExValue = <SelectionRangeEx>{
-                type: SelectionRangeTypes.TableSelection,
-                ranges: [new Range()],
-                areAllCollapsed: false,
-                coordinates: {},
-                table,
-            };
-
-            spyOn(createRangeF, 'default').and.callThrough();
-            spyOn(deleteSelectionsFile, 'deleteSelection').and.returnValue({
-                deleteResult: DeleteResult.Range,
-                insertPoint: null!,
-            });
-            spyOn(contentModelToDomFile, 'contentModelToDom').and.callFake(() => {
-                const container = document.createElement('div');
-                container.append(table);
-
-                div.appendChild(container);
-                return selectionRangeExValue;
-            });
-            spyOn(iterateSelectionsFile, 'iterateSelections').and.returnValue(undefined);
-            spyOn(normalizeContentModel, 'normalizeContentModel');
-
-            triggerPluginEventSpy.and.callThrough();
-            focusSpy.and.callThrough();
-            selectSpy.and.callThrough();
-            setContentModelSpy.and.callThrough();
-
-            // Act
-            domEvents.cut?.(<Event>{});
-
-            // Assert
-            expect(createRangeF.default).toHaveBeenCalledWith(<any>table.parentElement);
-            expect(getSelectionRangeEx).toHaveBeenCalled();
-            expect(contentModelToDomFile.contentModelToDom).toHaveBeenCalledWith(
-                document,
-                div,
-                pasteModelValue,
-                undefined,
-                { onNodeCreated }
-            );
-            expect(createContentModelSpy).toHaveBeenCalled();
-            expect(triggerPluginEventSpy).toHaveBeenCalledTimes(1);
-            expect(iterateSelectionsFile.iterateSelections).toHaveBeenCalled();
-            expect(focusSpy).toHaveBeenCalled();
-            expect(selectSpy).toHaveBeenCalledWith(
-                selectionRangeExValue,
-                undefined,
-                undefined,
-                undefined
-            );
-
-            // On Cut Spy
-            expect(undoSnapShotSpy).toHaveBeenCalled();
-            expect(deleteSelectionsFile.deleteSelection).toHaveBeenCalled();
-            expect(setContentModelSpy).toHaveBeenCalledWith(modelValue, {
-                onNodeCreated: undefined,
-            });
-            expect(normalizeContentModel.normalizeContentModel).toHaveBeenCalledWith(modelValue);
-        });
-
-        it('Selection not Collapsed and image selection', () => {
-            // Arrange
-            const image = document.createElement('image');
-            image.id = 'image';
-            selectionRangeExValue = <SelectionRangeEx>{
-                type: SelectionRangeTypes.ImageSelection,
-                ranges: [new Range()],
-                areAllCollapsed: false,
-                image,
-            };
-
-            spyOn(createRangeF, 'default').and.callThrough();
-            spyOn(deleteSelectionsFile, 'deleteSelection').and.returnValue({
-                deleteResult: DeleteResult.Range,
-                insertPoint: null!,
-            });
-            spyOn(contentModelToDomFile, 'contentModelToDom').and.callFake(() => {
-                div.appendChild(image);
-                return selectionRangeExValue;
-            });
-            spyOn(iterateSelectionsFile, 'iterateSelections').and.returnValue(undefined);
-            spyOn(normalizeContentModel, 'normalizeContentModel');
-
-            triggerPluginEventSpy.and.callThrough();
-            focusSpy.and.callThrough();
-            selectSpy.and.callThrough();
-            setContentModelSpy.and.callThrough();
-
-            // Act
-            domEvents.cut?.(<Event>{});
-
-            // Assert
-            expect(createRangeF.default).toHaveBeenCalledWith(<any>image);
-            expect(getSelectionRangeEx).toHaveBeenCalled();
-            expect(contentModelToDomFile.contentModelToDom).toHaveBeenCalledWith(
-                document,
-                div,
-                pasteModelValue,
-                undefined,
-                { onNodeCreated }
-            );
-            expect(createContentModelSpy).toHaveBeenCalled();
-            expect(triggerPluginEventSpy).toHaveBeenCalledTimes(1);
-            expect(focusSpy).toHaveBeenCalled();
-            expect(selectSpy).toHaveBeenCalledWith(
-                selectionRangeExValue,
-                undefined,
-                undefined,
-                undefined
-            );
-
-            // On Cut Spy
-            expect(undoSnapShotSpy).toHaveBeenCalled();
-            expect(deleteSelectionsFile.deleteSelection).toHaveBeenCalled();
-            expect(setContentModelSpy).toHaveBeenCalledWith(modelValue, {
-                onNodeCreated: undefined,
-            });
-            expect(normalizeContentModel.normalizeContentModel).toHaveBeenCalledWith(modelValue);
-        });
-    });
-
-    describe('Paste |', () => {
-        let clipboardData = <ClipboardData>{};
-
-        it('Handle', () => {
-            editor.isFeatureEnabled = () => true;
-            spyOn(PasteFile, 'default').and.callFake(() => {});
-            const preventDefaultSpy = jasmine.createSpy('preventDefaultPaste');
-            let clipboardEvent = <ClipboardEvent>{
-                clipboardData: <DataTransfer>(<any>{
-                    items: [<DataTransferItem>{}],
-                }),
-                preventDefault() {
-                    preventDefaultSpy();
-                },
-            };
-            spyOn(extractClipboardItemsFile, 'default').and.returnValue(<Promise<ClipboardData>>{
-                then: (cb: (value: ClipboardData) => void | PromiseLike<void>) => {
-                    cb(clipboardData);
-                },
-            });
-            isDisposed.and.returnValue(false);
-
-            domEvents.paste?.(clipboardEvent);
-
-            expect(pasteSpy).not.toHaveBeenCalledWith(clipboardData);
-            expect(PasteFile.default).toHaveBeenCalled();
-            expect(extractClipboardItemsFile.default).toHaveBeenCalledWith(
-                Array.from(clipboardEvent.clipboardData!.items),
-                {
-                    allowedCustomPasteType,
-                },
-                true
-            );
-            expect(preventDefaultSpy).toHaveBeenCalledTimes(1);
-        });
-
-        it('Handle, editor is disposed', () => {
-            const preventDefaultSpy = jasmine.createSpy('preventDefaultPaste');
-            let clipboardEvent = <ClipboardEvent>{
-                clipboardData: <DataTransfer>(<any>{
-                    items: [<DataTransferItem>{}],
-                }),
-                preventDefault() {
-                    preventDefaultSpy();
-                },
-            };
-
-            spyOn(extractClipboardItemsFile, 'default').and.returnValue(<Promise<ClipboardData>>{
-                then: (cb: (value: ClipboardData) => void | PromiseLike<void>) => {
-                    cb(clipboardData);
-                },
-            });
-            isDisposed.and.returnValue(true);
-
-            domEvents.paste?.(clipboardEvent);
-
-            expect(pasteSpy).not.toHaveBeenCalled();
-            expect(extractClipboardItemsFile.default).toHaveBeenCalledWith(
-                Array.from(clipboardEvent.clipboardData!.items),
-                {
-                    allowedCustomPasteType,
-                },
-                true
-            );
-            expect(preventDefaultSpy).toHaveBeenCalledTimes(1);
-        });
-    });
-});
-=======
-import * as cloneModelFile from '../../../lib/modelApi/common/cloneModel';
-import * as contentModelToDomFile from 'roosterjs-content-model-dom/lib/modelToDom/contentModelToDom';
-import * as deleteSelectionsFile from '../../../lib/modelApi/edit/deleteSelection';
-import * as extractClipboardItemsFile from 'roosterjs-editor-dom/lib/clipboard/extractClipboardItems';
-import * as iterateSelectionsFile from '../../../lib/modelApi/selection/iterateSelections';
-import * as normalizeContentModel from 'roosterjs-content-model-dom/lib/modelApi/common/normalizeContentModel';
-import * as PasteFile from '../../../lib/publicApi/utils/paste';
-import { commitEntity } from 'roosterjs-editor-dom';
-import { createModelToDomContext } from 'roosterjs-content-model-dom';
-import { DeleteResult } from '../../../lib/modelApi/edit/utils/DeleteSelectionStep';
-import { IContentModelEditor } from '../../../lib/publicTypes/IContentModelEditor';
-import createRange, * as createRangeF from 'roosterjs-editor-dom/lib/selection/createRange';
-import ContentModelCopyPastePlugin, {
-    onNodeCreated,
-} from '../../../lib/editor/corePlugins/ContentModelCopyPastePlugin';
-import {
-    ClipboardData,
-    ColorTransformDirection,
-    DOMEventHandlerFunction,
-    IEditor,
-    SelectionRangeEx,
-    SelectionRangeTypes,
-} from 'roosterjs-editor-types';
-
-const modelValue = 'model' as any;
-const darkColorHandler = 'darkColorHandler' as any;
-const pasteModelValue = 'pasteModelValue' as any;
-const insertPointValue = 'insertPoint' as any;
-const deleteResultValue = 'deleteResult' as any;
-
-const allowedCustomPasteType = ['Test'];
-
-describe('ContentModelCopyPastePlugin |', () => {
-    let editor: IEditor = null!;
-    let plugin: ContentModelCopyPastePlugin;
-    let domEvents: Record<string, DOMEventHandlerFunction> = {};
-    let div: HTMLDivElement;
-
-    let selectionRangeExValue: SelectionRangeEx;
-    let getSelectionRangeEx: jasmine.Spy;
-    let createContentModelSpy: jasmine.Spy;
-    let triggerPluginEventSpy: jasmine.Spy;
-    let focusSpy: jasmine.Spy;
-    let undoSnapShotSpy: jasmine.Spy;
-    let selectSpy: jasmine.Spy;
-    let setContentModelSpy: jasmine.Spy;
-    let getSelectionRange: jasmine.Spy;
-
-    let isDisposed: jasmine.Spy;
-    let pasteSpy: jasmine.Spy;
-    let cloneModelSpy: jasmine.Spy;
-    let transformToDarkColorSpy: jasmine.Spy;
-
-    beforeEach(() => {
-        div = document.createElement('div');
-        getSelectionRangeEx = jasmine
-            .createSpy('selectRangeExSpy')
-            .and.callFake(() => selectionRangeExValue);
-        createContentModelSpy = jasmine
-            .createSpy('createContentModelSpy')
-            .and.returnValue(modelValue);
-        triggerPluginEventSpy = jasmine.createSpy('triggerPluginEventSpy');
-        focusSpy = jasmine.createSpy('focusSpy');
-        undoSnapShotSpy = jasmine.createSpy('undoSnapShotSpy');
-        selectSpy = jasmine.createSpy('selectSpy');
-        setContentModelSpy = jasmine.createSpy('setContentModelSpy');
-        getSelectionRange = jasmine.createSpy('selectionRange');
-        pasteSpy = jasmine.createSpy('paste_');
-        isDisposed = jasmine.createSpy('isDisposed');
-
-        cloneModelSpy = spyOn(cloneModelFile, 'cloneModel').and.callFake(
-            (model: any) => pasteModelValue
-        );
-        transformToDarkColorSpy = jasmine.createSpy('transformToDarkColor');
-
-        plugin = new ContentModelCopyPastePlugin({
-            allowedCustomPasteType,
-        });
-        editor = <IContentModelEditor>(<any>{
-            getSelectionRange,
-            addDomEventHandler: (
-                nameOrMap: string | Record<string, DOMEventHandlerFunction>,
-                handler?: DOMEventHandlerFunction
-            ) => {
-                domEvents = ((typeof nameOrMap == 'string'
-                    ? { [nameOrMap]: handler! }
-                    : nameOrMap) as any) as Record<string, DOMEventHandlerFunction>;
-            },
-            getSelectionRangeEx,
-            createContentModel: (options: any) => createContentModelSpy(options),
-            triggerPluginEvent(eventType: any, data: any, broadcast: any) {
-                triggerPluginEventSpy(eventType, data, broadcast);
-                return data;
-            },
-            runAsync(callback: any) {
-                callback(editor);
-            },
-            focus() {
-                focusSpy();
-            },
-            addUndoSnapshot(callback: any, changeSource: any, canUndoByBackspace: any) {
-                callback?.();
-                undoSnapShotSpy(callback, changeSource, canUndoByBackspace);
-            },
-            select(a1: any, a2: any, a3: any, a4: any) {
-                selectSpy(a1, a2, a3, a4);
-            },
-            setContentModel(model: any, option: any) {
-                setContentModelSpy(model, option);
-            },
-            getDocument() {
-                return document;
-            },
-            getCustomData<HTMLDivElement>(
-                key: string,
-                getter?: (() => HTMLDivElement) | undefined,
-                disposer?: ((value: HTMLDivElement) => void) | undefined
-            ) {
-                return div;
-            },
-            getDarkColorHandler: () => {
-                return darkColorHandler;
-            },
-            isDarkMode: () => {
-                return false;
-            },
-            paste: (ar1: any) => {
-                pasteSpy(ar1);
-            },
-            transformToDarkColor: transformToDarkColorSpy,
-            isDisposed,
-        });
-
-        plugin.initialize(editor);
-    });
-
-    describe('Copy |', () => {
-        it('Selection Collapsed', () => {
-            selectionRangeExValue = <SelectionRangeEx>{
-                type: SelectionRangeTypes.Normal,
-                ranges: [],
-                areAllCollapsed: true,
-            };
-
-            createContentModelSpy.and.callThrough();
-            triggerPluginEventSpy.and.callThrough();
-            focusSpy.and.callThrough();
-            undoSnapShotSpy.and.callThrough();
-            selectSpy.and.callThrough();
-            setContentModelSpy.and.callThrough();
-
-            domEvents.copy?.(<Event>{});
-
-            expect(getSelectionRangeEx).toHaveBeenCalled();
-            expect(createContentModelSpy).not.toHaveBeenCalled();
-            expect(triggerPluginEventSpy).not.toHaveBeenCalled();
-            expect(focusSpy).not.toHaveBeenCalled();
-            expect(undoSnapShotSpy).not.toHaveBeenCalled();
-            expect(selectSpy).not.toHaveBeenCalled();
-            expect(setContentModelSpy).not.toHaveBeenCalled();
-        });
-
-        it('Selection not Collapsed and normal selection', () => {
-            // Arrange
-            selectionRangeExValue = <SelectionRangeEx>{
-                type: SelectionRangeTypes.Normal,
-                ranges: [new Range()],
-                areAllCollapsed: false,
-            };
-
-            spyOn(deleteSelectionsFile, 'deleteSelection');
-            spyOn(contentModelToDomFile, 'contentModelToDom').and.returnValue(
-                selectionRangeExValue
-            );
-            spyOn(iterateSelectionsFile, 'iterateSelections').and.returnValue(undefined);
-
-            triggerPluginEventSpy.and.callThrough();
-            focusSpy.and.callThrough();
-            selectSpy.and.callThrough();
-            setContentModelSpy.and.callThrough();
-
-            // Act
-            domEvents.copy?.(<Event>{});
-
-            // Assert
-            expect(getSelectionRangeEx).toHaveBeenCalled();
-            expect(deleteSelectionsFile.deleteSelection).not.toHaveBeenCalled();
-            expect(contentModelToDomFile.contentModelToDom).toHaveBeenCalledWith(
-                document,
-                div,
-                pasteModelValue,
-                createModelToDomContext(),
-                onNodeCreated
-            );
-            expect(createContentModelSpy).toHaveBeenCalled();
-            expect(triggerPluginEventSpy).toHaveBeenCalledTimes(1);
-            expect(iterateSelectionsFile.iterateSelections).not.toHaveBeenCalled();
-            expect(focusSpy).toHaveBeenCalled();
-            expect(selectSpy).toHaveBeenCalledWith(
-                selectionRangeExValue,
-                undefined,
-                undefined,
-                undefined
-            );
-
-            // On Cut Spy
-            expect(undoSnapShotSpy).not.toHaveBeenCalled();
-            expect(setContentModelSpy).not.toHaveBeenCalledWith();
-        });
-
-        it('Selection not Collapsed and table selection', () => {
-            // Arrange
-            const table = document.createElement('table');
-            table.id = 'table';
-            // Arrange
-            selectionRangeExValue = <SelectionRangeEx>{
-                type: SelectionRangeTypes.TableSelection,
-                ranges: [new Range()],
-                areAllCollapsed: false,
-                coordinates: {},
-                table,
-            };
-
-            spyOn(createRangeF, 'default').and.callThrough();
-            spyOn(deleteSelectionsFile, 'deleteSelection');
-            spyOn(contentModelToDomFile, 'contentModelToDom').and.callFake(() => {
-                const container = document.createElement('div');
-                container.append(table);
-
-                div.appendChild(container);
-                return selectionRangeExValue;
-            });
-            spyOn(iterateSelectionsFile, 'iterateSelections').and.returnValue(undefined);
-
-            triggerPluginEventSpy.and.callThrough();
-            focusSpy.and.callThrough();
-            selectSpy.and.callThrough();
-            setContentModelSpy.and.callThrough();
-
-            // Act
-            domEvents.copy?.(<Event>{});
-
-            // Assert
-            expect(createRangeF.default).toHaveBeenCalledWith(<any>table.parentElement);
-            expect(getSelectionRangeEx).toHaveBeenCalled();
-            expect(deleteSelectionsFile.deleteSelection).not.toHaveBeenCalled();
-            expect(contentModelToDomFile.contentModelToDom).toHaveBeenCalledWith(
-                document,
-                div,
-                pasteModelValue,
-                createModelToDomContext(),
-                onNodeCreated
-            );
-            expect(createContentModelSpy).toHaveBeenCalled();
-            expect(triggerPluginEventSpy).toHaveBeenCalledTimes(1);
-            expect(iterateSelectionsFile.iterateSelections).toHaveBeenCalled();
-            expect(focusSpy).toHaveBeenCalled();
-            expect(selectSpy).toHaveBeenCalledWith(
-                selectionRangeExValue,
-                undefined,
-                undefined,
-                undefined
-            );
-
-            // On Cut Spy
-            expect(undoSnapShotSpy).not.toHaveBeenCalled();
-            expect(setContentModelSpy).not.toHaveBeenCalledWith();
-        });
-
-        it('Selection not Collapsed and image selection', () => {
-            // Arrange
-            const image = document.createElement('image');
-            image.id = 'image';
-            selectionRangeExValue = <SelectionRangeEx>{
-                type: SelectionRangeTypes.ImageSelection,
-                ranges: [new Range()],
-                areAllCollapsed: false,
-                image,
-            };
-
-            spyOn(createRangeF, 'default').and.callThrough();
-            spyOn(deleteSelectionsFile, 'deleteSelection');
-            spyOn(contentModelToDomFile, 'contentModelToDom').and.callFake(() => {
-                div.appendChild(image);
-                return selectionRangeExValue;
-            });
-            spyOn(iterateSelectionsFile, 'iterateSelections').and.returnValue(undefined);
-
-            triggerPluginEventSpy.and.callThrough();
-            focusSpy.and.callThrough();
-            selectSpy.and.callThrough();
-            setContentModelSpy.and.callThrough();
-
-            // Act
-            domEvents.copy?.(<Event>{});
-
-            // Assert
-            expect(createRangeF.default).toHaveBeenCalledWith(<any>image);
-            expect(getSelectionRangeEx).toHaveBeenCalled();
-            expect(deleteSelectionsFile.deleteSelection).not.toHaveBeenCalled();
-            expect(contentModelToDomFile.contentModelToDom).toHaveBeenCalledWith(
-                document,
-                div,
-                pasteModelValue,
-                createModelToDomContext(),
-                onNodeCreated
-            );
-            expect(createContentModelSpy).toHaveBeenCalled();
-            expect(triggerPluginEventSpy).toHaveBeenCalledTimes(1);
-            expect(focusSpy).toHaveBeenCalled();
-            expect(selectSpy).toHaveBeenCalledWith(
-                selectionRangeExValue,
-                undefined,
-                undefined,
-                undefined
-            );
-
-            // On Cut Spy
-            expect(undoSnapShotSpy).not.toHaveBeenCalled();
-            expect(setContentModelSpy).not.toHaveBeenCalledWith();
-            expect(iterateSelectionsFile.iterateSelections).toHaveBeenCalledTimes(0);
-        });
-
-        it('Selection not Collapsed and entity selection in Dark mode', () => {
-            // Arrange
-            const wrapper = document.createElement('span');
-
-            document.body.appendChild(wrapper);
-
-            commitEntity(wrapper, 'Entity', true, 'Entity');
-            selectionRangeExValue = <SelectionRangeEx>{
-                type: SelectionRangeTypes.Normal,
-                ranges: [createRange(wrapper)],
-                areAllCollapsed: false,
-            };
-
-            spyOn(deleteSelectionsFile, 'deleteSelection');
-            spyOn(contentModelToDomFile, 'contentModelToDom').and.callFake(() => {
-                div.appendChild(wrapper);
-                return selectionRangeExValue;
-            });
-            spyOn(iterateSelectionsFile, 'iterateSelections').and.returnValue(undefined);
-
-            triggerPluginEventSpy.and.callThrough();
-            focusSpy.and.callThrough();
-            selectSpy.and.callThrough();
-            setContentModelSpy.and.callThrough();
-
-            editor.isDarkMode = () => true;
-
-            cloneModelSpy.and.callFake((model, options) => {
-                expect(model).toEqual(modelValue);
-                expect(typeof options.includeCachedElement).toBe('function');
-
-                const cloneCache = options.includeCachedElement(wrapper, 'cache');
-                const cloneEntity = options.includeCachedElement(wrapper, 'entity');
-
-                expect(cloneCache).toBeUndefined();
-                expect(cloneEntity).toEqual(wrapper);
-                expect(cloneEntity).not.toBe(wrapper);
-                expect(transformToDarkColorSpy).toHaveBeenCalledTimes(1);
-                expect(transformToDarkColorSpy).toHaveBeenCalledWith(
-                    cloneEntity,
-                    ColorTransformDirection.DarkToLight
-                );
-
-                return pasteModelValue;
-            });
-
-            // Act
-            domEvents.copy?.(<Event>{});
-
-            // Assert
-            expect(getSelectionRangeEx).toHaveBeenCalled();
-            expect(deleteSelectionsFile.deleteSelection).not.toHaveBeenCalled();
-            expect(contentModelToDomFile.contentModelToDom).toHaveBeenCalledWith(
-                document,
-                div,
-                pasteModelValue,
-                createModelToDomContext(),
-                onNodeCreated
-            );
-            expect(createContentModelSpy).toHaveBeenCalled();
-            expect(triggerPluginEventSpy).toHaveBeenCalledTimes(1);
-            expect(focusSpy).toHaveBeenCalled();
-            expect(selectSpy).toHaveBeenCalledWith(
-                selectionRangeExValue,
-                undefined,
-                undefined,
-                undefined
-            );
-            expect(cloneModelSpy).toHaveBeenCalledTimes(1);
-
-            // On Cut Spy
-            expect(undoSnapShotSpy).not.toHaveBeenCalled();
-            expect(setContentModelSpy).not.toHaveBeenCalledWith();
-            expect(iterateSelectionsFile.iterateSelections).toHaveBeenCalledTimes(0);
-        });
-    });
-
-    describe('Cut |', () => {
-        it('Selection Collapsed', () => {
-            // Arrange
-            selectionRangeExValue = <SelectionRangeEx>{
-                type: SelectionRangeTypes.Normal,
-                ranges: [],
-                areAllCollapsed: true,
-            };
-
-            createContentModelSpy.and.callThrough();
-            triggerPluginEventSpy.and.callThrough();
-            focusSpy.and.callThrough();
-            undoSnapShotSpy.and.callThrough();
-            selectSpy.and.callThrough();
-            setContentModelSpy.and.callThrough();
-
-            // Act
-            domEvents.cut?.(<Event>{});
-
-            // Assert
-            expect(getSelectionRangeEx).toHaveBeenCalled();
-            expect(createContentModelSpy).not.toHaveBeenCalled();
-            expect(triggerPluginEventSpy).not.toHaveBeenCalled();
-            expect(focusSpy).not.toHaveBeenCalled();
-            expect(undoSnapShotSpy).not.toHaveBeenCalled();
-            expect(selectSpy).not.toHaveBeenCalled();
-            expect(setContentModelSpy).not.toHaveBeenCalled();
-        });
-
-        it('Selection not Collapsed', () => {
-            // Arrange
-            selectionRangeExValue = <SelectionRangeEx>{
-                type: SelectionRangeTypes.Normal,
-                ranges: [new Range()],
-                areAllCollapsed: false,
-            };
-
-            const deleteSelectionSpy = spyOn(deleteSelectionsFile, 'deleteSelection').and.callFake(
-                (model: any, steps: any, options: any) => {
-                    return {
-                        deletedModel: pasteModelValue,
-                        insertPoint: insertPointValue,
-                        deleteResult: deleteResultValue,
-                    };
-                }
-            );
-            spyOn(contentModelToDomFile, 'contentModelToDom').and.returnValue(
-                selectionRangeExValue
-            );
-
-            triggerPluginEventSpy.and.callThrough();
-            focusSpy.and.callThrough();
-            selectSpy.and.callThrough();
-            setContentModelSpy.and.callThrough();
-
-            // Act
-            domEvents.cut?.(<Event>{});
-
-            // Assert
-            expect(getSelectionRangeEx).toHaveBeenCalled();
-            expect(deleteSelectionSpy.calls.argsFor(0)[0]).toEqual(modelValue);
-            expect(contentModelToDomFile.contentModelToDom).toHaveBeenCalledWith(
-                document,
-                div,
-                pasteModelValue,
-                createModelToDomContext(),
-                onNodeCreated
-            );
-            expect(createContentModelSpy).toHaveBeenCalled();
-            expect(triggerPluginEventSpy).toHaveBeenCalledTimes(1);
-            expect(focusSpy).toHaveBeenCalled();
-            expect(selectSpy).toHaveBeenCalledWith(
-                selectionRangeExValue,
-                undefined,
-                undefined,
-                undefined
-            );
-
-            // On Cut Spy
-            expect(undoSnapShotSpy).toHaveBeenCalled();
-            expect(setContentModelSpy).toHaveBeenCalledWith(modelValue, undefined);
-        });
-
-        it('Selection not Collapsed and table selection', () => {
-            // Arrange
-            const table = document.createElement('table');
-            table.id = 'table';
-            selectionRangeExValue = <SelectionRangeEx>{
-                type: SelectionRangeTypes.TableSelection,
-                ranges: [new Range()],
-                areAllCollapsed: false,
-                coordinates: {},
-                table,
-            };
-
-            spyOn(createRangeF, 'default').and.callThrough();
-            spyOn(deleteSelectionsFile, 'deleteSelection').and.returnValue({
-                deleteResult: DeleteResult.Range,
-                insertPoint: null!,
-            });
-            spyOn(contentModelToDomFile, 'contentModelToDom').and.callFake(() => {
-                const container = document.createElement('div');
-                container.append(table);
-
-                div.appendChild(container);
-                return selectionRangeExValue;
-            });
-            spyOn(iterateSelectionsFile, 'iterateSelections').and.returnValue(undefined);
-            spyOn(normalizeContentModel, 'normalizeContentModel');
-
-            triggerPluginEventSpy.and.callThrough();
-            focusSpy.and.callThrough();
-            selectSpy.and.callThrough();
-            setContentModelSpy.and.callThrough();
-
-            // Act
-            domEvents.cut?.(<Event>{});
-
-            // Assert
-            expect(createRangeF.default).toHaveBeenCalledWith(<any>table.parentElement);
-            expect(getSelectionRangeEx).toHaveBeenCalled();
-            expect(contentModelToDomFile.contentModelToDom).toHaveBeenCalledWith(
-                document,
-                div,
-                pasteModelValue,
-                createModelToDomContext(),
-                onNodeCreated
-            );
-            expect(createContentModelSpy).toHaveBeenCalled();
-            expect(triggerPluginEventSpy).toHaveBeenCalledTimes(1);
-            expect(iterateSelectionsFile.iterateSelections).toHaveBeenCalled();
-            expect(focusSpy).toHaveBeenCalled();
-            expect(selectSpy).toHaveBeenCalledWith(
-                selectionRangeExValue,
-                undefined,
-                undefined,
-                undefined
-            );
-
-            // On Cut Spy
-            expect(undoSnapShotSpy).toHaveBeenCalled();
-            expect(deleteSelectionsFile.deleteSelection).toHaveBeenCalled();
-            expect(setContentModelSpy).toHaveBeenCalledWith(modelValue, undefined);
-            expect(normalizeContentModel.normalizeContentModel).toHaveBeenCalledWith(modelValue);
-        });
-
-        it('Selection not Collapsed and image selection', () => {
-            // Arrange
-            const image = document.createElement('image');
-            image.id = 'image';
-            selectionRangeExValue = <SelectionRangeEx>{
-                type: SelectionRangeTypes.ImageSelection,
-                ranges: [new Range()],
-                areAllCollapsed: false,
-                image,
-            };
-
-            spyOn(createRangeF, 'default').and.callThrough();
-            spyOn(deleteSelectionsFile, 'deleteSelection').and.returnValue({
-                deleteResult: DeleteResult.Range,
-                insertPoint: null!,
-            });
-            spyOn(contentModelToDomFile, 'contentModelToDom').and.callFake(() => {
-                div.appendChild(image);
-                return selectionRangeExValue;
-            });
-            spyOn(iterateSelectionsFile, 'iterateSelections').and.returnValue(undefined);
-            spyOn(normalizeContentModel, 'normalizeContentModel');
-
-            triggerPluginEventSpy.and.callThrough();
-            focusSpy.and.callThrough();
-            selectSpy.and.callThrough();
-            setContentModelSpy.and.callThrough();
-
-            // Act
-            domEvents.cut?.(<Event>{});
-
-            // Assert
-            expect(createRangeF.default).toHaveBeenCalledWith(<any>image);
-            expect(getSelectionRangeEx).toHaveBeenCalled();
-            expect(contentModelToDomFile.contentModelToDom).toHaveBeenCalledWith(
-                document,
-                div,
-                pasteModelValue,
-                createModelToDomContext(),
-                onNodeCreated
-            );
-            expect(createContentModelSpy).toHaveBeenCalled();
-            expect(triggerPluginEventSpy).toHaveBeenCalledTimes(1);
-            expect(focusSpy).toHaveBeenCalled();
-            expect(selectSpy).toHaveBeenCalledWith(
-                selectionRangeExValue,
-                undefined,
-                undefined,
-                undefined
-            );
-
-            // On Cut Spy
-            expect(undoSnapShotSpy).toHaveBeenCalled();
-            expect(deleteSelectionsFile.deleteSelection).toHaveBeenCalled();
-            expect(setContentModelSpy).toHaveBeenCalledWith(modelValue, undefined);
-            expect(normalizeContentModel.normalizeContentModel).toHaveBeenCalledWith(modelValue);
-        });
-    });
-
-    describe('Paste |', () => {
-        let clipboardData = <ClipboardData>{};
-
-        it('Handle', () => {
-            editor.isFeatureEnabled = () => true;
-            spyOn(PasteFile, 'default').and.callFake(() => {});
-            const preventDefaultSpy = jasmine.createSpy('preventDefaultPaste');
-            let clipboardEvent = <ClipboardEvent>{
-                clipboardData: <DataTransfer>(<any>{
-                    items: [<DataTransferItem>{}],
-                }),
-                preventDefault() {
-                    preventDefaultSpy();
-                },
-            };
-            spyOn(extractClipboardItemsFile, 'default').and.returnValue(<Promise<ClipboardData>>{
-                then: (cb: (value: ClipboardData) => void | PromiseLike<void>) => {
-                    cb(clipboardData);
-                },
-            });
-            isDisposed.and.returnValue(false);
-
-            domEvents.paste?.(clipboardEvent);
-
-            expect(pasteSpy).not.toHaveBeenCalledWith(clipboardData);
-            expect(PasteFile.default).toHaveBeenCalled();
-            expect(extractClipboardItemsFile.default).toHaveBeenCalledWith(
-                Array.from(clipboardEvent.clipboardData!.items),
-                {
-                    allowedCustomPasteType,
-                },
-                true
-            );
-            expect(preventDefaultSpy).toHaveBeenCalledTimes(1);
-        });
-
-        it('Handle, editor is disposed', () => {
-            const preventDefaultSpy = jasmine.createSpy('preventDefaultPaste');
-            let clipboardEvent = <ClipboardEvent>{
-                clipboardData: <DataTransfer>(<any>{
-                    items: [<DataTransferItem>{}],
-                }),
-                preventDefault() {
-                    preventDefaultSpy();
-                },
-            };
-
-            spyOn(extractClipboardItemsFile, 'default').and.returnValue(<Promise<ClipboardData>>{
-                then: (cb: (value: ClipboardData) => void | PromiseLike<void>) => {
-                    cb(clipboardData);
-                },
-            });
-            isDisposed.and.returnValue(true);
-
-            domEvents.paste?.(clipboardEvent);
-
-            expect(pasteSpy).not.toHaveBeenCalled();
-            expect(extractClipboardItemsFile.default).toHaveBeenCalledWith(
-                Array.from(clipboardEvent.clipboardData!.items),
-                {
-                    allowedCustomPasteType,
-                },
-                true
-            );
-            expect(preventDefaultSpy).toHaveBeenCalledTimes(1);
-        });
-    });
-});
->>>>>>> f8e30962
+import * as cloneModelFile from '../../../lib/modelApi/common/cloneModel';
+import * as contentModelToDomFile from 'roosterjs-content-model-dom/lib/modelToDom/contentModelToDom';
+import * as deleteSelectionsFile from '../../../lib/modelApi/edit/deleteSelection';
+import * as extractClipboardItemsFile from 'roosterjs-editor-dom/lib/clipboard/extractClipboardItems';
+import * as iterateSelectionsFile from '../../../lib/modelApi/selection/iterateSelections';
+import * as normalizeContentModel from 'roosterjs-content-model-dom/lib/modelApi/common/normalizeContentModel';
+import * as PasteFile from '../../../lib/publicApi/utils/paste';
+import { commitEntity } from 'roosterjs-editor-dom';
+import { createModelToDomContext } from 'roosterjs-content-model-dom';
+import { DeleteResult } from '../../../lib/modelApi/edit/utils/DeleteSelectionStep';
+import { IContentModelEditor } from '../../../lib/publicTypes/IContentModelEditor';
+import createRange, * as createRangeF from 'roosterjs-editor-dom/lib/selection/createRange';
+import ContentModelCopyPastePlugin, {
+    onNodeCreated,
+} from '../../../lib/editor/corePlugins/ContentModelCopyPastePlugin';
+import {
+    ClipboardData,
+    ColorTransformDirection,
+    DOMEventHandlerFunction,
+    IEditor,
+    SelectionRangeEx,
+    SelectionRangeTypes,
+} from 'roosterjs-editor-types';
+
+const modelValue = 'model' as any;
+const darkColorHandler = 'darkColorHandler' as any;
+const pasteModelValue = 'pasteModelValue' as any;
+const insertPointValue = 'insertPoint' as any;
+const deleteResultValue = 'deleteResult' as any;
+
+const allowedCustomPasteType = ['Test'];
+
+describe('ContentModelCopyPastePlugin |', () => {
+    let editor: IEditor = null!;
+    let plugin: ContentModelCopyPastePlugin;
+    let domEvents: Record<string, DOMEventHandlerFunction> = {};
+    let div: HTMLDivElement;
+
+    let selectionRangeExValue: SelectionRangeEx;
+    let getSelectionRangeEx: jasmine.Spy;
+    let createContentModelSpy: jasmine.Spy;
+    let triggerPluginEventSpy: jasmine.Spy;
+    let focusSpy: jasmine.Spy;
+    let undoSnapShotSpy: jasmine.Spy;
+    let selectSpy: jasmine.Spy;
+    let setContentModelSpy: jasmine.Spy;
+    let getSelectionRange: jasmine.Spy;
+
+    let isDisposed: jasmine.Spy;
+    let pasteSpy: jasmine.Spy;
+    let cloneModelSpy: jasmine.Spy;
+    let transformToDarkColorSpy: jasmine.Spy;
+
+    beforeEach(() => {
+        div = document.createElement('div');
+        getSelectionRangeEx = jasmine
+            .createSpy('selectRangeExSpy')
+            .and.callFake(() => selectionRangeExValue);
+        createContentModelSpy = jasmine
+            .createSpy('createContentModelSpy')
+            .and.returnValue(modelValue);
+        triggerPluginEventSpy = jasmine.createSpy('triggerPluginEventSpy');
+        focusSpy = jasmine.createSpy('focusSpy');
+        undoSnapShotSpy = jasmine.createSpy('undoSnapShotSpy');
+        selectSpy = jasmine.createSpy('selectSpy');
+        setContentModelSpy = jasmine.createSpy('setContentModelSpy');
+        getSelectionRange = jasmine.createSpy('selectionRange');
+        pasteSpy = jasmine.createSpy('paste_');
+        isDisposed = jasmine.createSpy('isDisposed');
+
+        cloneModelSpy = spyOn(cloneModelFile, 'cloneModel').and.callFake(
+            (model: any) => pasteModelValue
+        );
+        transformToDarkColorSpy = jasmine.createSpy('transformToDarkColor');
+
+        plugin = new ContentModelCopyPastePlugin({
+            allowedCustomPasteType,
+        });
+        editor = <IContentModelEditor>(<any>{
+            getSelectionRange,
+            addDomEventHandler: (
+                nameOrMap: string | Record<string, DOMEventHandlerFunction>,
+                handler?: DOMEventHandlerFunction
+            ) => {
+                domEvents = ((typeof nameOrMap == 'string'
+                    ? { [nameOrMap]: handler! }
+                    : nameOrMap) as any) as Record<string, DOMEventHandlerFunction>;
+            },
+            getSelectionRangeEx,
+            createContentModel: (options: any) => createContentModelSpy(options),
+            triggerPluginEvent(eventType: any, data: any, broadcast: any) {
+                triggerPluginEventSpy(eventType, data, broadcast);
+                return data;
+            },
+            runAsync(callback: any) {
+                callback(editor);
+            },
+            focus() {
+                focusSpy();
+            },
+            addUndoSnapshot(callback: any, changeSource: any, canUndoByBackspace: any) {
+                callback?.();
+                undoSnapShotSpy(callback, changeSource, canUndoByBackspace);
+            },
+            select(a1: any, a2: any, a3: any, a4: any) {
+                selectSpy(a1, a2, a3, a4);
+            },
+            setContentModel(model: any, option: any) {
+                setContentModelSpy(model, option);
+            },
+            getDocument() {
+                return document;
+            },
+            getCustomData<HTMLDivElement>(
+                key: string,
+                getter?: (() => HTMLDivElement) | undefined,
+                disposer?: ((value: HTMLDivElement) => void) | undefined
+            ) {
+                return div;
+            },
+            getDarkColorHandler: () => {
+                return darkColorHandler;
+            },
+            isDarkMode: () => {
+                return false;
+            },
+            paste: (ar1: any) => {
+                pasteSpy(ar1);
+            },
+            transformToDarkColor: transformToDarkColorSpy,
+            isDisposed,
+        });
+
+        plugin.initialize(editor);
+    });
+
+    describe('Copy |', () => {
+        it('Selection Collapsed', () => {
+            selectionRangeExValue = <SelectionRangeEx>{
+                type: SelectionRangeTypes.Normal,
+                ranges: [],
+                areAllCollapsed: true,
+            };
+
+            createContentModelSpy.and.callThrough();
+            triggerPluginEventSpy.and.callThrough();
+            focusSpy.and.callThrough();
+            undoSnapShotSpy.and.callThrough();
+            selectSpy.and.callThrough();
+            setContentModelSpy.and.callThrough();
+
+            domEvents.copy?.(<Event>{});
+
+            expect(getSelectionRangeEx).toHaveBeenCalled();
+            expect(createContentModelSpy).not.toHaveBeenCalled();
+            expect(triggerPluginEventSpy).not.toHaveBeenCalled();
+            expect(focusSpy).not.toHaveBeenCalled();
+            expect(undoSnapShotSpy).not.toHaveBeenCalled();
+            expect(selectSpy).not.toHaveBeenCalled();
+            expect(setContentModelSpy).not.toHaveBeenCalled();
+        });
+
+        it('Selection not Collapsed and normal selection', () => {
+            // Arrange
+            selectionRangeExValue = <SelectionRangeEx>{
+                type: SelectionRangeTypes.Normal,
+                ranges: [new Range()],
+                areAllCollapsed: false,
+            };
+
+            spyOn(deleteSelectionsFile, 'deleteSelection');
+            spyOn(contentModelToDomFile, 'contentModelToDom').and.returnValue(
+                selectionRangeExValue
+            );
+            spyOn(iterateSelectionsFile, 'iterateSelections').and.returnValue(undefined);
+
+            triggerPluginEventSpy.and.callThrough();
+            focusSpy.and.callThrough();
+            selectSpy.and.callThrough();
+            setContentModelSpy.and.callThrough();
+
+            // Act
+            domEvents.copy?.(<Event>{});
+
+            // Assert
+            expect(getSelectionRangeEx).toHaveBeenCalled();
+            expect(deleteSelectionsFile.deleteSelection).not.toHaveBeenCalled();
+            expect(contentModelToDomFile.contentModelToDom).toHaveBeenCalledWith(
+                document,
+                div,
+                pasteModelValue,
+                createModelToDomContext(),
+                onNodeCreated
+            );
+            expect(createContentModelSpy).toHaveBeenCalled();
+            expect(triggerPluginEventSpy).toHaveBeenCalledTimes(1);
+            expect(iterateSelectionsFile.iterateSelections).not.toHaveBeenCalled();
+            expect(focusSpy).toHaveBeenCalled();
+            expect(selectSpy).toHaveBeenCalledWith(
+                selectionRangeExValue,
+                undefined,
+                undefined,
+                undefined
+            );
+
+            // On Cut Spy
+            expect(undoSnapShotSpy).not.toHaveBeenCalled();
+            expect(setContentModelSpy).not.toHaveBeenCalledWith();
+        });
+
+        it('Selection not Collapsed and table selection', () => {
+            // Arrange
+            const table = document.createElement('table');
+            table.id = 'table';
+            // Arrange
+            selectionRangeExValue = <SelectionRangeEx>{
+                type: SelectionRangeTypes.TableSelection,
+                ranges: [new Range()],
+                areAllCollapsed: false,
+                coordinates: {},
+                table,
+            };
+
+            spyOn(createRangeF, 'default').and.callThrough();
+            spyOn(deleteSelectionsFile, 'deleteSelection');
+            spyOn(contentModelToDomFile, 'contentModelToDom').and.callFake(() => {
+                const container = document.createElement('div');
+                container.append(table);
+
+                div.appendChild(container);
+                return selectionRangeExValue;
+            });
+            spyOn(iterateSelectionsFile, 'iterateSelections').and.returnValue(undefined);
+
+            triggerPluginEventSpy.and.callThrough();
+            focusSpy.and.callThrough();
+            selectSpy.and.callThrough();
+            setContentModelSpy.and.callThrough();
+
+            // Act
+            domEvents.copy?.(<Event>{});
+
+            // Assert
+            expect(createRangeF.default).toHaveBeenCalledWith(<any>table.parentElement);
+            expect(getSelectionRangeEx).toHaveBeenCalled();
+            expect(deleteSelectionsFile.deleteSelection).not.toHaveBeenCalled();
+            expect(contentModelToDomFile.contentModelToDom).toHaveBeenCalledWith(
+                document,
+                div,
+                pasteModelValue,
+                createModelToDomContext(),
+                onNodeCreated
+            );
+            expect(createContentModelSpy).toHaveBeenCalled();
+            expect(triggerPluginEventSpy).toHaveBeenCalledTimes(1);
+            expect(iterateSelectionsFile.iterateSelections).toHaveBeenCalled();
+            expect(focusSpy).toHaveBeenCalled();
+            expect(selectSpy).toHaveBeenCalledWith(
+                selectionRangeExValue,
+                undefined,
+                undefined,
+                undefined
+            );
+
+            // On Cut Spy
+            expect(undoSnapShotSpy).not.toHaveBeenCalled();
+            expect(setContentModelSpy).not.toHaveBeenCalledWith();
+        });
+
+        it('Selection not Collapsed and image selection', () => {
+            // Arrange
+            const image = document.createElement('image');
+            image.id = 'image';
+            selectionRangeExValue = <SelectionRangeEx>{
+                type: SelectionRangeTypes.ImageSelection,
+                ranges: [new Range()],
+                areAllCollapsed: false,
+                image,
+            };
+
+            spyOn(createRangeF, 'default').and.callThrough();
+            spyOn(deleteSelectionsFile, 'deleteSelection');
+            spyOn(contentModelToDomFile, 'contentModelToDom').and.callFake(() => {
+                div.appendChild(image);
+                return selectionRangeExValue;
+            });
+            spyOn(iterateSelectionsFile, 'iterateSelections').and.returnValue(undefined);
+
+            triggerPluginEventSpy.and.callThrough();
+            focusSpy.and.callThrough();
+            selectSpy.and.callThrough();
+            setContentModelSpy.and.callThrough();
+
+            // Act
+            domEvents.copy?.(<Event>{});
+
+            // Assert
+            expect(createRangeF.default).toHaveBeenCalledWith(<any>image);
+            expect(getSelectionRangeEx).toHaveBeenCalled();
+            expect(deleteSelectionsFile.deleteSelection).not.toHaveBeenCalled();
+            expect(contentModelToDomFile.contentModelToDom).toHaveBeenCalledWith(
+                document,
+                div,
+                pasteModelValue,
+                createModelToDomContext(),
+                onNodeCreated
+            );
+            expect(createContentModelSpy).toHaveBeenCalled();
+            expect(triggerPluginEventSpy).toHaveBeenCalledTimes(1);
+            expect(focusSpy).toHaveBeenCalled();
+            expect(selectSpy).toHaveBeenCalledWith(
+                selectionRangeExValue,
+                undefined,
+                undefined,
+                undefined
+            );
+
+            // On Cut Spy
+            expect(undoSnapShotSpy).not.toHaveBeenCalled();
+            expect(setContentModelSpy).not.toHaveBeenCalledWith();
+            expect(iterateSelectionsFile.iterateSelections).toHaveBeenCalledTimes(0);
+        });
+
+        it('Selection not Collapsed and entity selection in Dark mode', () => {
+            // Arrange
+            const wrapper = document.createElement('span');
+
+            document.body.appendChild(wrapper);
+
+            commitEntity(wrapper, 'Entity', true, 'Entity');
+            selectionRangeExValue = <SelectionRangeEx>{
+                type: SelectionRangeTypes.Normal,
+                ranges: [createRange(wrapper)],
+                areAllCollapsed: false,
+            };
+
+            spyOn(deleteSelectionsFile, 'deleteSelection');
+            spyOn(contentModelToDomFile, 'contentModelToDom').and.callFake(() => {
+                div.appendChild(wrapper);
+                return selectionRangeExValue;
+            });
+            spyOn(iterateSelectionsFile, 'iterateSelections').and.returnValue(undefined);
+
+            triggerPluginEventSpy.and.callThrough();
+            focusSpy.and.callThrough();
+            selectSpy.and.callThrough();
+            setContentModelSpy.and.callThrough();
+
+            editor.isDarkMode = () => true;
+
+            cloneModelSpy.and.callFake((model, options) => {
+                expect(model).toEqual(modelValue);
+                expect(typeof options.includeCachedElement).toBe('function');
+
+                const cloneCache = options.includeCachedElement(wrapper, 'cache');
+                const cloneEntity = options.includeCachedElement(wrapper, 'entity');
+
+                expect(cloneCache).toBeUndefined();
+                expect(cloneEntity).toEqual(wrapper);
+                expect(cloneEntity).not.toBe(wrapper);
+                expect(transformToDarkColorSpy).toHaveBeenCalledTimes(1);
+                expect(transformToDarkColorSpy).toHaveBeenCalledWith(
+                    cloneEntity,
+                    ColorTransformDirection.DarkToLight
+                );
+
+                return pasteModelValue;
+            });
+
+            // Act
+            domEvents.copy?.(<Event>{});
+
+            // Assert
+            expect(getSelectionRangeEx).toHaveBeenCalled();
+            expect(deleteSelectionsFile.deleteSelection).not.toHaveBeenCalled();
+            expect(contentModelToDomFile.contentModelToDom).toHaveBeenCalledWith(
+                document,
+                div,
+                pasteModelValue,
+                createModelToDomContext(),
+                onNodeCreated
+            );
+            expect(createContentModelSpy).toHaveBeenCalled();
+            expect(triggerPluginEventSpy).toHaveBeenCalledTimes(1);
+            expect(focusSpy).toHaveBeenCalled();
+            expect(selectSpy).toHaveBeenCalledWith(
+                selectionRangeExValue,
+                undefined,
+                undefined,
+                undefined
+            );
+            expect(cloneModelSpy).toHaveBeenCalledTimes(1);
+
+            // On Cut Spy
+            expect(undoSnapShotSpy).not.toHaveBeenCalled();
+            expect(setContentModelSpy).not.toHaveBeenCalledWith();
+            expect(iterateSelectionsFile.iterateSelections).toHaveBeenCalledTimes(0);
+        });
+    });
+
+    describe('Cut |', () => {
+        it('Selection Collapsed', () => {
+            // Arrange
+            selectionRangeExValue = <SelectionRangeEx>{
+                type: SelectionRangeTypes.Normal,
+                ranges: [],
+                areAllCollapsed: true,
+            };
+
+            createContentModelSpy.and.callThrough();
+            triggerPluginEventSpy.and.callThrough();
+            focusSpy.and.callThrough();
+            undoSnapShotSpy.and.callThrough();
+            selectSpy.and.callThrough();
+            setContentModelSpy.and.callThrough();
+
+            // Act
+            domEvents.cut?.(<Event>{});
+
+            // Assert
+            expect(getSelectionRangeEx).toHaveBeenCalled();
+            expect(createContentModelSpy).not.toHaveBeenCalled();
+            expect(triggerPluginEventSpy).not.toHaveBeenCalled();
+            expect(focusSpy).not.toHaveBeenCalled();
+            expect(undoSnapShotSpy).not.toHaveBeenCalled();
+            expect(selectSpy).not.toHaveBeenCalled();
+            expect(setContentModelSpy).not.toHaveBeenCalled();
+        });
+
+        it('Selection not Collapsed', () => {
+            // Arrange
+            selectionRangeExValue = <SelectionRangeEx>{
+                type: SelectionRangeTypes.Normal,
+                ranges: [new Range()],
+                areAllCollapsed: false,
+            };
+
+            const deleteSelectionSpy = spyOn(deleteSelectionsFile, 'deleteSelection').and.callFake(
+                (model: any, steps: any, options: any) => {
+                    return {
+                        deletedModel: pasteModelValue,
+                        insertPoint: insertPointValue,
+                        deleteResult: deleteResultValue,
+                    };
+                }
+            );
+            spyOn(contentModelToDomFile, 'contentModelToDom').and.returnValue(
+                selectionRangeExValue
+            );
+
+            triggerPluginEventSpy.and.callThrough();
+            focusSpy.and.callThrough();
+            selectSpy.and.callThrough();
+            setContentModelSpy.and.callThrough();
+
+            // Act
+            domEvents.cut?.(<Event>{});
+
+            // Assert
+            expect(getSelectionRangeEx).toHaveBeenCalled();
+            expect(deleteSelectionSpy.calls.argsFor(0)[0]).toEqual(modelValue);
+            expect(contentModelToDomFile.contentModelToDom).toHaveBeenCalledWith(
+                document,
+                div,
+                pasteModelValue,
+                createModelToDomContext(),
+                onNodeCreated
+            );
+            expect(createContentModelSpy).toHaveBeenCalled();
+            expect(triggerPluginEventSpy).toHaveBeenCalledTimes(1);
+            expect(focusSpy).toHaveBeenCalled();
+            expect(selectSpy).toHaveBeenCalledWith(
+                selectionRangeExValue,
+                undefined,
+                undefined,
+                undefined
+            );
+
+            // On Cut Spy
+            expect(undoSnapShotSpy).toHaveBeenCalled();
+            expect(setContentModelSpy).toHaveBeenCalledWith(modelValue, undefined);
+        });
+
+        it('Selection not Collapsed and table selection', () => {
+            // Arrange
+            const table = document.createElement('table');
+            table.id = 'table';
+            selectionRangeExValue = <SelectionRangeEx>{
+                type: SelectionRangeTypes.TableSelection,
+                ranges: [new Range()],
+                areAllCollapsed: false,
+                coordinates: {},
+                table,
+            };
+
+            spyOn(createRangeF, 'default').and.callThrough();
+            spyOn(deleteSelectionsFile, 'deleteSelection').and.returnValue({
+                deleteResult: DeleteResult.Range,
+                insertPoint: null!,
+            });
+            spyOn(contentModelToDomFile, 'contentModelToDom').and.callFake(() => {
+                const container = document.createElement('div');
+                container.append(table);
+
+                div.appendChild(container);
+                return selectionRangeExValue;
+            });
+            spyOn(iterateSelectionsFile, 'iterateSelections').and.returnValue(undefined);
+            spyOn(normalizeContentModel, 'normalizeContentModel');
+
+            triggerPluginEventSpy.and.callThrough();
+            focusSpy.and.callThrough();
+            selectSpy.and.callThrough();
+            setContentModelSpy.and.callThrough();
+
+            // Act
+            domEvents.cut?.(<Event>{});
+
+            // Assert
+            expect(createRangeF.default).toHaveBeenCalledWith(<any>table.parentElement);
+            expect(getSelectionRangeEx).toHaveBeenCalled();
+            expect(contentModelToDomFile.contentModelToDom).toHaveBeenCalledWith(
+                document,
+                div,
+                pasteModelValue,
+                createModelToDomContext(),
+                onNodeCreated
+            );
+            expect(createContentModelSpy).toHaveBeenCalled();
+            expect(triggerPluginEventSpy).toHaveBeenCalledTimes(1);
+            expect(iterateSelectionsFile.iterateSelections).toHaveBeenCalled();
+            expect(focusSpy).toHaveBeenCalled();
+            expect(selectSpy).toHaveBeenCalledWith(
+                selectionRangeExValue,
+                undefined,
+                undefined,
+                undefined
+            );
+
+            // On Cut Spy
+            expect(undoSnapShotSpy).toHaveBeenCalled();
+            expect(deleteSelectionsFile.deleteSelection).toHaveBeenCalled();
+            expect(setContentModelSpy).toHaveBeenCalledWith(modelValue, undefined);
+            expect(normalizeContentModel.normalizeContentModel).toHaveBeenCalledWith(modelValue);
+        });
+
+        it('Selection not Collapsed and image selection', () => {
+            // Arrange
+            const image = document.createElement('image');
+            image.id = 'image';
+            selectionRangeExValue = <SelectionRangeEx>{
+                type: SelectionRangeTypes.ImageSelection,
+                ranges: [new Range()],
+                areAllCollapsed: false,
+                image,
+            };
+
+            spyOn(createRangeF, 'default').and.callThrough();
+            spyOn(deleteSelectionsFile, 'deleteSelection').and.returnValue({
+                deleteResult: DeleteResult.Range,
+                insertPoint: null!,
+            });
+            spyOn(contentModelToDomFile, 'contentModelToDom').and.callFake(() => {
+                div.appendChild(image);
+                return selectionRangeExValue;
+            });
+            spyOn(iterateSelectionsFile, 'iterateSelections').and.returnValue(undefined);
+            spyOn(normalizeContentModel, 'normalizeContentModel');
+
+            triggerPluginEventSpy.and.callThrough();
+            focusSpy.and.callThrough();
+            selectSpy.and.callThrough();
+            setContentModelSpy.and.callThrough();
+
+            // Act
+            domEvents.cut?.(<Event>{});
+
+            // Assert
+            expect(createRangeF.default).toHaveBeenCalledWith(<any>image);
+            expect(getSelectionRangeEx).toHaveBeenCalled();
+            expect(contentModelToDomFile.contentModelToDom).toHaveBeenCalledWith(
+                document,
+                div,
+                pasteModelValue,
+                createModelToDomContext(),
+                onNodeCreated
+            );
+            expect(createContentModelSpy).toHaveBeenCalled();
+            expect(triggerPluginEventSpy).toHaveBeenCalledTimes(1);
+            expect(focusSpy).toHaveBeenCalled();
+            expect(selectSpy).toHaveBeenCalledWith(
+                selectionRangeExValue,
+                undefined,
+                undefined,
+                undefined
+            );
+
+            // On Cut Spy
+            expect(undoSnapShotSpy).toHaveBeenCalled();
+            expect(deleteSelectionsFile.deleteSelection).toHaveBeenCalled();
+            expect(setContentModelSpy).toHaveBeenCalledWith(modelValue, undefined);
+            expect(normalizeContentModel.normalizeContentModel).toHaveBeenCalledWith(modelValue);
+        });
+    });
+
+    describe('Paste |', () => {
+        let clipboardData = <ClipboardData>{};
+
+        it('Handle', () => {
+            editor.isFeatureEnabled = () => true;
+            spyOn(PasteFile, 'default').and.callFake(() => {});
+            const preventDefaultSpy = jasmine.createSpy('preventDefaultPaste');
+            let clipboardEvent = <ClipboardEvent>{
+                clipboardData: <DataTransfer>(<any>{
+                    items: [<DataTransferItem>{}],
+                }),
+                preventDefault() {
+                    preventDefaultSpy();
+                },
+            };
+            spyOn(extractClipboardItemsFile, 'default').and.returnValue(<Promise<ClipboardData>>{
+                then: (cb: (value: ClipboardData) => void | PromiseLike<void>) => {
+                    cb(clipboardData);
+                },
+            });
+            isDisposed.and.returnValue(false);
+
+            domEvents.paste?.(clipboardEvent);
+
+            expect(pasteSpy).not.toHaveBeenCalledWith(clipboardData);
+            expect(PasteFile.default).toHaveBeenCalled();
+            expect(extractClipboardItemsFile.default).toHaveBeenCalledWith(
+                Array.from(clipboardEvent.clipboardData!.items),
+                {
+                    allowedCustomPasteType,
+                },
+                true
+            );
+            expect(preventDefaultSpy).toHaveBeenCalledTimes(1);
+        });
+
+        it('Handle, editor is disposed', () => {
+            const preventDefaultSpy = jasmine.createSpy('preventDefaultPaste');
+            let clipboardEvent = <ClipboardEvent>{
+                clipboardData: <DataTransfer>(<any>{
+                    items: [<DataTransferItem>{}],
+                }),
+                preventDefault() {
+                    preventDefaultSpy();
+                },
+            };
+
+            spyOn(extractClipboardItemsFile, 'default').and.returnValue(<Promise<ClipboardData>>{
+                then: (cb: (value: ClipboardData) => void | PromiseLike<void>) => {
+                    cb(clipboardData);
+                },
+            });
+            isDisposed.and.returnValue(true);
+
+            domEvents.paste?.(clipboardEvent);
+
+            expect(pasteSpy).not.toHaveBeenCalled();
+            expect(extractClipboardItemsFile.default).toHaveBeenCalledWith(
+                Array.from(clipboardEvent.clipboardData!.items),
+                {
+                    allowedCustomPasteType,
+                },
+                true
+            );
+            expect(preventDefaultSpy).toHaveBeenCalledTimes(1);
+        });
+    });
+});
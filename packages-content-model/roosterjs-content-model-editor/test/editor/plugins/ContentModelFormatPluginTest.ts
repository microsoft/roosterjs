import * as formatWithContentModel from '../../../lib/publicApi/utils/formatWithContentModel';
import * as pendingFormat from '../../../lib/modelApi/format/pendingFormat';
import ContentModelFormatPlugin from '../../../lib/editor/plugins/ContentModelFormatPlugin';
import { ChangeSource, PluginEventType } from 'roosterjs-editor-types';
import { IContentModelEditor } from '../../../lib/publicTypes/IContentModelEditor';
<<<<<<< HEAD
import { PluginEventType, SelectionRangeTypes } from 'roosterjs-editor-types';
import { Position } from 'roosterjs-editor-dom';
=======
>>>>>>> 345e7245
import {
    addSegment,
    createContentModelDocument,
    createSelectionMarker,
    createText,
} from 'roosterjs-content-model-dom';

describe('ContentModelFormatPlugin', () => {
    it('no pending format, trigger key down event', () => {
        spyOn(pendingFormat, 'clearPendingFormat');
        spyOn(pendingFormat, 'getPendingFormat').and.returnValue(null);

        const editor = ({
            cacheContentModel: () => {},
            isDarkMode: () => false,
            getContentModelDefaultFormat: () => ({}),
        } as any) as IContentModelEditor;
        const plugin = new ContentModelFormatPlugin();

        plugin.initialize(editor);

        plugin.onPluginEvent({
            eventType: PluginEventType.KeyDown,
            rawEvent: ({ which: 33 } as any) as KeyboardEvent,
        });

        plugin.dispose();

        expect(pendingFormat.clearPendingFormat).toHaveBeenCalledTimes(1);
        expect(pendingFormat.clearPendingFormat).toHaveBeenCalledWith(editor);
    });

    it('no selection, trigger input event', () => {
        spyOn(pendingFormat, 'clearPendingFormat');
        spyOn(pendingFormat, 'getPendingFormat').and.returnValue({
            fontSize: '10px',
        });

        const setContentModel = jasmine.createSpy('setContentModel');
        const editor = ({
            focus: jasmine.createSpy('focus'),
            createContentModel: () => model,
            setContentModel,
            isInIME: () => false,
            cacheContentModel: () => {},
            getContentModelDefaultFormat: () => ({}),
        } as any) as IContentModelEditor;
        const plugin = new ContentModelFormatPlugin();
        const model = createContentModelDocument();

        plugin.initialize(editor);

        plugin.onPluginEvent({
            eventType: PluginEventType.Input,
            rawEvent: ({ data: 'a' } as any) as InputEvent,
        });

        plugin.dispose();

        expect(setContentModel).toHaveBeenCalledTimes(0);
        expect(pendingFormat.clearPendingFormat).toHaveBeenCalledTimes(1);
        expect(pendingFormat.clearPendingFormat).toHaveBeenCalledWith(editor);
    });

    it('with pending format and selection, has correct text before, trigger input event with isComposing = true', () => {
        spyOn(pendingFormat, 'clearPendingFormat');
        spyOn(pendingFormat, 'getPendingFormat').and.returnValue({
            fontSize: '10px',
        });
        const setContentModel = jasmine.createSpy('setContentModel');
        const model = createContentModelDocument();
        const marker = createSelectionMarker();

        addSegment(model, marker);

        const editor = ({
            createContentModel: () => model,
            setContentModel,
            cacheContentModel: () => {},
            getContentModelDefaultFormat: () => ({}),
        } as any) as IContentModelEditor;
        const plugin = new ContentModelFormatPlugin();

        plugin.initialize(editor);
        plugin.onPluginEvent({
            eventType: PluginEventType.Input,
            rawEvent: ({ data: 'a', isComposing: true } as any) as InputEvent,
        });
        plugin.dispose();

        expect(setContentModel).toHaveBeenCalledTimes(0);
        expect(pendingFormat.clearPendingFormat).toHaveBeenCalledTimes(0);
    });

    it('with pending format and selection, no correct text before, trigger input event', () => {
        spyOn(pendingFormat, 'clearPendingFormat');
        spyOn(pendingFormat, 'getPendingFormat').and.returnValue({
            fontSize: '10px',
        });

        const setContentModel = jasmine.createSpy('setContentModel');
        const model = createContentModelDocument();
        const marker = createSelectionMarker();

        addSegment(model, marker);

        const editor = ({
            focus: jasmine.createSpy('focus'),
            createContentModel: () => model,
            setContentModel,
            isInIME: () => false,
            cacheContentModel: () => {},
            getContentModelDefaultFormat: () => ({}),
        } as any) as IContentModelEditor;
        const plugin = new ContentModelFormatPlugin();

        plugin.initialize(editor);
        plugin.onPluginEvent({
            eventType: PluginEventType.Input,
            rawEvent: ({ data: 'a' } as any) as InputEvent,
        });
        plugin.dispose();

        expect(setContentModel).toHaveBeenCalledTimes(0);
        expect(pendingFormat.clearPendingFormat).toHaveBeenCalledTimes(1);
        expect(pendingFormat.clearPendingFormat).toHaveBeenCalledWith(editor);
    });

    it('with pending format and selection, has correct text before, trigger input event', () => {
        spyOn(pendingFormat, 'clearPendingFormat');
        spyOn(pendingFormat, 'setPendingFormat');
        spyOn(pendingFormat, 'getPendingFormat').and.returnValue({
            fontSize: '10px',
        });

        const setContentModel = jasmine.createSpy('setContentModel');
        const model = createContentModelDocument();
        const text = createText('a');
        const marker = createSelectionMarker();

        addSegment(model, text);
        addSegment(model, marker);

        const editor = ({
            createContentModel: () => model,
            setContentModel,
            isInIME: () => false,
            focus: () => {},
            addUndoSnapshot: (callback: () => void) => {
                callback();
            },
            cacheContentModel: () => {},
            isDarkMode: () => false,
<<<<<<< HEAD
            getContentModelDefaultFormat: () => ({}),
=======
            triggerPluginEvent: jasmine.createSpy('triggerPluginEvent'),
>>>>>>> 345e7245
        } as any) as IContentModelEditor;
        const plugin = new ContentModelFormatPlugin();

        plugin.initialize(editor);
        plugin.onPluginEvent({
            eventType: PluginEventType.Input,
            rawEvent: ({ data: 'a' } as any) as InputEvent,
        });
        plugin.dispose();

        expect(setContentModel).toHaveBeenCalledTimes(1);
        expect(setContentModel).toHaveBeenCalledWith(
            {
                blockGroupType: 'Document',
                blocks: [
                    {
                        blockType: 'Paragraph',
                        format: {},
                        isImplicit: false,
                        segments: [
                            {
                                segmentType: 'Text',
                                format: { fontSize: '10px' },
                                text: 'a',
                            },
                            {
                                segmentType: 'SelectionMarker',
                                format: { fontSize: '10px' },
                                isSelected: true,
                            },
                        ],
                    },
                ],
            },
            undefined,
            undefined
        );
        expect(pendingFormat.clearPendingFormat).toHaveBeenCalledTimes(1);
        expect(pendingFormat.clearPendingFormat).toHaveBeenCalledWith(editor);
    });

    it('with pending format and selection, has correct text before, trigger CompositionEnd event', () => {
        spyOn(pendingFormat, 'clearPendingFormat');
        spyOn(pendingFormat, 'getPendingFormat').and.returnValue({
            fontSize: '10px',
        });

        const setContentModel = jasmine.createSpy('setContentModel');
        const triggerPluginEvent = jasmine.createSpy('triggerPluginEvent');
        const model = createContentModelDocument();
        const text = createText('test a test', { fontFamily: 'Arial' });
        const marker = createSelectionMarker();

        addSegment(model, text);
        addSegment(model, marker);

        const editor = ({
            createContentModel: () => model,
            setContentModel,
            focus: () => {},
            addUndoSnapshot: (callback: () => void) => {
                callback();
            },
            cacheContentModel: () => {},
            isDarkMode: () => false,
<<<<<<< HEAD
            getContentModelDefaultFormat: () => ({}),
=======
            triggerPluginEvent,
>>>>>>> 345e7245
        } as any) as IContentModelEditor;
        const plugin = new ContentModelFormatPlugin();

        plugin.initialize(editor);
        plugin.onPluginEvent({
            eventType: PluginEventType.CompositionEnd,
            rawEvent: ({ data: 'test' } as any) as CompositionEvent,
        });
        plugin.dispose();

        expect(triggerPluginEvent).toHaveBeenCalledWith(PluginEventType.ContentChanged, {
            contentModel: model,
            rangeEx: undefined,
            data: undefined,
            source: ChangeSource.Format,
            additionalData: {
                formatApiName: 'applyPendingFormat',
            },
        });
        expect(setContentModel).toHaveBeenCalledTimes(1);
        expect(setContentModel).toHaveBeenCalledWith(
            {
                blockGroupType: 'Document',
                blocks: [
                    {
                        blockType: 'Paragraph',
                        format: {},
                        isImplicit: false,
                        segments: [
                            {
                                segmentType: 'Text',
                                format: { fontFamily: 'Arial' },
                                text: 'test a ',
                            },
                            {
                                segmentType: 'Text',
                                format: { fontSize: '10px', fontFamily: 'Arial' },
                                text: 'test',
                            },
                            {
                                segmentType: 'SelectionMarker',
                                format: { fontSize: '10px' },
                                isSelected: true,
                            },
                        ],
                    },
                ],
            },
            undefined,
            undefined
        );
        expect(pendingFormat.clearPendingFormat).toHaveBeenCalledTimes(1);
        expect(pendingFormat.clearPendingFormat).toHaveBeenCalledWith(editor);
    });

    it('Non-input and cursor moving key down should not trigger pending format change', () => {
        spyOn(pendingFormat, 'clearPendingFormat');
        spyOn(pendingFormat, 'getPendingFormat').and.returnValue({
            fontSize: '10px',
        });

        const setContentModel = jasmine.createSpy('setContentModel');
        const model = createContentModelDocument();

        const editor = ({
            createContentModel: () => model,
            setContentModel,
            cacheContentModel: () => {},
            getContentModelDefaultFormat: () => ({}),
        } as any) as IContentModelEditor;
        const plugin = new ContentModelFormatPlugin();

        plugin.initialize(editor);
        plugin.onPluginEvent({
            eventType: PluginEventType.KeyDown,
            rawEvent: ({ which: 17 } as any) as KeyboardEvent,
        });
        plugin.dispose();

        expect(setContentModel).toHaveBeenCalledTimes(0);
        expect(pendingFormat.clearPendingFormat).toHaveBeenCalledTimes(0);
    });

    it('Content changed event', () => {
        spyOn(pendingFormat, 'clearPendingFormat');
        spyOn(pendingFormat, 'canApplyPendingFormat').and.returnValue(false);
        spyOn(pendingFormat, 'setPendingFormat');
        spyOn(pendingFormat, 'getPendingFormat').and.returnValue({
            fontSize: '10px',
        });

        const setContentModel = jasmine.createSpy('setContentModel');
        const model = createContentModelDocument();

        const editor = ({
            createContentModel: () => model,
            setContentModel,
            addUndoSnapshot: (callback: () => void) => {
                callback();
            },
            cacheContentModel: () => {},
            getContentModelDefaultFormat: () => ({}),
        } as any) as IContentModelEditor;
        const plugin = new ContentModelFormatPlugin();

        plugin.initialize(editor);
        plugin.onPluginEvent({
            eventType: PluginEventType.ContentChanged,
            source: '',
        });
        plugin.dispose();

        expect(setContentModel).toHaveBeenCalledTimes(0);
        expect(pendingFormat.clearPendingFormat).toHaveBeenCalledTimes(1);
        expect(pendingFormat.clearPendingFormat).toHaveBeenCalledWith(editor);
        expect(pendingFormat.canApplyPendingFormat).toHaveBeenCalledTimes(1);
    });

    it('Mouse up event', () => {
        spyOn(pendingFormat, 'clearPendingFormat');
        spyOn(pendingFormat, 'canApplyPendingFormat').and.returnValue(false);
        spyOn(pendingFormat, 'getPendingFormat').and.returnValue({
            fontSize: '10px',
        });

        const setContentModel = jasmine.createSpy('setContentModel');
        const model = createContentModelDocument();

        const editor = ({
            createContentModel: () => model,
            setContentModel,
            cacheContentModel: () => {},
            getContentModelDefaultFormat: () => ({}),
        } as any) as IContentModelEditor;
        const plugin = new ContentModelFormatPlugin();

        plugin.initialize(editor);
        plugin.onPluginEvent({
            eventType: PluginEventType.MouseUp,
            rawEvent: ({} as any) as MouseEvent,
        });
        plugin.dispose();

        expect(setContentModel).toHaveBeenCalledTimes(0);
        expect(pendingFormat.clearPendingFormat).toHaveBeenCalledTimes(1);
        expect(pendingFormat.clearPendingFormat).toHaveBeenCalledWith(editor);
        expect(pendingFormat.canApplyPendingFormat).toHaveBeenCalledTimes(1);
    });

    it('Mouse up event and pending format can still be applied', () => {
        spyOn(pendingFormat, 'clearPendingFormat');
        spyOn(pendingFormat, 'canApplyPendingFormat').and.returnValue(true);
        spyOn(pendingFormat, 'getPendingFormat').and.returnValue({
            fontSize: '10px',
        });

        const setContentModel = jasmine.createSpy('setContentModel');
        const model = createContentModelDocument();

        const editor = ({
            createContentModel: () => model,
            setContentModel,
            cacheContentModel: () => {},
            getContentModelDefaultFormat: () => ({}),
        } as any) as IContentModelEditor;
        const plugin = new ContentModelFormatPlugin();

        plugin.initialize(editor);
        plugin.onPluginEvent({
            eventType: PluginEventType.MouseUp,
            rawEvent: ({} as any) as MouseEvent,
        });
        plugin.dispose();

        expect(setContentModel).toHaveBeenCalledTimes(0);
        expect(pendingFormat.clearPendingFormat).not.toHaveBeenCalled();
        expect(pendingFormat.canApplyPendingFormat).toHaveBeenCalledTimes(1);
    });
});

describe('ContentModelFormatPlugin for default format', () => {
    let editor: IContentModelEditor;
    let contentDiv: HTMLDivElement;
    let getSelectionRangeEx: jasmine.Spy;
    let getPendingFormatSpy: jasmine.Spy;
    let setPendingFormatSpy: jasmine.Spy;
    let cacheContentModelSpy: jasmine.Spy;
    let addUndoSnapshotSpy: jasmine.Spy;

    beforeEach(() => {
        setPendingFormatSpy = spyOn(pendingFormat, 'setPendingFormat');
        getPendingFormatSpy = spyOn(pendingFormat, 'getPendingFormat');
        getSelectionRangeEx = jasmine.createSpy('getSelectionRangeEx');
        cacheContentModelSpy = jasmine.createSpy('cacheContentModel');
        addUndoSnapshotSpy = jasmine.createSpy('addUndoSnapshot');

        contentDiv = document.createElement('div');

        editor = ({
            contains: (e: Node) => contentDiv != e && contentDiv.contains(e),
            getSelectionRangeEx,
            getContentModelDefaultFormat: () => ({
                fontFamily: 'Arial',
            }),
            cacheContentModel: cacheContentModelSpy,
            addUndoSnapshot: addUndoSnapshotSpy,
        } as any) as IContentModelEditor;
    });

    it('Collapsed range, text input, under editor directly', () => {
        const plugin = new ContentModelFormatPlugin();
        const rawEvent = { key: 'a' } as any;

        getSelectionRangeEx.and.returnValue({
            type: SelectionRangeTypes.Normal,
            ranges: [
                {
                    collapsed: true,
                    startContainer: contentDiv,
                    startOffset: 0,
                },
            ],
        });

        spyOn(formatWithContentModel, 'formatWithContentModel').and.callFake(
            (_1: any, _2: any, callback: Function) => {
                callback({
                    blockGroupType: 'Document',
                    blocks: [
                        {
                            blockType: 'Paragraph',
                            format: {},
                            isImplicit: true,
                            segments: [
                                {
                                    segmentType: 'SelectionMarker',
                                    format: {},
                                    isSelected: true,
                                },
                            ],
                        },
                    ],
                });
            }
        );

        plugin.initialize(editor);

        plugin.onPluginEvent({
            eventType: PluginEventType.KeyDown,
            rawEvent,
        });

        expect(setPendingFormatSpy).toHaveBeenCalledWith(
            editor,
            { fontFamily: 'Arial' },
            new Position(contentDiv, 0)
        );
    });

    it('Expanded range, text input, under editor directly', () => {
        const plugin = new ContentModelFormatPlugin();
        const rawEvent = { key: 'a' } as any;

        getSelectionRangeEx.and.returnValue({
            type: SelectionRangeTypes.Normal,
            ranges: [
                {
                    collapsed: false,
                    startContainer: contentDiv,
                    startOffset: 0,
                },
            ],
        });

        spyOn(formatWithContentModel, 'formatWithContentModel').and.callFake(
            (_1: any, _2: any, callback: Function) => {
                callback({
                    blockGroupType: 'Document',
                    blocks: [
                        {
                            blockType: 'Paragraph',
                            format: {},
                            isImplicit: true,
                            segments: [
                                {
                                    segmentType: 'Text',
                                    format: {},
                                    text: 'test',
                                    isSelected: true,
                                },
                            ],
                        },
                    ],
                });
            }
        );

        plugin.initialize(editor);

        plugin.onPluginEvent({
            eventType: PluginEventType.KeyDown,
            rawEvent,
        });

        expect(setPendingFormatSpy).not.toHaveBeenCalled();
        expect(addUndoSnapshotSpy).toHaveBeenCalledTimes(1);
    });

    it('Collapsed range, IME input, under editor directly', () => {
        const plugin = new ContentModelFormatPlugin();
        const rawEvent = { key: 'Process' } as any;

        getSelectionRangeEx.and.returnValue({
            type: SelectionRangeTypes.Normal,
            ranges: [
                {
                    collapsed: true,
                    startContainer: contentDiv,
                    startOffset: 0,
                },
            ],
        });

        spyOn(formatWithContentModel, 'formatWithContentModel').and.callFake(
            (_1: any, _2: any, callback: Function) => {
                callback({
                    blockGroupType: 'Document',
                    blocks: [
                        {
                            blockType: 'Paragraph',
                            format: {},
                            isImplicit: true,
                            segments: [
                                {
                                    segmentType: 'SelectionMarker',
                                    format: {},
                                    isSelected: true,
                                },
                            ],
                        },
                    ],
                });
            }
        );

        plugin.initialize(editor);

        plugin.onPluginEvent({
            eventType: PluginEventType.KeyDown,
            rawEvent,
        });

        expect(setPendingFormatSpy).toHaveBeenCalledWith(
            editor,
            { fontFamily: 'Arial' },
            new Position(contentDiv, 0)
        );
    });

    it('Collapsed range, other input, under editor directly', () => {
        const plugin = new ContentModelFormatPlugin();
        const rawEvent = { key: 'Up' } as any;

        getSelectionRangeEx.and.returnValue({
            type: SelectionRangeTypes.Normal,
            ranges: [
                {
                    collapsed: true,
                    startContainer: contentDiv,
                    startOffset: 0,
                },
            ],
        });

        spyOn(formatWithContentModel, 'formatWithContentModel').and.callFake(
            (_1: any, _2: any, callback: Function) => {
                callback({
                    blockGroupType: 'Document',
                    blocks: [
                        {
                            blockType: 'Paragraph',
                            format: {},
                            isImplicit: true,
                            segments: [
                                {
                                    segmentType: 'SelectionMarker',
                                    format: {},
                                    isSelected: true,
                                },
                            ],
                        },
                    ],
                });
            }
        );

        plugin.initialize(editor);

        plugin.onPluginEvent({
            eventType: PluginEventType.KeyDown,
            rawEvent,
        });

        expect(setPendingFormatSpy).not.toHaveBeenCalled();
    });

    it('Collapsed range, normal input, not under editor directly, no style', () => {
        const plugin = new ContentModelFormatPlugin();
        const rawEvent = { key: 'a' } as any;
        const div = document.createElement('div');

        contentDiv.appendChild(div);

        getSelectionRangeEx.and.returnValue({
            type: SelectionRangeTypes.Normal,
            ranges: [
                {
                    collapsed: true,
                    startContainer: div,
                    startOffset: 0,
                },
            ],
        });

        spyOn(formatWithContentModel, 'formatWithContentModel').and.callFake(
            (_1: any, _2: any, callback: Function) => {
                callback({
                    blockGroupType: 'Document',
                    blocks: [
                        {
                            blockType: 'Paragraph',
                            format: {},
                            segments: [
                                {
                                    segmentType: 'SelectionMarker',
                                    format: {},
                                    isSelected: true,
                                },
                            ],
                        },
                    ],
                });
            }
        );

        plugin.initialize(editor);

        plugin.onPluginEvent({
            eventType: PluginEventType.KeyDown,
            rawEvent,
        });

        expect(setPendingFormatSpy).toHaveBeenCalledWith(
            editor,
            { fontFamily: 'Arial' },
            new Position(div, 0)
        );
    });

    it('Collapsed range, text input, under editor directly, has pending format', () => {
        const plugin = new ContentModelFormatPlugin();
        const rawEvent = { key: 'a' } as any;

        getSelectionRangeEx.and.returnValue({
            type: SelectionRangeTypes.Normal,
            ranges: [
                {
                    collapsed: true,
                    startContainer: contentDiv,
                    startOffset: 0,
                },
            ],
        });

        spyOn(formatWithContentModel, 'formatWithContentModel').and.callFake(
            (_1: any, _2: any, callback: Function) => {
                callback({
                    blockGroupType: 'Document',
                    blocks: [
                        {
                            blockType: 'Paragraph',
                            format: {},
                            isImplicit: true,
                            segments: [
                                {
                                    segmentType: 'SelectionMarker',
                                    format: {},
                                    isSelected: true,
                                },
                            ],
                        },
                    ],
                });
            }
        );

        getPendingFormatSpy.and.returnValue({
            fontSize: '10pt',
        });

        plugin.initialize(editor);

        plugin.onPluginEvent({
            eventType: PluginEventType.KeyDown,
            rawEvent,
        });

        expect(setPendingFormatSpy).toHaveBeenCalledWith(
            editor,
            { fontFamily: 'Arial', fontSize: '10pt' },
            new Position(contentDiv, 0)
        );
    });
});<|MERGE_RESOLUTION|>--- conflicted
+++ resolved
@@ -1,13 +1,9 @@
 import * as formatWithContentModel from '../../../lib/publicApi/utils/formatWithContentModel';
 import * as pendingFormat from '../../../lib/modelApi/format/pendingFormat';
 import ContentModelFormatPlugin from '../../../lib/editor/plugins/ContentModelFormatPlugin';
-import { ChangeSource, PluginEventType } from 'roosterjs-editor-types';
+import { ChangeSource, PluginEventType, SelectionRangeTypes } from 'roosterjs-editor-types';
 import { IContentModelEditor } from '../../../lib/publicTypes/IContentModelEditor';
-<<<<<<< HEAD
-import { PluginEventType, SelectionRangeTypes } from 'roosterjs-editor-types';
 import { Position } from 'roosterjs-editor-dom';
-=======
->>>>>>> 345e7245
 import {
     addSegment,
     createContentModelDocument,
@@ -161,11 +157,8 @@
             },
             cacheContentModel: () => {},
             isDarkMode: () => false,
-<<<<<<< HEAD
-            getContentModelDefaultFormat: () => ({}),
-=======
+            getContentModelDefaultFormat: () => ({}),
             triggerPluginEvent: jasmine.createSpy('triggerPluginEvent'),
->>>>>>> 345e7245
         } as any) as IContentModelEditor;
         const plugin = new ContentModelFormatPlugin();
 
@@ -231,11 +224,8 @@
             },
             cacheContentModel: () => {},
             isDarkMode: () => false,
-<<<<<<< HEAD
-            getContentModelDefaultFormat: () => ({}),
-=======
+            getContentModelDefaultFormat: () => ({}),
             triggerPluginEvent,
->>>>>>> 345e7245
         } as any) as IContentModelEditor;
         const plugin = new ContentModelFormatPlugin();
 

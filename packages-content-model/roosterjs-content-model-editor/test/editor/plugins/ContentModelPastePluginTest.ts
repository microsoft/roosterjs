import * as addParser from '../../../lib/editor/plugins/PastePlugin/utils/addParser';
import * as chainSanitizerCallbackFile from 'roosterjs-editor-dom/lib/htmlSanitizer/chainSanitizerCallback';
import * as ExcelFile from '../../../lib/editor/plugins/PastePlugin/Excel/processPastedContentFromExcel';
import * as getPasteSource from '../../../lib/editor/plugins/PastePlugin/pasteSourceValidations/getPasteSource';
import * as PowerPointFile from '../../../lib/editor/plugins/PastePlugin/PowerPoint/processPastedContentFromPowerPoint';
import * as setProcessor from '../../../lib/editor/plugins/PastePlugin/utils/setProcessor';
import * as WacFile from '../../../lib/editor/plugins/PastePlugin/WacComponents/processPastedContentWacComponents';
import * as WordDesktopFile from '../../../lib/editor/plugins/PastePlugin/WordDesktop/processPastedContentFromWordDesktop';
import ContentModelBeforePasteEvent from '../../../lib/publicTypes/event/ContentModelBeforePasteEvent';
import ContentModelPastePlugin from '../../../lib/editor/plugins/PastePlugin/ContentModelPastePlugin';
import { IContentModelEditor } from '../../../lib/publicTypes/IContentModelEditor';
import { PastePropertyNames } from '../../../lib/editor/plugins/PastePlugin/pasteSourceValidations/constants';
import { PasteType, PluginEventType } from 'roosterjs-editor-types';

const trustedHTMLHandler = <any>'mock';
<<<<<<< HEAD
const DEFAULT_TIMES_ADD_PARSER_CALLED = 3;
=======
const GOOGLE_SHEET_NODE_NAME = 'google-sheets-html-origin';
const DEFAULT_TIMES_ADD_PARSER_CALLED = 4;
>>>>>>> e55b4d64

describe('Content Model Paste Plugin Test', () => {
    let editor: IContentModelEditor;

    beforeEach(() => {
        editor = ({
            getTrustedHTMLHandler: () => trustedHTMLHandler,
        } as any) as IContentModelEditor;
        spyOn(addParser, 'default').and.callThrough();
        spyOn(chainSanitizerCallbackFile, 'default').and.callThrough();
        spyOn(setProcessor, 'setProcessor').and.callThrough();
    });

    let event: ContentModelBeforePasteEvent = <ContentModelBeforePasteEvent>(<any>{
        clipboardData: {},
        fragment: document.createDocumentFragment(),
        sanitizingOption: {
            elementCallbacks: {},
            attributeCallbacks: {},
            cssStyleCallbacks: {},
            additionalTagReplacements: {},
            additionalAllowedAttributes: [],
            additionalAllowedCssClasses: [],
            additionalDefaultStyleValues: {},
            additionalGlobalStyleNodes: [],
            additionalPredefinedCssForElement: {},
            preserveHtmlComments: false,
            unknownTagReplacement: null,
        },
        htmlBefore: '',
        htmlAfter: '',
        htmlAttributes: {},
        domToModelOption: {},
    });

    describe('onPluginEvent', () => {
        let plugin = new ContentModelPastePlugin();

        beforeEach(() => {
            plugin = new ContentModelPastePlugin();

            event = <ContentModelBeforePasteEvent>(<any>{
                eventType: PluginEventType.BeforePaste,
                domToModelOption: {},
                sanitizingOption: {
                    elementCallbacks: {},
                    attributeCallbacks: {},
                    cssStyleCallbacks: {},
                    additionalTagReplacements: {},
                    additionalAllowedAttributes: [],
                    additionalAllowedCssClasses: [],
                    additionalDefaultStyleValues: {},
                    additionalGlobalStyleNodes: [],
                    additionalPredefinedCssForElement: {},
                    preserveHtmlComments: false,
                    unknownTagReplacement: null,
                },
                pasteType: PasteType.Normal,
                clipboardData: <any>{
                    html: '',
                },
                fragment: document.createDocumentFragment(),
            });
        });

        it('WordDesktop', () => {
            spyOn(getPasteSource, 'getPasteSource').and.returnValue('wordDesktop');
            spyOn(WordDesktopFile, 'processPastedContentFromWordDesktop').and.callThrough();

            plugin.initialize(editor);
            plugin.onPluginEvent(event);

            expect(WordDesktopFile.processPastedContentFromWordDesktop).toHaveBeenCalledWith(event);
            expect(event.domToModelOption.processorOverride?.element).toBe(
                WordDesktopFile.wordDesktopElementProcessor
            );
            expect(addParser.default).toHaveBeenCalledTimes(DEFAULT_TIMES_ADD_PARSER_CALLED + 3);
            expect(chainSanitizerCallbackFile.default).toHaveBeenCalledTimes(3);
            expect(setProcessor.setProcessor).toHaveBeenCalledTimes(1);
        });

        it('Excel | merge format', () => {
            spyOn(getPasteSource, 'getPasteSource').and.returnValue('excelDesktop');
            spyOn(ExcelFile, 'processPastedContentFromExcel').and.callThrough();

            (<any>event).pasteType = PasteType.MergeFormat;
            plugin.initialize(editor);
            plugin.onPluginEvent(event);

            expect(ExcelFile.processPastedContentFromExcel).toHaveBeenCalledWith(
                event,
                trustedHTMLHandler
            );
            expect(addParser.default).toHaveBeenCalledTimes(DEFAULT_TIMES_ADD_PARSER_CALLED + 3);
            expect(setProcessor.setProcessor).toHaveBeenCalledTimes(1);
            expect(chainSanitizerCallbackFile.default).toHaveBeenCalledTimes(1);
        });

        it('Excel | image', () => {
            spyOn(getPasteSource, 'getPasteSource').and.returnValue('excelDesktop');
            spyOn(ExcelFile, 'processPastedContentFromExcel').and.callThrough();

            (<any>event).pasteType = PasteType.AsImage;
            plugin.initialize(editor);
            plugin.onPluginEvent(event);

            expect(ExcelFile.processPastedContentFromExcel).not.toHaveBeenCalledWith(
                event,
                trustedHTMLHandler
            );
            expect(addParser.default).toHaveBeenCalledTimes(DEFAULT_TIMES_ADD_PARSER_CALLED);
            expect(chainSanitizerCallbackFile.default).toHaveBeenCalledTimes(1);
            expect(setProcessor.setProcessor).toHaveBeenCalledTimes(0);
        });

        it('Excel', () => {
            spyOn(getPasteSource, 'getPasteSource').and.returnValue('excelDesktop');
            spyOn(ExcelFile, 'processPastedContentFromExcel').and.callThrough();

            plugin.initialize(editor);
            plugin.onPluginEvent(event);

            expect(ExcelFile.processPastedContentFromExcel).toHaveBeenCalledWith(
                event,
                trustedHTMLHandler
            );
            expect(addParser.default).toHaveBeenCalledTimes(DEFAULT_TIMES_ADD_PARSER_CALLED + 1);
            expect(setProcessor.setProcessor).toHaveBeenCalledTimes(1);
            expect(chainSanitizerCallbackFile.default).toHaveBeenCalledTimes(1);
        });

        it('Excel Online', () => {
            spyOn(getPasteSource, 'getPasteSource').and.returnValue('excelOnline');
            spyOn(ExcelFile, 'processPastedContentFromExcel').and.callThrough();

            plugin.initialize(editor);
            plugin.onPluginEvent(event);

            expect(ExcelFile.processPastedContentFromExcel).toHaveBeenCalledWith(
                event,
                trustedHTMLHandler
            );
            expect(addParser.default).toHaveBeenCalledTimes(DEFAULT_TIMES_ADD_PARSER_CALLED + 1);
            expect(setProcessor.setProcessor).toHaveBeenCalledTimes(1);
            expect(chainSanitizerCallbackFile.default).toHaveBeenCalledTimes(1);
        });

        it('Power Point', () => {
            spyOn(getPasteSource, 'getPasteSource').and.returnValue('powerPointDesktop');
            spyOn(PowerPointFile, 'processPastedContentFromPowerPoint').and.callThrough();

            plugin.initialize(editor);
            plugin.onPluginEvent(event);

            expect(PowerPointFile.processPastedContentFromPowerPoint).toHaveBeenCalledWith(
                event,
                trustedHTMLHandler
            );
            expect(addParser.default).toHaveBeenCalledTimes(DEFAULT_TIMES_ADD_PARSER_CALLED);
            expect(setProcessor.setProcessor).toHaveBeenCalledTimes(0);
            expect(chainSanitizerCallbackFile.default).toHaveBeenCalledTimes(1);
        });

        it('Wac', () => {
            spyOn(getPasteSource, 'getPasteSource').and.returnValue('wacComponents');
            spyOn(WacFile, 'processPastedContentWacComponents').and.callThrough();

            plugin.initialize(editor);
            plugin.onPluginEvent(event);

            expect(WacFile.processPastedContentWacComponents).toHaveBeenCalledWith(event);
            expect(addParser.default).toHaveBeenCalledTimes(DEFAULT_TIMES_ADD_PARSER_CALLED + 4);
            expect(setProcessor.setProcessor).toHaveBeenCalledTimes(4);
            expect(chainSanitizerCallbackFile.default).toHaveBeenCalledTimes(1);
        });

        it('Default', () => {
            spyOn(getPasteSource, 'getPasteSource').and.returnValue('default');

            plugin.initialize(editor);
            plugin.onPluginEvent(event);

            expect(addParser.default).toHaveBeenCalledTimes(DEFAULT_TIMES_ADD_PARSER_CALLED);
            expect(setProcessor.setProcessor).toHaveBeenCalledTimes(0);
            expect(chainSanitizerCallbackFile.default).toHaveBeenCalledTimes(1);
        });

        it('Google Sheets', () => {
            spyOn(getPasteSource, 'getPasteSource').and.returnValue('googleSheets');

            plugin.initialize(editor);
            plugin.onPluginEvent(event);

            expect(addParser.default).toHaveBeenCalledTimes(DEFAULT_TIMES_ADD_PARSER_CALLED);
            expect(setProcessor.setProcessor).toHaveBeenCalledTimes(0);
            expect(chainSanitizerCallbackFile.default).toHaveBeenCalledTimes(1);
            expect(
                event.sanitizingOption.additionalTagReplacements[
                    PastePropertyNames.GOOGLE_SHEET_NODE_NAME
                ]
            ).toEqual('*');
        });
    });
});<|MERGE_RESOLUTION|>--- conflicted
+++ resolved
@@ -13,12 +13,7 @@
 import { PasteType, PluginEventType } from 'roosterjs-editor-types';
 
 const trustedHTMLHandler = <any>'mock';
-<<<<<<< HEAD
-const DEFAULT_TIMES_ADD_PARSER_CALLED = 3;
-=======
-const GOOGLE_SHEET_NODE_NAME = 'google-sheets-html-origin';
 const DEFAULT_TIMES_ADD_PARSER_CALLED = 4;
->>>>>>> e55b4d64
 
 describe('Content Model Paste Plugin Test', () => {
     let editor: IContentModelEditor;

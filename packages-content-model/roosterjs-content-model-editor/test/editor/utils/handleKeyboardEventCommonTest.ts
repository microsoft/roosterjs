--- conflicted
+++ resolved
@@ -42,11 +42,7 @@
         const mockedModel = 'MODEL' as any;
         const which = 'WHICH' as any;
         (<any>mockedEvent).which = which;
-<<<<<<< HEAD
-        const context: FormatWithContentModelContext = { deletedEntities: [] };
-=======
         const context: FormatWithContentModelContext = { newEntities: [], deletedEntities: [] };
->>>>>>> b77c854e
         const result = handleKeyboardEventResult(
             mockedEditor,
             mockedModel,
@@ -68,11 +64,7 @@
 
     it('DeleteResult.NotDeleted', () => {
         const mockedModel = 'MODEL' as any;
-<<<<<<< HEAD
-        const context: FormatWithContentModelContext = { deletedEntities: [] };
-=======
         const context: FormatWithContentModelContext = { newEntities: [], deletedEntities: [] };
->>>>>>> b77c854e
         const result = handleKeyboardEventResult(
             mockedEditor,
             mockedModel,
@@ -92,11 +84,7 @@
 
     it('DeleteResult.Range', () => {
         const mockedModel = 'MODEL' as any;
-<<<<<<< HEAD
-        const context: FormatWithContentModelContext = { deletedEntities: [] };
-=======
         const context: FormatWithContentModelContext = { newEntities: [], deletedEntities: [] };
->>>>>>> b77c854e
         const result = handleKeyboardEventResult(
             mockedEditor,
             mockedModel,
@@ -118,11 +106,7 @@
 
     it('DeleteResult.NothingToDelete', () => {
         const mockedModel = 'MODEL' as any;
-<<<<<<< HEAD
-        const context: FormatWithContentModelContext = { deletedEntities: [] };
-=======
         const context: FormatWithContentModelContext = { newEntities: [], deletedEntities: [] };
->>>>>>> b77c854e
         const result = handleKeyboardEventResult(
             mockedEditor,
             mockedModel,

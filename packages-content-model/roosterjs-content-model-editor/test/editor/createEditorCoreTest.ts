--- conflicted
+++ resolved
@@ -1,7 +1,4 @@
-<<<<<<< HEAD
-=======
 import * as darkColorHandler from '../../lib/editor/DarkColorHandlerImpl';
->>>>>>> 8dc99687
 import { coreApiMap } from '../../lib/coreApi/coreApiMap';
 import { createEditorCore } from '../../lib/editor/createEditorCore';
 
@@ -9,19 +6,6 @@
     const mockedSizeTransformer = 'TRANSFORMER' as any;
     const mockedEditPluginState = 'EDITSTATE' as any;
     const mockedContextMenuPluginState = 'CONTEXTMENUSTATE' as any;
-<<<<<<< HEAD
-
-    it('No additional option', () => {
-        const core = createEditorCore(
-            {},
-            {
-                edit: mockedEditPluginState,
-                contextMenu: mockedContextMenuPluginState,
-            },
-            mockedSizeTransformer
-        );
-
-=======
     const mockedInnerHandler = 'INNER' as any;
     const mockedDarkHandler = 'DARK' as any;
 
@@ -40,7 +24,6 @@
             mockedSizeTransformer
         );
 
->>>>>>> 8dc99687
         expect(core).toEqual({
             api: { ...coreApiMap },
             originalApi: { ...coreApiMap },
@@ -49,10 +32,7 @@
             edit: mockedEditPluginState,
             contextMenu: mockedContextMenuPluginState,
             sizeTransformer: mockedSizeTransformer,
-<<<<<<< HEAD
-=======
             darkColorHandler: mockedDarkHandler,
->>>>>>> 8dc99687
         });
         expect(darkColorHandler.createDarkColorHandler).toHaveBeenCalledWith(mockedInnerHandler);
     });
@@ -75,10 +55,7 @@
                 edit: mockedEditPluginState,
                 contextMenu: mockedContextMenuPluginState,
             },
-<<<<<<< HEAD
-=======
             mockedInnerHandler,
->>>>>>> 8dc99687
             mockedSizeTransformer
         );
 
@@ -90,10 +67,7 @@
             edit: mockedEditPluginState,
             contextMenu: mockedContextMenuPluginState,
             sizeTransformer: mockedSizeTransformer,
-<<<<<<< HEAD
-=======
             darkColorHandler: mockedDarkHandler,
->>>>>>> 8dc99687
         });
         expect(darkColorHandler.createDarkColorHandler).toHaveBeenCalledWith(mockedInnerHandler);
     });

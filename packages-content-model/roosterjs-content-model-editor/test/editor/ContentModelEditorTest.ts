import * as contentModelToDom from 'roosterjs-content-model-dom/lib/modelToDom/contentModelToDom';
import * as createDomToModelContext from 'roosterjs-content-model-dom/lib/domToModel/context/createDomToModelContext';
import * as createModelToDomContext from 'roosterjs-content-model-dom/lib/modelToDom/context/createModelToDomContext';
import * as domToContentModel from 'roosterjs-content-model-dom/lib/domToModel/domToContentModel';
import ContentModelEditor from '../../lib/editor/ContentModelEditor';
import { ContentModelDocument, EditorContext } from 'roosterjs-content-model-types';
import { EditorPlugin, PluginEventType, SelectionRangeTypes } from 'roosterjs-editor-types';

const editorContext: EditorContext = {
    isDarkMode: false,
    darkColorHandler: undefined,
};

describe('ContentModelEditor', () => {
    it('domToContentModel', () => {
        const mockedResult = 'Result' as any;
        const mockedContext = 'MockedContext' as any;
        const mockedConfig = 'MockedConfig' as any;

        spyOn(domToContentModel, 'domToContentModel').and.returnValue(mockedResult);
        spyOn(createDomToModelContext, 'createDomToModelContextWithConfig').and.returnValue(
            mockedContext
        );
        spyOn(createDomToModelContext, 'createDomToModelConfig').and.returnValue(mockedConfig);

        const div = document.createElement('div');
        const editor = new ContentModelEditor(div);

        spyOn((editor as any).core.api, 'createEditorContext').and.returnValue(editorContext);

        const model = editor.createContentModel();

        expect(model).toBe(mockedResult);
        expect(domToContentModel.domToContentModel).toHaveBeenCalledTimes(1);
        expect(domToContentModel.domToContentModel).toHaveBeenCalledWith(div, mockedContext, {
            type: SelectionRangeTypes.Normal,
            ranges: [],
            areAllCollapsed: true,
        });
        expect(createDomToModelContext.createDomToModelContextWithConfig).toHaveBeenCalledWith(
            mockedConfig,
            editorContext
        );
    });

    it('domToContentModel, with Reuse Content Model do not add disableCacheElement option', () => {
        const mockedResult = 'Result' as any;
        const mockedContext = 'MockedContext' as any;
        const mockedConfig = 'MockedConfig' as any;

        spyOn(domToContentModel, 'domToContentModel').and.returnValue(mockedResult);
        spyOn(createDomToModelContext, 'createDomToModelContextWithConfig').and.returnValue(
            mockedContext
        );
        spyOn(createDomToModelContext, 'createDomToModelConfig').and.returnValue(mockedConfig);

        const div = document.createElement('div');
        const editor = new ContentModelEditor(div);

        spyOn((editor as any).core.api, 'createEditorContext').and.returnValue(editorContext);

        const model = editor.createContentModel();

        expect(model).toBe(mockedResult);
        expect(domToContentModel.domToContentModel).toHaveBeenCalledTimes(1);
        expect(domToContentModel.domToContentModel).toHaveBeenCalledWith(div, mockedContext, {
            type: SelectionRangeTypes.Normal,
            ranges: [],
            areAllCollapsed: true,
        });
        expect(createDomToModelContext.createDomToModelContextWithConfig).toHaveBeenCalledWith(
            mockedConfig,
            editorContext
        );
    });

    it('setContentModel with normal selection', () => {
<<<<<<< HEAD
        const mockedFragment = 'Fragment' as any;
=======
        const div = document.createElement('div');
        const editor = new ContentModelEditor(div);
>>>>>>> 345e7245
        const mockedRange = {
            type: SelectionRangeTypes.Normal,
            ranges: [document.createRange()],
        } as any;
        const mockedModel = 'MockedModel' as any;
        const mockedContext = 'MockedContext' as any;
        const mockedConfig = 'MockedConfig' as any;

<<<<<<< HEAD
        spyOn(contentModelToDom, 'contentModelToDom').and.returnValue(mockedResult);
        spyOn(createModelToDomContext, 'createModelToDomContextWithConfig').and.returnValue(
            mockedContext
        );
        spyOn(createModelToDomContext, 'createModelToDomConfig').and.returnValue(mockedConfig);

        const div = document.createElement('div');
        const editor = new ContentModelEditor(div);

        spyOn((editor as any).core.api, 'createEditorContext').and.returnValue(editorContext);
=======
        spyOn((editor as any).core.api, 'createEditorContext').and.returnValue(editorContext);
        spyOn(contentModelToDom, 'contentModelToDom').and.returnValue(mockedRange);
        spyOn(createModelToDomContext, 'createModelToDomContext').and.returnValue(mockedContext);
>>>>>>> 345e7245

        const rangeEx = editor.setContentModel(mockedModel);

        expect(contentModelToDom.contentModelToDom).toHaveBeenCalledTimes(1);
        expect(contentModelToDom.contentModelToDom).toHaveBeenCalledWith(
            document,
            div,
            mockedModel,
            mockedContext,
            undefined
        );
        expect(createModelToDomContext.createModelToDomContextWithConfig).toHaveBeenCalledWith(
            mockedConfig,
            editorContext
        );
        expect(rangeEx).toBe(mockedRange);
    });

    it('setContentModel', () => {
<<<<<<< HEAD
        const mockedFragment = 'Fragment' as any;
=======
        const div = document.createElement('div');
        const editor = new ContentModelEditor(div);
>>>>>>> 345e7245
        const mockedRange = {
            type: SelectionRangeTypes.Normal,
            ranges: [document.createRange()],
        } as any;
        const mockedModel = 'MockedModel' as any;
        const mockedContext = 'MockedContext' as any;
        const mockedConfig = 'MockedConfig' as any;

<<<<<<< HEAD
        spyOn(contentModelToDom, 'contentModelToDom').and.returnValue(mockedResult);
        spyOn(createModelToDomContext, 'createModelToDomContextWithConfig').and.returnValue(
            mockedContext
        );
        spyOn(createModelToDomContext, 'createModelToDomConfig').and.returnValue(mockedConfig);

        const div = document.createElement('div');
        const editor = new ContentModelEditor(div);

        spyOn((editor as any).core.api, 'createEditorContext').and.returnValue(editorContext);
=======
        spyOn((editor as any).core.api, 'createEditorContext').and.returnValue(editorContext);
        spyOn(contentModelToDom, 'contentModelToDom').and.returnValue(mockedRange);
        spyOn(createModelToDomContext, 'createModelToDomContext').and.returnValue(mockedContext);
>>>>>>> 345e7245

        const rangeEx = editor.setContentModel(mockedModel);

        expect(contentModelToDom.contentModelToDom).toHaveBeenCalledTimes(1);
        expect(contentModelToDom.contentModelToDom).toHaveBeenCalledWith(
            document,
            div,
            mockedModel,
            mockedContext,
            undefined
        );
        expect(createModelToDomContext.createModelToDomContextWithConfig).toHaveBeenCalledWith(
            mockedConfig,
            editorContext
        );
        expect(rangeEx).toBe(mockedRange);
    });

    it('createContentModel in EditorReady event', () => {
        let model: ContentModelDocument | undefined;
        let pluginEditor: any;

        const div = document.createElement('div');
        const plugin: EditorPlugin = {
            getName: () => '',
            initialize: e => {
                pluginEditor = e;
            },
            dispose: () => {
                pluginEditor = undefined;
            },
            onPluginEvent: event => {
                if (event.eventType == PluginEventType.EditorReady) {
                    model = pluginEditor.createContentModel();
                }
            },
        };
        const editor = new ContentModelEditor(div, {
            plugins: [plugin],
        });
        editor.dispose();

        expect(model).toEqual({
            blockGroupType: 'Document',
            blocks: [],
            format: {
                fontWeight: undefined,
                italic: undefined,
                underline: undefined,
                fontFamily: undefined,
                fontSize: undefined,
                textColor: undefined,
                backgroundColor: undefined,
            },
        });
    });

    it('get model with cache', () => {
        const div = document.createElement('div');
        const editor = new ContentModelEditor(div);
        const cachedModel = 'MODEL' as any;

        (editor as any).core.cache.cachedModel = cachedModel;

        spyOn(domToContentModel, 'domToContentModel');

        const model = editor.createContentModel();

        expect(model).toBe(cachedModel);
        expect(domToContentModel.domToContentModel).not.toHaveBeenCalled();
    });

    it('default format', () => {
        const div = document.createElement('div');
        const editor = new ContentModelEditor(div, {
            defaultFormat: {
                bold: true,
                italic: true,
                underline: true,
                fontFamily: 'Arial',
                fontSize: '10pt',
                textColors: {
                    lightModeColor: 'black',
                    darkModeColor: 'white',
                },
                backgroundColors: {
                    lightModeColor: 'white',
                    darkModeColor: 'black',
                },
            },
        });

        const model = editor.createContentModel();

        expect(model.format).toEqual({
            fontWeight: 'bold',
            italic: true,
            underline: true,
            fontFamily: 'Arial',
            fontSize: '10pt',
            textColor: 'black',
            backgroundColor: 'white',
        });
    });

    it('dispose', () => {
        const div = document.createElement('div');
        div.style.fontFamily = 'Arial';

        const editor = new ContentModelEditor(div);

        expect(div.style.fontFamily).toBe('Arial');

        editor.dispose();

        expect(div.style.fontFamily).toBe('Arial');
    });

    it('getContentModelDefaultFormat', () => {
        const div = document.createElement('div');
        const editor = new ContentModelEditor(div, {
            defaultFormat: {
                fontFamily: 'Tahoma',
                fontSize: '20pt',
            },
        });
        const format = editor.getContentModelDefaultFormat();

        editor.dispose();

        expect(format).toEqual({
            fontWeight: undefined,
            italic: undefined,
            underline: undefined,
            fontFamily: 'Tahoma',
            fontSize: '20pt',
            textColor: undefined,
            backgroundColor: undefined,
        });
    });
});<|MERGE_RESOLUTION|>--- conflicted
+++ resolved
@@ -75,12 +75,6 @@
     });
 
     it('setContentModel with normal selection', () => {
-<<<<<<< HEAD
-        const mockedFragment = 'Fragment' as any;
-=======
-        const div = document.createElement('div');
-        const editor = new ContentModelEditor(div);
->>>>>>> 345e7245
         const mockedRange = {
             type: SelectionRangeTypes.Normal,
             ranges: [document.createRange()],
@@ -89,8 +83,7 @@
         const mockedContext = 'MockedContext' as any;
         const mockedConfig = 'MockedConfig' as any;
 
-<<<<<<< HEAD
-        spyOn(contentModelToDom, 'contentModelToDom').and.returnValue(mockedResult);
+        spyOn(contentModelToDom, 'contentModelToDom').and.returnValue(mockedRange);
         spyOn(createModelToDomContext, 'createModelToDomContextWithConfig').and.returnValue(
             mockedContext
         );
@@ -100,11 +93,6 @@
         const editor = new ContentModelEditor(div);
 
         spyOn((editor as any).core.api, 'createEditorContext').and.returnValue(editorContext);
-=======
-        spyOn((editor as any).core.api, 'createEditorContext').and.returnValue(editorContext);
-        spyOn(contentModelToDom, 'contentModelToDom').and.returnValue(mockedRange);
-        spyOn(createModelToDomContext, 'createModelToDomContext').and.returnValue(mockedContext);
->>>>>>> 345e7245
 
         const rangeEx = editor.setContentModel(mockedModel);
 
@@ -124,12 +112,6 @@
     });
 
     it('setContentModel', () => {
-<<<<<<< HEAD
-        const mockedFragment = 'Fragment' as any;
-=======
-        const div = document.createElement('div');
-        const editor = new ContentModelEditor(div);
->>>>>>> 345e7245
         const mockedRange = {
             type: SelectionRangeTypes.Normal,
             ranges: [document.createRange()],
@@ -138,8 +120,7 @@
         const mockedContext = 'MockedContext' as any;
         const mockedConfig = 'MockedConfig' as any;
 
-<<<<<<< HEAD
-        spyOn(contentModelToDom, 'contentModelToDom').and.returnValue(mockedResult);
+        spyOn(contentModelToDom, 'contentModelToDom').and.returnValue(mockedRange);
         spyOn(createModelToDomContext, 'createModelToDomContextWithConfig').and.returnValue(
             mockedContext
         );
@@ -149,11 +130,6 @@
         const editor = new ContentModelEditor(div);
 
         spyOn((editor as any).core.api, 'createEditorContext').and.returnValue(editorContext);
-=======
-        spyOn((editor as any).core.api, 'createEditorContext').and.returnValue(editorContext);
-        spyOn(contentModelToDom, 'contentModelToDom').and.returnValue(mockedRange);
-        spyOn(createModelToDomContext, 'createModelToDomContext').and.returnValue(mockedContext);
->>>>>>> 345e7245
 
         const rangeEx = editor.setContentModel(mockedModel);
 

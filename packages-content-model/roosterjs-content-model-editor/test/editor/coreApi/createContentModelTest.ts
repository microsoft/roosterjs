import * as cloneModel from '../../../lib/modelApi/common/cloneModel';
import * as createDomToModelContext from 'roosterjs-content-model-dom/lib/domToModel/context/createDomToModelContext';
import * as domToContentModel from 'roosterjs-content-model-dom/lib/domToModel/domToContentModel';
import { ContentModelEditorCore } from '../../../lib/publicTypes/ContentModelEditorCore';
import { createContentModel } from '../../../lib/editor/coreApi/createContentModel';
import { SelectionRangeTypes } from 'roosterjs-editor-types';

const mockedEditorContext = 'EDITORCONTEXT' as any;
const mockedContext = 'CONTEXT' as any;
const mockedModel = 'MODEL' as any;
const mockedDiv = 'DIV' as any;
const mockedCachedMode = 'CACHEDMODEL' as any;
const mockedClonedModel = 'CLONEDMODEL' as any;

describe('createContentModel', () => {
    let core: ContentModelEditorCore;
    let createEditorContext: jasmine.Spy;
    let getSelectionRangeEx: jasmine.Spy;
    let domToContentModelSpy: jasmine.Spy;
    let cloneModelSpy: jasmine.Spy;

    beforeEach(() => {
        createEditorContext = jasmine
            .createSpy('createEditorContext')
            .and.returnValue(mockedEditorContext);
        getSelectionRangeEx = jasmine.createSpy('getSelectionRangeEx').and.returnValue(null);

        domToContentModelSpy = spyOn(domToContentModel, 'domToContentModel').and.returnValue(
            mockedModel
        );
        cloneModelSpy = spyOn(cloneModel, 'cloneModel').and.returnValue(mockedClonedModel);

        spyOn(createDomToModelContext, 'createDomToModelContextWithConfig').and.returnValue(
            mockedContext
        );

        core = ({
            contentDiv: mockedDiv,
            api: {
                createEditorContext,
                getSelectionRangeEx,
            },
            cache: {
                cachedModel: mockedCachedMode,
            },
            lifecycle: {},
        } as any) as ContentModelEditorCore;
    });

    it('Reuse model, no cache, no shadow edit', () => {
<<<<<<< HEAD
        const option: DomToModelOption = {};

        core.cachedModel = undefined;
=======
        core.cache.cachedModel = undefined;
>>>>>>> f8e30962

        const model = createContentModel(core);

        expect(createEditorContext).toHaveBeenCalledWith(core);
        expect(getSelectionRangeEx).toHaveBeenCalledWith(core);
<<<<<<< HEAD
        expect(domToContentModelSpy).toHaveBeenCalledWith(
            mockedDiv,
            {
                processorOverride: {
                    table: tablePreProcessor,
                },
            },
            mockedEditorContext,
            null
        );
=======
        expect(domToContentModelSpy).toHaveBeenCalledWith(mockedDiv, mockedContext, null);
>>>>>>> f8e30962
        expect(model).toBe(mockedModel);
    });

    it('Reuse model, no shadow edit', () => {
        const model = createContentModel(core);

        expect(createEditorContext).not.toHaveBeenCalled();
        expect(getSelectionRangeEx).not.toHaveBeenCalled();
        expect(domToContentModelSpy).not.toHaveBeenCalled();
        expect(model).toBe(mockedCachedMode);
    });

    it('Reuse model, with cache, with shadow edit', () => {
        core.lifecycle.shadowEditFragment = {} as any;

        const model = createContentModel(core);

        expect(cloneModelSpy).toHaveBeenCalledWith(mockedCachedMode, {
            includeCachedElement: true,
        });
        expect(createEditorContext).not.toHaveBeenCalled();
        expect(getSelectionRangeEx).not.toHaveBeenCalled();
        expect(domToContentModelSpy).not.toHaveBeenCalled();
        expect(model).toBe(mockedClonedModel);
    });
});

describe('createContentModel with selection', () => {
    let getSelectionRangeExSpy: jasmine.Spy;
    let domToContentModelSpy: jasmine.Spy;
    let createEditorContextSpy: jasmine.Spy;
    let core: any;
    const MockedDiv = 'CONTENT_DIV' as any;

    beforeEach(() => {
        getSelectionRangeExSpy = jasmine.createSpy('getSelectionRangeEx');
        domToContentModelSpy = spyOn(domToContentModel, 'domToContentModel');
        createEditorContextSpy = jasmine.createSpy('createEditorContext');

        spyOn(createDomToModelContext, 'createDomToModelContextWithConfig').and.returnValue(
            mockedContext
        );

        core = {
            contentDiv: MockedDiv,
            api: {
                getSelectionRangeEx: getSelectionRangeExSpy,
                createEditorContext: createEditorContextSpy,
            },
            cache: {},
        };
    });

    it('Regular selection', () => {
        const MockedContainer = 'MockedContainer';
        const MockedRange = {
            name: 'MockedRange',
            commonAncestorContainer: MockedContainer,
        } as any;

        getSelectionRangeExSpy.and.returnValue({
            type: SelectionRangeTypes.Normal,
            ranges: [MockedRange],
        });

        createContentModel(core);

        expect(domToContentModelSpy).toHaveBeenCalledTimes(1);
        expect(domToContentModelSpy).toHaveBeenCalledWith(MockedDiv, mockedContext, {
            type: SelectionRangeTypes.Normal,
            ranges: [MockedRange],
        } as any);
    });

    it('Table selection', () => {
        const MockedContainer = 'MockedContainer';
        const MockedFirstCell = { name: 'FirstCell' };
        const MockedLastCell = { name: 'LastCell' };

        getSelectionRangeExSpy.and.returnValue({
            type: SelectionRangeTypes.TableSelection,
            table: MockedContainer,
            coordinates: {
                firstCell: MockedFirstCell,
                lastCell: MockedLastCell,
            },
        });

        createContentModel(core);

        expect(domToContentModelSpy).toHaveBeenCalledTimes(1);
        expect(domToContentModelSpy).toHaveBeenCalledWith(MockedDiv, mockedContext, {
            type: SelectionRangeTypes.TableSelection,
            table: MockedContainer,
            coordinates: {
                firstCell: MockedFirstCell,
                lastCell: MockedLastCell,
            },
        } as any);
    });

    it('Image selection', () => {
        const MockedContainer = 'MockedContainer';

        getSelectionRangeExSpy.and.returnValue({
            type: SelectionRangeTypes.ImageSelection,
            image: MockedContainer,
        });

        createContentModel(core);

        expect(domToContentModelSpy).toHaveBeenCalledTimes(1);
        expect(domToContentModelSpy).toHaveBeenCalledWith(MockedDiv, mockedContext, {
            type: SelectionRangeTypes.ImageSelection,
            image: MockedContainer,
        } as any);
    });

    it('Incorrect regular selection', () => {
        getSelectionRangeExSpy.and.returnValue({
            type: SelectionRangeTypes.Normal,
            ranges: [],
        });

        createContentModel(core);

        expect(domToContentModelSpy).toHaveBeenCalledTimes(1);
        expect(domToContentModelSpy).toHaveBeenCalledWith(MockedDiv, mockedContext, {
            type: SelectionRangeTypes.Normal,
            ranges: [],
        } as any);
    });

    it('Incorrect table selection', () => {
        getSelectionRangeExSpy.and.returnValue({
            type: SelectionRangeTypes.TableSelection,
        });

        createContentModel(core);

        expect(domToContentModelSpy).toHaveBeenCalledTimes(1);
        expect(domToContentModelSpy).toHaveBeenCalledWith(MockedDiv, mockedContext, {
            type: SelectionRangeTypes.TableSelection,
        } as any);
    });
});<|MERGE_RESOLUTION|>--- conflicted
+++ resolved
@@ -48,32 +48,13 @@
     });
 
     it('Reuse model, no cache, no shadow edit', () => {
-<<<<<<< HEAD
-        const option: DomToModelOption = {};
-
-        core.cachedModel = undefined;
-=======
         core.cache.cachedModel = undefined;
->>>>>>> f8e30962
 
         const model = createContentModel(core);
 
         expect(createEditorContext).toHaveBeenCalledWith(core);
         expect(getSelectionRangeEx).toHaveBeenCalledWith(core);
-<<<<<<< HEAD
-        expect(domToContentModelSpy).toHaveBeenCalledWith(
-            mockedDiv,
-            {
-                processorOverride: {
-                    table: tablePreProcessor,
-                },
-            },
-            mockedEditorContext,
-            null
-        );
-=======
         expect(domToContentModelSpy).toHaveBeenCalledWith(mockedDiv, mockedContext, null);
->>>>>>> f8e30962
         expect(model).toBe(mockedModel);
     });
 

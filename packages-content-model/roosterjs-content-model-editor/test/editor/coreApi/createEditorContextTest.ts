import { ContentModelEditorCore } from '../../../lib/publicTypes/ContentModelEditorCore';
import { createEditorContext } from '../../../lib/editor/coreApi/createEditorContext';

describe('createEditorContext', () => {
    it('create a normal context', () => {
        const isDarkMode = 'DARKMODE' as any;
        const defaultFormat = 'DEFAULTFORMAT' as any;
        const darkColorHandler = 'DARKHANDLER' as any;
        const getComputedStyleSpy = jasmine.createSpy('getComputedStyleSpy');
        const getBoundingClientRectSpy = jasmine.createSpy('getBoundingClientRect');

        const div = {
            ownerDocument: {
                defaultView: {
                    getComputedStyle: getComputedStyleSpy,
                },
            },
            getBoundingClientRect: getBoundingClientRectSpy,
        };

        const core = ({
            contentDiv: div,
            lifecycle: {
                isDarkMode,
            },
            defaultFormat,
            darkColorHandler,
<<<<<<< HEAD
            addDelimiterForEntity,
            cache: {},
=======
>>>>>>> 6e654a80
        } as any) as ContentModelEditorCore;

        const context = createEditorContext(core);

        expect(context).toEqual({
            isDarkMode,
            darkColorHandler,
            defaultFormat,
            addDelimiterForEntity: true,
            allowCacheElement: true,
            domIndexer: undefined,
        });
    });

    it('create a normal context with domIndexer', () => {
        const isDarkMode = 'DARKMODE' as any;
        const defaultFormat = 'DEFAULTFORMAT' as any;
        const darkColorHandler = 'DARKHANDLER' as any;
        const addDelimiterForEntity = 'ADDDELIMITER' as any;
        const getComputedStyleSpy = jasmine.createSpy('getComputedStyleSpy');
        const getBoundingClientRectSpy = jasmine.createSpy('getBoundingClientRect');
        const domIndexer = 'DOMINDEXER' as any;

        const div = {
            ownerDocument: {
                defaultView: {
                    getComputedStyle: getComputedStyleSpy,
                },
            },
            getBoundingClientRect: getBoundingClientRectSpy,
        };

        const core = ({
            contentDiv: div,
            lifecycle: {
                isDarkMode,
            },
            defaultFormat,
            darkColorHandler,
            addDelimiterForEntity,
            cache: {
                domIndexer,
            },
        } as any) as ContentModelEditorCore;

        const context = createEditorContext(core);

        expect(context).toEqual({
            isDarkMode,
            darkColorHandler,
            defaultFormat,
            addDelimiterForEntity,
            allowCacheElement: true,
            domIndexer,
        });
    });
});

describe('createEditorContext - checkZoomScale', () => {
    let core: ContentModelEditorCore;
    let div: any;
    let getComputedStyleSpy: jasmine.Spy;
    let getBoundingClientRectSpy: jasmine.Spy;
    const isDarkMode = 'DARKMODE' as any;
    const defaultFormat = 'DEFAULTFORMAT' as any;
    const darkColorHandler = 'DARKHANDLER' as any;

    beforeEach(() => {
        getComputedStyleSpy = jasmine.createSpy('getComputedStyleSpy');
        getBoundingClientRectSpy = jasmine.createSpy('getBoundingClientRect');

        div = {
            ownerDocument: {
                defaultView: {
                    getComputedStyle: getComputedStyleSpy,
                },
            },
            getBoundingClientRect: getBoundingClientRectSpy,
        };
        core = ({
            contentDiv: div,
            lifecycle: {
                isDarkMode,
            },
            defaultFormat,
            darkColorHandler,
<<<<<<< HEAD
            addDelimiterForEntity,
            cache: {},
=======
>>>>>>> 6e654a80
        } as any) as ContentModelEditorCore;
    });

    it('Zoom scale = 1', () => {
        div.offsetWidth = 100;
        getBoundingClientRectSpy.and.returnValue({
            width: 100,
        });

        const context = createEditorContext(core);

        expect(context).toEqual({
            isDarkMode,
            defaultFormat,
            darkColorHandler,
            addDelimiterForEntity: true,
            zoomScale: 1,
            allowCacheElement: true,
            domIndexer: undefined,
        });
    });

    it('Zoom scale = 2', () => {
        div.offsetWidth = 50;
        getBoundingClientRectSpy.and.returnValue({
            width: 100,
        });

        const context = createEditorContext(core);

        expect(context).toEqual({
            isDarkMode,
            defaultFormat,
            darkColorHandler,
            addDelimiterForEntity: true,
            zoomScale: 2,
            allowCacheElement: true,
            domIndexer: undefined,
        });
    });

    it('Zoom scale = 0.5', () => {
        div.offsetWidth = 200;
        getBoundingClientRectSpy.and.returnValue({
            width: 100,
        });

        const context = createEditorContext(core);

        expect(context).toEqual({
            isDarkMode,
            defaultFormat,
            darkColorHandler,
            addDelimiterForEntity: true,
            zoomScale: 0.5,
            allowCacheElement: true,
            domIndexer: undefined,
        });
    });
});

describe('createEditorContext - checkRootDir', () => {
    let core: ContentModelEditorCore;
    let div: any;
    let getComputedStyleSpy: jasmine.Spy;
    let getBoundingClientRectSpy: jasmine.Spy;
    const isDarkMode = 'DARKMODE' as any;
    const defaultFormat = 'DEFAULTFORMAT' as any;
    const darkColorHandler = 'DARKHANDLER' as any;

    beforeEach(() => {
        getComputedStyleSpy = jasmine.createSpy('getComputedStyleSpy');
        getBoundingClientRectSpy = jasmine.createSpy('getBoundingClientRect');

        div = {
            ownerDocument: {
                defaultView: {
                    getComputedStyle: getComputedStyleSpy,
                },
            },
            getBoundingClientRect: getBoundingClientRectSpy,
        };
        core = ({
            contentDiv: div,
            lifecycle: {
                isDarkMode,
            },
            defaultFormat,
            darkColorHandler,
<<<<<<< HEAD
            addDelimiterForEntity,
            cache: {},
=======
>>>>>>> 6e654a80
        } as any) as ContentModelEditorCore;
    });

    it('LTR CSS', () => {
        getComputedStyleSpy.and.returnValue({
            direction: 'ltr',
        });

        const context = createEditorContext(core);

        expect(context).toEqual({
            isDarkMode,
            defaultFormat,
            darkColorHandler,
            addDelimiterForEntity: true,
            allowCacheElement: true,
            domIndexer: undefined,
        });
    });

    it('RTL', () => {
        getComputedStyleSpy.and.returnValue({
            direction: 'rtl',
        });

        const context = createEditorContext(core);

        expect(context).toEqual({
            isDarkMode,
            defaultFormat,
            darkColorHandler,
            addDelimiterForEntity: true,
            isRootRtl: true,
            allowCacheElement: true,
            domIndexer: undefined,
        });
    });
});<|MERGE_RESOLUTION|>--- conflicted
+++ resolved
@@ -25,11 +25,7 @@
             },
             defaultFormat,
             darkColorHandler,
-<<<<<<< HEAD
-            addDelimiterForEntity,
             cache: {},
-=======
->>>>>>> 6e654a80
         } as any) as ContentModelEditorCore;
 
         const context = createEditorContext(core);
@@ -116,11 +112,7 @@
             },
             defaultFormat,
             darkColorHandler,
-<<<<<<< HEAD
-            addDelimiterForEntity,
             cache: {},
-=======
->>>>>>> 6e654a80
         } as any) as ContentModelEditorCore;
     });
 
@@ -210,11 +202,7 @@
             },
             defaultFormat,
             darkColorHandler,
-<<<<<<< HEAD
-            addDelimiterForEntity,
             cache: {},
-=======
->>>>>>> 6e654a80
         } as any) as ContentModelEditorCore;
     });
 

import * as ContentModelCachePlugin from '../../lib/editor/corePlugins/ContentModelCachePlugin';
import * as ContentModelEditPlugin from '../../lib/editor/corePlugins/ContentModelEditPlugin';
import * as ContentModelFormatPlugin from '../../lib/editor/corePlugins/ContentModelFormatPlugin';
import * as createDomToModelContext from 'roosterjs-content-model-dom/lib/domToModel/context/createDomToModelContext';
import * as createEditorCore from 'roosterjs-editor-core/lib/editor/createEditorCore';
import * as createModelToDomContext from 'roosterjs-content-model-dom/lib/modelToDom/context/createModelToDomContext';
import ContentModelTypeInContainerPlugin from '../../lib/editor/corePlugins/ContentModelTypeInContainerPlugin';
import { contentModelDomIndexer } from '../../lib/editor/utils/contentModelDomIndexer';
import { createContentModel } from '../../lib/editor/coreApi/createContentModel';
import { createContentModelEditorCore } from '../../lib/editor/createContentModelEditorCore';
import { createEditorContext } from '../../lib/editor/coreApi/createEditorContext';
import { getSelectionRangeEx } from '../../lib/editor/coreApi/getSelectionRangeEx';
import { setContentModel } from '../../lib/editor/coreApi/setContentModel';
import { switchShadowEdit } from '../../lib/editor/coreApi/switchShadowEdit';
import { tablePreProcessor } from '../../lib/editor/overrides/tablePreProcessor';

const mockedSwitchShadowEdit = 'SHADOWEDIT' as any;
const mockedDomToModelConfig = {
    config: 'mockedDomToModelConfig',
} as any;
const mockedModelToDomConfig = {
    config: 'mockedModelToDomConfig',
} as any;
const mockedFormatPlugin = 'FORMATPLUGIN' as any;
const mockedEditPlugin = 'EDITPLUGIN' as any;
const mockedCachePlugin = 'CACHPLUGIN' as any;

describe('createContentModelEditorCore', () => {
    let createEditorCoreSpy: jasmine.Spy;
    let mockedCore: any;
    let contentDiv: any;

    let copyPastePlugin = 'copyPastePlugin' as any;

    beforeEach(() => {
        contentDiv = {
            style: {},
        } as any;

        mockedCore = {
            lifecycle: {
                experimentalFeatures: [],
            },
            api: {
                switchShadowEdit: mockedSwitchShadowEdit,
            },
            originalApi: {
                a: 'b',
            },
            contentDiv,
        } as any;

        createEditorCoreSpy = spyOn(createEditorCore, 'createEditorCore').and.returnValue(
            mockedCore
        );
        spyOn(ContentModelFormatPlugin, 'createContentModelFormatPlugin').and.returnValue(
            mockedFormatPlugin
        );
        spyOn(ContentModelEditPlugin, 'createContentModelEditPlugin').and.returnValue(
            mockedEditPlugin
        );
        spyOn(ContentModelCachePlugin, 'createContentModelCachePlugin').and.returnValue(
            mockedCachePlugin
        );

        spyOn(createDomToModelContext, 'createDomToModelConfig').and.returnValue(
            mockedDomToModelConfig
        );
        spyOn(createModelToDomContext, 'createModelToDomConfig').and.returnValue(
            mockedModelToDomConfig
        );
    });

    it('No additional option', () => {
        const options = {
            corePluginOverride: {
                copyPaste: copyPastePlugin,
            },
        };
        const core = createContentModelEditorCore(contentDiv, options);

        expect(createEditorCoreSpy).toHaveBeenCalledWith(contentDiv, {
            plugins: [mockedCachePlugin, mockedFormatPlugin, mockedEditPlugin],
            corePluginOverride: {
                typeInContainer: new ContentModelTypeInContainerPlugin(),
                copyPaste: copyPastePlugin,
            },
        });
        expect(core).toEqual({
            lifecycle: {
                experimentalFeatures: [],
            },
            api: {
                switchShadowEdit,
                createEditorContext,
                createContentModel,
                setContentModel,
                getSelectionRangeEx,
            },
            originalApi: {
                a: 'b',
                createEditorContext,
                createContentModel,
                setContentModel,
            },
            defaultDomToModelOptions: [
                { processorOverride: { table: tablePreProcessor } },
                undefined,
            ],
            defaultModelToDomOptions: [undefined],
            defaultDomToModelConfig: mockedDomToModelConfig,
            defaultModelToDomConfig: mockedModelToDomConfig,
<<<<<<< HEAD
            defaultFormat: {},
=======
            defaultFormat: {
                fontWeight: undefined,
                italic: undefined,
                underline: undefined,
                fontFamily: undefined,
                fontSize: undefined,
                textColor: undefined,
                backgroundColor: undefined,
            },
>>>>>>> 13efdf6f
            contentDiv: {
                style: {},
            },
            cache: { domIndexer: undefined },
            copyPaste: { allowedCustomPasteType: [] },
        } as any);
    });

    it('With additional option', () => {
        const defaultDomToModelOptions = { a: '1' } as any;
        const defaultModelToDomOptions = { b: '2' } as any;

        const options = {
            defaultDomToModelOptions,
            defaultModelToDomOptions,
            corePluginOverride: {
                copyPaste: copyPastePlugin,
            },
        };
        const core = createContentModelEditorCore(contentDiv, options);

        expect(createEditorCoreSpy).toHaveBeenCalledWith(contentDiv, {
            defaultDomToModelOptions,
            defaultModelToDomOptions,
            plugins: [mockedCachePlugin, mockedFormatPlugin, mockedEditPlugin],
            corePluginOverride: {
                typeInContainer: new ContentModelTypeInContainerPlugin(),
                copyPaste: copyPastePlugin,
            },
        });

        expect(core).toEqual({
            lifecycle: {
                experimentalFeatures: [],
            },
            api: {
                switchShadowEdit,
                createEditorContext,
                createContentModel,
                setContentModel,
                getSelectionRangeEx,
            },
            originalApi: {
                a: 'b',
                createEditorContext,
                createContentModel,
                setContentModel,
            },
            defaultDomToModelOptions: [
                { processorOverride: { table: tablePreProcessor } },
                defaultDomToModelOptions,
            ],
            defaultModelToDomOptions: [defaultModelToDomOptions],
            defaultDomToModelConfig: mockedDomToModelConfig,
            defaultModelToDomConfig: mockedModelToDomConfig,
            defaultFormat: {
                fontWeight: undefined,
                italic: undefined,
                underline: undefined,
                fontFamily: undefined,
                fontSize: undefined,
                textColor: undefined,
                backgroundColor: undefined,
            },
            contentDiv: {
                style: {},
            },
            cache: {
                domIndexer: undefined,
            },
            copyPaste: { allowedCustomPasteType: [] },
        } as any);
    });

    it('With default format', () => {
        mockedCore.lifecycle.defaultFormat = {
            bold: true,
            italic: true,
            underline: true,
            fontFamily: 'Arial',
            fontSize: '10pt',
            textColor: 'red',
            backgroundColor: 'blue',
        };

        const options = {
            corePluginOverride: {
                copyPaste: copyPastePlugin,
            },
        };

        const core = createContentModelEditorCore(contentDiv, options);

        expect(createEditorCoreSpy).toHaveBeenCalledWith(contentDiv, {
            plugins: [mockedCachePlugin, mockedFormatPlugin, mockedEditPlugin],
            corePluginOverride: {
                typeInContainer: new ContentModelTypeInContainerPlugin(),
                copyPaste: copyPastePlugin,
            },
        });
        expect(core).toEqual({
            lifecycle: {
                experimentalFeatures: [],
                defaultFormat: {
                    bold: true,
                    italic: true,
                    underline: true,
                    fontFamily: 'Arial',
                    fontSize: '10pt',
                    textColor: 'red',
                    backgroundColor: 'blue',
                },
            },
            api: {
                switchShadowEdit,
                createEditorContext,
                createContentModel,
                setContentModel,
                getSelectionRangeEx,
            },
            originalApi: {
                a: 'b',
                createEditorContext,
                createContentModel,
                setContentModel,
            },
            defaultDomToModelOptions: [
                { processorOverride: { table: tablePreProcessor } },
                undefined,
            ],
            defaultModelToDomOptions: [undefined],
            defaultDomToModelConfig: mockedDomToModelConfig,
            defaultModelToDomConfig: mockedModelToDomConfig,
<<<<<<< HEAD
            format: {
                defaultFormat: {
                    fontWeight: 'bold',
                    italic: true,
                    underline: true,
                    fontFamily: 'Arial',
                    fontSize: '10pt',
                    textColor: 'red',
                    backgroundColor: 'blue',
                },
=======
            defaultFormat: {
                fontWeight: 'bold',
                italic: true,
                underline: true,
                fontFamily: 'Arial',
                fontSize: '10pt',
                textColor: 'red',
                backgroundColor: 'blue',
>>>>>>> 13efdf6f
            },
            contentDiv: {
                style: {},
            },
            cache: { domIndexer: undefined },
            copyPaste: { allowedCustomPasteType: [] },
        } as any);
    });

    it('Reuse model', () => {
        const options = {
            corePluginOverride: {
                copyPaste: copyPastePlugin,
            },
        };

        const core = createContentModelEditorCore(contentDiv, options);

        expect(createEditorCoreSpy).toHaveBeenCalledWith(contentDiv, {
            plugins: [mockedCachePlugin, mockedFormatPlugin, mockedEditPlugin],
            corePluginOverride: {
                typeInContainer: new ContentModelTypeInContainerPlugin(),
                copyPaste: copyPastePlugin,
            },
        });
        expect(core).toEqual({
            lifecycle: {
                experimentalFeatures: [],
            },
            api: {
                switchShadowEdit: switchShadowEdit,
                createEditorContext,
                createContentModel,
                setContentModel,
                getSelectionRangeEx,
            },
            originalApi: {
                a: 'b',
                createEditorContext,
                createContentModel,
                setContentModel,
            },
            defaultDomToModelOptions: [
                { processorOverride: { table: tablePreProcessor } },
                undefined,
            ],
            defaultModelToDomOptions: [undefined],
            defaultFormat: {},
            defaultDomToModelConfig: mockedDomToModelConfig,
            defaultModelToDomConfig: mockedModelToDomConfig,
<<<<<<< HEAD
            contentDiv: {
                style: {},
            },
            cache: { domIndexer: undefined },
            copyPaste: { allowedCustomPasteType: [] },
        } as any);
    });

    it('Allow entity delimiters', () => {
        const options = {
            corePluginOverride: {
                copyPaste: copyPastePlugin,
            },
        };

        const core = createContentModelEditorCore(contentDiv, options);

        expect(createEditorCoreSpy).toHaveBeenCalledWith(contentDiv, {
            plugins: [mockedCachePlugin, mockedFormatPlugin, mockedEditPlugin],
            corePluginOverride: {
                typeInContainer: new ContentModelTypeInContainerPlugin(),
                copyPaste: copyPastePlugin,
            },
        });
        expect(core).toEqual({
            lifecycle: {
                experimentalFeatures: [],
            },
            api: {
                switchShadowEdit,
                createEditorContext,
                createContentModel,
                setContentModel,
                getSelectionRangeEx,
            },
            originalApi: {
                a: 'b',
                createEditorContext,
                createContentModel,
                setContentModel,
            },
            defaultDomToModelOptions: [
                { processorOverride: { table: tablePreProcessor } },
                undefined,
            ],
            defaultModelToDomOptions: [undefined],
            defaultDomToModelConfig: mockedDomToModelConfig,
            defaultModelToDomConfig: mockedModelToDomConfig,
            format: {
                defaultFormat: {
                    fontWeight: undefined,
                    italic: undefined,
                    underline: undefined,
                    fontFamily: undefined,
                    fontSize: undefined,
                    textColor: undefined,
                    backgroundColor: undefined,
                },
            },
            contentDiv: {
                style: {},
            },
            cache: { domIndexer: undefined },
            copyPaste: { allowedCustomPasteType: [] },
        } as any);
    });

    it('Allow dom indexer', () => {
        const options = {
            corePluginOverride: {
                copyPaste: copyPastePlugin,
            },
        };

        const core = createContentModelEditorCore(contentDiv, options);

        expect(createEditorCoreSpy).toHaveBeenCalledWith(contentDiv, {
            plugins: [mockedCachePlugin, mockedFormatPlugin, mockedEditPlugin],
            corePluginOverride: {
                typeInContainer: new ContentModelTypeInContainerPlugin(),
                copyPaste: copyPastePlugin,
            },
        });
        expect(core).toEqual({
            lifecycle: {
                experimentalFeatures: [],
            },
            api: {
                switchShadowEdit,
                createEditorContext,
                createContentModel,
                setContentModel,
                getSelectionRangeEx,
            },
            originalApi: {
                a: 'b',
                createEditorContext,
                createContentModel,
                setContentModel,
            },
            defaultDomToModelOptions: [
                { processorOverride: { table: tablePreProcessor } },
                undefined,
            ],
            defaultModelToDomOptions: [undefined],
            defaultDomToModelConfig: mockedDomToModelConfig,
            defaultModelToDomConfig: mockedModelToDomConfig,
            defaultFormat: {
                fontWeight: undefined,
                italic: undefined,
                underline: undefined,
                fontFamily: undefined,
                fontSize: undefined,
                textColor: undefined,
                backgroundColor: undefined,
            },
=======

>>>>>>> 13efdf6f
            contentDiv: {
                style: {},
            },
            cache: { domIndexer: contentModelDomIndexer },
            copyPaste: { allowedCustomPasteType: [] },
        } as any);
    });
});<|MERGE_RESOLUTION|>--- conflicted
+++ resolved
@@ -110,19 +110,7 @@
             defaultModelToDomOptions: [undefined],
             defaultDomToModelConfig: mockedDomToModelConfig,
             defaultModelToDomConfig: mockedModelToDomConfig,
-<<<<<<< HEAD
             defaultFormat: {},
-=======
-            defaultFormat: {
-                fontWeight: undefined,
-                italic: undefined,
-                underline: undefined,
-                fontFamily: undefined,
-                fontSize: undefined,
-                textColor: undefined,
-                backgroundColor: undefined,
-            },
->>>>>>> 13efdf6f
             contentDiv: {
                 style: {},
             },
@@ -256,7 +244,6 @@
             defaultModelToDomOptions: [undefined],
             defaultDomToModelConfig: mockedDomToModelConfig,
             defaultModelToDomConfig: mockedModelToDomConfig,
-<<<<<<< HEAD
             format: {
                 defaultFormat: {
                     fontWeight: 'bold',
@@ -267,16 +254,6 @@
                     textColor: 'red',
                     backgroundColor: 'blue',
                 },
-=======
-            defaultFormat: {
-                fontWeight: 'bold',
-                italic: true,
-                underline: true,
-                fontFamily: 'Arial',
-                fontSize: '10pt',
-                textColor: 'red',
-                backgroundColor: 'blue',
->>>>>>> 13efdf6f
             },
             contentDiv: {
                 style: {},
@@ -327,66 +304,6 @@
             defaultFormat: {},
             defaultDomToModelConfig: mockedDomToModelConfig,
             defaultModelToDomConfig: mockedModelToDomConfig,
-<<<<<<< HEAD
-            contentDiv: {
-                style: {},
-            },
-            cache: { domIndexer: undefined },
-            copyPaste: { allowedCustomPasteType: [] },
-        } as any);
-    });
-
-    it('Allow entity delimiters', () => {
-        const options = {
-            corePluginOverride: {
-                copyPaste: copyPastePlugin,
-            },
-        };
-
-        const core = createContentModelEditorCore(contentDiv, options);
-
-        expect(createEditorCoreSpy).toHaveBeenCalledWith(contentDiv, {
-            plugins: [mockedCachePlugin, mockedFormatPlugin, mockedEditPlugin],
-            corePluginOverride: {
-                typeInContainer: new ContentModelTypeInContainerPlugin(),
-                copyPaste: copyPastePlugin,
-            },
-        });
-        expect(core).toEqual({
-            lifecycle: {
-                experimentalFeatures: [],
-            },
-            api: {
-                switchShadowEdit,
-                createEditorContext,
-                createContentModel,
-                setContentModel,
-                getSelectionRangeEx,
-            },
-            originalApi: {
-                a: 'b',
-                createEditorContext,
-                createContentModel,
-                setContentModel,
-            },
-            defaultDomToModelOptions: [
-                { processorOverride: { table: tablePreProcessor } },
-                undefined,
-            ],
-            defaultModelToDomOptions: [undefined],
-            defaultDomToModelConfig: mockedDomToModelConfig,
-            defaultModelToDomConfig: mockedModelToDomConfig,
-            format: {
-                defaultFormat: {
-                    fontWeight: undefined,
-                    italic: undefined,
-                    underline: undefined,
-                    fontFamily: undefined,
-                    fontSize: undefined,
-                    textColor: undefined,
-                    backgroundColor: undefined,
-                },
-            },
             contentDiv: {
                 style: {},
             },
@@ -444,9 +361,6 @@
                 textColor: undefined,
                 backgroundColor: undefined,
             },
-=======
-
->>>>>>> 13efdf6f
             contentDiv: {
                 style: {},
             },

import * as ContentModelCachePlugin from '../../lib/editor/corePlugins/ContentModelCachePlugin';
import * as ContentModelEditPlugin from '../../lib/editor/corePlugins/ContentModelEditPlugin';
import * as ContentModelFormatPlugin from '../../lib/editor/corePlugins/ContentModelFormatPlugin';
import * as createDomToModelContext from 'roosterjs-content-model-dom/lib/domToModel/context/createDomToModelContext';
import * as createEditorCore from 'roosterjs-editor-core/lib/editor/createEditorCore';
import * as createModelToDomContext from 'roosterjs-content-model-dom/lib/modelToDom/context/createModelToDomContext';
import ContentModelTypeInContainerPlugin from '../../lib/editor/corePlugins/ContentModelTypeInContainerPlugin';
import { contentModelDomIndexer } from '../../lib/editor/utils/contentModelDomIndexer';
import { ContentModelEditorOptions } from '../../lib/publicTypes/IContentModelEditor';
import { createContentModel } from '../../lib/editor/coreApi/createContentModel';
import { createContentModelEditorCore } from '../../lib/editor/createContentModelEditorCore';
import { createEditorContext } from '../../lib/editor/coreApi/createEditorContext';
import { getDOMSelection } from '../../lib/editor/coreApi/getDOMSelection';
import { setContentModel } from '../../lib/editor/coreApi/setContentModel';
import { setDOMSelection } from '../../lib/editor/coreApi/setDOMSelection';
import { switchShadowEdit } from '../../lib/editor/coreApi/switchShadowEdit';
import { tablePreProcessor } from '../../lib/editor/overrides/tablePreProcessor';
import {
    listItemMetadataApplier,
    listLevelMetadataApplier,
} from '../../lib/domUtils/metadata/updateListMetadata';

const mockedSwitchShadowEdit = 'SHADOWEDIT' as any;
const mockedDomToModelConfig = {
    config: 'mockedDomToModelConfig',
} as any;
const mockedModelToDomConfig = {
    config: 'mockedModelToDomConfig',
} as any;
const mockedFormatPlugin = 'FORMATPLUGIN' as any;
const mockedEditPlugin = 'EDITPLUGIN' as any;
const mockedCachePlugin = 'CACHPLUGIN' as any;

describe('createContentModelEditorCore', () => {
    let createEditorCoreSpy: jasmine.Spy;
    let mockedCore: any;
    let contentDiv: any;

    let copyPastePlugin = 'copyPastePlugin' as any;

    beforeEach(() => {
        contentDiv = {
            style: {},
        } as any;

        mockedCore = {
            lifecycle: {
                experimentalFeatures: [],
            },
            api: {
                switchShadowEdit: mockedSwitchShadowEdit,
            },
            originalApi: {
                a: 'b',
            },
            contentDiv,
        } as any;

        createEditorCoreSpy = spyOn(createEditorCore, 'createEditorCore').and.returnValue(
            mockedCore
        );
        spyOn(ContentModelFormatPlugin, 'createContentModelFormatPlugin').and.returnValue(
            mockedFormatPlugin
        );
        spyOn(ContentModelEditPlugin, 'createContentModelEditPlugin').and.returnValue(
            mockedEditPlugin
        );
        spyOn(ContentModelCachePlugin, 'createContentModelCachePlugin').and.returnValue(
            mockedCachePlugin
        );

        spyOn(createDomToModelContext, 'createDomToModelConfig').and.returnValue(
            mockedDomToModelConfig
        );
        spyOn(createModelToDomContext, 'createModelToDomConfig').and.returnValue(
            mockedModelToDomConfig
        );
    });

    it('No additional option', () => {
        const options = {
            corePluginOverride: {
                copyPaste: copyPastePlugin,
            },
        };
        const core = createContentModelEditorCore(contentDiv, options);

        expect(createEditorCoreSpy).toHaveBeenCalledWith(contentDiv, {
            plugins: [mockedCachePlugin, mockedFormatPlugin, mockedEditPlugin],
            corePluginOverride: {
                typeInContainer: new ContentModelTypeInContainerPlugin(),
                copyPaste: copyPastePlugin,
            },
        });
        expect(core).toEqual({
            lifecycle: {
                experimentalFeatures: [],
            },
            api: {
                switchShadowEdit,
                createEditorContext,
                createContentModel,
                setContentModel,
                getDOMSelection,
                setDOMSelection,
            },
            originalApi: {
                a: 'b',
                createEditorContext,
                createContentModel,
                setContentModel,
                getDOMSelection,
                setDOMSelection,
            },
            defaultDomToModelOptions: [
                { processorOverride: { table: tablePreProcessor } },
                undefined,
            ],
            defaultModelToDomOptions: [
                {
                    metadataAppliers: {
                        listItem: listItemMetadataApplier,
                        listLevel: listLevelMetadataApplier,
                    },
                },
                undefined,
            ],
            defaultDomToModelConfig: mockedDomToModelConfig,
            defaultModelToDomConfig: mockedModelToDomConfig,
            format: {
                defaultFormat: {
                    fontWeight: undefined,
                    italic: undefined,
                    underline: undefined,
                    fontFamily: undefined,
                    fontSize: undefined,
                    textColor: undefined,
                    backgroundColor: undefined,
                },
            },
            contentDiv: {
                style: {},
            },
            cache: { domIndexer: undefined },
            copyPaste: { allowedCustomPasteType: [] },
            environment: { isMac: false },
        } as any);
    });

    it('With additional option', () => {
        const defaultDomToModelOptions = { a: '1' } as any;
        const defaultModelToDomOptions = { b: '2' } as any;

        const options = {
            defaultDomToModelOptions,
            defaultModelToDomOptions,
            corePluginOverride: {
                copyPaste: copyPastePlugin,
            },
        };
        const core = createContentModelEditorCore(contentDiv, options);

        expect(createEditorCoreSpy).toHaveBeenCalledWith(contentDiv, {
            defaultDomToModelOptions,
            defaultModelToDomOptions,
            plugins: [mockedCachePlugin, mockedFormatPlugin, mockedEditPlugin],
            corePluginOverride: {
                typeInContainer: new ContentModelTypeInContainerPlugin(),
                copyPaste: copyPastePlugin,
            },
        });

        expect(core).toEqual({
            lifecycle: {
                experimentalFeatures: [],
            },
            api: {
                switchShadowEdit,
                createEditorContext,
                createContentModel,
                setContentModel,
                getDOMSelection,
                setDOMSelection,
            },
            originalApi: {
                a: 'b',
                createEditorContext,
                createContentModel,
                setContentModel,
                getDOMSelection,
                setDOMSelection,
            },
            defaultDomToModelOptions: [
                { processorOverride: { table: tablePreProcessor } },
                defaultDomToModelOptions,
            ],
            defaultModelToDomOptions: [
                {
                    metadataAppliers: {
                        listItem: listItemMetadataApplier,
                        listLevel: listLevelMetadataApplier,
                    },
                },
                defaultModelToDomOptions,
            ],
            defaultDomToModelConfig: mockedDomToModelConfig,
            defaultModelToDomConfig: mockedModelToDomConfig,
            format: {
                defaultFormat: {
                    fontWeight: undefined,
                    italic: undefined,
                    underline: undefined,
                    fontFamily: undefined,
                    fontSize: undefined,
                    textColor: undefined,
                    backgroundColor: undefined,
                },
            },
            contentDiv: {
                style: {},
            },
            cache: {
                domIndexer: undefined,
            },
            copyPaste: { allowedCustomPasteType: [] },
            environment: { isMac: false },
        } as any);
    });

    it('With default format', () => {
        const options = {
            corePluginOverride: {
                copyPaste: copyPastePlugin,
            },
            defaultFormat: {
                bold: true,
                italic: true,
                underline: true,
                fontFamily: 'Arial',
                fontSize: '10pt',
                textColor: 'red',
                backgroundColor: 'blue',
            },
        };

        const core = createContentModelEditorCore(contentDiv, options);

        expect(createEditorCoreSpy).toHaveBeenCalledWith(contentDiv, {
            plugins: [mockedCachePlugin, mockedFormatPlugin, mockedEditPlugin],
            corePluginOverride: {
                typeInContainer: new ContentModelTypeInContainerPlugin(),
                copyPaste: copyPastePlugin,
            },
            defaultFormat: {
                bold: true,
                italic: true,
                underline: true,
                fontFamily: 'Arial',
                fontSize: '10pt',
                textColor: 'red',
                backgroundColor: 'blue',
            },
        });
        expect(core).toEqual({
            lifecycle: {
                experimentalFeatures: [],
            },
            api: {
                switchShadowEdit,
                createEditorContext,
                createContentModel,
                setContentModel,
                getDOMSelection,
                setDOMSelection,
            },
            originalApi: {
                a: 'b',
                createEditorContext,
                createContentModel,
                setContentModel,
                getDOMSelection,
                setDOMSelection,
            },
            defaultDomToModelOptions: [
                { processorOverride: { table: tablePreProcessor } },
                undefined,
            ],
            defaultModelToDomOptions: [
                {
                    metadataAppliers: {
                        listItem: listItemMetadataApplier,
                        listLevel: listLevelMetadataApplier,
                    },
                },
                undefined,
            ],
            defaultDomToModelConfig: mockedDomToModelConfig,
            defaultModelToDomConfig: mockedModelToDomConfig,
            format: {
                defaultFormat: {
                    fontWeight: 'bold',
                    italic: true,
                    underline: true,
                    fontFamily: 'Arial',
                    fontSize: '10pt',
                    textColor: 'red',
                    backgroundColor: 'blue',
                },
            },
            contentDiv: {
                style: {},
            },
            cache: { domIndexer: undefined },
            copyPaste: { allowedCustomPasteType: [] },
            environment: { isMac: false },
        } as any);
    });

    it('Reuse model', () => {
        const options = {
            corePluginOverride: {
                copyPaste: copyPastePlugin,
            },
        };

        const core = createContentModelEditorCore(contentDiv, options);

        expect(createEditorCoreSpy).toHaveBeenCalledWith(contentDiv, {
            plugins: [mockedCachePlugin, mockedFormatPlugin, mockedEditPlugin],
            corePluginOverride: {
                typeInContainer: new ContentModelTypeInContainerPlugin(),
                copyPaste: copyPastePlugin,
            },
        });
        expect(core).toEqual({
            lifecycle: {
                experimentalFeatures: [],
            },
            api: {
                switchShadowEdit: switchShadowEdit,
                createEditorContext,
                createContentModel,
                setContentModel,
                getDOMSelection,
                setDOMSelection,
            },
            originalApi: {
                a: 'b',
                createEditorContext,
                createContentModel,
                setContentModel,
                getDOMSelection,
                setDOMSelection,
            },
            defaultDomToModelOptions: [
                { processorOverride: { table: tablePreProcessor } },
                undefined,
            ],
<<<<<<< HEAD
            defaultModelToDomOptions: [undefined],
=======
            defaultModelToDomOptions: [
                {
                    metadataAppliers: {
                        listItem: listItemMetadataApplier,
                        listLevel: listLevelMetadataApplier,
                    },
                },
                undefined,
            ],
>>>>>>> 1ffe2e3b
            format: {
                defaultFormat: {
                    fontWeight: undefined,
                    italic: undefined,
                    underline: undefined,
                    fontFamily: undefined,
                    fontSize: undefined,
                    textColor: undefined,
                    backgroundColor: undefined,
                },
            },
            defaultDomToModelConfig: mockedDomToModelConfig,
            defaultModelToDomConfig: mockedModelToDomConfig,

            contentDiv: {
                style: {},
            },
            cache: { domIndexer: undefined },
            copyPaste: { allowedCustomPasteType: [] },
            environment: { isMac: false },
        } as any);
    });

    it('Allow dom indexer', () => {
        const options: ContentModelEditorOptions = {
            corePluginOverride: {
                copyPaste: copyPastePlugin,
            },
            cacheModel: true,
        };

        const core = createContentModelEditorCore(contentDiv, options);

        expect(createEditorCoreSpy).toHaveBeenCalledWith(contentDiv, {
            plugins: [mockedCachePlugin, mockedFormatPlugin, mockedEditPlugin],
            corePluginOverride: {
                typeInContainer: new ContentModelTypeInContainerPlugin(),
                copyPaste: copyPastePlugin,
            },
            cacheModel: true,
        });
        expect(core).toEqual({
            lifecycle: {
                experimentalFeatures: [],
            },
            api: {
                switchShadowEdit,
                createEditorContext,
                createContentModel,
                setContentModel,
                getDOMSelection,
                setDOMSelection,
            },
            originalApi: {
                a: 'b',
                createEditorContext,
                createContentModel,
                setContentModel,
                getDOMSelection,
                setDOMSelection,
            },
            defaultDomToModelOptions: [
                { processorOverride: { table: tablePreProcessor } },
                undefined,
            ],
            defaultModelToDomOptions: [
                {
                    metadataAppliers: {
                        listItem: listItemMetadataApplier,
                        listLevel: listLevelMetadataApplier,
                    },
                },
                undefined,
            ],
            defaultDomToModelConfig: mockedDomToModelConfig,
            defaultModelToDomConfig: mockedModelToDomConfig,
            format: {
                defaultFormat: {
                    fontWeight: undefined,
                    italic: undefined,
                    underline: undefined,
                    fontFamily: undefined,
                    fontSize: undefined,
                    textColor: undefined,
                    backgroundColor: undefined,
                },
            },
            contentDiv: {
                style: {},
            },
            cache: { domIndexer: contentModelDomIndexer },
            copyPaste: { allowedCustomPasteType: [] },
            environment: { isMac: false },
        } as any);
    });
});<|MERGE_RESOLUTION|>--- conflicted
+++ resolved
@@ -356,9 +356,6 @@
                 { processorOverride: { table: tablePreProcessor } },
                 undefined,
             ],
-<<<<<<< HEAD
-            defaultModelToDomOptions: [undefined],
-=======
             defaultModelToDomOptions: [
                 {
                     metadataAppliers: {
@@ -368,7 +365,6 @@
                 },
                 undefined,
             ],
->>>>>>> 1ffe2e3b
             format: {
                 defaultFormat: {
                     fontWeight: undefined,

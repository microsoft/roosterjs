--- conflicted
+++ resolved
@@ -14,18 +14,6 @@
     createText,
 } from 'roosterjs-content-model-dom';
 import {
-<<<<<<< HEAD
-=======
-    ContentModelBlock,
-    ContentModelBlockGroup,
-    ContentModelBlockGroupType,
-    ContentModelParagraph,
-    ContentModelSegment,
-    ContentModelTable,
-} from 'roosterjs-content-model-types';
-import {
-    getSelectedSegments,
->>>>>>> b3c9e1ae
     getSelectedParagraphs,
     getFirstSelectedListItem,
     getFirstSelectedTable,

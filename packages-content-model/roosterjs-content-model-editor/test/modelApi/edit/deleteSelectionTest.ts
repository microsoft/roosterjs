<<<<<<< HEAD
import { ContentModelSelectionMarker } from 'roosterjs-content-model-types';
=======
import { ContentModelEntity, ContentModelSelectionMarker } from 'roosterjs-content-model-types';
>>>>>>> b77c854e
import { DeletedEntity } from '../../../lib/publicTypes/parameter/FormatWithContentModelContext';
import { DeleteResult } from '../../../lib/modelApi/edit/utils/DeleteSelectionStep';
import { deleteSelection } from '../../../lib/modelApi/edit/deleteSelection';
import { EntityOperation } from 'roosterjs-editor-types';
import {
    createBr,
    createContentModelDocument,
    createDivider,
    createEntity,
    createFormatContainer,
    createGeneralBlock,
    createGeneralSegment,
    createImage,
    createListItem,
    createParagraph,
    createSelectionMarker,
    createTable,
    createTableCell,
    createText,
} from 'roosterjs-content-model-dom';
import {
    backwardDeleteWordSelection,
    forwardDeleteWordSelection,
} from '../../../lib/modelApi/edit/deleteSteps/deleteWordSelection';
import {
    backwardDeleteCollapsedSelection,
    forwardDeleteCollapsedSelection,
} from '../../../lib/modelApi/edit/deleteSteps/deleteCollapsedSelection';

describe('deleteSelection - selectionOnly', () => {
    it('empty selection', () => {
        const model = createContentModelDocument();
        const para = createParagraph();

        model.blocks.push(para);

        const result = deleteSelection(model);

        expect(model).toEqual({
            blockGroupType: 'Document',
            blocks: [
                {
                    blockType: 'Paragraph',
                    format: {},
                    segments: [],
                },
            ],
        });

        expect(result.deleteResult).toBe(DeleteResult.NotDeleted);
        expect(result.insertPoint).toBeNull();
    });

    it('Single selection marker', () => {
        const model = createContentModelDocument();
        const para = createParagraph();
        const marker = createSelectionMarker({ fontSize: '10px' });

        para.segments.push(marker);
        model.blocks.push(para);

        const result = deleteSelection(model);

        expect(result.deleteResult).toBe(DeleteResult.NotDeleted);
        expect(result.insertPoint).toEqual({
            marker: {
                segmentType: 'SelectionMarker',
                format: { fontSize: '10px' },
                isSelected: true,
            },
            paragraph: para,
            path: [model],
            tableContext: undefined,
        });
        expect(model).toEqual({
            blockGroupType: 'Document',
            blocks: [
                {
                    blockType: 'Paragraph',
                    format: {},
                    segments: [
                        {
                            segmentType: 'SelectionMarker',
                            format: { fontSize: '10px' },
                            isSelected: true,
                        },
                    ],
                },
            ],
        });
    });

    it('Single text selection', () => {
        const model = createContentModelDocument();
        const para = createParagraph();
        const text = createText('test1', { fontSize: '10px' });

        text.isSelected = true;
        para.segments.push(text);
        model.blocks.push(para);

        const result = deleteSelection(model);

        expect(result.deleteResult).toBe(DeleteResult.Range);
        expect(result.insertPoint).toEqual({
            marker: {
                segmentType: 'SelectionMarker',
                format: { fontSize: '10px' },
                isSelected: true,
            },
            paragraph: para,
            path: [model],
            tableContext: undefined,
        });
        expect(model).toEqual({
            blockGroupType: 'Document',
            blocks: [
                {
                    blockType: 'Paragraph',
                    format: {},
                    segments: [
                        {
                            segmentType: 'SelectionMarker',
                            format: { fontSize: '10px' },
                            isSelected: true,
                        },
                    ],
                },
            ],
        });
    });

    it('Multiple text selection in multiple paragraphs', () => {
        const model = createContentModelDocument();
        const para1 = createParagraph();
        const para2 = createParagraph();
        const text0 = createText('test0', { fontSize: '10px' });
        const text1 = createText('test1', { fontSize: '11px' });
        const text2 = createText('test2', { fontSize: '12px' });

        text1.isSelected = true;
        text2.isSelected = true;

        para1.segments.push(text0);
        para1.segments.push(text1);
        para2.segments.push(text2);

        model.blocks.push(para1);
        model.blocks.push(para2);

        const result = deleteSelection(model);

        expect(result.deleteResult).toBe(DeleteResult.Range);
        expect(result.insertPoint).toEqual({
            marker: {
                segmentType: 'SelectionMarker',
                format: { fontSize: '11px' },
                isSelected: true,
            },
            paragraph: para1,
            path: [model],
            tableContext: undefined,
        });
        expect(model).toEqual({
            blockGroupType: 'Document',
            blocks: [
                {
                    blockType: 'Paragraph',
                    format: {},
                    segments: [
                        {
                            segmentType: 'Text',
                            text: 'test0',
                            format: { fontSize: '10px' },
                        },
                        {
                            segmentType: 'SelectionMarker',
                            format: { fontSize: '11px' },
                            isSelected: true,
                        },
                    ],
                },
                {
                    blockType: 'Paragraph',
                    format: {},
                    segments: [],
                },
            ],
        });
    });

    it('Divider selection', () => {
        const model = createContentModelDocument();
        const divider = createDivider('div');

        divider.isSelected = true;
        model.blocks.push(divider);

        const result = deleteSelection(model);

        expect(result.deleteResult).toBe(DeleteResult.Range);
        expect(result.insertPoint).toEqual({
            marker: {
                segmentType: 'SelectionMarker',
                format: {},
                isSelected: true,
            },
            paragraph: {
                blockType: 'Paragraph',
                segments: [
                    {
                        segmentType: 'SelectionMarker',
                        format: {},
                        isSelected: true,
                    },
                ],
                format: {},
                isImplicit: false,
            },
            path: [model],
            tableContext: undefined,
        });
        expect(model).toEqual({
            blockGroupType: 'Document',
            blocks: [
                {
                    blockType: 'Paragraph',
                    format: {},
                    segments: [
                        {
                            segmentType: 'SelectionMarker',
                            format: {},
                            isSelected: true,
                        },
                    ],
                    isImplicit: false,
                },
            ],
        });
    });

    it('2 Divider selection and paragraph after it', () => {
        const model = createContentModelDocument();
        const divider1 = createDivider('div');
        const divider2 = createDivider('hr');
        const para1 = createParagraph();
        const para2 = createParagraph();

        divider1.isSelected = true;
        divider2.isSelected = true;
        model.blocks.push(para1, divider1, divider2, para2);

        const result = deleteSelection(model);

        expect(result.deleteResult).toBe(DeleteResult.Range);
        expect(result.insertPoint).toEqual({
            marker: {
                segmentType: 'SelectionMarker',
                format: {},
                isSelected: true,
            },
            paragraph: {
                blockType: 'Paragraph',
                segments: [
                    {
                        segmentType: 'SelectionMarker',
                        format: {},
                        isSelected: true,
                    },
                ],
                format: {},
                isImplicit: false,
            },
            path: [model],
            tableContext: undefined,
        });
        expect(model).toEqual({
            blockGroupType: 'Document',
            blocks: [
                {
                    blockType: 'Paragraph',
                    format: {},
                    segments: [],
                },
                {
                    blockType: 'Paragraph',
                    format: {},
                    segments: [
                        {
                            segmentType: 'SelectionMarker',
                            format: {},
                            isSelected: true,
                        },
                    ],
                    isImplicit: false,
                },
                {
                    blockType: 'Paragraph',
                    format: {},
                    segments: [],
                    isImplicit: true,
                },
                {
                    blockType: 'Paragraph',
                    format: {},
                    segments: [],
                },
            ],
        });
    });

    it('Some table cell selection', () => {
        const model = createContentModelDocument();
        const table = createTable(1);
        const cell1 = createTableCell();
        const cell2 = createTableCell();

        cell2.isSelected = true;

        table.rows[0].cells.push(cell1, cell2);
        model.blocks.push(table);

        const result = deleteSelection(model);

        expect(result.deleteResult).toBe(DeleteResult.Range);
        expect(result.insertPoint).toEqual({
            marker: {
                segmentType: 'SelectionMarker',
                format: {},
                isSelected: true,
            },
            paragraph: {
                blockType: 'Paragraph',
                isImplicit: false,
                segments: [
                    {
                        segmentType: 'SelectionMarker',
                        format: {},
                        isSelected: true,
                    },
                    {
                        segmentType: 'Br',
                        format: {},
                    },
                ],
                format: {},
            },
            path: [cell2, model],
            tableContext: {
                table: table,
                colIndex: 1,
                rowIndex: 0,
                isWholeTableSelected: false,
            },
        });

        expect(model).toEqual({
            blockGroupType: 'Document',
            blocks: [
                {
                    blockType: 'Table',
                    format: {},
                    dataset: {},
                    widths: [],
                    rows: [
                        {
                            format: {},
                            height: 0,
                            cells: [
                                {
                                    blockGroupType: 'TableCell',
                                    format: {},
                                    dataset: {},
                                    spanAbove: false,
                                    spanLeft: false,
                                    isHeader: false,
                                    blocks: [],
                                },
                                {
                                    blockGroupType: 'TableCell',
                                    blocks: [
                                        {
                                            blockType: 'Paragraph',
                                            format: {},
                                            isImplicit: false,
                                            segments: [
                                                {
                                                    segmentType: 'SelectionMarker',
                                                    format: {},
                                                    isSelected: true,
                                                },
                                                {
                                                    segmentType: 'Br',
                                                    format: {},
                                                },
                                            ],
                                        },
                                    ],
                                    format: {},
                                    spanLeft: false,
                                    spanAbove: false,
                                    isHeader: false,
                                    dataset: {},
                                    isSelected: true,
                                },
                            ],
                        },
                    ],
                },
            ],
        });
    });

    it('All table cell selection', () => {
        const model = createContentModelDocument();
        const table = createTable(1);
        const cell = createTableCell();

        cell.isSelected = true;

        table.rows[0].cells.push(cell);
        model.blocks.push(table);

        const result = deleteSelection(model);

        expect(result.deleteResult).toBe(DeleteResult.Range);
        expect(result.insertPoint).toEqual({
            marker: {
                segmentType: 'SelectionMarker',
                format: {},
                isSelected: true,
            },
            paragraph: {
                blockType: 'Paragraph',
                segments: [
                    {
                        segmentType: 'SelectionMarker',
                        format: {},
                        isSelected: true,
                    },
                ],
                format: {},
                isImplicit: false,
            },
            path: [model],
            tableContext: undefined,
        });

        expect(model).toEqual({
            blockGroupType: 'Document',
            blocks: [
                {
                    blockType: 'Paragraph',
                    format: {},
                    segments: [
                        {
                            segmentType: 'SelectionMarker',
                            format: {},
                            isSelected: true,
                        },
                    ],
                    isImplicit: false,
                },
            ],
        });
    });

    it('Entity selection, no callback', () => {
        const model = createContentModelDocument();
        const wrapper = 'WRAPPER' as any;
        const entity = createEntity(wrapper, true);
        model.blocks.push(entity);

        entity.isSelected = true;

        const result = deleteSelection(model);

        expect(result.deleteResult).toBe(DeleteResult.Range);
        expect(result.insertPoint).toEqual({
            marker: {
                segmentType: 'SelectionMarker',
                format: {},
                isSelected: true,
            },
            paragraph: {
                blockType: 'Paragraph',
                segments: [
                    {
                        segmentType: 'SelectionMarker',
                        format: {},
                        isSelected: true,
                    },
                ],
                format: {},
                isImplicit: false,
            },
            path: [model],
            tableContext: undefined,
        });

        expect(model).toEqual({
            blockGroupType: 'Document',
            blocks: [
                {
                    blockType: 'Paragraph',
                    format: {},
                    segments: [
                        {
                            segmentType: 'SelectionMarker',
                            format: {},
                            isSelected: true,
                        },
                    ],
                    isImplicit: false,
                },
            ],
        });
    });

    it('Entity selection, callback returns false', () => {
        const model = createContentModelDocument();
        const wrapper = 'WRAPPER' as any;
        const entity = createEntity(wrapper, true);
        const deletedEntities: DeletedEntity[] = [];
        model.blocks.push(entity);

        entity.isSelected = true;

<<<<<<< HEAD
        const result = deleteSelection(model, [], { deletedEntities });
=======
        const result = deleteSelection(model, [], { newEntities: [], deletedEntities });
>>>>>>> b77c854e

        expect(result.deleteResult).toBe(DeleteResult.Range);
        expect(result.insertPoint).toEqual({
            marker: {
                segmentType: 'SelectionMarker',
                format: {},
                isSelected: true,
            },
            paragraph: {
                blockType: 'Paragraph',
                segments: [
                    {
                        segmentType: 'SelectionMarker',
                        format: {},
                        isSelected: true,
                    },
                ],
                format: {},
                isImplicit: false,
            },
            path: [model],
            tableContext: undefined,
        });

        expect(model).toEqual({
            blockGroupType: 'Document',
            blocks: [
                {
                    blockType: 'Paragraph',
                    format: {},
                    segments: [
                        {
                            segmentType: 'SelectionMarker',
                            format: {},
                            isSelected: true,
                        },
                    ],
                    isImplicit: false,
                },
            ],
        });

        expect(deletedEntities).toEqual([{ entity, operation: EntityOperation.Overwrite }]);
    });

    it('Entity selection, callback returns true', () => {
        const model = createContentModelDocument();
        const wrapper = 'WRAPPER' as any;
        const entity = createEntity(wrapper, true);
        model.blocks.push(entity);

        entity.isSelected = true;

        const deletedEntities: DeletedEntity[] = [];
<<<<<<< HEAD
        const result = deleteSelection(model, [], { deletedEntities });
=======
        const result = deleteSelection(model, [], { newEntities: [], deletedEntities });
>>>>>>> b77c854e

        expect(result.deleteResult).toBe(DeleteResult.Range);
        expect(result.insertPoint).toEqual({
            marker: {
                segmentType: 'SelectionMarker',
                format: {},
                isSelected: true,
            },
            paragraph: {
                blockType: 'Paragraph',
                segments: [
                    {
                        segmentType: 'SelectionMarker',
                        format: {},
                        isSelected: true,
                    },
                ],
                format: {},
                isImplicit: false,
            },
            path: [model],
            tableContext: undefined,
        });

        expect(model).toEqual({
            blockGroupType: 'Document',
            blocks: [
                {
                    blockType: 'Paragraph',
                    segments: [
                        {
                            segmentType: 'SelectionMarker',
                            isSelected: true,
                            format: {},
                        },
                    ],
                    format: {},
                    isImplicit: false,
                },
            ],
        });

        expect(deletedEntities).toEqual([{ entity, operation: EntityOperation.Overwrite }]);
    });

    it('delete with default format', () => {
        const model = createContentModelDocument({
            fontSize: '10pt',
        });
        const divider = createDivider('div');

        divider.isSelected = true;
        model.blocks.push(divider);

        const result = deleteSelection(model);
        const marker: ContentModelSelectionMarker = {
            segmentType: 'SelectionMarker',
            format: { fontSize: '10pt' },
            isSelected: true,
        };

        expect(result.deleteResult).toBe(DeleteResult.Range);
        expect(result.insertPoint).toEqual({
            marker,
            paragraph: {
                blockType: 'Paragraph',
                segments: [marker],
                format: {},
                isImplicit: false,
                segmentFormat: { fontSize: '10pt' },
            },
            path: [model],
            tableContext: undefined,
        });

        expect(model).toEqual({
            blockGroupType: 'Document',
            blocks: [
                {
                    blockType: 'Paragraph',
                    format: {},
                    segments: [marker],
                    isImplicit: false,
                    segmentFormat: { fontSize: '10pt' },
                },
            ],
            format: { fontSize: '10pt' },
        });
    });

    it('delete with general block', () => {
        const model = createContentModelDocument();
        const general = createGeneralBlock(null!);

        general.isSelected = true;
        model.blocks.push(general);

        const result = deleteSelection(model);
        const marker: ContentModelSelectionMarker = {
            segmentType: 'SelectionMarker',
            format: {},
            isSelected: true,
        };

        expect(result.deleteResult).toBe(DeleteResult.Range);
        expect(result.insertPoint).toEqual({
            marker,
            paragraph: {
                blockType: 'Paragraph',
                segments: [marker],
                format: {},
                isImplicit: false,
            },
            path: [model],
            tableContext: undefined,
        });

        expect(model).toEqual({
            blockGroupType: 'Document',
            blocks: [
                {
                    blockType: 'Paragraph',
                    format: {},
                    segments: [marker],
                    isImplicit: false,
                },
            ],
        });
    });

    it('delete with general block and others', () => {
        const model = createContentModelDocument();
        const divider = createDivider('div');
        const general = createGeneralBlock(null!);

        divider.isSelected = true;
        general.isSelected = true;
        model.blocks.push(divider, general);

        const result = deleteSelection(model);
        const marker: ContentModelSelectionMarker = {
            segmentType: 'SelectionMarker',
            format: {},
            isSelected: true,
        };

        expect(result.deleteResult).toBe(DeleteResult.Range);
        expect(result.insertPoint).toEqual({
            marker,
            paragraph: {
                blockType: 'Paragraph',
                segments: [marker],
                format: {},
                isImplicit: false,
            },
            path: [model],
            tableContext: undefined,
        });

        expect(model).toEqual({
            blockGroupType: 'Document',
            blocks: [
                {
                    blockType: 'Paragraph',
                    format: {},
                    segments: [marker],
                    isImplicit: false,
                },
                {
                    blockType: 'Paragraph',
                    format: {},
                    segments: [],
                    isImplicit: true,
                },
            ],
        });
    });

    it('delete with general segment', () => {
        const model = createContentModelDocument();
        const para = createParagraph();
        const general = createGeneralSegment(null!);

        general.isSelected = true;
        para.segments.push(general);
        model.blocks.push(para);

        const result = deleteSelection(model);
        const marker: ContentModelSelectionMarker = {
            segmentType: 'SelectionMarker',
            format: {},
            isSelected: true,
        };

        expect(result.deleteResult).toBe(DeleteResult.Range);
        expect(result.insertPoint).toEqual({
            marker,
            paragraph: {
                blockType: 'Paragraph',
                segments: [marker],
                format: {},
            },
            path: [model],
            tableContext: undefined,
        });

        expect(model).toEqual({
            blockGroupType: 'Document',
            blocks: [
                {
                    blockType: 'Paragraph',
                    format: {},
                    segments: [marker],
                },
            ],
        });
    });

    it('delete with general segment and others', () => {
        const model = createContentModelDocument();
        const para = createParagraph();
        const general = createGeneralSegment(null!);
        const text = createText('test');

        general.isSelected = true;
        text.isSelected = true;
        para.segments.push(general, text);
        model.blocks.push(para);

        const result = deleteSelection(model);
        const marker: ContentModelSelectionMarker = {
            segmentType: 'SelectionMarker',
            format: {},
            isSelected: true,
        };

        expect(result.deleteResult).toBe(DeleteResult.Range);
        expect(result.insertPoint).toEqual({
            marker,
            paragraph: {
                blockType: 'Paragraph',
                segments: [marker],
                format: {},
            },
            path: [model],
            tableContext: undefined,
        });

        expect(model).toEqual({
            blockGroupType: 'Document',
            blocks: [
                {
                    blockType: 'Paragraph',
                    format: {},
                    segments: [marker],
                },
            ],
        });
    });

    it('Normalize spaces before deleted segment', () => {
        const model = createContentModelDocument();
        const para = createParagraph();
        const text = createText('test ');
        const image = createImage('test');

        image.isSelected = true;
        para.segments.push(text, image);
        model.blocks.push(para);

        const result = deleteSelection(model);
        const marker: ContentModelSelectionMarker = {
            segmentType: 'SelectionMarker',
            format: {},
            isSelected: true,
        };

        expect(result.deleteResult).toBe(DeleteResult.Range);
        expect(result.insertPoint).toEqual({
            marker,
            paragraph: {
                blockType: 'Paragraph',
                segments: [{ segmentType: 'Text', text: 'test\u00A0', format: {} }, marker],
                format: {},
            },
            path: [model],
            tableContext: undefined,
        });

        expect(model).toEqual({
            blockGroupType: 'Document',
            blocks: [
                {
                    blockType: 'Paragraph',
                    format: {},
                    segments: [{ segmentType: 'Text', text: 'test\u00A0', format: {} }, marker],
                },
            ],
        });
    });

    it('Make paragraph not implicit when delete', () => {
        const model = createContentModelDocument();
        const para = createParagraph(true /*isImplicit*/);
        const text = createText('test ');

        text.isSelected = true;
        para.segments.push(text);
        model.blocks.push(para);

        const result = deleteSelection(model);
        const marker: ContentModelSelectionMarker = {
            segmentType: 'SelectionMarker',
            format: {},
            isSelected: true,
        };

        expect(result.deleteResult).toBe(DeleteResult.Range);
        expect(result.insertPoint).toEqual({
            marker,
            paragraph: {
                blockType: 'Paragraph',
                segments: [marker],
                format: {},
                isImplicit: false,
            },
            path: [model],
            tableContext: undefined,
        });

        expect(model).toEqual({
            blockGroupType: 'Document',
            blocks: [
                {
                    blockType: 'Paragraph',
                    format: {},
                    segments: [marker],
                    isImplicit: false,
                },
            ],
        });
    });

    it('Delete divider with default format', () => {
        const model = createContentModelDocument({ fontFamily: 'Arial' });
        const divider = createDivider('hr');

        divider.isSelected = true;
        model.blocks.push(divider);

        const result = deleteSelection(model);
        const marker: ContentModelSelectionMarker = {
            segmentType: 'SelectionMarker',
            format: { fontFamily: 'Arial' },
            isSelected: true,
        };

        expect(result.deleteResult).toBe(DeleteResult.Range);
        expect(result.insertPoint).toEqual({
            marker,
            paragraph: {
                blockType: 'Paragraph',
                segments: [marker],
                format: {},
                isImplicit: false,
                segmentFormat: { fontFamily: 'Arial' },
            },
            path: [model],
            tableContext: undefined,
        });

        expect(model).toEqual({
            blockGroupType: 'Document',
            blocks: [
                {
                    blockType: 'Paragraph',
                    format: {},
                    segments: [marker],
                    isImplicit: false,
                    segmentFormat: { fontFamily: 'Arial' },
                },
            ],
            format: { fontFamily: 'Arial' },
        });
    });
});

describe('deleteSelection - forward', () => {
    it('empty selection', () => {
        const model = createContentModelDocument();
        const para = createParagraph();

        model.blocks.push(para);

        const result = deleteSelection(model, [forwardDeleteCollapsedSelection]);

        expect(model).toEqual({
            blockGroupType: 'Document',
            blocks: [
                {
                    blockType: 'Paragraph',
                    format: {},
                    segments: [],
                },
            ],
        });

        expect(result.deleteResult).toBe(DeleteResult.NotDeleted);
        expect(result.insertPoint).toBeNull();
    });

    it('Single selection marker', () => {
        const model = createContentModelDocument();
        const para = createParagraph();
        const marker = createSelectionMarker({ fontSize: '10px' });

        para.segments.push(marker);
        model.blocks.push(para);

        const result = deleteSelection(model, [forwardDeleteCollapsedSelection]);

        expect(result.deleteResult).toBe(DeleteResult.NothingToDelete);
        expect(result.insertPoint).toEqual({
            marker: {
                segmentType: 'SelectionMarker',
                format: { fontSize: '10px' },
                isSelected: true,
            },
            paragraph: para,
            path: [model],
            tableContext: undefined,
        });
        expect(model).toEqual({
            blockGroupType: 'Document',
            blocks: [
                {
                    blockType: 'Paragraph',
                    format: {},
                    segments: [
                        {
                            segmentType: 'SelectionMarker',
                            format: { fontSize: '10px' },
                            isSelected: true,
                        },
                    ],
                },
            ],
        });
    });

    it('Single selection marker with text after', () => {
        const model = createContentModelDocument();
        const para = createParagraph();
        const marker = createSelectionMarker({ fontSize: '10px' });
        const segment = createText('test');

        para.segments.push(marker, segment);
        model.blocks.push(para);

        const result = deleteSelection(model, [forwardDeleteCollapsedSelection]);

        expect(result.deleteResult).toBe(DeleteResult.SingleChar);
        expect(result.insertPoint).toEqual({
            marker: {
                segmentType: 'SelectionMarker',
                format: { fontSize: '10px' },
                isSelected: true,
            },
            paragraph: para,
            path: [model],
            tableContext: undefined,
        });
        expect(model).toEqual({
            blockGroupType: 'Document',
            blocks: [
                {
                    blockType: 'Paragraph',
                    format: {},
                    segments: [
                        {
                            segmentType: 'SelectionMarker',
                            format: { fontSize: '10px' },
                            isSelected: true,
                        },
                        {
                            segmentType: 'Text',
                            format: {},
                            text: 'est',
                        },
                    ],
                },
            ],
        });
    });

    it('Single selection marker at end of paragraph', () => {
        const model = createContentModelDocument();
        const para1 = createParagraph();
        const para2 = createParagraph();
        const marker = createSelectionMarker({ fontSize: '10px' });
        const text1 = createText('test1');
        const text2 = createText('test2');

        para1.segments.push(text1, marker);
        para2.segments.push(text2);
        model.blocks.push(para1, para2);

        const result = deleteSelection(model, [forwardDeleteCollapsedSelection]);

        expect(result.deleteResult).toBe(DeleteResult.Range);
        expect(result.insertPoint).toEqual({
            marker: {
                segmentType: 'SelectionMarker',
                format: { fontSize: '10px' },
                isSelected: true,
            },
            paragraph: para1,
            path: [model],
            tableContext: undefined,
        });
        expect(model).toEqual({
            blockGroupType: 'Document',
            blocks: [
                {
                    blockType: 'Paragraph',
                    format: {},
                    segments: [
                        {
                            segmentType: 'Text',
                            format: {},
                            text: 'test1',
                        },
                        {
                            segmentType: 'SelectionMarker',
                            format: { fontSize: '10px' },
                            isSelected: true,
                        },
                        {
                            segmentType: 'Text',
                            format: {},
                            text: 'test2',
                        },
                    ],
                },
                {
                    blockType: 'Paragraph',
                    format: {},
                    segments: [],
                },
            ],
        });
    });

    it('Single selection marker in empty paragraph with BR', () => {
        const model = createContentModelDocument();
        const para1 = createParagraph();
        const para2 = createParagraph();
        const marker = createSelectionMarker({ fontSize: '10px' });
        const br = createBr();
        const text = createText('test');

        para1.segments.push(marker, br);
        para2.segments.push(text);
        model.blocks.push(para1, para2);

        const result = deleteSelection(model, [forwardDeleteCollapsedSelection]);

        expect(result.deleteResult).toBe(DeleteResult.Range);
        expect(result.insertPoint).toEqual({
            marker: {
                segmentType: 'SelectionMarker',
                format: { fontSize: '10px' },
                isSelected: true,
            },
            paragraph: para1,
            path: [model],
            tableContext: undefined,
        });
        expect(model).toEqual({
            blockGroupType: 'Document',
            blocks: [
                {
                    blockType: 'Paragraph',
                    format: {},
                    segments: [
                        {
                            segmentType: 'SelectionMarker',
                            format: { fontSize: '10px' },
                            isSelected: true,
                        },
                        {
                            segmentType: 'Text',
                            format: {},
                            text: 'test',
                        },
                    ],
                },
                {
                    blockType: 'Paragraph',
                    format: {},
                    segments: [],
                },
            ],
        });
    });

    it('Single selection marker in empty paragraph with double BRs', () => {
        const model = createContentModelDocument();
        const para1 = createParagraph();
        const para2 = createParagraph();
        const marker = createSelectionMarker({ fontSize: '10px' });
        const br1 = createBr();
        const br2 = createBr();
        const text = createText('test');

        para1.segments.push(marker, br1, br2);
        para2.segments.push(text);
        model.blocks.push(para1, para2);

        const result = deleteSelection(model, [forwardDeleteCollapsedSelection]);

        expect(result.deleteResult).toBe(DeleteResult.SingleChar);
        expect(result.insertPoint).toEqual({
            marker: {
                segmentType: 'SelectionMarker',
                format: { fontSize: '10px' },
                isSelected: true,
            },
            paragraph: para1,
            path: [model],
            tableContext: undefined,
        });
        expect(model).toEqual({
            blockGroupType: 'Document',
            blocks: [
                {
                    blockType: 'Paragraph',
                    format: {},
                    segments: [
                        {
                            segmentType: 'SelectionMarker',
                            format: { fontSize: '10px' },
                            isSelected: true,
                        },
                        {
                            segmentType: 'Br',
                            format: {},
                        },
                    ],
                },
                {
                    blockType: 'Paragraph',
                    format: {},
                    segments: [
                        {
                            segmentType: 'Text',
                            format: {},
                            text: 'test',
                        },
                    ],
                },
            ],
        });
    });

    it('Double selection marker in 2 paragraphs', () => {
        const model = createContentModelDocument();
        const para1 = createParagraph();
        const para2 = createParagraph();
        const marker1 = createSelectionMarker({ fontSize: '10px' });
        const marker2 = createSelectionMarker({ fontSize: '20px' });
        const text1 = createText('test1');
        const text2 = createText('test2');

        para1.segments.push(text1, marker1);
        para2.segments.push(marker2, text2);
        model.blocks.push(para1, para2);

        const result = deleteSelection(model, [forwardDeleteCollapsedSelection]);

        expect(result.deleteResult).toBe(DeleteResult.Range);
        expect(result.insertPoint).toEqual({
            marker: {
                segmentType: 'SelectionMarker',
                format: { fontSize: '10px' },
                isSelected: true,
            },
            paragraph: para1,
            path: [model],
            tableContext: undefined,
        });
        expect(model).toEqual({
            blockGroupType: 'Document',
            blocks: [
                {
                    blockType: 'Paragraph',
                    format: {},
                    segments: [
                        {
                            segmentType: 'Text',
                            format: {},
                            text: 'test1',
                        },
                        {
                            segmentType: 'SelectionMarker',
                            format: { fontSize: '10px' },
                            isSelected: true,
                        },
                        {
                            segmentType: 'Text',
                            format: {},
                            text: 'test2',
                        },
                    ],
                },
                {
                    blockType: 'Paragraph',
                    format: {},
                    segments: [],
                },
            ],
        });
    });

    it('Single selection marker before image', () => {
        const model = createContentModelDocument();
        const para = createParagraph();
        const marker = createSelectionMarker({ fontSize: '10px' });
        const image = createImage('');

        para.segments.push(marker, image);
        model.blocks.push(para);

        const result = deleteSelection(model, [forwardDeleteCollapsedSelection]);

        expect(result.deleteResult).toBe(DeleteResult.SingleChar);
        expect(result.insertPoint).toEqual({
            marker: {
                segmentType: 'SelectionMarker',
                format: { fontSize: '10px' },
                isSelected: true,
            },
            paragraph: para,
            path: [model],
            tableContext: undefined,
        });
        expect(model).toEqual({
            blockGroupType: 'Document',
            blocks: [
                {
                    blockType: 'Paragraph',
                    format: {},
                    segments: [
                        {
                            segmentType: 'SelectionMarker',
                            format: { fontSize: '10px' },
                            isSelected: true,
                        },
                    ],
                },
            ],
        });
    });

    it('Single selection marker before table', () => {
        const model = createContentModelDocument();
        const para = createParagraph();
        const marker = createSelectionMarker({ fontSize: '10px' });
        const br = createBr();
        const table = createTable(1);

        table.rows[0].cells.push(createTableCell());
        para.segments.push(marker, br);
        model.blocks.push(para, table);

        const result = deleteSelection(model, [forwardDeleteCollapsedSelection]);

        expect(result.deleteResult).toBe(DeleteResult.Range);
        expect(result.insertPoint).toEqual({
            marker: {
                segmentType: 'SelectionMarker',
                format: { fontSize: '10px' },
                isSelected: true,
            },
            paragraph: para,
            path: [model],
            tableContext: undefined,
        });
        expect(model).toEqual({
            blockGroupType: 'Document',
            blocks: [
                {
                    blockType: 'Paragraph',
                    format: {},
                    segments: [
                        {
                            segmentType: 'SelectionMarker',
                            format: { fontSize: '10px' },
                            isSelected: true,
                        },
                    ],
                },
            ],
        });
    });

    it('Single selection marker before divider', () => {
        const model = createContentModelDocument();
        const para = createParagraph();
        const marker = createSelectionMarker({ fontSize: '10px' });
        const br = createBr();
        const divider = createDivider('hr');

        para.segments.push(marker, br);
        model.blocks.push(para, divider);

        const result = deleteSelection(model, [forwardDeleteCollapsedSelection]);

        expect(result.deleteResult).toBe(DeleteResult.Range);
        expect(result.insertPoint).toEqual({
            marker: {
                segmentType: 'SelectionMarker',
                format: { fontSize: '10px' },
                isSelected: true,
            },
            paragraph: para,
            path: [model],
            tableContext: undefined,
        });
        expect(model).toEqual({
            blockGroupType: 'Document',
            blocks: [
                {
                    blockType: 'Paragraph',
                    format: {},
                    segments: [
                        {
                            segmentType: 'SelectionMarker',
                            format: { fontSize: '10px' },
                            isSelected: true,
                        },
                    ],
                },
            ],
        });
    });

    it('Single selection marker before entity, no callback', () => {
        const model = createContentModelDocument();
        const para = createParagraph();
        const marker = createSelectionMarker({ fontSize: '10px' });
        const br = createBr();
        const wrapper = 'WRAPPER' as any;
        const entity = createEntity(wrapper, true);

        para.segments.push(marker, br);
        model.blocks.push(para, entity);

        const result = deleteSelection(model, [forwardDeleteCollapsedSelection]);

        expect(result.deleteResult).toBe(DeleteResult.Range);
        expect(result.insertPoint).toEqual({
            marker: {
                segmentType: 'SelectionMarker',
                format: { fontSize: '10px' },
                isSelected: true,
            },
            paragraph: para,
            path: [model],
            tableContext: undefined,
        });
        expect(model).toEqual({
            blockGroupType: 'Document',
            blocks: [
                {
                    blockType: 'Paragraph',
                    format: {},
                    segments: [
                        {
                            segmentType: 'SelectionMarker',
                            format: { fontSize: '10px' },
                            isSelected: true,
                        },
                    ],
                },
            ],
        });
    });

    it('Single selection marker before entity, with callback returns false', () => {
        const model = createContentModelDocument();
        const para = createParagraph();
        const marker = createSelectionMarker({ fontSize: '10px' });
        const br = createBr();
        const wrapper = 'WRAPPER' as any;
        const entity = createEntity(wrapper, true);

        para.segments.push(marker, br);
        model.blocks.push(para, entity);

        const deletedEntities: DeletedEntity[] = [];
        const result = deleteSelection(model, [forwardDeleteCollapsedSelection], {
<<<<<<< HEAD
=======
            newEntities: [],
>>>>>>> b77c854e
            deletedEntities,
        });

        expect(result.deleteResult).toBe(DeleteResult.Range);
        expect(result.insertPoint).toEqual({
            marker: {
                segmentType: 'SelectionMarker',
                format: { fontSize: '10px' },
                isSelected: true,
            },
            paragraph: para,
            path: [model],
            tableContext: undefined,
        });
        expect(model).toEqual({
            blockGroupType: 'Document',
            blocks: [
                {
                    blockType: 'Paragraph',
                    format: {},
                    segments: [
                        {
                            segmentType: 'SelectionMarker',
                            format: { fontSize: '10px' },
                            isSelected: true,
                        },
                    ],
                },
            ],
        });
        expect(deletedEntities).toEqual([{ entity, operation: EntityOperation.RemoveFromStart }]);
    });

    it('Single selection marker before entity, with callback returns true', () => {
        const model = createContentModelDocument();
        const para = createParagraph();
        const marker = createSelectionMarker({ fontSize: '10px' });
        const br = createBr();
        const wrapper = 'WRAPPER' as any;
        const entity = createEntity(wrapper, true);

        para.segments.push(marker, br);
        model.blocks.push(para, entity);

        const deletedEntities: DeletedEntity[] = [];
        const result = deleteSelection(model, [forwardDeleteCollapsedSelection], {
<<<<<<< HEAD
=======
            newEntities: [],
>>>>>>> b77c854e
            deletedEntities,
        });

        expect(result.deleteResult).toBe(DeleteResult.Range);
        expect(result.insertPoint).toEqual({
            marker: {
                segmentType: 'SelectionMarker',
                format: { fontSize: '10px' },
                isSelected: true,
            },
            paragraph: para,
            path: [model],
            tableContext: undefined,
        });
        expect(model).toEqual({
            blockGroupType: 'Document',
            blocks: [
                {
                    blockType: 'Paragraph',
                    format: {},
                    segments: [
                        {
                            segmentType: 'SelectionMarker',
                            format: { fontSize: '10px' },
                            isSelected: true,
                        },
                    ],
                },
            ],
        });
        expect(deletedEntities).toEqual([{ entity, operation: EntityOperation.RemoveFromStart }]);
    });

    it('Single selection marker before list item', () => {
        const model = createContentModelDocument();
        const para1 = createParagraph();
        const para2 = createParagraph();
        const listItem = createListItem([]);
        const text = createText('test');
        const marker = createSelectionMarker({ fontSize: '10px' });
        const br = createBr();

        para1.segments.push(marker, br);
        para2.segments.push(text);
        listItem.blocks.push(para2);
        model.blocks.push(para1, listItem);

        const result = deleteSelection(model, [forwardDeleteCollapsedSelection]);

        expect(result.deleteResult).toBe(DeleteResult.Range);
        expect(result.insertPoint).toEqual({
            marker: {
                segmentType: 'SelectionMarker',
                format: { fontSize: '10px' },
                isSelected: true,
            },
            paragraph: para1,
            path: [model],
            tableContext: undefined,
        });
        expect(model).toEqual({
            blockGroupType: 'Document',
            blocks: [
                {
                    blockType: 'Paragraph',
                    format: {},
                    segments: [
                        {
                            segmentType: 'SelectionMarker',
                            format: { fontSize: '10px' },
                            isSelected: true,
                        },
                        {
                            segmentType: 'Text',
                            format: {},
                            text: 'test',
                        },
                    ],
                },
                {
                    blockType: 'BlockGroup',
                    blockGroupType: 'ListItem',
                    blocks: [
                        {
                            blockType: 'Paragraph',
                            segments: [],
                            format: {},
                        },
                    ],
                    format: {},
                    formatHolder: {
                        segmentType: 'SelectionMarker',
                        isSelected: true,
                        format: {},
                    },
                    levels: [],
                },
            ],
        });
    });

    it('Single selection marker before quote', () => {
        const model = createContentModelDocument();
        const para1 = createParagraph();
        const para2 = createParagraph();
        const quote = createFormatContainer('blockquote');
        const text = createText('test');
        const marker = createSelectionMarker({ fontSize: '10px' });
        const br = createBr();

        para1.segments.push(marker, br);
        para2.segments.push(text);
        quote.blocks.push(para2);
        model.blocks.push(para1, quote);

        const result = deleteSelection(model, [forwardDeleteCollapsedSelection]);

        expect(result.deleteResult).toBe(DeleteResult.Range);
        expect(result.insertPoint).toEqual({
            marker: {
                segmentType: 'SelectionMarker',
                format: { fontSize: '10px' },
                isSelected: true,
            },
            paragraph: para1,
            path: [model],
            tableContext: undefined,
        });
        expect(model).toEqual({
            blockGroupType: 'Document',
            blocks: [
                {
                    blockType: 'Paragraph',
                    format: {},
                    segments: [
                        {
                            segmentType: 'SelectionMarker',
                            format: { fontSize: '10px' },
                            isSelected: true,
                        },
                        {
                            segmentType: 'Text',
                            format: {},
                            text: 'test',
                        },
                    ],
                },
                {
                    blockType: 'BlockGroup',
                    blockGroupType: 'FormatContainer',
                    tagName: 'blockquote',
                    blocks: [
                        {
                            blockType: 'Paragraph',
                            segments: [],
                            format: {},
                        },
                    ],
                    format: {},
                },
            ],
        });
    });

    it('Single selection marker is under quote', () => {
        const model = createContentModelDocument();
        const para1 = createParagraph();
        const para2 = createParagraph();
        const quote = createFormatContainer('blockquote');
        const text = createText('test');
        const marker = createSelectionMarker({ fontSize: '10px' });
        const br = createBr();

        para1.segments.push(marker, br);
        para2.segments.push(text);
        quote.blocks.push(para1);
        model.blocks.push(quote, para2);

        const result = deleteSelection(model, [forwardDeleteCollapsedSelection]);

        expect(result.deleteResult).toBe(DeleteResult.Range);
        expect(result.insertPoint).toEqual({
            marker: {
                segmentType: 'SelectionMarker',
                format: { fontSize: '10px' },
                isSelected: true,
            },
            paragraph: para1,
            path: [quote, model],
            tableContext: undefined,
        });
        expect(model).toEqual({
            blockGroupType: 'Document',
            blocks: [
                {
                    blockType: 'BlockGroup',
                    blockGroupType: 'FormatContainer',
                    tagName: 'blockquote',
                    blocks: [
                        {
                            blockType: 'Paragraph',
                            format: {},
                            segments: [
                                {
                                    segmentType: 'SelectionMarker',
                                    format: { fontSize: '10px' },
                                    isSelected: true,
                                },
                                {
                                    segmentType: 'Text',
                                    format: {},
                                    text: 'test',
                                },
                            ],
                        },
                    ],
                    format: {},
                },
                {
                    blockType: 'Paragraph',
                    segments: [],
                    format: {},
                },
            ],
        });
    });

    it('Single selection marker is under quote, next block is list', () => {
        const model = createContentModelDocument();
        const para1 = createParagraph();
        const para2 = createParagraph();
        const quote = createFormatContainer('blockquote');
        const listItem = createListItem([]);
        const text = createText('test');
        const marker = createSelectionMarker({ fontSize: '10px' });
        const br = createBr();

        para1.segments.push(marker, br);
        para2.segments.push(text);
        quote.blocks.push(para1);
        listItem.blocks.push(para2);
        model.blocks.push(quote, listItem);

        const result = deleteSelection(model, [forwardDeleteCollapsedSelection]);

        expect(result.deleteResult).toBe(DeleteResult.Range);
        expect(result.insertPoint).toEqual({
            marker: {
                segmentType: 'SelectionMarker',
                format: { fontSize: '10px' },
                isSelected: true,
            },
            paragraph: para1,
            path: [quote, model],
            tableContext: undefined,
        });
        expect(model).toEqual({
            blockGroupType: 'Document',
            blocks: [
                {
                    blockType: 'BlockGroup',
                    blockGroupType: 'FormatContainer',
                    tagName: 'blockquote',
                    blocks: [
                        {
                            blockType: 'Paragraph',
                            format: {},
                            segments: [
                                {
                                    segmentType: 'SelectionMarker',
                                    format: { fontSize: '10px' },
                                    isSelected: true,
                                },
                                {
                                    segmentType: 'Text',
                                    format: {},
                                    text: 'test',
                                },
                            ],
                        },
                    ],
                    format: {},
                },
                {
                    blockType: 'BlockGroup',
                    blockGroupType: 'ListItem',
                    format: {},
                    levels: [],
                    formatHolder: {
                        segmentType: 'SelectionMarker',
                        isSelected: true,
                        format: {},
                    },
                    blocks: [
                        {
                            blockType: 'Paragraph',
                            segments: [],
                            format: {},
                        },
                    ],
                },
            ],
        });
    });

    it('Single text selection', () => {
        const model = createContentModelDocument();
        const para = createParagraph();
        const text1 = createText('test1', { fontSize: '10px' });
        const text2 = createText('test2', { fontSize: '20px' });

        text1.isSelected = true;
        para.segments.push(text1, text2);
        model.blocks.push(para);

        const result = deleteSelection(model, [forwardDeleteCollapsedSelection]);

        expect(result.deleteResult).toBe(DeleteResult.Range);
        expect(result.insertPoint).toEqual({
            marker: {
                segmentType: 'SelectionMarker',
                format: { fontSize: '10px' },
                isSelected: true,
            },
            paragraph: para,
            path: [model],
            tableContext: undefined,
        });
        expect(model).toEqual({
            blockGroupType: 'Document',
            blocks: [
                {
                    blockType: 'Paragraph',
                    format: {},
                    segments: [
                        {
                            segmentType: 'SelectionMarker',
                            format: { fontSize: '10px' },
                            isSelected: true,
                        },
                        {
                            segmentType: 'Text',
                            format: { fontSize: '20px' },
                            text: 'test2',
                        },
                    ],
                },
            ],
        });
    });

    it('Multiple text selection in multiple paragraphs', () => {
        const model = createContentModelDocument();
        const para1 = createParagraph();
        const para2 = createParagraph();
        const text0 = createText('test0', { fontSize: '10px' });
        const text1 = createText('test1', { fontSize: '11px' });
        const text2 = createText('test2', { fontSize: '12px' });

        text1.isSelected = true;
        text2.isSelected = true;

        para1.segments.push(text0);
        para1.segments.push(text1);
        para2.segments.push(text2);

        model.blocks.push(para1);
        model.blocks.push(para2);

        const result = deleteSelection(model, [forwardDeleteCollapsedSelection]);

        expect(result.deleteResult).toBe(DeleteResult.Range);
        expect(result.insertPoint).toEqual({
            marker: {
                segmentType: 'SelectionMarker',
                format: { fontSize: '11px' },
                isSelected: true,
            },
            paragraph: para1,
            path: [model],
            tableContext: undefined,
        });
        expect(model).toEqual({
            blockGroupType: 'Document',
            blocks: [
                {
                    blockType: 'Paragraph',
                    format: {},
                    segments: [
                        {
                            segmentType: 'Text',
                            text: 'test0',
                            format: { fontSize: '10px' },
                        },
                        {
                            segmentType: 'SelectionMarker',
                            format: { fontSize: '11px' },
                            isSelected: true,
                        },
                    ],
                },
                {
                    blockType: 'Paragraph',
                    format: {},
                    segments: [],
                },
            ],
        });
    });

    it('Divider selection', () => {
        const model = createContentModelDocument();
        const divider = createDivider('div');

        divider.isSelected = true;
        model.blocks.push(divider);

        const result = deleteSelection(model, [forwardDeleteCollapsedSelection]);

        expect(result.deleteResult).toBe(DeleteResult.Range);
        expect(result.insertPoint).toEqual({
            marker: {
                segmentType: 'SelectionMarker',
                format: {},
                isSelected: true,
            },
            paragraph: {
                blockType: 'Paragraph',
                segments: [
                    {
                        segmentType: 'SelectionMarker',
                        format: {},
                        isSelected: true,
                    },
                ],
                format: {},
                isImplicit: false,
            },
            path: [model],
            tableContext: undefined,
        });
        expect(model).toEqual({
            blockGroupType: 'Document',
            blocks: [
                {
                    blockType: 'Paragraph',
                    format: {},
                    segments: [
                        {
                            segmentType: 'SelectionMarker',
                            format: {},
                            isSelected: true,
                        },
                    ],
                    isImplicit: false,
                },
            ],
        });
    });

    it('2 Divider selection and paragraph after it', () => {
        const model = createContentModelDocument();
        const divider1 = createDivider('div');
        const divider2 = createDivider('hr');
        const para1 = createParagraph();
        const para2 = createParagraph();

        divider1.isSelected = true;
        divider2.isSelected = true;
        model.blocks.push(para1, divider1, divider2, para2);

        const result = deleteSelection(model, [forwardDeleteCollapsedSelection]);

        expect(result.deleteResult).toBe(DeleteResult.Range);
        expect(result.insertPoint).toEqual({
            marker: {
                segmentType: 'SelectionMarker',
                format: {},
                isSelected: true,
            },
            paragraph: {
                blockType: 'Paragraph',
                segments: [
                    {
                        segmentType: 'SelectionMarker',
                        format: {},
                        isSelected: true,
                    },
                ],
                format: {},
                isImplicit: false,
            },
            path: [model],
            tableContext: undefined,
        });
        expect(model).toEqual({
            blockGroupType: 'Document',
            blocks: [
                {
                    blockType: 'Paragraph',
                    format: {},
                    segments: [],
                },
                {
                    blockType: 'Paragraph',
                    format: {},
                    segments: [
                        {
                            segmentType: 'SelectionMarker',
                            format: {},
                            isSelected: true,
                        },
                    ],
                    isImplicit: false,
                },
                {
                    blockType: 'Paragraph',
                    format: {},
                    segments: [],
                    isImplicit: true,
                },
                {
                    blockType: 'Paragraph',
                    format: {},
                    segments: [],
                },
            ],
        });
    });

    it('Some table cell selection', () => {
        const model = createContentModelDocument();
        const table = createTable(1);
        const cell1 = createTableCell();
        const cell2 = createTableCell();

        cell2.isSelected = true;

        table.rows[0].cells.push(cell1, cell2);
        model.blocks.push(table);

        const result = deleteSelection(model, [forwardDeleteCollapsedSelection]);

        expect(result.deleteResult).toBe(DeleteResult.Range);
        expect(result.insertPoint).toEqual({
            marker: {
                segmentType: 'SelectionMarker',
                format: {},
                isSelected: true,
            },
            paragraph: {
                blockType: 'Paragraph',
                isImplicit: false,
                segments: [
                    {
                        segmentType: 'SelectionMarker',
                        format: {},
                        isSelected: true,
                    },
                    {
                        segmentType: 'Br',
                        format: {},
                    },
                ],
                format: {},
            },
            path: [cell2, model],
            tableContext: {
                table: table,
                colIndex: 1,
                rowIndex: 0,
                isWholeTableSelected: false,
            },
        });

        expect(model).toEqual({
            blockGroupType: 'Document',
            blocks: [
                {
                    blockType: 'Table',
                    format: {},
                    dataset: {},
                    widths: [],
                    rows: [
                        {
                            format: {},
                            height: 0,
                            cells: [
                                {
                                    blockGroupType: 'TableCell',
                                    format: {},
                                    dataset: {},
                                    spanAbove: false,
                                    spanLeft: false,
                                    isHeader: false,
                                    blocks: [],
                                },
                                {
                                    blockGroupType: 'TableCell',
                                    blocks: [
                                        {
                                            blockType: 'Paragraph',
                                            format: {},
                                            isImplicit: false,
                                            segments: [
                                                {
                                                    segmentType: 'SelectionMarker',
                                                    format: {},
                                                    isSelected: true,
                                                },
                                                {
                                                    segmentType: 'Br',
                                                    format: {},
                                                },
                                            ],
                                        },
                                    ],
                                    format: {},
                                    spanLeft: false,
                                    spanAbove: false,
                                    isHeader: false,
                                    dataset: {},
                                    isSelected: true,
                                },
                            ],
                        },
                    ],
                },
            ],
        });
    });

    it('All table cell selection', () => {
        const model = createContentModelDocument();
        const table = createTable(1);
        const cell = createTableCell();

        cell.isSelected = true;

        table.rows[0].cells.push(cell);
        model.blocks.push(table);

        const result = deleteSelection(model, [forwardDeleteCollapsedSelection]);

        expect(result.deleteResult).toBe(DeleteResult.Range);
        expect(result.insertPoint).toEqual({
            marker: {
                segmentType: 'SelectionMarker',
                format: {},
                isSelected: true,
            },
            paragraph: {
                blockType: 'Paragraph',
                segments: [
                    {
                        segmentType: 'SelectionMarker',
                        format: {},
                        isSelected: true,
                    },
                ],
                format: {},
                isImplicit: false,
            },
            path: [model],
            tableContext: undefined,
        });

        expect(model).toEqual({
            blockGroupType: 'Document',
            blocks: [
                {
                    blockType: 'Paragraph',
                    format: {},
                    segments: [
                        {
                            segmentType: 'SelectionMarker',
                            format: {},
                            isSelected: true,
                        },
                    ],
                    isImplicit: false,
                },
            ],
        });
    });

    it('delete with default format', () => {
        const model = createContentModelDocument({
            fontSize: '10pt',
        });
        const divider = createDivider('div');

        divider.isSelected = true;
        model.blocks.push(divider);

        const result = deleteSelection(model, [forwardDeleteCollapsedSelection]);
        const marker: ContentModelSelectionMarker = {
            segmentType: 'SelectionMarker',
            format: { fontSize: '10pt' },
            isSelected: true,
        };

        expect(result.deleteResult).toBe(DeleteResult.Range);
        expect(result.insertPoint).toEqual({
            marker,
            paragraph: {
                blockType: 'Paragraph',
                segments: [marker],
                format: {},
                isImplicit: false,
                segmentFormat: { fontSize: '10pt' },
            },
            path: [model],
            tableContext: undefined,
        });

        expect(model).toEqual({
            blockGroupType: 'Document',
            blocks: [
                {
                    blockType: 'Paragraph',
                    format: {},
                    segments: [marker],
                    isImplicit: false,
                    segmentFormat: { fontSize: '10pt' },
                },
            ],
            format: { fontSize: '10pt' },
        });
    });

    it('Delete from general segment, no sibling', () => {
        const model = createContentModelDocument();
        const parentParagraph = createParagraph();
        const general = createGeneralSegment(null!);
        const para = createParagraph();
        const marker = createSelectionMarker();

        para.segments.push(marker);
        general.blocks.push(para);
        parentParagraph.segments.push(general);
        model.blocks.push(parentParagraph);

        const result = deleteSelection(model, [forwardDeleteCollapsedSelection]);

        expect(result.deleteResult).toBe(DeleteResult.NothingToDelete);

        expect(result.insertPoint).toEqual({
            marker: marker,
            paragraph: para,
            path: [general, model],
            tableContext: undefined,
        });

        expect(model).toEqual({
            blockGroupType: 'Document',
            blocks: [
                {
                    blockType: 'Paragraph',
                    format: {},
                    segments: [
                        {
                            blockType: 'BlockGroup',
                            blockGroupType: 'General',
                            segmentType: 'General',
                            format: {},
                            blocks: [
                                {
                                    blockType: 'Paragraph',
                                    segments: [marker],
                                    format: {},
                                },
                            ],
                            element: null!,
                        },
                    ],
                },
            ],
        });
    });

    it('Delete from general segment, has sibling', () => {
        const model = createContentModelDocument();
        const parentParagraph = createParagraph();
        const general = createGeneralSegment(null!);
        const para = createParagraph();
        const marker = createSelectionMarker();
        const text = createText('test');

        para.segments.push(marker);
        general.blocks.push(para);
        parentParagraph.segments.push(general, text);
        model.blocks.push(parentParagraph);

        const result = deleteSelection(model, [forwardDeleteCollapsedSelection]);

        expect(result.deleteResult).toBe(DeleteResult.Range);

        expect(result.insertPoint).toEqual({
            marker: marker,
            paragraph: para,
            path: [general, model],
            tableContext: undefined,
        });

        expect(model).toEqual({
            blockGroupType: 'Document',
            blocks: [
                {
                    blockType: 'Paragraph',
                    format: {},
                    segments: [
                        {
                            blockType: 'BlockGroup',
                            blockGroupType: 'General',
                            segmentType: 'General',
                            format: {},
                            blocks: [
                                {
                                    blockType: 'Paragraph',
                                    segments: [marker],
                                    format: {},
                                },
                            ],
                            element: null!,
                        },
                        {
                            segmentType: 'Text',
                            text: 'est',
                            format: {},
                        },
                    ],
                },
            ],
        });
    });

    it('Delete text and need to convert space to &nbsp;', () => {
        const model = createContentModelDocument();
        const para = createParagraph();
        const marker = createSelectionMarker();
        const text = createText('   test');

        para.segments.push(marker, text);
        model.blocks.push(para);

        const result = deleteSelection(model, [forwardDeleteCollapsedSelection]);

        expect(result.deleteResult).toBe(DeleteResult.SingleChar);

        expect(result.insertPoint).toEqual({
            marker: marker,
            paragraph: para,
            path: [model],
            tableContext: undefined,
        });

        expect(model).toEqual({
            blockGroupType: 'Document',
            blocks: [
                {
                    blockType: 'Paragraph',
                    format: {},
                    segments: [
                        {
                            segmentType: 'SelectionMarker',
                            format: {},
                            isSelected: true,
                        },
                        {
                            segmentType: 'Text',
                            text: '\u00A0test',
                            format: {},
                        },
                    ],
                },
            ],
        });
    });

    it('Delete text and no need to convert space to &nbsp; when preserve white space', () => {
        const model = createContentModelDocument();
        const para = createParagraph();
        const marker = createSelectionMarker();
        const text = createText('   test');

        para.format.whiteSpace = 'pre';
        para.segments.push(marker, text);
        model.blocks.push(para);

        const result = deleteSelection(model, [forwardDeleteCollapsedSelection]);

        expect(result.deleteResult).toBe(DeleteResult.SingleChar);

        expect(result.insertPoint).toEqual({
            marker: marker,
            paragraph: para,
            path: [model],
            tableContext: undefined,
        });

        expect(model).toEqual({
            blockGroupType: 'Document',
            blocks: [
                {
                    blockType: 'Paragraph',
                    format: {
                        whiteSpace: 'pre',
                    },
                    segments: [
                        {
                            segmentType: 'SelectionMarker',
                            format: {},
                            isSelected: true,
                        },
                        {
                            segmentType: 'Text',
                            text: '  test',
                            format: {},
                        },
                    ],
                },
            ],
        });
    });

    it('Normalize text and space before deleted content', () => {
        const model = createContentModelDocument();
        const para = createParagraph();
        const marker = createSelectionMarker();
        const text1 = createText('test1  ');
        const text2 = createText('test2');

        para.segments.push(text1, marker, text2);
        model.blocks.push(para);

        const result = deleteSelection(model, [forwardDeleteCollapsedSelection]);

        expect(result.deleteResult).toBe(DeleteResult.SingleChar);

        expect(result.insertPoint).toEqual({
            marker: marker,
            paragraph: para,
            path: [model],
            tableContext: undefined,
        });

        expect(model).toEqual({
            blockGroupType: 'Document',
            blocks: [
                {
                    blockType: 'Paragraph',
                    format: {},
                    segments: [
                        {
                            segmentType: 'Text',
                            text: 'test1\u00A0',
                            format: {},
                        },
                        {
                            segmentType: 'SelectionMarker',
                            format: {},
                            isSelected: true,
                        },
                        {
                            segmentType: 'Text',
                            text: 'est2',
                            format: {},
                        },
                    ],
                },
            ],
        });
    });

    it('Normalize text and space before deleted content, delete empty text', () => {
        const model = createContentModelDocument();
        const para = createParagraph();
        const marker = createSelectionMarker();
        const text1 = createText('test1  ');
        const text2 = createText('a');

        para.segments.push(text1, marker, text2);
        model.blocks.push(para);

        const result = deleteSelection(model, [forwardDeleteCollapsedSelection]);

        expect(result.deleteResult).toBe(DeleteResult.SingleChar);

        expect(result.insertPoint).toEqual({
            marker: marker,
            paragraph: para,
            path: [model],
            tableContext: undefined,
        });

        expect(model).toEqual({
            blockGroupType: 'Document',
            blocks: [
                {
                    blockType: 'Paragraph',
                    format: {},
                    segments: [
                        {
                            segmentType: 'Text',
                            text: 'test1\u00A0',
                            format: {},
                        },
                        {
                            segmentType: 'SelectionMarker',
                            format: {},
                            isSelected: true,
                        },
                    ],
                },
            ],
        });
    });

    it('Delete word: text+space+text', () => {
        const model = createContentModelDocument();
        const para = createParagraph();
        const marker = createSelectionMarker();
        const text1 = createText('test1');
        const text2 = createText('   ');
        const text3 = createText('test2');

        para.segments.push(marker, text1, text2, text3);
        model.blocks.push(para);

        const result = deleteSelection(model, [forwardDeleteWordSelection]);

        expect(result.deleteResult).toBe(DeleteResult.Range);

        expect(result.insertPoint).toEqual({
            marker: marker,
            paragraph: para,
            path: [model],
            tableContext: undefined,
        });

        expect(model).toEqual({
            blockGroupType: 'Document',
            blocks: [
                {
                    blockType: 'Paragraph',
                    format: {},
                    segments: [
                        {
                            segmentType: 'SelectionMarker',
                            format: {},
                            isSelected: true,
                        },
                        {
                            segmentType: 'Text',
                            text: 'test2',
                            format: {},
                        },
                    ],
                },
            ],
        });
    });

    it('Delete word: space+text+space+text', () => {
        const model = createContentModelDocument();
        const para = createParagraph();
        const marker = createSelectionMarker();
        const text1 = createText('   test1   test2');

        para.segments.push(marker, text1);
        model.blocks.push(para);

        const result = deleteSelection(model, [forwardDeleteWordSelection]);

        expect(result.deleteResult).toBe(DeleteResult.Range);

        expect(result.insertPoint).toEqual({
            marker: marker,
            paragraph: para,
            path: [model],
            tableContext: undefined,
        });

        expect(model).toEqual({
            blockGroupType: 'Document',
            blocks: [
                {
                    blockType: 'Paragraph',
                    format: {},
                    segments: [
                        {
                            segmentType: 'SelectionMarker',
                            format: {},
                            isSelected: true,
                        },
                        {
                            segmentType: 'Text',
                            text: 'test1   test2',
                            format: {},
                        },
                    ],
                },
            ],
        });
    });

    it('Delete word: text+punc+space+text', () => {
        const model = createContentModelDocument();
        const para = createParagraph();
        const marker = createSelectionMarker();
        const text1 = createText('test1. test2');

        para.segments.push(marker, text1);
        model.blocks.push(para);

        const result = deleteSelection(model, [forwardDeleteWordSelection]);

        expect(result.deleteResult).toBe(DeleteResult.Range);

        expect(result.insertPoint).toEqual({
            marker: marker,
            paragraph: para,
            path: [model],
            tableContext: undefined,
        });

        expect(model).toEqual({
            blockGroupType: 'Document',
            blocks: [
                {
                    blockType: 'Paragraph',
                    format: {},
                    segments: [
                        {
                            segmentType: 'SelectionMarker',
                            format: {},
                            isSelected: true,
                        },
                        {
                            segmentType: 'Text',
                            text: '. test2',
                            format: {},
                        },
                    ],
                },
            ],
        });
    });

    it('Delete word: punc+space+text', () => {
        const model = createContentModelDocument();
        const para = createParagraph();
        const marker = createSelectionMarker();
        const text1 = createText('. test2');

        para.segments.push(marker, text1);
        model.blocks.push(para);

        const result = deleteSelection(model, [forwardDeleteWordSelection]);

        expect(result.deleteResult).toBe(DeleteResult.Range);

        expect(result.insertPoint).toEqual({
            marker: marker,
            paragraph: para,
            path: [model],
            tableContext: undefined,
        });

        expect(model).toEqual({
            blockGroupType: 'Document',
            blocks: [
                {
                    blockType: 'Paragraph',
                    format: {},
                    segments: [
                        {
                            segmentType: 'SelectionMarker',
                            format: {},
                            isSelected: true,
                        },
                        {
                            segmentType: 'Text',
                            text: 'test2',
                            format: {},
                        },
                    ],
                },
            ],
        });
    });
});

describe('deleteSelection - backward', () => {
    it('empty selection', () => {
        const model = createContentModelDocument();
        const para = createParagraph();

        model.blocks.push(para);

        const result = deleteSelection(model, [backwardDeleteCollapsedSelection]);

        expect(model).toEqual({
            blockGroupType: 'Document',
            blocks: [
                {
                    blockType: 'Paragraph',
                    format: {},
                    segments: [],
                },
            ],
        });

        expect(result.deleteResult).toBe(DeleteResult.NotDeleted);
        expect(result.insertPoint).toBeNull();
    });

    it('Single selection marker', () => {
        const model = createContentModelDocument();
        const para = createParagraph();
        const marker = createSelectionMarker({ fontSize: '10px' });

        para.segments.push(marker);
        model.blocks.push(para);

        const result = deleteSelection(model, [backwardDeleteCollapsedSelection]);

        expect(result.deleteResult).toBe(DeleteResult.NothingToDelete);
        expect(result.insertPoint).toEqual({
            marker: {
                segmentType: 'SelectionMarker',
                format: { fontSize: '10px' },
                isSelected: true,
            },
            paragraph: para,
            path: [model],
            tableContext: undefined,
        });
        expect(model).toEqual({
            blockGroupType: 'Document',
            blocks: [
                {
                    blockType: 'Paragraph',
                    format: {},
                    segments: [
                        {
                            segmentType: 'SelectionMarker',
                            format: { fontSize: '10px' },
                            isSelected: true,
                        },
                    ],
                },
            ],
        });
    });

    it('Single selection marker with text before', () => {
        const model = createContentModelDocument();
        const para = createParagraph();
        const marker = createSelectionMarker({ fontSize: '10px' });
        const segment = createText('test');

        para.segments.push(segment, marker);
        model.blocks.push(para);

        const result = deleteSelection(model, [backwardDeleteCollapsedSelection]);

        expect(result.deleteResult).toBe(DeleteResult.SingleChar);
        expect(result.insertPoint).toEqual({
            marker: {
                segmentType: 'SelectionMarker',
                format: { fontSize: '10px' },
                isSelected: true,
            },
            paragraph: para,
            path: [model],
            tableContext: undefined,
        });
        expect(model).toEqual({
            blockGroupType: 'Document',
            blocks: [
                {
                    blockType: 'Paragraph',
                    format: {},
                    segments: [
                        {
                            segmentType: 'Text',
                            format: {},
                            text: 'tes',
                        },
                        {
                            segmentType: 'SelectionMarker',
                            format: { fontSize: '10px' },
                            isSelected: true,
                        },
                    ],
                },
            ],
        });
    });

    it('Single selection marker at beginning of paragraph', () => {
        const model = createContentModelDocument();
        const para1 = createParagraph();
        const para2 = createParagraph();
        const marker = createSelectionMarker({ fontSize: '10px' });
        const text1 = createText('test1');
        const text2 = createText('test2');

        para1.segments.push(text1);
        para2.segments.push(marker, text2);
        model.blocks.push(para1, para2);

        const result = deleteSelection(model, [backwardDeleteCollapsedSelection]);

        expect(result.deleteResult).toBe(DeleteResult.Range);
        expect(result.insertPoint).toEqual({
            marker: {
                segmentType: 'SelectionMarker',
                format: { fontSize: '10px' },
                isSelected: true,
            },
            paragraph: para1,
            path: [model],
            tableContext: undefined,
        });
        expect(model).toEqual({
            blockGroupType: 'Document',
            blocks: [
                {
                    blockType: 'Paragraph',
                    format: {},
                    segments: [
                        {
                            segmentType: 'Text',
                            format: {},
                            text: 'test1',
                        },
                        {
                            segmentType: 'SelectionMarker',
                            format: { fontSize: '10px' },
                            isSelected: true,
                        },
                        {
                            segmentType: 'Text',
                            format: {},
                            text: 'test2',
                        },
                    ],
                },
                {
                    blockType: 'Paragraph',
                    format: {},
                    segments: [],
                },
            ],
        });
    });

    it('Single selection marker after empty paragraph with BR', () => {
        const model = createContentModelDocument();
        const para1 = createParagraph(false, { lineHeight: '10' });
        const para2 = createParagraph(false, { lineHeight: '12' });
        const marker = createSelectionMarker({ fontSize: '10px' });
        const br = createBr();
        const text = createText('test');

        para1.segments.push(br);
        para2.segments.push(marker, text);
        model.blocks.push(para1, para2);

        const result = deleteSelection(model, [backwardDeleteCollapsedSelection]);

        expect(result.deleteResult).toBe(DeleteResult.Range);
        expect(result.insertPoint).toEqual({
            marker: {
                segmentType: 'SelectionMarker',
                format: { fontSize: '10px' },
                isSelected: true,
            },
            paragraph: para1,
            path: [model],
            tableContext: undefined,
        });
        expect(model).toEqual({
            blockGroupType: 'Document',
            blocks: [
                {
                    blockType: 'Paragraph',
                    format: { lineHeight: '10' },
                    segments: [
                        {
                            segmentType: 'SelectionMarker',
                            format: { fontSize: '10px' },
                            isSelected: true,
                        },
                        {
                            segmentType: 'Text',
                            format: {},
                            text: 'test',
                        },
                    ],
                },
                {
                    blockType: 'Paragraph',
                    format: { lineHeight: '12' },
                    segments: [],
                },
            ],
        });
    });

    it('Single selection marker after empty paragraph with double BRs', () => {
        const model = createContentModelDocument();
        const para1 = createParagraph(false, { lineHeight: '10' });
        const para2 = createParagraph(false, { lineHeight: '11' });
        const marker = createSelectionMarker({ fontSize: '10px' });
        const br1 = createBr();
        const br2 = createBr();
        const text = createText('test');

        para1.segments.push(br1, br2);
        para2.segments.push(marker, text);
        model.blocks.push(para1, para2);

        const result = deleteSelection(model, [backwardDeleteCollapsedSelection]);

        expect(result.deleteResult).toBe(DeleteResult.Range);
        expect(result.insertPoint).toEqual({
            marker: {
                segmentType: 'SelectionMarker',
                format: { fontSize: '10px' },
                isSelected: true,
            },
            paragraph: para1,
            path: [model],
            tableContext: undefined,
        });
        expect(model).toEqual({
            blockGroupType: 'Document',
            blocks: [
                {
                    blockType: 'Paragraph',
                    format: { lineHeight: '10' },
                    segments: [
                        {
                            segmentType: 'Br',
                            format: {},
                        },
                        {
                            segmentType: 'SelectionMarker',
                            format: { fontSize: '10px' },
                            isSelected: true,
                        },
                        {
                            segmentType: 'Text',
                            format: {},
                            text: 'test',
                        },
                    ],
                },
                {
                    blockType: 'Paragraph',
                    format: { lineHeight: '11' },
                    segments: [],
                },
            ],
        });
    });

    it('Double selection marker in 2 paragraphs', () => {
        const model = createContentModelDocument();
        const para1 = createParagraph(false, { lineHeight: '10' });
        const para2 = createParagraph(false, { lineHeight: '11' });
        const marker1 = createSelectionMarker({ fontSize: '10px' });
        const marker2 = createSelectionMarker({ fontSize: '20px' });
        const text1 = createText('test1');
        const text2 = createText('test2');

        para1.segments.push(text1, marker1);
        para2.segments.push(marker2, text2);
        model.blocks.push(para1, para2);

        const result = deleteSelection(model, [backwardDeleteCollapsedSelection]);

        expect(result.deleteResult).toBe(DeleteResult.Range);
        expect(result.insertPoint).toEqual({
            marker: {
                segmentType: 'SelectionMarker',
                format: { fontSize: '10px' },
                isSelected: true,
            },
            paragraph: para1,
            path: [model],
            tableContext: undefined,
        });
        expect(model).toEqual({
            blockGroupType: 'Document',
            blocks: [
                {
                    blockType: 'Paragraph',
                    format: { lineHeight: '10' },
                    segments: [
                        {
                            segmentType: 'Text',
                            format: {},
                            text: 'test1',
                        },
                        {
                            segmentType: 'SelectionMarker',
                            format: { fontSize: '10px' },
                            isSelected: true,
                        },
                        {
                            segmentType: 'Text',
                            format: {},
                            text: 'test2',
                        },
                    ],
                },
                {
                    blockType: 'Paragraph',
                    format: { lineHeight: '11' },
                    segments: [],
                },
            ],
        });
    });

    it('Single selection marker after image', () => {
        const model = createContentModelDocument();
        const para = createParagraph();
        const marker = createSelectionMarker({ fontSize: '10px' });
        const image = createImage('');

        para.segments.push(image, marker);
        model.blocks.push(para);

        const result = deleteSelection(model, [backwardDeleteCollapsedSelection]);

        expect(result.deleteResult).toBe(DeleteResult.SingleChar);
        expect(result.insertPoint).toEqual({
            marker: {
                segmentType: 'SelectionMarker',
                format: { fontSize: '10px' },
                isSelected: true,
            },
            paragraph: para,
            path: [model],
            tableContext: undefined,
        });
        expect(model).toEqual({
            blockGroupType: 'Document',
            blocks: [
                {
                    blockType: 'Paragraph',
                    format: {},
                    segments: [
                        {
                            segmentType: 'SelectionMarker',
                            format: { fontSize: '10px' },
                            isSelected: true,
                        },
                    ],
                },
            ],
        });
    });

    it('Single selection marker after table', () => {
        const model = createContentModelDocument();
        const para = createParagraph();
        const marker = createSelectionMarker({ fontSize: '10px' });
        const br = createBr();
        const table = createTable(1);

        table.rows[0].cells.push(createTableCell());
        para.segments.push(marker, br);
        model.blocks.push(table, para);

        const result = deleteSelection(model, [backwardDeleteCollapsedSelection]);

        expect(result.deleteResult).toBe(DeleteResult.Range);
        expect(result.insertPoint).toEqual({
            marker: {
                segmentType: 'SelectionMarker',
                format: { fontSize: '10px' },
                isSelected: true,
            },
            paragraph: para,
            path: [model],
            tableContext: undefined,
        });
        expect(model).toEqual({
            blockGroupType: 'Document',
            blocks: [
                {
                    blockType: 'Paragraph',
                    format: {},
                    segments: [
                        {
                            segmentType: 'SelectionMarker',
                            format: { fontSize: '10px' },
                            isSelected: true,
                        },
                    ],
                },
            ],
        });
    });

    it('Single selection marker after divider', () => {
        const model = createContentModelDocument();
        const para = createParagraph();
        const marker = createSelectionMarker({ fontSize: '10px' });
        const br = createBr();
        const divider = createDivider('hr');

        para.segments.push(marker, br);
        model.blocks.push(divider, para);

        const result = deleteSelection(model, [backwardDeleteCollapsedSelection]);

        expect(result.deleteResult).toBe(DeleteResult.Range);
        expect(result.insertPoint).toEqual({
            marker: {
                segmentType: 'SelectionMarker',
                format: { fontSize: '10px' },
                isSelected: true,
            },
            paragraph: para,
            path: [model],
            tableContext: undefined,
        });
        expect(model).toEqual({
            blockGroupType: 'Document',
            blocks: [
                {
                    blockType: 'Paragraph',
                    format: {},
                    segments: [
                        {
                            segmentType: 'SelectionMarker',
                            format: { fontSize: '10px' },
                            isSelected: true,
                        },
                    ],
                },
            ],
        });
    });

    it('Single selection marker after entity, no callback', () => {
        const model = createContentModelDocument();
        const para = createParagraph();
        const marker = createSelectionMarker({ fontSize: '10px' });
        const br = createBr();
        const wrapper = 'WRAPPER' as any;
        const entity = createEntity(wrapper, true);

        para.segments.push(marker, br);
        model.blocks.push(entity, para);

        const result = deleteSelection(model, [backwardDeleteCollapsedSelection]);

        expect(result.deleteResult).toBe(DeleteResult.Range);
        expect(result.insertPoint).toEqual({
            marker: {
                segmentType: 'SelectionMarker',
                format: { fontSize: '10px' },
                isSelected: true,
            },
            paragraph: para,
            path: [model],
            tableContext: undefined,
        });
        expect(model).toEqual({
            blockGroupType: 'Document',
            blocks: [
                {
                    blockType: 'Paragraph',
                    format: {},
                    segments: [
                        {
                            segmentType: 'SelectionMarker',
                            format: { fontSize: '10px' },
                            isSelected: true,
                        },
                    ],
                },
            ],
        });
    });

    it('Single selection marker after entity, with callback returns false', () => {
        const model = createContentModelDocument();
        const para = createParagraph();
        const marker = createSelectionMarker({ fontSize: '10px' });
        const br = createBr();
        const wrapper = 'WRAPPER' as any;
        const entity = createEntity(wrapper, true);

        para.segments.push(marker, br);
        model.blocks.push(entity, para);

        const deletedEntities: DeletedEntity[] = [];
        const result = deleteSelection(model, [backwardDeleteCollapsedSelection], {
<<<<<<< HEAD
=======
            newEntities: [],
>>>>>>> b77c854e
            deletedEntities,
        });

        expect(result.deleteResult).toBe(DeleteResult.Range);
        expect(result.insertPoint).toEqual({
            marker: {
                segmentType: 'SelectionMarker',
                format: { fontSize: '10px' },
                isSelected: true,
            },
            paragraph: para,
            path: [model],
            tableContext: undefined,
        });
        expect(model).toEqual({
            blockGroupType: 'Document',
            blocks: [
                {
                    blockType: 'Paragraph',
                    format: {},
                    segments: [
                        {
                            segmentType: 'SelectionMarker',
                            format: { fontSize: '10px' },
                            isSelected: true,
                        },
                    ],
                },
            ],
        });
        expect(deletedEntities).toEqual([{ entity, operation: EntityOperation.RemoveFromEnd }]);
    });

    it('Single selection marker after entity, with callback returns true', () => {
        const model = createContentModelDocument();
        const para = createParagraph();
        const marker = createSelectionMarker({ fontSize: '10px' });
        const br = createBr();
        const wrapper = 'WRAPPER' as any;
        const entity = createEntity(wrapper, true);

        para.segments.push(marker, br);
        model.blocks.push(entity, para);

        const deletedEntities: DeletedEntity[] = [];
<<<<<<< HEAD
        const result = deleteSelection(model, [backwardDeleteCollapsedSelection], {
=======
        const newEntities: ContentModelEntity[] = [];
        const result = deleteSelection(model, [backwardDeleteCollapsedSelection], {
            newEntities,
>>>>>>> b77c854e
            deletedEntities,
        });

        expect(result.deleteResult).toBe(DeleteResult.Range);
        expect(result.insertPoint).toEqual({
            marker: {
                segmentType: 'SelectionMarker',
                format: { fontSize: '10px' },
                isSelected: true,
            },
            paragraph: para,
            path: [model],
            tableContext: undefined,
        });
        expect(model).toEqual({
            blockGroupType: 'Document',
            blocks: [
                {
                    blockType: 'Paragraph',
                    format: {},
                    segments: [
                        {
                            segmentType: 'SelectionMarker',
                            format: { fontSize: '10px' },
                            isSelected: true,
                        },
                    ],
                },
            ],
        });
        expect(deletedEntities).toEqual([{ entity, operation: EntityOperation.RemoveFromEnd }]);
    });

    it('Single selection marker after list item', () => {
        const model = createContentModelDocument();
        const para1 = createParagraph(false, { lineHeight: '10' });
        const para2 = createParagraph(false, { lineHeight: '11' });
        const listItem = createListItem([]);
        const text = createText('test');
        const marker = createSelectionMarker({ fontSize: '10px' });
        const br = createBr();

        para1.segments.push(marker, br);
        para2.segments.push(text);
        listItem.blocks.push(para2);
        model.blocks.push(listItem, para1);

        const result = deleteSelection(model, [backwardDeleteCollapsedSelection]);

        expect(result.deleteResult).toBe(DeleteResult.Range);
        expect(result.insertPoint).toEqual({
            marker: {
                segmentType: 'SelectionMarker',
                format: { fontSize: '10px' },
                isSelected: true,
            },
            paragraph: para2,
            path: [listItem, model],
            tableContext: undefined,
        });
        expect(model).toEqual({
            blockGroupType: 'Document',
            blocks: [
                {
                    blockType: 'BlockGroup',
                    blockGroupType: 'ListItem',
                    blocks: [
                        {
                            blockType: 'Paragraph',
                            segments: [
                                {
                                    segmentType: 'Text',
                                    format: {},
                                    text: 'test',
                                },
                                {
                                    segmentType: 'SelectionMarker',
                                    format: { fontSize: '10px' },
                                    isSelected: true,
                                },
                            ],
                            format: { lineHeight: '11' },
                        },
                    ],
                    format: {},
                    formatHolder: {
                        segmentType: 'SelectionMarker',
                        isSelected: true,
                        format: {},
                    },
                    levels: [],
                },
                {
                    blockType: 'Paragraph',
                    format: { lineHeight: '10' },
                    segments: [],
                },
            ],
        });
    });

    it('Single selection marker after quote', () => {
        const model = createContentModelDocument();
        const para1 = createParagraph(false, { lineHeight: '10' });
        const para2 = createParagraph(false, { lineHeight: '11' });
        const quote = createFormatContainer('blockquote');
        const text = createText('test');
        const marker = createSelectionMarker({ fontSize: '10px' });
        const br = createBr();

        para1.segments.push(marker, br);
        para2.segments.push(text);
        quote.blocks.push(para2);
        model.blocks.push(quote, para1);

        const result = deleteSelection(model, [backwardDeleteCollapsedSelection]);

        expect(result.deleteResult).toBe(DeleteResult.Range);
        expect(result.insertPoint).toEqual({
            marker: {
                segmentType: 'SelectionMarker',
                format: { fontSize: '10px' },
                isSelected: true,
            },
            paragraph: para2,
            path: [quote, model],
            tableContext: undefined,
        });
        expect(model).toEqual({
            blockGroupType: 'Document',
            blocks: [
                {
                    blockType: 'BlockGroup',
                    blockGroupType: 'FormatContainer',
                    tagName: 'blockquote',
                    blocks: [
                        {
                            blockType: 'Paragraph',
                            segments: [
                                {
                                    segmentType: 'Text',
                                    format: {},
                                    text: 'test',
                                },
                                {
                                    segmentType: 'SelectionMarker',
                                    format: { fontSize: '10px' },
                                    isSelected: true,
                                },
                            ],
                            format: { lineHeight: '11' },
                        },
                    ],
                    format: {},
                },
                {
                    blockType: 'Paragraph',
                    format: { lineHeight: '10' },
                    segments: [],
                },
            ],
        });
    });

    it('Single selection marker is under quote', () => {
        const model = createContentModelDocument();
        const para1 = createParagraph(false, { lineHeight: '10' });
        const para2 = createParagraph(false, { lineHeight: '11' });
        const quote = createFormatContainer('blockquote');
        const text = createText('test');
        const marker = createSelectionMarker({ fontSize: '10px' });
        const br = createBr();

        para1.segments.push(marker, br);
        para2.segments.push(text);
        quote.blocks.push(para1);
        model.blocks.push(para2, quote);

        const result = deleteSelection(model, [backwardDeleteCollapsedSelection]);

        expect(result.deleteResult).toBe(DeleteResult.Range);
        expect(result.insertPoint).toEqual({
            marker: {
                segmentType: 'SelectionMarker',
                format: { fontSize: '10px' },
                isSelected: true,
            },
            paragraph: para2,
            path: [model],
            tableContext: undefined,
        });
        expect(model).toEqual({
            blockGroupType: 'Document',
            blocks: [
                {
                    blockType: 'Paragraph',
                    segments: [
                        {
                            segmentType: 'Text',
                            format: {},
                            text: 'test',
                        },
                        {
                            segmentType: 'SelectionMarker',
                            format: { fontSize: '10px' },
                            isSelected: true,
                        },
                    ],
                    format: { lineHeight: '11' },
                },
                {
                    blockType: 'BlockGroup',
                    blockGroupType: 'FormatContainer',
                    tagName: 'blockquote',
                    blocks: [
                        {
                            blockType: 'Paragraph',
                            format: { lineHeight: '10' },
                            segments: [],
                        },
                    ],
                    format: {},
                },
            ],
        });
    });

    it('Single selection marker is under quote, previous block is list', () => {
        const model = createContentModelDocument();
        const para1 = createParagraph(false, { lineHeight: '10' });
        const para2 = createParagraph(false, { lineHeight: '11' });
        const quote = createFormatContainer('blockquote');
        const listItem = createListItem([]);
        const text = createText('test');
        const marker = createSelectionMarker({ fontSize: '10px' });
        const br = createBr();

        para1.segments.push(marker, br);
        para2.segments.push(text);
        quote.blocks.push(para1);
        listItem.blocks.push(para2);
        model.blocks.push(listItem, quote);

        const result = deleteSelection(model, [backwardDeleteCollapsedSelection]);

        expect(result.deleteResult).toBe(DeleteResult.Range);
        expect(result.insertPoint).toEqual({
            marker: {
                segmentType: 'SelectionMarker',
                format: { fontSize: '10px' },
                isSelected: true,
            },
            paragraph: para2,
            path: [listItem, model],
            tableContext: undefined,
        });
        expect(model).toEqual({
            blockGroupType: 'Document',
            blocks: [
                {
                    blockType: 'BlockGroup',
                    blockGroupType: 'ListItem',
                    format: {},
                    levels: [],
                    formatHolder: {
                        segmentType: 'SelectionMarker',
                        isSelected: true,
                        format: {},
                    },
                    blocks: [
                        {
                            blockType: 'Paragraph',
                            segments: [
                                {
                                    segmentType: 'Text',
                                    format: {},
                                    text: 'test',
                                },
                                {
                                    segmentType: 'SelectionMarker',
                                    format: { fontSize: '10px' },
                                    isSelected: true,
                                },
                            ],
                            format: { lineHeight: '11' },
                        },
                    ],
                },
                {
                    blockType: 'BlockGroup',
                    blocks: [
                        {
                            blockType: 'Paragraph',
                            format: { lineHeight: '10' },
                            segments: [],
                        },
                    ],
                    format: {},
                    blockGroupType: 'FormatContainer',
                    tagName: 'blockquote',
                },
            ],
        });
    });

    it('Single text selection', () => {
        const model = createContentModelDocument();
        const para = createParagraph();
        const text1 = createText('test1', { fontSize: '10px' });
        const text2 = createText('test2', { fontSize: '20px' });

        text1.isSelected = true;
        para.segments.push(text1, text2);
        model.blocks.push(para);

        const result = deleteSelection(model, [backwardDeleteCollapsedSelection]);

        expect(result.deleteResult).toBe(DeleteResult.Range);
        expect(result.insertPoint).toEqual({
            marker: {
                segmentType: 'SelectionMarker',
                format: { fontSize: '10px' },
                isSelected: true,
            },
            paragraph: para,
            path: [model],
            tableContext: undefined,
        });
        expect(model).toEqual({
            blockGroupType: 'Document',
            blocks: [
                {
                    blockType: 'Paragraph',
                    format: {},
                    segments: [
                        {
                            segmentType: 'SelectionMarker',
                            format: { fontSize: '10px' },
                            isSelected: true,
                        },
                        {
                            segmentType: 'Text',
                            format: { fontSize: '20px' },
                            text: 'test2',
                        },
                    ],
                },
            ],
        });
    });

    it('Multiple text selection in multiple paragraphs', () => {
        const model = createContentModelDocument();
        const para1 = createParagraph();
        const para2 = createParagraph();
        const text0 = createText('test0', { fontSize: '10px' });
        const text1 = createText('test1', { fontSize: '11px' });
        const text2 = createText('test2', { fontSize: '12px' });

        text1.isSelected = true;
        text2.isSelected = true;

        para1.segments.push(text0);
        para1.segments.push(text1);
        para2.segments.push(text2);

        model.blocks.push(para1);
        model.blocks.push(para2);

        const result = deleteSelection(model, [backwardDeleteCollapsedSelection]);

        expect(result.deleteResult).toBe(DeleteResult.Range);
        expect(result.insertPoint).toEqual({
            marker: {
                segmentType: 'SelectionMarker',
                format: { fontSize: '11px' },
                isSelected: true,
            },
            paragraph: para1,
            path: [model],
            tableContext: undefined,
        });
        expect(model).toEqual({
            blockGroupType: 'Document',
            blocks: [
                {
                    blockType: 'Paragraph',
                    format: {},
                    segments: [
                        {
                            segmentType: 'Text',
                            text: 'test0',
                            format: { fontSize: '10px' },
                        },
                        {
                            segmentType: 'SelectionMarker',
                            format: { fontSize: '11px' },
                            isSelected: true,
                        },
                    ],
                },
                {
                    blockType: 'Paragraph',
                    format: {},
                    segments: [],
                },
            ],
        });
    });

    it('Divider selection', () => {
        const model = createContentModelDocument();
        const divider = createDivider('div');

        divider.isSelected = true;
        model.blocks.push(divider);

        const result = deleteSelection(model, [backwardDeleteCollapsedSelection]);

        expect(result.deleteResult).toBe(DeleteResult.Range);
        expect(result.insertPoint).toEqual({
            marker: {
                segmentType: 'SelectionMarker',
                format: {},
                isSelected: true,
            },
            paragraph: {
                blockType: 'Paragraph',
                segments: [
                    {
                        segmentType: 'SelectionMarker',
                        format: {},
                        isSelected: true,
                    },
                ],
                format: {},
                isImplicit: false,
            },
            path: [model],
            tableContext: undefined,
        });
        expect(model).toEqual({
            blockGroupType: 'Document',
            blocks: [
                {
                    blockType: 'Paragraph',
                    format: {},
                    segments: [
                        {
                            segmentType: 'SelectionMarker',
                            format: {},
                            isSelected: true,
                        },
                    ],
                    isImplicit: false,
                },
            ],
        });
    });

    it('2 Divider selection and paragraph after it', () => {
        const model = createContentModelDocument();
        const divider1 = createDivider('div');
        const divider2 = createDivider('hr');
        const para1 = createParagraph();
        const para2 = createParagraph();

        divider1.isSelected = true;
        divider2.isSelected = true;
        model.blocks.push(para1, divider1, divider2, para2);

        const result = deleteSelection(model, [backwardDeleteCollapsedSelection]);

        expect(result.deleteResult).toBe(DeleteResult.Range);
        expect(result.insertPoint).toEqual({
            marker: {
                segmentType: 'SelectionMarker',
                format: {},
                isSelected: true,
            },
            paragraph: {
                blockType: 'Paragraph',
                segments: [
                    {
                        segmentType: 'SelectionMarker',
                        format: {},
                        isSelected: true,
                    },
                ],
                format: {},
                isImplicit: false,
            },
            path: [model],
            tableContext: undefined,
        });
        expect(model).toEqual({
            blockGroupType: 'Document',
            blocks: [
                {
                    blockType: 'Paragraph',
                    format: {},
                    segments: [],
                },
                {
                    blockType: 'Paragraph',
                    format: {},
                    segments: [
                        {
                            segmentType: 'SelectionMarker',
                            format: {},
                            isSelected: true,
                        },
                    ],
                    isImplicit: false,
                },
                {
                    blockType: 'Paragraph',
                    format: {},
                    segments: [],
                    isImplicit: true,
                },
                {
                    blockType: 'Paragraph',
                    format: {},
                    segments: [],
                },
            ],
        });
    });

    it('Some table cell selection', () => {
        const model = createContentModelDocument();
        const table = createTable(1);
        const cell1 = createTableCell();
        const cell2 = createTableCell();

        cell2.isSelected = true;

        table.rows[0].cells.push(cell1, cell2);
        model.blocks.push(table);

        const result = deleteSelection(model, [backwardDeleteCollapsedSelection]);

        expect(result.deleteResult).toBe(DeleteResult.Range);
        expect(result.insertPoint).toEqual({
            marker: {
                segmentType: 'SelectionMarker',
                format: {},
                isSelected: true,
            },
            paragraph: {
                blockType: 'Paragraph',
                isImplicit: false,
                segments: [
                    {
                        segmentType: 'SelectionMarker',
                        format: {},
                        isSelected: true,
                    },
                    {
                        segmentType: 'Br',
                        format: {},
                    },
                ],
                format: {},
            },
            path: [cell2, model],
            tableContext: {
                table: table,
                colIndex: 1,
                rowIndex: 0,
                isWholeTableSelected: false,
            },
        });

        expect(model).toEqual({
            blockGroupType: 'Document',
            blocks: [
                {
                    blockType: 'Table',
                    format: {},
                    dataset: {},
                    widths: [],
                    rows: [
                        {
                            format: {},
                            height: 0,
                            cells: [
                                {
                                    blockGroupType: 'TableCell',
                                    format: {},
                                    dataset: {},
                                    spanAbove: false,
                                    spanLeft: false,
                                    isHeader: false,
                                    blocks: [],
                                },
                                {
                                    blockGroupType: 'TableCell',
                                    blocks: [
                                        {
                                            blockType: 'Paragraph',
                                            format: {},
                                            isImplicit: false,
                                            segments: [
                                                {
                                                    segmentType: 'SelectionMarker',
                                                    format: {},
                                                    isSelected: true,
                                                },
                                                {
                                                    segmentType: 'Br',
                                                    format: {},
                                                },
                                            ],
                                        },
                                    ],
                                    format: {},
                                    spanLeft: false,
                                    spanAbove: false,
                                    isHeader: false,
                                    dataset: {},
                                    isSelected: true,
                                },
                            ],
                        },
                    ],
                },
            ],
        });
    });

    it('All table cell selection', () => {
        const model = createContentModelDocument();
        const table = createTable(1);
        const cell = createTableCell();

        cell.isSelected = true;

        table.rows[0].cells.push(cell);
        model.blocks.push(table);

        const result = deleteSelection(model, [backwardDeleteCollapsedSelection]);

        expect(result.deleteResult).toBe(DeleteResult.Range);
        expect(result.insertPoint).toEqual({
            marker: {
                segmentType: 'SelectionMarker',
                format: {},
                isSelected: true,
            },
            paragraph: {
                blockType: 'Paragraph',
                segments: [
                    {
                        segmentType: 'SelectionMarker',
                        format: {},
                        isSelected: true,
                    },
                ],
                format: {},
                isImplicit: false,
            },
            path: [model],
            tableContext: undefined,
        });

        expect(model).toEqual({
            blockGroupType: 'Document',
            blocks: [
                {
                    blockType: 'Paragraph',
                    format: {},
                    segments: [
                        {
                            segmentType: 'SelectionMarker',
                            format: {},
                            isSelected: true,
                        },
                    ],
                    isImplicit: false,
                },
            ],
        });
    });

    it('delete with default format', () => {
        const model = createContentModelDocument({
            fontSize: '10pt',
        });
        const divider = createDivider('div');

        divider.isSelected = true;
        model.blocks.push(divider);

        const result = deleteSelection(model, [backwardDeleteCollapsedSelection]);
        const marker: ContentModelSelectionMarker = {
            segmentType: 'SelectionMarker',
            format: { fontSize: '10pt' },
            isSelected: true,
        };

        expect(result.deleteResult).toBe(DeleteResult.Range);
        expect(result.insertPoint).toEqual({
            marker,
            paragraph: {
                blockType: 'Paragraph',
                segments: [marker],
                format: {},
                isImplicit: false,
                segmentFormat: { fontSize: '10pt' },
            },
            path: [model],
            tableContext: undefined,
        });

        expect(model).toEqual({
            blockGroupType: 'Document',
            blocks: [
                {
                    blockType: 'Paragraph',
                    format: {},
                    segments: [marker],
                    isImplicit: false,
                    segmentFormat: { fontSize: '10pt' },
                },
            ],
            format: { fontSize: '10pt' },
        });
    });

    it('Delete from general segment, no sibling', () => {
        const model = createContentModelDocument();
        const parentParagraph = createParagraph();
        const general = createGeneralSegment(null!);
        const para = createParagraph();
        const marker = createSelectionMarker();

        para.segments.push(marker);
        general.blocks.push(para);
        parentParagraph.segments.push(general);
        model.blocks.push(parentParagraph);

        const result = deleteSelection(model, [backwardDeleteCollapsedSelection]);

        expect(result.deleteResult).toBe(DeleteResult.NothingToDelete);

        expect(result.insertPoint).toEqual({
            marker: marker,
            paragraph: para,
            path: [general, model],
            tableContext: undefined,
        });

        expect(model).toEqual({
            blockGroupType: 'Document',
            blocks: [
                {
                    blockType: 'Paragraph',
                    format: {},
                    segments: [
                        {
                            blockType: 'BlockGroup',
                            blockGroupType: 'General',
                            segmentType: 'General',
                            format: {},
                            blocks: [
                                {
                                    blockType: 'Paragraph',
                                    segments: [marker],
                                    format: {},
                                },
                            ],
                            element: null!,
                        },
                    ],
                },
            ],
        });
    });

    it('Delete from general segment, has sibling', () => {
        const model = createContentModelDocument();
        const parentParagraph = createParagraph();
        const general = createGeneralSegment(null!);
        const para = createParagraph();
        const marker = createSelectionMarker();
        const text = createText('test');

        para.segments.push(marker);
        general.blocks.push(para);
        parentParagraph.segments.push(text, general);
        model.blocks.push(parentParagraph);

        const result = deleteSelection(model, [backwardDeleteCollapsedSelection]);

        expect(result.deleteResult).toBe(DeleteResult.Range);

        expect(result.insertPoint).toEqual({
            marker: marker,
            paragraph: para,
            path: [general, model],
            tableContext: undefined,
        });

        expect(model).toEqual({
            blockGroupType: 'Document',
            blocks: [
                {
                    blockType: 'Paragraph',
                    format: {},
                    segments: [
                        {
                            segmentType: 'Text',
                            text: 'tes',
                            format: {},
                        },
                        {
                            blockType: 'BlockGroup',
                            blockGroupType: 'General',
                            segmentType: 'General',
                            format: {},
                            blocks: [
                                {
                                    blockType: 'Paragraph',
                                    segments: [marker],
                                    format: {},
                                },
                            ],
                            element: null!,
                        },
                    ],
                },
            ],
        });
    });

    it('Delete text and need to convert space to &nbsp;', () => {
        const model = createContentModelDocument();
        const para = createParagraph();
        const marker = createSelectionMarker();
        const text = createText('test   ');

        para.segments.push(text, marker);
        model.blocks.push(para);

        const result = deleteSelection(model, [backwardDeleteCollapsedSelection]);

        expect(result.deleteResult).toBe(DeleteResult.SingleChar);

        expect(result.insertPoint).toEqual({
            marker: marker,
            paragraph: para,
            path: [model],
            tableContext: undefined,
        });

        expect(model).toEqual({
            blockGroupType: 'Document',
            blocks: [
                {
                    blockType: 'Paragraph',
                    format: {},
                    segments: [
                        {
                            segmentType: 'Text',
                            text: 'test\u00A0',
                            format: {},
                        },
                        {
                            segmentType: 'SelectionMarker',
                            format: {},
                            isSelected: true,
                        },
                    ],
                },
            ],
        });
    });

    it('Delete text and no need to convert space to &nbsp; when preserve white space', () => {
        const model = createContentModelDocument();
        const para = createParagraph();
        const marker = createSelectionMarker();
        const text = createText('test   ');

        para.format.whiteSpace = 'pre';
        para.segments.push(text, marker);
        model.blocks.push(para);

        const result = deleteSelection(model, [backwardDeleteCollapsedSelection]);

        expect(result.deleteResult).toBe(DeleteResult.SingleChar);

        expect(result.insertPoint).toEqual({
            marker: marker,
            paragraph: para,
            path: [model],
            tableContext: undefined,
        });

        expect(model).toEqual({
            blockGroupType: 'Document',
            blocks: [
                {
                    blockType: 'Paragraph',
                    format: {
                        whiteSpace: 'pre',
                    },
                    segments: [
                        {
                            segmentType: 'Text',
                            text: 'test  ',
                            format: {},
                        },
                        {
                            segmentType: 'SelectionMarker',
                            format: {},
                            isSelected: true,
                        },
                    ],
                },
            ],
        });
    });

    it('Normalize text and space before deleted content', () => {
        const model = createContentModelDocument();
        const para = createParagraph();
        const marker = createSelectionMarker();
        const text1 = createText('test1  ');
        const text2 = createText('test2');

        para.segments.push(text1, text2, marker);
        model.blocks.push(para);

        const result = deleteSelection(model, [backwardDeleteCollapsedSelection]);

        expect(result.deleteResult).toBe(DeleteResult.SingleChar);

        expect(result.insertPoint).toEqual({
            marker: marker,
            paragraph: para,
            path: [model],
            tableContext: undefined,
        });

        expect(model).toEqual({
            blockGroupType: 'Document',
            blocks: [
                {
                    blockType: 'Paragraph',
                    format: {},
                    segments: [
                        {
                            segmentType: 'Text',
                            text: 'test1\u00A0',
                            format: {},
                        },
                        {
                            segmentType: 'Text',
                            text: 'test',
                            format: {},
                        },
                        {
                            segmentType: 'SelectionMarker',
                            format: {},
                            isSelected: true,
                        },
                    ],
                },
            ],
        });
    });

    it('Normalize text and space before deleted content, delete empty text', () => {
        const model = createContentModelDocument();
        const para = createParagraph();
        const marker = createSelectionMarker();
        const text1 = createText('test1  ');
        const text2 = createText('a');

        para.segments.push(text1, text2, marker);
        model.blocks.push(para);

        const result = deleteSelection(model, [backwardDeleteCollapsedSelection]);

        expect(result.deleteResult).toBe(DeleteResult.SingleChar);

        expect(result.insertPoint).toEqual({
            marker: marker,
            paragraph: para,
            path: [model],
            tableContext: undefined,
        });

        expect(model).toEqual({
            blockGroupType: 'Document',
            blocks: [
                {
                    blockType: 'Paragraph',
                    format: {},
                    segments: [
                        {
                            segmentType: 'Text',
                            text: 'test1\u00A0',
                            format: {},
                        },
                        {
                            segmentType: 'SelectionMarker',
                            format: {},
                            isSelected: true,
                        },
                    ],
                },
            ],
        });
    });

    it('Delete word: text+space+text', () => {
        const model = createContentModelDocument();
        const para = createParagraph();
        const marker = createSelectionMarker();
        const text1 = createText('test1');
        const text2 = createText('   ');
        const text3 = createText('test2');

        para.segments.push(text1, text2, text3, marker);
        model.blocks.push(para);

        const result = deleteSelection(model, [backwardDeleteWordSelection]);

        expect(result.deleteResult).toBe(DeleteResult.Range);

        expect(result.insertPoint).toEqual({
            marker: marker,
            paragraph: para,
            path: [model],
            tableContext: undefined,
        });

        expect(model).toEqual({
            blockGroupType: 'Document',
            blocks: [
                {
                    blockType: 'Paragraph',
                    format: {},
                    segments: [
                        {
                            segmentType: 'Text',
                            text: 'test1',
                            format: {},
                        },
                        {
                            segmentType: 'Text',
                            text: '   ',
                            format: {},
                        },
                        {
                            segmentType: 'SelectionMarker',
                            format: {},
                            isSelected: true,
                        },
                    ],
                },
            ],
        });
    });

    it('Delete word: space+text+space+text', () => {
        const model = createContentModelDocument();
        const para = createParagraph();
        const marker = createSelectionMarker();
        const text1 = createText('\u00A0 \u00A0test1 \u00A0 test2');

        para.segments.push(text1, marker);
        model.blocks.push(para);

        const result = deleteSelection(model, [backwardDeleteWordSelection]);

        expect(result.deleteResult).toBe(DeleteResult.Range);

        expect(result.insertPoint).toEqual({
            marker: marker,
            paragraph: para,
            path: [model],
            tableContext: undefined,
        });

        expect(model).toEqual({
            blockGroupType: 'Document',
            blocks: [
                {
                    blockType: 'Paragraph',
                    format: {},
                    segments: [
                        {
                            segmentType: 'Text',
                            text: '\u00A0 \u00A0test1 \u00A0\u00A0',
                            format: {},
                        },
                        {
                            segmentType: 'SelectionMarker',
                            format: {},
                            isSelected: true,
                        },
                    ],
                },
            ],
        });
    });

    it('Delete word: text+punc+space+text', () => {
        const model = createContentModelDocument();
        const para = createParagraph();
        const marker = createSelectionMarker();
        const text1 = createText('test1. test2');

        para.segments.push(text1, marker);
        model.blocks.push(para);

        const result = deleteSelection(model, [backwardDeleteWordSelection]);

        expect(result.deleteResult).toBe(DeleteResult.Range);

        expect(result.insertPoint).toEqual({
            marker: marker,
            paragraph: para,
            path: [model],
            tableContext: undefined,
        });

        expect(model).toEqual({
            blockGroupType: 'Document',
            blocks: [
                {
                    blockType: 'Paragraph',
                    format: {},
                    segments: [
                        {
                            segmentType: 'Text',
                            text: 'test1.\u00A0',
                            format: {},
                        },
                        {
                            segmentType: 'SelectionMarker',
                            format: {},
                            isSelected: true,
                        },
                    ],
                },
            ],
        });
    });

    it('Delete word: punc+space+text', () => {
        const model = createContentModelDocument();
        const para = createParagraph();
        const marker = createSelectionMarker();
        const text1 = createText('. test2');

        para.segments.push(text1, marker);
        model.blocks.push(para);

        const result = deleteSelection(model, [backwardDeleteWordSelection]);

        expect(result.deleteResult).toBe(DeleteResult.Range);

        expect(result.insertPoint).toEqual({
            marker: marker,
            paragraph: para,
            path: [model],
            tableContext: undefined,
        });

        expect(model).toEqual({
            blockGroupType: 'Document',
            blocks: [
                {
                    blockType: 'Paragraph',
                    format: {},
                    segments: [
                        {
                            segmentType: 'Text',
                            text: '.\u00A0',
                            format: {},
                        },
                        {
                            segmentType: 'SelectionMarker',
                            format: {},
                            isSelected: true,
                        },
                    ],
                },
            ],
        });
    });

    it('Delete all before', () => {
        const model = createContentModelDocument();
        const para = createParagraph();
        const marker = createSelectionMarker();
        const text1 = createText('test1');
        const text2 = createText('test2');
        const text3 = createText('test3');

        para.segments.push(text1, text2, marker, text3);
        model.blocks.push(para);

        const result = deleteSelection(model, [backwardDeleteWordSelection]);

        expect(result.deleteResult).toBe(DeleteResult.Range);

        expect(result.insertPoint).toEqual({
            marker: marker,
            paragraph: para,
            path: [model],
            tableContext: undefined,
        });

        expect(model).toEqual({
            blockGroupType: 'Document',
            blocks: [
                {
                    blockType: 'Paragraph',
                    format: {},
                    segments: [
                        {
                            segmentType: 'SelectionMarker',
                            format: {},
                            isSelected: true,
                        },
                        {
                            segmentType: 'Text',
                            text: 'test3',
                            format: {},
                        },
                    ],
                },
            ],
        });
    });

    it('Delete under an implicit paragraph', () => {
        const model = createContentModelDocument();
        const para = createParagraph();
        const marker = createSelectionMarker();
        const text1 = createText('t');

        para.isImplicit = true;
        para.segments.push(text1, marker);
        model.blocks.push(para);

        const result = deleteSelection(model, [backwardDeleteCollapsedSelection]);

        expect(result.deleteResult).toBe(DeleteResult.SingleChar);

        expect(result.insertPoint).toEqual({
            marker: marker,
            paragraph: para,
            path: [model],
            tableContext: undefined,
        });

        expect(model).toEqual({
            blockGroupType: 'Document',
            blocks: [
                {
                    blockType: 'Paragraph',
                    format: {},
                    isImplicit: false,
                    segments: [
                        {
                            segmentType: 'SelectionMarker',
                            format: {},
                            isSelected: true,
                        },
                    ],
                },
            ],
        });
    });
});<|MERGE_RESOLUTION|>--- conflicted
+++ resolved
@@ -1,8 +1,4 @@
-<<<<<<< HEAD
-import { ContentModelSelectionMarker } from 'roosterjs-content-model-types';
-=======
 import { ContentModelEntity, ContentModelSelectionMarker } from 'roosterjs-content-model-types';
->>>>>>> b77c854e
 import { DeletedEntity } from '../../../lib/publicTypes/parameter/FormatWithContentModelContext';
 import { DeleteResult } from '../../../lib/modelApi/edit/utils/DeleteSelectionStep';
 import { deleteSelection } from '../../../lib/modelApi/edit/deleteSelection';
@@ -531,11 +527,7 @@
 
         entity.isSelected = true;
 
-<<<<<<< HEAD
-        const result = deleteSelection(model, [], { deletedEntities });
-=======
         const result = deleteSelection(model, [], { newEntities: [], deletedEntities });
->>>>>>> b77c854e
 
         expect(result.deleteResult).toBe(DeleteResult.Range);
         expect(result.insertPoint).toEqual({
@@ -590,11 +582,7 @@
         entity.isSelected = true;
 
         const deletedEntities: DeletedEntity[] = [];
-<<<<<<< HEAD
-        const result = deleteSelection(model, [], { deletedEntities });
-=======
         const result = deleteSelection(model, [], { newEntities: [], deletedEntities });
->>>>>>> b77c854e
 
         expect(result.deleteResult).toBe(DeleteResult.Range);
         expect(result.insertPoint).toEqual({
@@ -1497,10 +1485,7 @@
 
         const deletedEntities: DeletedEntity[] = [];
         const result = deleteSelection(model, [forwardDeleteCollapsedSelection], {
-<<<<<<< HEAD
-=======
             newEntities: [],
->>>>>>> b77c854e
             deletedEntities,
         });
 
@@ -1547,10 +1532,7 @@
 
         const deletedEntities: DeletedEntity[] = [];
         const result = deleteSelection(model, [forwardDeleteCollapsedSelection], {
-<<<<<<< HEAD
-=======
             newEntities: [],
->>>>>>> b77c854e
             deletedEntities,
         });
 
@@ -3259,10 +3241,7 @@
 
         const deletedEntities: DeletedEntity[] = [];
         const result = deleteSelection(model, [backwardDeleteCollapsedSelection], {
-<<<<<<< HEAD
-=======
             newEntities: [],
->>>>>>> b77c854e
             deletedEntities,
         });
 
@@ -3308,13 +3287,9 @@
         model.blocks.push(entity, para);
 
         const deletedEntities: DeletedEntity[] = [];
-<<<<<<< HEAD
-        const result = deleteSelection(model, [backwardDeleteCollapsedSelection], {
-=======
         const newEntities: ContentModelEntity[] = [];
         const result = deleteSelection(model, [backwardDeleteCollapsedSelection], {
             newEntities,
->>>>>>> b77c854e
             deletedEntities,
         });
 

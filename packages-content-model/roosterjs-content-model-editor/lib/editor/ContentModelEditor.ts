--- conflicted
+++ resolved
@@ -91,8 +91,12 @@
     ContentModelEditorOptions,
     IContentModelEditor,
 } from '../publicTypes/IContentModelEditor';
-<<<<<<< HEAD
-import type { DOMEventRecord, ExportContentMode, Rect } from 'roosterjs-content-model-types';
+import type {
+    DOMEventRecord,
+    ContentModelFormatState,
+    ExportContentMode,
+    Rect,
+} from 'roosterjs-content-model-types';
 
 const GetContentModeMap: Record<GetContentMode, ExportContentMode> = {
     [GetContentMode.CleanHTML]: 'HTML',
@@ -101,9 +105,6 @@
     [GetContentMode.RawHTMLOnly]: 'HTML',
     [GetContentMode.RawHTMLWithSelection]: 'HTML',
 };
-=======
-import type { ContentModelFormatState, DOMEventRecord, Rect } from 'roosterjs-content-model-types';
->>>>>>> 4b47a5d2
 
 /**
  * Editor for Content Model.

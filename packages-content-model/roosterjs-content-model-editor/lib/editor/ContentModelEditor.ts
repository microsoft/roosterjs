--- conflicted
+++ resolved
@@ -3,10 +3,7 @@
 import type { ContentModelEditorCore } from '../publicTypes/ContentModelEditorCore';
 import type {
     ContentModelEditorOptions,
-<<<<<<< HEAD
-=======
     EditorEnvironment,
->>>>>>> 1ffe2e3b
     IContentModelEditor,
 } from '../publicTypes/IContentModelEditor';
 import type {
@@ -70,10 +67,6 @@
     }
 
     /**
-<<<<<<< HEAD
-     * Get current DOM selection
-     */
-=======
      * Get current running environment, such as if editor is running on Mac
      */
     getEnvironment(): EditorEnvironment {
@@ -83,7 +76,6 @@
     /**
      * Get current DOM selection
      */
->>>>>>> 1ffe2e3b
     getDOMSelection(): DOMSelection | null {
         const core = this.getCore();
 

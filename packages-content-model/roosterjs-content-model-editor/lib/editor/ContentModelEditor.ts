<<<<<<< HEAD
import { createContentModelEditorCore } from 'roosterjs-content-model-core';
import { EditorBase } from 'roosterjs-editor-core';
=======
import { createEditorCore } from './createEditorCore';
import { getObjectKeys } from 'roosterjs-content-model-dom';
import { getPendableFormatState } from './utils/getPendableFormatState';
import { isBold, paste } from 'roosterjs-content-model-core';
import {
    ChangeSource,
    ColorTransformDirection,
    ContentPosition,
    GetContentMode,
    PluginEventType,
    QueryScope,
    RegionType,
} from 'roosterjs-editor-types';
import type {
    BlockElement,
    ClipboardData,
    ContentChangedData,
    DOMEventHandler,
    DarkColorHandler,
    DefaultFormat,
    EditorUndoState,
    ExperimentalFeatures,
    GenericContentEditFeature,
    IContentTraverser,
    IPositionContentSearcher,
    InsertOption,
    NodePosition,
    PendableFormatState,
    PluginEvent,
    PluginEventData,
    PluginEventFromType,
    PositionType,
    Rect,
    Region,
    SelectionPath,
    SelectionRangeEx,
    SizeTransformer,
    StyleBasedFormatState,
    TableSelection,
    TrustedHTMLHandler,
} from 'roosterjs-editor-types';
import type {
    CompatibleChangeSource,
    CompatibleColorTransformDirection,
    CompatibleContentPosition,
    CompatibleExperimentalFeatures,
    CompatibleGetContentMode,
    CompatiblePluginEventType,
    CompatibleQueryScope,
    CompatibleRegionType,
} from 'roosterjs-editor-types/lib/compatibleTypes';
import {
    ContentTraverser,
    Position,
    PositionContentSearcher,
    cacheGetEventData,
    collapseNodes,
    contains,
    deleteSelectedContent,
    findClosestElementAncestor,
    getBlockElementAtNode,
    getRegionsFromRange,
    getSelectionPath,
    isNodeEmpty,
    isPositionAtBeginningOf,
    queryElements,
    toArray,
    wrap,
} from 'roosterjs-editor-dom';
>>>>>>> 89a61d0a
import type { ContentModelEditorCore } from '../publicTypes/ContentModelEditorCore';
import type {
    ContentModelEditorOptions,
    IContentModelEditor,
} from '../publicTypes/IContentModelEditor';
import type {
    ContentModelDocument,
    ContentModelSegmentFormat,
    DOMSelection,
    DomToModelOption,
    ModelToDomOption,
    OnNodeCreated,
    ContentModelFormatter,
    FormatWithContentModelOptions,
    EditorEnvironment,
} from 'roosterjs-content-model-types';

/**
 * Editor for Content Model.
 * (This class is still under development, and may still be changed in the future with some breaking changes)
 */
export class ContentModelEditor implements IContentModelEditor {
    private core: ContentModelEditorCore | null = null;

    /**
     * Creates an instance of Editor
     * @param contentDiv The DIV HTML element which will be the container element of editor
     * @param options An optional options object to customize the editor
     */
    constructor(contentDiv: HTMLDivElement, options: ContentModelEditorOptions = {}) {
        this.core = createEditorCore(contentDiv, options);
        this.core.plugins.forEach(plugin => plugin.initialize(this));
    }

    /**
     * Create Content Model from DOM tree in this editor
     * @param option The option to customize the behavior of DOM to Content Model conversion
     */
    createContentModel(
        option?: DomToModelOption,
        selectionOverride?: DOMSelection
    ): ContentModelDocument {
        const core = this.getCore();

        return core.api.createContentModel(core, option, selectionOverride);
    }

    /**
     * Set content with content model
     * @param model The content model to set
     * @param option Additional options to customize the behavior of Content Model to DOM conversion
     * @param onNodeCreated An optional callback that will be called when a DOM node is created
     */
    setContentModel(
        model: ContentModelDocument,
        option?: ModelToDomOption,
        onNodeCreated?: OnNodeCreated
    ): DOMSelection | null {
        const core = this.getCore();

        return core.api.setContentModel(core, model, option, onNodeCreated);
    }

    /**
     * Get current running environment, such as if editor is running on Mac
     */
    getEnvironment(): EditorEnvironment {
        return this.getCore().environment;
    }

    /**
     * Get current DOM selection
     */
    getDOMSelection(): DOMSelection | null {
        const core = this.getCore();

        return core.api.getDOMSelection(core);
    }

    /**
     * Set DOMSelection into editor content.
     * This is the replacement of IEditor.select.
     * @param selection The selection to set
     */
    setDOMSelection(selection: DOMSelection) {
        const core = this.getCore();

        core.api.setDOMSelection(core, selection);
    }

    /**
     * The general API to do format change with Content Model
     * It will grab a Content Model for current editor content, and invoke a callback function
     * to do format change. Then according to the return value, write back the modified content model into editor.
     * If there is cached model, it will be used and updated.
     * @param formatter Formatter function, see ContentModelFormatter
     * @param options More options, see FormatWithContentModelOptions
     */
    formatContentModel(
        formatter: ContentModelFormatter,
        options?: FormatWithContentModelOptions
    ): void {
        const core = this.getCore();

        core.api.formatContentModel(core, formatter, options);
    }

    /**
     * Get pending format of editor if any, or return null
     */
    getPendingFormat(): ContentModelSegmentFormat | null {
        return this.getCore().format.pendingFormat?.format ?? null;
    }
<<<<<<< HEAD
=======

    /**
     * Dispose this editor, dispose all plugins and custom data
     */
    dispose(): void {
        const core = this.getCore();

        for (let i = core.plugins.length - 1; i >= 0; i--) {
            const plugin = core.plugins[i];

            try {
                plugin.dispose();
            } catch (e) {
                // Cache the error and pass it out, then keep going since dispose should always succeed
                core.disposeErrorHandler?.(plugin, e as Error);
            }
        }

        getObjectKeys(core.customData).forEach(key => {
            const data = core.customData[key];

            if (data && data.disposer) {
                data.disposer(data.value);
            }

            delete core.customData[key];
        });

        core.darkColorHandler.reset();

        this.core = null;
    }

    /**
     * Get whether this editor is disposed
     * @returns True if editor is disposed, otherwise false
     */
    isDisposed(): boolean {
        return !this.core;
    }

    /**
     * Insert node into editor
     * @param node The node to insert
     * @param option Insert options. Default value is:
     *  position: ContentPosition.SelectionStart
     *  updateCursor: true
     *  replaceSelection: true
     *  insertOnNewLine: false
     * @returns true if node is inserted. Otherwise false
     */
    insertNode(node: Node, option?: InsertOption): boolean {
        const core = this.getCore();
        return node ? core.api.insertNode(core, node, option ?? null) : false;
    }

    /**
     * Delete a node from editor content
     * @param node The node to delete
     * @returns true if node is deleted. Otherwise false
     */
    deleteNode(node: Node): boolean {
        // Only remove the node when it falls within editor
        if (node && this.contains(node) && node.parentNode) {
            node.parentNode.removeChild(node);
            return true;
        }

        return false;
    }

    /**
     * Replace a node in editor content with another node
     * @param existingNode The existing node to be replaced
     * @param toNode node to replace to
     * @param transformColorForDarkMode (optional) Whether to transform new node to dark mode. Default is false
     * @returns true if node is replaced. Otherwise false
     */
    replaceNode(existingNode: Node, toNode: Node, transformColorForDarkMode?: boolean): boolean {
        const core = this.getCore();
        // Only replace the node when it falls within editor
        if (this.contains(existingNode) && toNode) {
            core.api.transformColor(
                core,
                transformColorForDarkMode ? toNode : null,
                true /*includeSelf*/,
                () => existingNode.parentNode?.replaceChild(toNode, existingNode),
                ColorTransformDirection.LightToDark
            );

            return true;
        }

        return false;
    }

    /**
     * Get BlockElement at given node
     * @param node The node to create InlineElement
     * @returns The BlockElement result
     */
    getBlockElementAtNode(node: Node): BlockElement | null {
        return getBlockElementAtNode(this.getCore().contentDiv, node);
    }

    contains(arg: Node | Range | null): boolean {
        if (!arg) {
            return false;
        }
        return contains(this.getCore().contentDiv, <Node>arg);
    }

    queryElements(
        selector: string,
        scopeOrCallback:
            | QueryScope
            | CompatibleQueryScope
            | ((node: Node) => any) = QueryScope.Body,
        callback?: (node: Node) => any
    ) {
        const core = this.getCore();
        const result: HTMLElement[] = [];
        const scope = scopeOrCallback instanceof Function ? QueryScope.Body : scopeOrCallback;
        callback = scopeOrCallback instanceof Function ? scopeOrCallback : callback;

        const selectionEx = scope == QueryScope.Body ? null : this.getSelectionRangeEx();
        if (selectionEx) {
            selectionEx.ranges.forEach(range => {
                result.push(...queryElements(core.contentDiv, selector, callback, scope, range));
            });
        } else {
            return queryElements(core.contentDiv, selector, callback, scope, undefined /* range */);
        }

        return result;
    }

    /**
     * Collapse nodes within the given start and end nodes to their common ancestor node,
     * split parent nodes if necessary
     * @param start The start node
     * @param end The end node
     * @param canSplitParent True to allow split parent node there are nodes before start or after end under the same parent
     * and the returned nodes will be all nodes from start through end after splitting
     * False to disallow split parent
     * @returns When canSplitParent is true, returns all node from start through end after splitting,
     * otherwise just return start and end
     */
    collapseNodes(start: Node, end: Node, canSplitParent: boolean): Node[] {
        return collapseNodes(this.getCore().contentDiv, start, end, canSplitParent);
    }

    //#endregion

    //#region Content API

    /**
     * Check whether the editor contains any visible content
     * @param trim Whether trim the content string before check. Default is false
     * @returns True if there's no visible content, otherwise false
     */
    isEmpty(trim?: boolean): boolean {
        return isNodeEmpty(this.getCore().contentDiv, trim);
    }

    /**
     * Get current editor content as HTML string
     * @param mode specify what kind of HTML content to retrieve
     * @returns HTML string representing current editor content
     */
    getContent(mode: GetContentMode | CompatibleGetContentMode = GetContentMode.CleanHTML): string {
        const core = this.getCore();
        return core.api.getContent(core, mode);
    }

    /**
     * Set HTML content to this editor. All existing content will be replaced. A ContentChanged event will be triggered
     * @param content HTML content to set in
     * @param triggerContentChangedEvent True to trigger a ContentChanged event. Default value is true
     */
    setContent(content: string, triggerContentChangedEvent: boolean = true) {
        const core = this.getCore();
        core.api.setContent(core, content, triggerContentChangedEvent);
    }

    /**
     * Insert HTML content into editor
     * @param HTML content to insert
     * @param option Insert options. Default value is:
     *  position: ContentPosition.SelectionStart
     *  updateCursor: true
     *  replaceSelection: true
     *  insertOnNewLine: false
     */
    insertContent(content: string, option?: InsertOption) {
        if (content) {
            const doc = this.getDocument();
            const body = new DOMParser().parseFromString(
                this.getCore().trustedHTMLHandler(content),
                'text/html'
            )?.body;
            let allNodes = body?.childNodes ? toArray(body.childNodes) : [];

            // If it is to insert on new line, and there are more than one node in the collection, wrap all nodes with
            // a parent DIV before calling insertNode on each top level sub node. Otherwise, every sub node may get wrapped
            // separately to show up on its own line
            if (option && option.insertOnNewLine && allNodes.length > 1) {
                allNodes = [wrap(allNodes)];
            }

            const fragment = doc.createDocumentFragment();
            allNodes.forEach(node => fragment.appendChild(node));

            this.insertNode(fragment, option);
        }
    }

    /**
     * Delete selected content
     */
    deleteSelectedContent(): NodePosition | null {
        const range = this.getSelectionRange();
        if (range && !range.collapsed) {
            return deleteSelectedContent(this.getCore().contentDiv, range);
        }
        return null;
    }

    /**
     * Paste into editor using a clipboardData object
     * @param clipboardData Clipboard data retrieved from clipboard
     * @param pasteAsText Force pasting as plain text. Default value is false
     * @param applyCurrentStyle True if apply format of current selection to the pasted content,
     * false to keep original format.  Default value is false. When pasteAsText is true, this parameter is ignored
     * @param pasteAsImage: When set to true, if the clipboardData contains a imageDataUri will paste the image to the editor
     */
    paste(
        clipboardData: ClipboardData,
        pasteAsText: boolean = false,
        applyCurrentFormat: boolean = false,
        pasteAsImage: boolean = false
    ) {
        paste(
            this,
            clipboardData,
            pasteAsText
                ? 'asPlainText'
                : applyCurrentFormat
                ? 'mergeFormat'
                : pasteAsImage
                ? 'asImage'
                : 'normal'
        );
    }

    //#endregion

    //#region Focus and Selection

    /**
     * Get current selection range from Editor.
     * It does a live pull on the selection, if nothing retrieved, return whatever we have in cache.
     * @param tryGetFromCache Set to true to retrieve the selection range from cache if editor doesn't own the focus now.
     * Default value is true
     * @returns current selection range, or null if editor never got focus before
     */
    getSelectionRange(tryGetFromCache: boolean = true): Range | null {
        const core = this.getCore();
        return core.api.getSelectionRange(core, tryGetFromCache);
    }

    /**
     * Get current selection range from Editor.
     * It does a live pull on the selection, if nothing retrieved, return whatever we have in cache.
     * @param tryGetFromCache Set to true to retrieve the selection range from cache if editor doesn't own the focus now.
     * Default value is true
     * @returns current selection range, or null if editor never got focus before
     */
    getSelectionRangeEx(): SelectionRangeEx {
        const core = this.getCore();
        return core.api.getSelectionRangeEx(core);
    }

    /**
     * Get current selection in a serializable format
     * It does a live pull on the selection, if nothing retrieved, return whatever we have in cache.
     * @returns current selection path, or null if editor never got focus before
     */
    getSelectionPath(): SelectionPath | null {
        const range = this.getSelectionRange();
        return range && getSelectionPath(this.getCore().contentDiv, range);
    }

    /**
     * Check if focus is in editor now
     * @returns true if focus is in editor, otherwise false
     */
    hasFocus(): boolean {
        const core = this.getCore();
        return core.api.hasFocus(core);
    }

    /**
     * Focus to this editor, the selection was restored to where it was before, no unexpected scroll.
     */
    focus() {
        const core = this.getCore();
        core.api.focus(core);
    }

    select(
        arg1: Range | SelectionRangeEx | NodePosition | Node | SelectionPath | null,
        arg2?: NodePosition | number | PositionType | TableSelection | null,
        arg3?: Node,
        arg4?: number | PositionType
    ): boolean {
        const core = this.getCore();

        return core.api.select(core, arg1, arg2, arg3, arg4);
    }

    /**
     * Get current focused position. Return null if editor doesn't have focus at this time.
     */
    getFocusedPosition(): NodePosition | null {
        const sel = this.getDocument().defaultView?.getSelection();
        if (sel?.focusNode && this.contains(sel.focusNode)) {
            return new Position(sel.focusNode, sel.focusOffset);
        }

        const range = this.getSelectionRange();
        if (range) {
            return Position.getStart(range);
        }

        return null;
    }

    /**
     * Get an HTML element from current cursor position.
     * When expectedTags is not specified, return value is the current node (if it is HTML element)
     * or its parent node (if current node is a Text node).
     * When expectedTags is specified, return value is the first ancestor of current node which has
     * one of the expected tags.
     * If no element found within editor by the given tag, return null.
     * @param selector Optional, an HTML selector to find HTML element with.
     * @param startFrom Start search from this node. If not specified, start from current focused position
     * @param event Optional, if specified, editor will try to get cached result from the event object first.
     * If it is not cached before, query from DOM and cache the result into the event object
     */
    getElementAtCursor(
        selector?: string,
        startFrom?: Node,
        event?: PluginEvent
    ): HTMLElement | null {
        event = startFrom ? undefined : event; // Only use cache when startFrom is not specified, for different start position can have different result

        return (
            cacheGetEventData(event ?? null, 'GET_ELEMENT_AT_CURSOR_' + selector, () => {
                if (!startFrom) {
                    const position = this.getFocusedPosition();
                    startFrom = position?.node;
                }
                return (
                    startFrom &&
                    findClosestElementAncestor(startFrom, this.getCore().contentDiv, selector)
                );
            }) ?? null
        );
    }

    /**
     * Check if this position is at beginning of the editor.
     * This will return true if all nodes between the beginning of target node and the position are empty.
     * @param position The position to check
     * @returns True if position is at beginning of the editor, otherwise false
     */
    isPositionAtBeginning(position: NodePosition): boolean {
        return isPositionAtBeginningOf(position, this.getCore().contentDiv);
    }

    /**
     * Get impacted regions from selection
     */
    getSelectedRegions(type: RegionType | CompatibleRegionType = RegionType.Table): Region[] {
        const selection = this.getSelectionRangeEx();
        const result: Region[] = [];
        const contentDiv = this.getCore().contentDiv;
        selection.ranges.forEach(range => {
            result.push(...(range ? getRegionsFromRange(contentDiv, range, type) : []));
        });
        return result.filter((value, index, self) => {
            return self.indexOf(value) === index;
        });
    }

    //#endregion

    //#region EVENT API

    addDomEventHandler(
        nameOrMap: string | Record<string, DOMEventHandler>,
        handler?: DOMEventHandler
    ): () => void {
        const eventsToMap = typeof nameOrMap == 'string' ? { [nameOrMap]: handler! } : nameOrMap;
        const core = this.getCore();
        return core.api.attachDomEvent(core, eventsToMap);
    }

    /**
     * Trigger an event to be dispatched to all plugins
     * @param eventType Type of the event
     * @param data data of the event with given type, this is the rest part of PluginEvent with the given type
     * @param broadcast indicates if the event needs to be dispatched to all plugins
     * True means to all, false means to allow exclusive handling from one plugin unless no one wants that
     * @returns the event object which is really passed into plugins. Some plugin may modify the event object so
     * the result of this function provides a chance to read the modified result
     */
    triggerPluginEvent<T extends PluginEventType | CompatiblePluginEventType>(
        eventType: T,
        data: PluginEventData<T>,
        broadcast: boolean = false
    ): PluginEventFromType<T> {
        const core = this.getCore();
        const event = ({
            eventType,
            ...data,
        } as any) as PluginEventFromType<T>;
        core.api.triggerEvent(core, event, broadcast);

        return event;
    }

    /**
     * Trigger a ContentChangedEvent
     * @param source Source of this event, by default is 'SetContent'
     * @param data additional data for this event
     */
    triggerContentChangedEvent(
        source: ChangeSource | CompatibleChangeSource | string = ChangeSource.SetContent,
        data?: any
    ) {
        this.triggerPluginEvent(PluginEventType.ContentChanged, {
            source,
            data,
        });
    }

    //#endregion

    //#region Undo API

    /**
     * Undo last edit operation
     */
    undo() {
        this.focus();
        const core = this.getCore();
        core.api.restoreUndoSnapshot(core, -1 /*step*/);
    }

    /**
     * Redo next edit operation
     */
    redo() {
        this.focus();
        const core = this.getCore();
        core.api.restoreUndoSnapshot(core, 1 /*step*/);
    }

    /**
     * Add undo snapshot, and execute a format callback function, then add another undo snapshot, then trigger
     * ContentChangedEvent with given change source.
     * If this function is called nested, undo snapshot will only be added in the outside one
     * @param callback The callback function to perform formatting, returns a data object which will be used as
     * the data field in ContentChangedEvent if changeSource is not null.
     * @param changeSource The change source to use when fire ContentChangedEvent. When the value is not null,
     * a ContentChangedEvent will be fired with change source equal to this value
     * @param canUndoByBackspace True if this action can be undone when user press Backspace key (aka Auto Complete).
     */
    addUndoSnapshot(
        callback?: (start: NodePosition | null, end: NodePosition | null) => any,
        changeSource?: ChangeSource | CompatibleChangeSource | string,
        canUndoByBackspace?: boolean,
        additionalData?: ContentChangedData
    ) {
        const core = this.getCore();
        core.api.addUndoSnapshot(
            core,
            callback ?? null,
            changeSource ?? null,
            canUndoByBackspace ?? false,
            additionalData
        );
    }

    /**
     * Whether there is an available undo/redo snapshot
     */
    getUndoState(): EditorUndoState {
        const { hasNewContent, snapshotsService } = this.getCore().undo;
        return {
            canUndo: hasNewContent || snapshotsService.canMove(-1 /*previousSnapshot*/),
            canRedo: snapshotsService.canMove(1 /*nextSnapshot*/),
        };
    }

    //#endregion

    //#region Misc

    /**
     * Get document which contains this editor
     * @returns The HTML document which contains this editor
     */
    getDocument(): Document {
        return this.getCore().contentDiv.ownerDocument;
    }

    /**
     * Get the scroll container of the editor
     */
    getScrollContainer(): HTMLElement {
        return this.getCore().domEvent.scrollContainer;
    }

    /**
     * Get custom data related to this editor
     * @param key Key of the custom data
     * @param getter Getter function. If custom data for the given key doesn't exist,
     * call this function to get one and store it if it is specified. Otherwise return undefined
     * @param disposer An optional disposer function to dispose this custom data when
     * dispose editor.
     */
    getCustomData<T>(key: string, getter?: () => T, disposer?: (value: T) => void): T {
        const core = this.getCore();
        return (core.customData[key] = core.customData[key] || {
            value: getter ? getter() : undefined,
            disposer,
        }).value as T;
    }

    /**
     * Check if editor is in IME input sequence
     * @returns True if editor is in IME input sequence, otherwise false
     */
    isInIME(): boolean {
        return this.getCore().domEvent.isInIME;
    }

    /**
     * Get default format of this editor
     * @returns Default format object of this editor
     */
    getDefaultFormat(): DefaultFormat {
        const format = this.getCore().format.defaultFormat;

        return {
            bold: isBold(format.fontWeight),
            italic: format.italic,
            underline: format.underline,
            fontFamily: format.fontFamily,
            fontSize: format.fontSize,
            textColor: format.textColor,
            backgroundColor: format.backgroundColor,
        };
    }

    /**
     * Get a content traverser for the whole editor
     * @param startNode The node to start from. If not passed, it will start from the beginning of the body
     */
    getBodyTraverser(startNode?: Node): IContentTraverser {
        return ContentTraverser.createBodyTraverser(this.getCore().contentDiv, startNode);
    }

    /**
     * Get a content traverser for current selection
     * @returns A content traverser, or null if editor never got focus before
     */
    getSelectionTraverser(range?: Range): IContentTraverser | null {
        range = range ?? this.getSelectionRange() ?? undefined;
        return range
            ? ContentTraverser.createSelectionTraverser(this.getCore().contentDiv, range)
            : null;
    }

    /**
     * Get a content traverser for current block element start from specified position
     * @param startFrom Start position of the traverser. Default value is ContentPosition.SelectionStart
     * @returns A content traverser, or null if editor never got focus before
     */
    getBlockTraverser(
        startFrom: ContentPosition | CompatibleContentPosition = ContentPosition.SelectionStart
    ): IContentTraverser | null {
        const range = this.getSelectionRange();
        return range
            ? ContentTraverser.createBlockTraverser(this.getCore().contentDiv, range, startFrom)
            : null;
    }

    /**
     * Get a text traverser of current selection
     * @param event Optional, if specified, editor will try to get cached result from the event object first.
     * If it is not cached before, query from DOM and cache the result into the event object
     * @returns A content traverser, or null if editor never got focus before
     */
    getContentSearcherOfCursor(event?: PluginEvent): IPositionContentSearcher | null {
        return cacheGetEventData(event ?? null, 'ContentSearcher', () => {
            const range = this.getSelectionRange();
            return (
                range &&
                new PositionContentSearcher(this.getCore().contentDiv, Position.getStart(range))
            );
        });
    }

    /**
     * Run a callback function asynchronously
     * @param callback The callback function to run
     * @returns a function to cancel this async run
     */
    runAsync(callback: (editor: IContentModelEditor) => void) {
        const win = this.getCore().contentDiv.ownerDocument.defaultView || window;
        const handle = win.requestAnimationFrame(() => {
            if (!this.isDisposed() && callback) {
                callback(this);
            }
        });

        return () => {
            win.cancelAnimationFrame(handle);
        };
    }

    /**
     * Set DOM attribute of editor content DIV
     * @param name Name of the attribute
     * @param value Value of the attribute
     */
    setEditorDomAttribute(name: string, value: string | null) {
        if (value === null) {
            this.getCore().contentDiv.removeAttribute(name);
        } else {
            this.getCore().contentDiv.setAttribute(name, value);
        }
    }

    /**
     * Get DOM attribute of editor content DIV, null if there is no such attribute.
     * @param name Name of the attribute
     */
    getEditorDomAttribute(name: string): string | null {
        return this.getCore().contentDiv.getAttribute(name);
    }

    /**
     * @deprecated Use getVisibleViewport() instead.
     *
     * Get current relative distance from top-left corner of the given element to top-left corner of editor content DIV.
     * @param element The element to calculate from. If the given element is not in editor, return value will be null
     * @param addScroll When pass true, The return value will also add scrollLeft and scrollTop if any. So the value
     * may be different than what user is seeing from the view. When pass false, scroll position will be ignored.
     * @returns An [x, y] array which contains the left and top distances, or null if the given element is not in editor.
     */
    getRelativeDistanceToEditor(element: HTMLElement, addScroll?: boolean): number[] | null {
        if (this.contains(element)) {
            const contentDiv = this.getCore().contentDiv;
            const editorRect = contentDiv.getBoundingClientRect();
            const elementRect = element.getBoundingClientRect();

            if (editorRect && elementRect) {
                let x = elementRect.left - editorRect?.left;
                let y = elementRect.top - editorRect?.top;

                if (addScroll) {
                    x += contentDiv.scrollLeft;
                    y += contentDiv.scrollTop;
                }

                return [x, y];
            }
        }

        return null;
    }

    /**
     * Add a Content Edit feature.
     * @param feature The feature to add
     */
    addContentEditFeature(feature: GenericContentEditFeature<PluginEvent>) {
        const core = this.getCore();
        feature?.keys.forEach(key => {
            const array = core.edit.features[key] || [];
            array.push(feature);
            core.edit.features[key] = array;
        });
    }

    /**
     * Remove a Content Edit feature.
     * @param feature The feature to remove
     */
    removeContentEditFeature(feature: GenericContentEditFeature<PluginEvent>) {
        const core = this.getCore();
        feature?.keys.forEach(key => {
            const featureSet = core.edit.features[key];
            const index = featureSet?.indexOf(feature) ?? -1;
            if (index >= 0) {
                core.edit.features[key].splice(index, 1);
                if (core.edit.features[key].length < 1) {
                    delete core.edit.features[key];
                }
            }
        });
    }

    /**
     * Get style based format state from current selection, including font name/size and colors
     */
    getStyleBasedFormatState(node?: Node): StyleBasedFormatState {
        if (!node) {
            const range = this.getSelectionRange();
            node = (range && Position.getStart(range).normalize().node) ?? undefined;
        }
        const core = this.getCore();
        return core.api.getStyleBasedFormatState(core, node ?? null);
    }

    /**
     * Get the pendable format such as underline and bold
     * @param forceGetStateFromDOM If set to true, will force get the format state from DOM tree.
     * @returns The pending format state
     */
    getPendableFormatState(forceGetStateFromDOM: boolean = false): PendableFormatState {
        const core = this.getCore();
        return getPendableFormatState(core);
    }

    /**
     * Ensure user will type into a container element rather than into the editor content DIV directly
     * @param position The position that user is about to type to
     * @param keyboardEvent Optional keyboard event object
     */
    ensureTypeInContainer(position: NodePosition, keyboardEvent?: KeyboardEvent) {
        const core = this.getCore();
        core.api.ensureTypeInContainer(core, position, keyboardEvent);
    }

    //#endregion

    //#region Dark mode APIs

    /**
     * Set the dark mode state and transforms the content to match the new state.
     * @param nextDarkMode The next status of dark mode. True if the editor should be in dark mode, false if not.
     */
    setDarkModeState(nextDarkMode?: boolean) {
        const isDarkMode = this.isDarkMode();

        if (isDarkMode == !!nextDarkMode) {
            return;
        }
        const core = this.getCore();

        core.api.transformColor(
            core,
            core.contentDiv,
            false /*includeSelf*/,
            null /*callback*/,
            nextDarkMode
                ? ColorTransformDirection.LightToDark
                : ColorTransformDirection.DarkToLight,
            true /*forceTransform*/,
            isDarkMode
        );

        this.triggerContentChangedEvent(
            nextDarkMode ? ChangeSource.SwitchToDarkMode : ChangeSource.SwitchToLightMode
        );
    }

    /**
     * Check if the editor is in dark mode
     * @returns True if the editor is in dark mode, otherwise false
     */
    isDarkMode(): boolean {
        return this.getCore().lifecycle.isDarkMode;
    }

    /**
     * Transform the given node and all its child nodes to dark mode color if editor is in dark mode
     * @param node The node to transform
     * @param direction The transform direction. @default ColorTransformDirection.LightToDark
     */
    transformToDarkColor(
        node: Node,
        direction:
            | ColorTransformDirection
            | CompatibleColorTransformDirection = ColorTransformDirection.LightToDark
    ) {
        const core = this.getCore();
        core.api.transformColor(core, node, true /*includeSelf*/, null /*callback*/, direction);
    }

    /**
     * Get a darkColorHandler object for this editor.
     */
    getDarkColorHandler(): DarkColorHandler {
        return this.getCore().darkColorHandler;
    }

    /**
     * Make the editor in "Shadow Edit" mode.
     * In Shadow Edit mode, all format change will finally be ignored.
     * This can be used for building a live preview feature for format button, to allow user
     * see format result without really apply it.
     * This function can be called repeated. If editor is already in shadow edit mode, we can still
     * use this function to do more shadow edit operation.
     */
    startShadowEdit() {
        const core = this.getCore();
        core.api.switchShadowEdit(core, true /*isOn*/);
    }

    /**
     * Leave "Shadow Edit" mode, all changes made during shadow edit will be discarded
     */
    stopShadowEdit() {
        const core = this.getCore();
        core.api.switchShadowEdit(core, false /*isOn*/);
    }

    /**
     * Check if editor is in Shadow Edit mode
     */
    isInShadowEdit() {
        return !!this.getCore().lifecycle.shadowEditFragment;
    }

    /**
     * Check if the given experimental feature is enabled
     * @param feature The feature to check
     */
    isFeatureEnabled(feature: ExperimentalFeatures | CompatibleExperimentalFeatures): boolean {
        return this.getCore().experimentalFeatures.indexOf(feature) >= 0;
    }

    /**
     * Get a function to convert HTML string to trusted HTML string.
     * By default it will just return the input HTML directly. To override this behavior,
     * pass your own trusted HTML handler to EditorOptions.trustedHTMLHandler
     * See https://developer.mozilla.org/en-US/docs/Web/HTTP/Headers/Content-Security-Policy/trusted-types
     */
    getTrustedHTMLHandler(): TrustedHTMLHandler {
        return this.getCore().trustedHTMLHandler;
    }

    /**
     * @deprecated Use getZoomScale() instead
     */
    getSizeTransformer(): SizeTransformer {
        return this.getCore().sizeTransformer;
    }

    /**
     * Get current zoom scale, default value is 1
     * When editor is put under a zoomed container, need to pass the zoom scale number using EditorOptions.zoomScale
     * to let editor behave correctly especially for those mouse drag/drop behaviors
     * @returns current zoom scale number
     */
    getZoomScale(): number {
        return this.getCore().zoomScale;
    }

    /**
     * Set current zoom scale, default value is 1
     * When editor is put under a zoomed container, need to pass the zoom scale number using EditorOptions.zoomScale
     * to let editor behave correctly especially for those mouse drag/drop behaviors
     * @param scale The new scale number to set. It should be positive number and no greater than 10, otherwise it will be ignored.
     */
    setZoomScale(scale: number): void {
        const core = this.getCore();
        if (scale > 0 && scale <= 10) {
            const oldValue = core.zoomScale;
            core.zoomScale = scale;

            if (oldValue != scale) {
                this.triggerPluginEvent(
                    PluginEventType.ZoomChanged,
                    {
                        oldZoomScale: oldValue,
                        newZoomScale: scale,
                    },
                    true /*broadcast*/
                );
            }
        }
    }

    /**
     * Retrieves the rect of the visible viewport of the editor.
     */
    getVisibleViewport(): Rect | null {
        const core = this.getCore();

        return core.api.getVisibleViewport(core);
    }

    /**
     * @returns the current ContentModelEditorCore object
     * @throws a standard Error if there's no core object
     */
    private getCore(): ContentModelEditorCore {
        if (!this.core) {
            throw new Error('Editor is already disposed');
        }
        return this.core;
    }
>>>>>>> 89a61d0a
}<|MERGE_RESOLUTION|>--- conflicted
+++ resolved
@@ -1,7 +1,3 @@
-<<<<<<< HEAD
-import { createContentModelEditorCore } from 'roosterjs-content-model-core';
-import { EditorBase } from 'roosterjs-editor-core';
-=======
 import { createEditorCore } from './createEditorCore';
 import { getObjectKeys } from 'roosterjs-content-model-dom';
 import { getPendableFormatState } from './utils/getPendableFormatState';
@@ -71,7 +67,6 @@
     toArray,
     wrap,
 } from 'roosterjs-editor-dom';
->>>>>>> 89a61d0a
 import type { ContentModelEditorCore } from '../publicTypes/ContentModelEditorCore';
 import type {
     ContentModelEditorOptions,
@@ -185,8 +180,6 @@
     getPendingFormat(): ContentModelSegmentFormat | null {
         return this.getCore().format.pendingFormat?.format ?? null;
     }
-<<<<<<< HEAD
-=======
 
     /**
      * Dispose this editor, dispose all plugins and custom data
@@ -1107,5 +1100,4 @@
         }
         return this.core;
     }
->>>>>>> 89a61d0a
 }
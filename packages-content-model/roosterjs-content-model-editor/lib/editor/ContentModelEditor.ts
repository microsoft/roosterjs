import { BridgePlugin } from '../corePlugins/BridgePlugin';
import { buildRangeEx } from './utils/buildRangeEx';
import { createEditorCore } from './createEditorCore';
import { getObjectKeys } from 'roosterjs-content-model-dom';
import {
    newEventToOldEvent,
    oldEventToNewEvent,
    OldEventTypeToNewEventType,
} from './utils/eventConverter';
import {
    createModelFromHtml,
    exportContent,
    isBold,
    redo,
    retrieveModelFormatState,
    StandaloneEditor,
    transformColor,
    undo,
} from 'roosterjs-content-model-core';
import {
    ChangeSource,
    ColorTransformDirection,
    ContentPosition,
    GetContentMode,
    PluginEventType,
    QueryScope,
    RegionType,
} from 'roosterjs-editor-types';
import type {
    BlockElement,
    ClipboardData,
    ContentChangedData,
    ContentChangedEvent,
    DOMEventHandler,
    DefaultFormat,
    EditorUndoState,
    ExperimentalFeatures,
    GenericContentEditFeature,
    IContentTraverser,
    IPositionContentSearcher,
    InsertOption,
    NodePosition,
    PendableFormatState,
    PluginEvent,
    PluginEventData,
    PluginEventFromType,
    PositionType,
    Region,
    SelectionPath,
    SelectionRangeEx,
    SizeTransformer,
    StyleBasedFormatState,
    TableSelection,
    DOMEventHandlerObject,
    DarkColorHandler,
} from 'roosterjs-editor-types';
import {
    convertDomSelectionToRangeEx,
    convertRangeExToDomSelection,
} from './utils/selectionConverter';
import type {
    CompatibleChangeSource,
    CompatibleColorTransformDirection,
    CompatibleContentPosition,
    CompatibleExperimentalFeatures,
    CompatibleGetContentMode,
    CompatiblePluginEventType,
    CompatibleQueryScope,
    CompatibleRegionType,
} from 'roosterjs-editor-types/lib/compatibleTypes';
import {
    ContentTraverser,
    Position,
    PositionContentSearcher,
    cacheGetEventData,
    collapseNodes,
    contains,
    deleteSelectedContent,
    findClosestElementAncestor,
    getBlockElementAtNode,
    getRegionsFromRange,
    getSelectionPath,
    isNodeEmpty,
    isPositionAtBeginningOf,
    queryElements,
    toArray,
    wrap,
} from 'roosterjs-editor-dom';
import type { ContentModelEditorCore } from '../publicTypes/ContentModelEditorCore';
import type {
    ContentModelEditorOptions,
    IContentModelEditor,
} from '../publicTypes/IContentModelEditor';
<<<<<<< HEAD
import type { DOMEventRecord, ExportContentMode, Rect } from 'roosterjs-content-model-types';

const GetContentModeMap: Record<GetContentMode, ExportContentMode> = {
    [GetContentMode.CleanHTML]: 'HTML',
    [GetContentMode.PlainText]: 'PlainText',
    [GetContentMode.PlainTextFast]: 'PlainTextFast',
    [GetContentMode.RawHTMLOnly]: 'HTML',
    [GetContentMode.RawHTMLWithSelection]: 'HTML',
};
=======
import type { ContentModelFormatState, DOMEventRecord, Rect } from 'roosterjs-content-model-types';
>>>>>>> 6b10d249

/**
 * Editor for Content Model.
 * (This class is still under development, and may still be changed in the future with some breaking changes)
 */
export class ContentModelEditor extends StandaloneEditor implements IContentModelEditor {
    private contentModelEditorCore: ContentModelEditorCore | undefined;

    /**
     * Creates an instance of Editor
     * @param contentDiv The DIV HTML element which will be the container element of editor
     * @param options An optional options object to customize the editor
     */
    constructor(contentDiv: HTMLDivElement, options: ContentModelEditorOptions = {}) {
        const bridgePlugin = new BridgePlugin(options);
        const plugins = [bridgePlugin, ...(options.plugins ?? [])];
        const initContent = options.initialContent ?? contentDiv.innerHTML;
        const initialModel =
            initContent && !options.initialModel
                ? createModelFromHtml(
                      initContent,
                      options.defaultDomToModelOptions,
                      options.trustedHTMLHandler,
                      options.defaultSegmentFormat
                  )
                : options.initialModel;
        const standaloneEditorOptions: ContentModelEditorOptions = {
            ...options,
            plugins,
            initialModel,
        };
        const corePluginState = bridgePlugin.getCorePluginState();

        super(contentDiv, standaloneEditorOptions, () => {
            const core = this.getCore();
            const sizeTransformer: SizeTransformer = size =>
                size / this.getDOMHelper().calculateZoomScale();

            // Need to create Content Model Editor Core before initialize plugins since some plugins need this object
            this.contentModelEditorCore = createEditorCore(
                options,
                corePluginState,
                core.darkColorHandler,
                sizeTransformer
            );

            bridgePlugin.setOuterEditor(this);
        });
    }

    /**
     * Dispose this editor, dispose all plugins and custom data
     */
    dispose(): void {
        super.dispose();

        const core = this.getContentModelEditorCore();

        getObjectKeys(core.customData).forEach(key => {
            const data = core.customData[key];

            if (data && data.disposer) {
                data.disposer(data.value);
            }

            delete core.customData[key];
        });

        this.contentModelEditorCore = undefined;
    }

    /**
     * Get whether this editor is disposed
     * @returns True if editor is disposed, otherwise false
     */
    isDisposed(): boolean {
        return super.isDisposed() || !this.contentModelEditorCore;
    }

    /**
     * Insert node into editor
     * @param node The node to insert
     * @param option Insert options. Default value is:
     *  position: ContentPosition.SelectionStart
     *  updateCursor: true
     *  replaceSelection: true
     *  insertOnNewLine: false
     * @returns true if node is inserted. Otherwise false
     */
    insertNode(node: Node, option?: InsertOption): boolean {
        const core = this.getContentModelEditorCore();
        const innerCore = this.getCore();

        return node ? core.api.insertNode(core, innerCore, node, option ?? null) : false;
    }

    /**
     * Delete a node from editor content
     * @param node The node to delete
     * @returns true if node is deleted. Otherwise false
     */
    deleteNode(node: Node): boolean {
        // Only remove the node when it falls within editor
        if (node && this.contains(node) && node.parentNode) {
            node.parentNode.removeChild(node);
            return true;
        }

        return false;
    }

    /**
     * Replace a node in editor content with another node
     * @param existingNode The existing node to be replaced
     * @param toNode node to replace to
     * @param transformColorForDarkMode (optional) Whether to transform new node to dark mode. Default is false
     * @returns true if node is replaced. Otherwise false
     */
    replaceNode(existingNode: Node, toNode: Node, transformColorForDarkMode?: boolean): boolean {
        const core = this.getCore();
        // Only replace the node when it falls within editor
        if (this.contains(existingNode) && toNode) {
            if (core.lifecycle.isDarkMode && transformColorForDarkMode) {
                this.transformToDarkColor(toNode, ColorTransformDirection.LightToDark);
            }

            existingNode.parentNode?.replaceChild(toNode, existingNode);

            return true;
        }

        return false;
    }

    /**
     * Get BlockElement at given node
     * @param node The node to create InlineElement
     * @returns The BlockElement result
     */
    getBlockElementAtNode(node: Node): BlockElement | null {
        return getBlockElementAtNode(this.getCore().contentDiv, node);
    }

    contains(arg: Node | Range | null): boolean {
        if (!arg) {
            return false;
        }
        return contains(this.getCore().contentDiv, <Node>arg);
    }

    queryElements(
        selector: string,
        scopeOrCallback:
            | QueryScope
            | CompatibleQueryScope
            | ((node: Node) => any) = QueryScope.Body,
        callback?: (node: Node) => any
    ) {
        const core = this.getCore();
        const result: HTMLElement[] = [];
        const scope = scopeOrCallback instanceof Function ? QueryScope.Body : scopeOrCallback;
        callback = scopeOrCallback instanceof Function ? scopeOrCallback : callback;

        const selectionEx = scope == QueryScope.Body ? null : this.getSelectionRangeEx();
        if (selectionEx) {
            selectionEx.ranges.forEach(range => {
                result.push(...queryElements(core.contentDiv, selector, callback, scope, range));
            });
        } else {
            return queryElements(core.contentDiv, selector, callback, scope, undefined /* range */);
        }

        return result;
    }

    /**
     * Collapse nodes within the given start and end nodes to their common ancestor node,
     * split parent nodes if necessary
     * @param start The start node
     * @param end The end node
     * @param canSplitParent True to allow split parent node there are nodes before start or after end under the same parent
     * and the returned nodes will be all nodes from start through end after splitting
     * False to disallow split parent
     * @returns When canSplitParent is true, returns all node from start through end after splitting,
     * otherwise just return start and end
     */
    collapseNodes(start: Node, end: Node, canSplitParent: boolean): Node[] {
        return collapseNodes(this.getCore().contentDiv, start, end, canSplitParent);
    }

    //#endregion

    //#region Content API

    /**
     * Check whether the editor contains any visible content
     * @param trim Whether trim the content string before check. Default is false
     * @returns True if there's no visible content, otherwise false
     */
    isEmpty(trim?: boolean): boolean {
        return isNodeEmpty(this.getCore().contentDiv, trim);
    }

    /**
     * Get current editor content as HTML string
     * @param mode specify what kind of HTML content to retrieve
     * @returns HTML string representing current editor content
     */
    getContent(mode: GetContentMode | CompatibleGetContentMode = GetContentMode.CleanHTML): string {
        return exportContent(this, GetContentModeMap[mode]);
    }

    /**
     * Set HTML content to this editor. All existing content will be replaced. A ContentChanged event will be triggered
     * @param content HTML content to set in
     * @param triggerContentChangedEvent True to trigger a ContentChanged event. Default value is true
     */
    setContent(content: string, triggerContentChangedEvent: boolean = true) {
        const core = this.getCore();
        const { contentDiv, api, trustedHTMLHandler, lifecycle, darkColorHandler } = core;

        api.triggerEvent(
            core,
            {
                eventType: 'beforeSetContent',
                newContent: content,
            },
            true /*broadcast*/
        );

        const newModel = createModelFromHtml(
            content,
            core.domToModelSettings.customized,
            trustedHTMLHandler,
            core.format.defaultFormat
        );

        api.setContentModel(core, newModel);

        if (triggerContentChangedEvent) {
            api.triggerEvent(
                core,
                {
                    eventType: 'contentChanged',
                    source: ChangeSource.SetContent,
                },
                false /*broadcast*/
            );
        } else if (lifecycle.isDarkMode) {
            transformColor(contentDiv, false /*includeSelf*/, 'lightToDark', darkColorHandler);
        }
    }

    /**
     * Insert HTML content into editor
     * @param HTML content to insert
     * @param option Insert options. Default value is:
     *  position: ContentPosition.SelectionStart
     *  updateCursor: true
     *  replaceSelection: true
     *  insertOnNewLine: false
     */
    insertContent(content: string, option?: InsertOption) {
        if (content) {
            const doc = this.getDocument();
            const body = new DOMParser().parseFromString(
                this.getCore().trustedHTMLHandler(content),
                'text/html'
            )?.body;
            let allNodes = body?.childNodes ? toArray(body.childNodes) : [];

            // If it is to insert on new line, and there are more than one node in the collection, wrap all nodes with
            // a parent DIV before calling insertNode on each top level sub node. Otherwise, every sub node may get wrapped
            // separately to show up on its own line
            if (option && option.insertOnNewLine && allNodes.length > 1) {
                allNodes = [wrap(allNodes)];
            }

            const fragment = doc.createDocumentFragment();
            allNodes.forEach(node => fragment.appendChild(node));

            this.insertNode(fragment, option);
        }
    }

    /**
     * Delete selected content
     */
    deleteSelectedContent(): NodePosition | null {
        const range = this.getSelectionRange();
        if (range && !range.collapsed) {
            return deleteSelectedContent(this.getCore().contentDiv, range);
        }
        return null;
    }

    /**
     * Paste into editor using a clipboardData object
     * @param clipboardData Clipboard data retrieved from clipboard
     * @param pasteAsText Force pasting as plain text. Default value is false
     * @param applyCurrentStyle True if apply format of current selection to the pasted content,
     * false to keep original format.  Default value is false. When pasteAsText is true, this parameter is ignored
     * @param pasteAsImage: When set to true, if the clipboardData contains a imageDataUri will paste the image to the editor
     */
    paste(
        clipboardData: ClipboardData,
        pasteAsText: boolean = false,
        applyCurrentFormat: boolean = false,
        pasteAsImage: boolean = false
    ) {
        this.pasteFromClipboard(
            clipboardData,
            pasteAsText
                ? 'asPlainText'
                : applyCurrentFormat
                ? 'mergeFormat'
                : pasteAsImage
                ? 'asImage'
                : 'normal'
        );
    }

    //#endregion

    //#region Focus and Selection

    /**
     * Get current selection range from Editor.
     * It does a live pull on the selection, if nothing retrieved, return whatever we have in cache.
     * @param tryGetFromCache Set to true to retrieve the selection range from cache if editor doesn't own the focus now.
     * Default value is true
     * @returns current selection range, or null if editor never got focus before
     */
    getSelectionRange(tryGetFromCache: boolean = true): Range | null {
        const selection = this.getDOMSelection();

        return selection?.type == 'range' ? selection.range : null;
    }

    /**
     * Get current selection range from Editor.
     * It does a live pull on the selection, if nothing retrieved, return whatever we have in cache.
     * @param tryGetFromCache Set to true to retrieve the selection range from cache if editor doesn't own the focus now.
     * Default value is true
     * @returns current selection range, or null if editor never got focus before
     */
    getSelectionRangeEx(): SelectionRangeEx {
        const selection = this.getDOMSelection();

        return convertDomSelectionToRangeEx(selection);
    }

    /**
     * Get current selection in a serializable format
     * It does a live pull on the selection, if nothing retrieved, return whatever we have in cache.
     * @returns current selection path, or null if editor never got focus before
     */
    getSelectionPath(): SelectionPath | null {
        const range = this.getSelectionRange();
        return range && getSelectionPath(this.getCore().contentDiv, range);
    }

    select(
        arg1: Range | SelectionRangeEx | NodePosition | Node | SelectionPath | null,
        arg2?: NodePosition | number | PositionType | TableSelection | null,
        arg3?: Node,
        arg4?: number | PositionType
    ): boolean {
        const core = this.getCore();
        const rangeEx = buildRangeEx(core, arg1, arg2, arg3, arg4);
        const selection = convertRangeExToDomSelection(rangeEx);

        this.setDOMSelection(selection);
        return true;
    }

    /**
     * Get current focused position. Return null if editor doesn't have focus at this time.
     */
    getFocusedPosition(): NodePosition | null {
        const sel = this.getDocument().defaultView?.getSelection();
        if (sel?.focusNode && this.contains(sel.focusNode)) {
            return new Position(sel.focusNode, sel.focusOffset);
        }

        const range = this.getSelectionRange();
        if (range) {
            return Position.getStart(range);
        }

        return null;
    }

    /**
     * Get an HTML element from current cursor position.
     * When expectedTags is not specified, return value is the current node (if it is HTML element)
     * or its parent node (if current node is a Text node).
     * When expectedTags is specified, return value is the first ancestor of current node which has
     * one of the expected tags.
     * If no element found within editor by the given tag, return null.
     * @param selector Optional, an HTML selector to find HTML element with.
     * @param startFrom Start search from this node. If not specified, start from current focused position
     * @param event Optional, if specified, editor will try to get cached result from the event object first.
     * If it is not cached before, query from DOM and cache the result into the event object
     */
    getElementAtCursor(
        selector?: string,
        startFrom?: Node,
        event?: PluginEvent
    ): HTMLElement | null {
        event = startFrom ? undefined : event; // Only use cache when startFrom is not specified, for different start position can have different result

        return (
            cacheGetEventData(event ?? null, 'GET_ELEMENT_AT_CURSOR_' + selector, () => {
                if (!startFrom) {
                    const position = this.getFocusedPosition();
                    startFrom = position?.node;
                }
                return (
                    startFrom &&
                    findClosestElementAncestor(startFrom, this.getCore().contentDiv, selector)
                );
            }) ?? null
        );
    }

    /**
     * Check if this position is at beginning of the editor.
     * This will return true if all nodes between the beginning of target node and the position are empty.
     * @param position The position to check
     * @returns True if position is at beginning of the editor, otherwise false
     */
    isPositionAtBeginning(position: NodePosition): boolean {
        return isPositionAtBeginningOf(position, this.getCore().contentDiv);
    }

    /**
     * Get impacted regions from selection
     */
    getSelectedRegions(type: RegionType | CompatibleRegionType = RegionType.Table): Region[] {
        const selection = this.getSelectionRangeEx();
        const result: Region[] = [];
        const contentDiv = this.getCore().contentDiv;
        selection.ranges.forEach(range => {
            result.push(...(range ? getRegionsFromRange(contentDiv, range, type) : []));
        });
        return result.filter((value, index, self) => {
            return self.indexOf(value) === index;
        });
    }

    //#endregion

    //#region EVENT API

    addDomEventHandler(
        nameOrMap: string | Record<string, DOMEventHandler>,
        handler?: DOMEventHandler
    ): () => void {
        const eventsMap = typeof nameOrMap == 'string' ? { [nameOrMap]: handler! } : nameOrMap;
        const eventsMapResult: Record<string, DOMEventRecord> = {};

        getObjectKeys(eventsMap).forEach(key => {
            const handlerObj = eventsMap[key];
            let result: DOMEventRecord = {
                pluginEventType: null,
                beforeDispatch: null,
            };

            if (typeof handlerObj === 'number') {
                result.pluginEventType = OldEventTypeToNewEventType[handlerObj as PluginEventType];
            } else if (typeof handlerObj === 'function') {
                result.beforeDispatch = handlerObj;
            } else if (typeof handlerObj === 'object') {
                const record = handlerObj as DOMEventHandlerObject;
                result = {
                    beforeDispatch: record.beforeDispatch,
                    pluginEventType:
                        typeof record.pluginEventType == 'number'
                            ? OldEventTypeToNewEventType[record.pluginEventType]
                            : undefined,
                };
            }

            eventsMapResult[key] = result;
        });

        return this.attachDomEvent(eventsMapResult);
    }

    /**
     * Trigger an event to be dispatched to all plugins
     * @param eventType Type of the event
     * @param data data of the event with given type, this is the rest part of PluginEvent with the given type
     * @param broadcast indicates if the event needs to be dispatched to all plugins
     * True means to all, false means to allow exclusive handling from one plugin unless no one wants that
     * @returns the event object which is really passed into plugins. Some plugin may modify the event object so
     * the result of this function provides a chance to read the modified result
     */
    public triggerPluginEvent<T extends PluginEventType | CompatiblePluginEventType>(
        eventType: T,
        data: PluginEventData<T>,
        broadcast: boolean = false
    ): PluginEventFromType<T> {
        const oldEvent = {
            eventType,
            ...data,
        } as PluginEvent;
        const newEvent = oldEventToNewEvent(oldEvent);
        const core = this.getCore();

        if (newEvent) {
            core.api.triggerEvent(core, newEvent, broadcast);
            return (newEventToOldEvent(newEvent, oldEvent) ?? oldEvent) as PluginEventFromType<T>;
        } else {
            return oldEvent as PluginEventFromType<T>;
        }
    }

    /**
     * Trigger a ContentChangedEvent
     * @param source Source of this event, by default is 'SetContent'
     * @param data additional data for this event
     */
    triggerContentChangedEvent(
        source: ChangeSource | CompatibleChangeSource | string = ChangeSource.SetContent,
        data?: any
    ) {
        this.triggerPluginEvent(PluginEventType.ContentChanged, {
            source,
            data,
        });
    }

    //#endregion

    //#region Undo API

    /**
     * Undo last edit operation
     */
    undo() {
        undo(this);
    }

    /**
     * Redo next edit operation
     */
    redo() {
        redo(this);
    }

    /**
     * Add undo snapshot, and execute a format callback function, then add another undo snapshot, then trigger
     * ContentChangedEvent with given change source.
     * If this function is called nested, undo snapshot will only be added in the outside one
     * @param callback The callback function to perform formatting, returns a data object which will be used as
     * the data field in ContentChangedEvent if changeSource is not null.
     * @param changeSource The change source to use when fire ContentChangedEvent. When the value is not null,
     * a ContentChangedEvent will be fired with change source equal to this value
     * @param canUndoByBackspace True if this action can be undone when user press Backspace key (aka Auto Complete).
     */
    addUndoSnapshot(
        callback?: (start: NodePosition | null, end: NodePosition | null) => any,
        changeSource?: ChangeSource | CompatibleChangeSource | string,
        canUndoByBackspace?: boolean,
        additionalData?: ContentChangedData
    ) {
        const core = this.getCore();
        const undoState = core.undo;
        const isNested = undoState.isNested;
        let data: any;

        if (!isNested) {
            undoState.isNested = true;

            // When there is getEntityState, it means this is triggered by an entity change.
            // So if HTML content is not changed (hasNewContent is false), no need to add another snapshot before change
            if (
                core.undo.snapshotsManager.hasNewContent ||
                !additionalData?.getEntityState ||
                !callback
            ) {
                core.api.addUndoSnapshot(
                    core,
                    !!canUndoByBackspace,
                    additionalData?.getEntityState?.()
                );
            }
        }

        try {
            if (callback) {
                const selection = core.api.getDOMSelection(core);
                const range = selection?.type == 'range' ? selection.range : null;
                data = callback(
                    range && Position.getStart(range).normalize(),
                    range && Position.getEnd(range).normalize()
                );

                if (!isNested) {
                    const entityStates = additionalData?.getEntityState?.();

                    core.api.addUndoSnapshot(core, false /*isAutoCompleteSnapshot*/, entityStates);
                }
            }
        } finally {
            if (!isNested) {
                undoState.isNested = false;
            }
        }

        if (callback && changeSource) {
            const event: ContentChangedEvent = {
                eventType: PluginEventType.ContentChanged,
                source: changeSource,
                data: data,
                additionalData,
            };
            this.triggerPluginEvent(PluginEventType.ContentChanged, event, true /*broadcast*/);
        }

        if (canUndoByBackspace) {
            const selection = core.api.getDOMSelection(core);

            if (selection?.type == 'range') {
                core.undo.snapshotsManager.hasNewContent = false;
                core.undo.posContainer = selection.range.startContainer;
                core.undo.posOffset = selection.range.startOffset;
            }
        }
    }

    /**
     * Whether there is an available undo/redo snapshot
     */
    getUndoState(): EditorUndoState {
        const { snapshotsManager } = this.getCore().undo;
        return {
            canUndo:
                snapshotsManager.hasNewContent || snapshotsManager.canMove(-1 /*previousSnapshot*/),
            canRedo: snapshotsManager.canMove(1 /*nextSnapshot*/),
        };
    }

    //#endregion

    //#region Misc

    /**
     * Get the scroll container of the editor
     */
    getScrollContainer(): HTMLElement {
        return this.getCore().domEvent.scrollContainer;
    }

    /**
     * Get custom data related to this editor
     * @param key Key of the custom data
     * @param getter Getter function. If custom data for the given key doesn't exist,
     * call this function to get one and store it if it is specified. Otherwise return undefined
     * @param disposer An optional disposer function to dispose this custom data when
     * dispose editor.
     */
    getCustomData<T>(key: string, getter?: () => T, disposer?: (value: T) => void): T {
        const core = this.getContentModelEditorCore();
        return (core.customData[key] = core.customData[key] || {
            value: getter ? getter() : undefined,
            disposer,
        }).value as T;
    }

    /**
     * Get default format of this editor
     * @returns Default format object of this editor
     */
    getDefaultFormat(): DefaultFormat {
        const format = this.getCore().format.defaultFormat;

        return {
            bold: isBold(format.fontWeight),
            italic: format.italic,
            underline: format.underline,
            fontFamily: format.fontFamily,
            fontSize: format.fontSize,
            textColor: format.textColor,
            backgroundColor: format.backgroundColor,
        };
    }

    /**
     * Get a content traverser for the whole editor
     * @param startNode The node to start from. If not passed, it will start from the beginning of the body
     */
    getBodyTraverser(startNode?: Node): IContentTraverser {
        return ContentTraverser.createBodyTraverser(this.getCore().contentDiv, startNode);
    }

    /**
     * Get a content traverser for current selection
     * @returns A content traverser, or null if editor never got focus before
     */
    getSelectionTraverser(range?: Range): IContentTraverser | null {
        range = range ?? this.getSelectionRange() ?? undefined;
        return range
            ? ContentTraverser.createSelectionTraverser(this.getCore().contentDiv, range)
            : null;
    }

    /**
     * Get a content traverser for current block element start from specified position
     * @param startFrom Start position of the traverser. Default value is ContentPosition.SelectionStart
     * @returns A content traverser, or null if editor never got focus before
     */
    getBlockTraverser(
        startFrom: ContentPosition | CompatibleContentPosition = ContentPosition.SelectionStart
    ): IContentTraverser | null {
        const range = this.getSelectionRange();
        return range
            ? ContentTraverser.createBlockTraverser(this.getCore().contentDiv, range, startFrom)
            : null;
    }

    /**
     * Get a text traverser of current selection
     * @param event Optional, if specified, editor will try to get cached result from the event object first.
     * If it is not cached before, query from DOM and cache the result into the event object
     * @returns A content traverser, or null if editor never got focus before
     */
    getContentSearcherOfCursor(event?: PluginEvent): IPositionContentSearcher | null {
        return cacheGetEventData(event ?? null, 'ContentSearcher', () => {
            const range = this.getSelectionRange();
            return (
                range &&
                new PositionContentSearcher(this.getCore().contentDiv, Position.getStart(range))
            );
        });
    }

    /**
     * Run a callback function asynchronously
     * @param callback The callback function to run
     * @returns a function to cancel this async run
     */
    runAsync(callback: (editor: IContentModelEditor) => void) {
        const win = this.getCore().contentDiv.ownerDocument.defaultView || window;
        const handle = win.requestAnimationFrame(() => {
            if (!this.isDisposed() && callback) {
                callback(this);
            }
        });

        return () => {
            win.cancelAnimationFrame(handle);
        };
    }

    /**
     * Set DOM attribute of editor content DIV
     * @param name Name of the attribute
     * @param value Value of the attribute
     */
    setEditorDomAttribute(name: string, value: string | null) {
        if (value === null) {
            this.getCore().contentDiv.removeAttribute(name);
        } else {
            this.getCore().contentDiv.setAttribute(name, value);
        }
    }

    /**
     * Get DOM attribute of editor content DIV, null if there is no such attribute.
     * @param name Name of the attribute
     */
    getEditorDomAttribute(name: string): string | null {
        return this.getCore().contentDiv.getAttribute(name);
    }

    /**
     * @deprecated Use getVisibleViewport() instead.
     *
     * Get current relative distance from top-left corner of the given element to top-left corner of editor content DIV.
     * @param element The element to calculate from. If the given element is not in editor, return value will be null
     * @param addScroll When pass true, The return value will also add scrollLeft and scrollTop if any. So the value
     * may be different than what user is seeing from the view. When pass false, scroll position will be ignored.
     * @returns An [x, y] array which contains the left and top distances, or null if the given element is not in editor.
     */
    getRelativeDistanceToEditor(element: HTMLElement, addScroll?: boolean): number[] | null {
        if (this.contains(element)) {
            const contentDiv = this.getCore().contentDiv;
            const editorRect = contentDiv.getBoundingClientRect();
            const elementRect = element.getBoundingClientRect();

            if (editorRect && elementRect) {
                let x = elementRect.left - editorRect?.left;
                let y = elementRect.top - editorRect?.top;

                if (addScroll) {
                    x += contentDiv.scrollLeft;
                    y += contentDiv.scrollTop;
                }

                return [x, y];
            }
        }

        return null;
    }

    /**
     * Add a Content Edit feature.
     * @param feature The feature to add
     */
    addContentEditFeature(feature: GenericContentEditFeature<PluginEvent>) {
        const core = this.getContentModelEditorCore();
        feature?.keys.forEach(key => {
            const array = core.edit.features[key] || [];
            array.push(feature);
            core.edit.features[key] = array;
        });
    }

    /**
     * Remove a Content Edit feature.
     * @param feature The feature to remove
     */
    removeContentEditFeature(feature: GenericContentEditFeature<PluginEvent>) {
        const core = this.getContentModelEditorCore();
        feature?.keys.forEach(key => {
            const featureSet = core.edit.features[key];
            const index = featureSet?.indexOf(feature) ?? -1;
            if (index >= 0) {
                core.edit.features[key].splice(index, 1);
                if (core.edit.features[key].length < 1) {
                    delete core.edit.features[key];
                }
            }
        });
    }

    /**
     * @deprecated
     * Get style based format state from current selection, including font name/size and colors
     */
    getStyleBasedFormatState(): StyleBasedFormatState {
        const format = this.retrieveFormatState();

        return {
            backgroundColor: format.backgroundColor,
            direction: format.direction,
            fontName: format.fontName,
            fontSize: format.fontSize,
            fontWeight: format.fontWeight,
            lineHeight: format.lineHeight,
            marginBottom: format.marginBottom,
            marginTop: format.marginTop,
            textAlign: format.textAlign,
            textColor: format.textColor,
        };
    }

    /**
     * @deprecated
     * Get the pendable format such as underline and bold
     * @returns The pending format state
     */
    getPendableFormatState(): PendableFormatState {
        const format = this.retrieveFormatState();

        return {
            isBold: format.isBold,
            isItalic: format.isItalic,
            isStrikeThrough: format.isStrikeThrough,
            isSubscript: format.isSubscript,
            isSuperscript: format.isSubscript,
            isUnderline: format.isUnderline,
        };
    }

    /**
     * @deprecated
     * Ensure user will type into a container element rather than into the editor content DIV directly
     * @param position The position that user is about to type to
     * @param keyboardEvent Optional keyboard event object
     */
    ensureTypeInContainer(position: NodePosition, keyboardEvent?: KeyboardEvent) {
        // No OP
    }

    //#endregion

    //#region Dark mode APIs

    /**
     * Transform the given node and all its child nodes to dark mode color if editor is in dark mode
     * @param node The node to transform
     * @param direction The transform direction. @default ColorTransformDirection.LightToDark
     */
    transformToDarkColor(
        node: Node,
        direction:
            | ColorTransformDirection
            | CompatibleColorTransformDirection = ColorTransformDirection.LightToDark
    ) {
        const core = this.getCore();

        if (core.lifecycle.isDarkMode) {
            transformColor(
                node,
                true /*includeSelf*/,
                direction == ColorTransformDirection.DarkToLight ? 'darkToLight' : 'lightToDark',
                core.darkColorHandler
            );
        }
    }

    /**
     * Check if the given experimental feature is enabled
     * @param feature The feature to check
     */
    isFeatureEnabled(feature: ExperimentalFeatures | CompatibleExperimentalFeatures): boolean {
        return (
            this.getContentModelEditorCore().experimentalFeatures.indexOf(
                feature as ExperimentalFeatures
            ) >= 0
        );
    }

    /**
     * Get current zoom scale, default value is 1
     * When editor is put under a zoomed container, need to pass the zoom scale number using EditorOptions.zoomScale
     * to let editor behave correctly especially for those mouse drag/drop behaviors
     * @returns current zoom scale number
     */
    getZoomScale(): number {
        return this.getDOMHelper().calculateZoomScale();
    }

    /**
     * Set current zoom scale, default value is 1
     * When editor is put under a zoomed container, need to pass the zoom scale number using EditorOptions.zoomScale
     * to let editor behave correctly especially for those mouse drag/drop behaviors
     * @param scale The new scale number to set. It should be positive number and no greater than 10, otherwise it will be ignored.
     */
    setZoomScale(scale: number): void {
        if (scale > 0 && scale <= 10) {
            const oldValue = this.getZoomScale();

            if (oldValue != scale) {
                this.triggerEvent(
                    'zoomChanged',
                    {
                        newZoomScale: scale,
                    },
                    true /*broadcast*/
                );
            }
        }
    }

    /**
     * @deprecated Use getZoomScale() instead
     */
    getSizeTransformer(): SizeTransformer {
        return this.getContentModelEditorCore().sizeTransformer;
    }

    /**
     * Retrieves the rect of the visible viewport of the editor.
     */
    getVisibleViewport(): Rect | null {
        const core = this.getCore();

        return core.api.getVisibleViewport(core);
    }

    /**
     * Get a darkColorHandler object for this editor.
     */
    getDarkColorHandler(): DarkColorHandler {
        const core = this.getContentModelEditorCore();
        return core.darkColorHandler;
    }

    private retrieveFormatState(): ContentModelFormatState {
        const pendingFormat = this.getPendingFormat();
        const result: ContentModelFormatState = {};
        const model = this.getContentModelCopy('reduced');

        retrieveModelFormatState(model, pendingFormat, result);

        return result;
    }

    /**
     * @returns the current ContentModelEditorCore object
     * @throws a standard Error if there's no core object
     */
    private getContentModelEditorCore(): ContentModelEditorCore {
        if (!this.contentModelEditorCore) {
            throw new Error('Editor is already disposed');
        }

        return this.contentModelEditorCore;
    }
}<|MERGE_RESOLUTION|>--- conflicted
+++ resolved
@@ -91,8 +91,12 @@
     ContentModelEditorOptions,
     IContentModelEditor,
 } from '../publicTypes/IContentModelEditor';
-<<<<<<< HEAD
-import type { DOMEventRecord, ExportContentMode, Rect } from 'roosterjs-content-model-types';
+import type {
+    ContentModelFormatState,
+    DOMEventRecord,
+    ExportContentMode,
+    Rect,
+} from 'roosterjs-content-model-types';
 
 const GetContentModeMap: Record<GetContentMode, ExportContentMode> = {
     [GetContentMode.CleanHTML]: 'HTML',
@@ -101,9 +105,6 @@
     [GetContentMode.RawHTMLOnly]: 'HTML',
     [GetContentMode.RawHTMLWithSelection]: 'HTML',
 };
-=======
-import type { ContentModelFormatState, DOMEventRecord, Rect } from 'roosterjs-content-model-types';
->>>>>>> 6b10d249
 
 /**
  * Editor for Content Model.

import ContentModelContentChangedEvent from '../../publicTypes/event/ContentModelContentChangedEvent';
import { areSameRangeEx } from '../../modelApi/selection/areSameRangeEx';
import { ContentModelCachePluginState } from '../../publicTypes/pluginState/ContentModelCachePluginState';
import { IContentModelEditor } from '../../publicTypes/IContentModelEditor';
import {
    IEditor,
    Keys,
    PluginEvent,
    PluginEventType,
    PluginWithState,
} from 'roosterjs-editor-types';

/**
 * ContentModel cache plugin manages cached Content Model, and refresh the cache when necessary
 */
export default class ContentModelCachePlugin
    implements PluginWithState<ContentModelCachePluginState> {
    private editor: IContentModelEditor | null = null;

    /**
     * Construct a new instance of ContentModelEditPlugin class
     * @param state State of this plugin
     */
    constructor(private state: ContentModelCachePluginState) {
        // TODO: Remove tempState parameter once we have standalone Content Model editor
    }

    /**
     * Get name of this plugin
     */
    getName() {
        return 'ContentModelCache';
    }

    /**
     * The first method that editor will call to a plugin when editor is initializing.
     * It will pass in the editor instance, plugin should take this chance to save the
     * editor reference so that it can call to any editor method or format API later.
     * @param editor The editor object
     */
    initialize(editor: IEditor) {
        // TODO: Later we may need a different interface for Content Model editor plugin
        this.editor = editor as IContentModelEditor;
        this.editor.getDocument().addEventListener('selectionchange', this.onNativeSelectionChange);
    }

    /**
     * The last method that editor will call to a plugin before it is disposed.
     * Plugin can take this chance to clear the reference to editor. After this method is
     * called, plugin should not call to any editor method since it will result in error.
     */
    dispose() {
        if (this.editor) {
            this.editor
                .getDocument()
                .removeEventListener('selectionchange', this.onNativeSelectionChange);
            this.editor = null;
        }
    }

    /**
     * Get plugin state object
     */
    getState(): ContentModelCachePluginState {
        return this.state;
    }

    /**
     * Core method for a plugin. Once an event happens in editor, editor will call this
     * method of each plugin to handle the event as long as the event is not handled
     * exclusively by another plugin.
     * @param event The event to handle:
     */
    onPluginEvent(event: PluginEvent) {
        if (!this.editor) {
            return;
        }

        switch (event.eventType) {
            case PluginEventType.KeyDown:
                if (event.rawEvent.defaultPrevented || event.handledByEditFeature) {
                    // Other plugins already handled this event, so it is most likely content is already changed, we need to clear cached content model
                    this.invalidateCache();
                } else {
                    switch (event.rawEvent.which) {
                        case Keys.ENTER:
                            // ENTER key will create new paragraph, so need to update cache to reflect this change
                            // TODO: Handle ENTER key to better reuse content model
                            this.invalidateCache();

                            break;
                    }
                }
                break;

            case PluginEventType.Input:
                {
<<<<<<< HEAD
                    const rangeEx = this.forceGetSelectionRangeEx(this.editor);
                    this.updateCachedModel(rangeEx, true /*forceUpdate*/);
=======
                    this.updateCachedModel(this.editor, true /*forceUpdate*/);
>>>>>>> f3e40649
                }
                break;

            case PluginEventType.SelectionChanged:
<<<<<<< HEAD
                this.updateCachedModel(
                    event.selectionRangeEx ?? this.forceGetSelectionRangeEx(this.editor)
                );
=======
                this.updateCachedModel(this.editor);
>>>>>>> f3e40649
                break;

            case PluginEventType.ContentChanged:
                {
                    const { contentModel, rangeEx } = event as ContentModelContentChangedEvent;

                    if (contentModel && this.state.domIndexer) {
                        this.state.cachedModel = contentModel;
                        this.state.cachedRangeEx = rangeEx;
                    } else {
                        this.invalidateCache();
                    }
                }

                break;
        }
    }

    private onNativeSelectionChange = () => {
        if (this.editor?.hasFocus()) {
<<<<<<< HEAD
            this.updateCachedModel(this.forceGetSelectionRangeEx(this.editor));
=======
            this.updateCachedModel(this.editor);
>>>>>>> f3e40649
        }
    };

    private invalidateCache() {
        if (!this.editor?.isInShadowEdit()) {
            this.state.cachedModel = undefined;
            this.state.cachedRangeEx = undefined;
        }
    }

<<<<<<< HEAD
    private updateCachedModel(newRangeEx: SelectionRangeEx, forceUpdate?: boolean) {
        const cachedRangeEx = this.state.cachedRangeEx;
=======
    private updateCachedModel(editor: IContentModelEditor, forceUpdate?: boolean) {
        const cachedRangeEx = this.state.cachedRangeEx;
        this.state.cachedRangeEx = undefined; // Clear it to force getSelectionRangeEx() retrieve the latest selection range

        const newRangeEx = editor.getSelectionRangeEx();

>>>>>>> f3e40649
        const model = this.state.cachedModel;
        const isSelectionChanged =
            forceUpdate || !cachedRangeEx || !areSameRangeEx(newRangeEx, cachedRangeEx);

<<<<<<< HEAD
        if (
            isSelectionChanged &&
            model &&
            !this.state.domIndexer?.reconcileSelection(model, newRangeEx, cachedRangeEx)
        ) {
            this.invalidateCache();
        }

        this.state.cachedRangeEx = newRangeEx;
    }

    private forceGetSelectionRangeEx(editor: IContentModelEditor) {
        const cachedRangeEx = this.state.cachedRangeEx;
        this.state.cachedRangeEx = undefined; // Clear it to force getSelectionRangeEx() retrieve the latest selection range

        const currentRangeEx = editor.getSelectionRangeEx();
        this.state.cachedRangeEx = cachedRangeEx;

        return currentRangeEx;
=======
        if (isSelectionChanged) {
            if (
                !model ||
                !this.state.domIndexer?.reconcileSelection(model, newRangeEx, cachedRangeEx)
            ) {
                this.invalidateCache();
            } else {
                this.state.cachedRangeEx = newRangeEx;
            }
        } else {
            this.state.cachedRangeEx = cachedRangeEx;
        }
>>>>>>> f3e40649
    }
}

/**
 * @internal
 * Create a new instance of ContentModelCachePlugin class.
 * This is mostly for unit test
 * @param state State of this plugin
 */
export function createContentModelCachePlugin(state: ContentModelCachePluginState) {
    return new ContentModelCachePlugin(state);
}<|MERGE_RESOLUTION|>--- conflicted
+++ resolved
@@ -95,23 +95,12 @@
 
             case PluginEventType.Input:
                 {
-<<<<<<< HEAD
-                    const rangeEx = this.forceGetSelectionRangeEx(this.editor);
-                    this.updateCachedModel(rangeEx, true /*forceUpdate*/);
-=======
                     this.updateCachedModel(this.editor, true /*forceUpdate*/);
->>>>>>> f3e40649
                 }
                 break;
 
             case PluginEventType.SelectionChanged:
-<<<<<<< HEAD
-                this.updateCachedModel(
-                    event.selectionRangeEx ?? this.forceGetSelectionRangeEx(this.editor)
-                );
-=======
                 this.updateCachedModel(this.editor);
->>>>>>> f3e40649
                 break;
 
             case PluginEventType.ContentChanged:
@@ -132,11 +121,7 @@
 
     private onNativeSelectionChange = () => {
         if (this.editor?.hasFocus()) {
-<<<<<<< HEAD
-            this.updateCachedModel(this.forceGetSelectionRangeEx(this.editor));
-=======
             this.updateCachedModel(this.editor);
->>>>>>> f3e40649
         }
     };
 
@@ -147,42 +132,16 @@
         }
     }
 
-<<<<<<< HEAD
-    private updateCachedModel(newRangeEx: SelectionRangeEx, forceUpdate?: boolean) {
-        const cachedRangeEx = this.state.cachedRangeEx;
-=======
     private updateCachedModel(editor: IContentModelEditor, forceUpdate?: boolean) {
         const cachedRangeEx = this.state.cachedRangeEx;
         this.state.cachedRangeEx = undefined; // Clear it to force getSelectionRangeEx() retrieve the latest selection range
 
         const newRangeEx = editor.getSelectionRangeEx();
 
->>>>>>> f3e40649
         const model = this.state.cachedModel;
         const isSelectionChanged =
             forceUpdate || !cachedRangeEx || !areSameRangeEx(newRangeEx, cachedRangeEx);
 
-<<<<<<< HEAD
-        if (
-            isSelectionChanged &&
-            model &&
-            !this.state.domIndexer?.reconcileSelection(model, newRangeEx, cachedRangeEx)
-        ) {
-            this.invalidateCache();
-        }
-
-        this.state.cachedRangeEx = newRangeEx;
-    }
-
-    private forceGetSelectionRangeEx(editor: IContentModelEditor) {
-        const cachedRangeEx = this.state.cachedRangeEx;
-        this.state.cachedRangeEx = undefined; // Clear it to force getSelectionRangeEx() retrieve the latest selection range
-
-        const currentRangeEx = editor.getSelectionRangeEx();
-        this.state.cachedRangeEx = cachedRangeEx;
-
-        return currentRangeEx;
-=======
         if (isSelectionChanged) {
             if (
                 !model ||
@@ -195,7 +154,6 @@
         } else {
             this.state.cachedRangeEx = cachedRangeEx;
         }
->>>>>>> f3e40649
     }
 }
 

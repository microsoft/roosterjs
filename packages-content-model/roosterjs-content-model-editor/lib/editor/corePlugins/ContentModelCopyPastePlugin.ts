import paste from '../../publicApi/utils/paste';
import { cloneModel } from '../../modelApi/common/cloneModel';
import { contentModelToDom } from 'roosterjs-content-model-dom';
import { deleteSelection } from '../../modelApi/edit/deleteSelection';
import { formatWithContentModel } from '../../publicApi/utils/formatWithContentModel';
import { getOnDeleteEntityCallback } from '../utils/handleKeyboardEventCommon';
import { IContentModelEditor } from '../../publicTypes/IContentModelEditor';
import { iterateSelections } from '../../modelApi/selection/iterateSelections';
import type {
    ContentModelBlock,
    ContentModelBlockGroup,
    ContentModelDecorator,
    ContentModelSegment,
    ContentModelTableRow,
} from 'roosterjs-content-model-types';
import {
    addRangeToSelection,
    createElement,
    moveChildNodes,
    createRange,
    extractClipboardItems,
    toArray,
    Browser,
    wrap,
    safeInstanceOf,
} from 'roosterjs-editor-dom';
import {
    ChangeSource,
    CopyPastePluginState,
    IEditor,
    PluginEventType,
    PluginWithState,
    KnownCreateElementDataIndex,
    ClipboardData,
    SelectionRangeTypes,
    SelectionRangeEx,
} from 'roosterjs-editor-types';

/**
 * Copy and paste plugin for handling onCopy and onPaste event
 */
export default class ContentModelCopyPastePlugin implements PluginWithState<CopyPastePluginState> {
    private editor: IContentModelEditor | null = null;
    private disposer: (() => void) | null = null;

    /**
     * Construct a new instance of CopyPastePlugin
     * @param options The editor options
     */
    constructor(private state: CopyPastePluginState) {}

    /**
     * Get a friendly name of  this plugin
     */
    getName() {
        return 'ContentModelCopyPaste';
    }

    /**
     * Initialize this plugin. This should only be called from Editor
     * @param editor Editor instance
     */
    initialize(editor: IEditor) {
        this.editor = editor as IContentModelEditor;
        this.disposer = this.editor.addDomEventHandler({
            paste: e => this.onPaste(e),
            copy: e => this.onCutCopy(e, false /*isCut*/),
            cut: e => this.onCutCopy(e, true /*isCut*/),
        });
    }

    /**
     * Dispose this plugin
     */
    dispose() {
        if (this.disposer) {
            this.disposer();
        }
        this.disposer = null;
        this.editor = null;
    }

    /**
     * Get plugin state object
     */
    getState() {
        return this.state;
    }

    private onCutCopy(event: Event, isCut: boolean) {
        if (!this.editor) {
            return;
        }
        const selection = this.editor.getSelectionRangeEx();
        if (selection && !selection.areAllCollapsed) {
            const model = this.editor.createContentModel();

            const pasteModel = cloneModel(model);
            if (selection.type === SelectionRangeTypes.TableSelection) {
                iterateSelections([pasteModel], (path, tableContext) => {
                    if (tableContext?.table) {
                        const table = tableContext?.table;
                        table.rows = table.rows
                            .map(row => {
                                return {
                                    ...row,
                                    cells: row.cells.filter(cell => cell.isSelected),
                                };
                            })
                            .filter(row => row.cells.length > 0);
                        return true;
                    }
                    return false;
                });
            }
            const tempDiv = this.getTempDiv(this.editor);
            const selectionForCopy = contentModelToDom(
                tempDiv.ownerDocument,
                tempDiv,
                pasteModel,
<<<<<<< HEAD
                {} /*editorContext, leave it undefined to use default context since we don't need editor-related dark mode info for pasted content*/,
=======
                undefined /*editorContext, leave it undefined to use default context since we don't need editor-related dark mode info for pasted content*/,
>>>>>>> d6a390c0
                {
                    onNodeCreated,
                }
            );

            let newRange: Range | null = selectionExToRange(selectionForCopy, tempDiv);
            if (newRange) {
                newRange = this.editor.triggerPluginEvent(PluginEventType.BeforeCutCopy, {
                    clonedRoot: tempDiv,
                    range: newRange,
                    rawEvent: event as ClipboardEvent,
                    isCut,
                }).range;

                if (newRange) {
                    addRangeToSelection(newRange);
                }

                this.editor.runAsync(editor => {
                    cleanUpAndRestoreSelection(tempDiv);
                    editor.focus();
                    editor.select(selection);

                    if (isCut) {
                        formatWithContentModel(
                            editor as IContentModelEditor,
                            'cut',
                            model => {
                                deleteSelection(
                                    model,
                                    getOnDeleteEntityCallback(editor as IContentModelEditor)
                                );

                                return true;
                            },
                            {
                                changeSource: ChangeSource.Cut,
                            }
                        );
                    }
                });
            }
        }
    }

    private onPaste = (event: Event) => {
        if (this.editor && isClipboardEvent(event)) {
            const editor = this.editor;

            const dataTransfer = event.clipboardData;

            if (dataTransfer?.items) {
                event.preventDefault();
                extractClipboardItems(
                    toArray(dataTransfer.items),
                    {
                        allowedCustomPasteType: this.state.allowedCustomPasteType,
                    },
                    true /*pasteNativeEvent*/
                ).then((clipboardData: ClipboardData) => {
                    if (!editor.isDisposed()) {
                        removeContentForAndroid(editor);
                        paste(editor, clipboardData);
                    }
                });
            }
        }
    };

    private getTempDiv(editor: IEditor) {
        const div = editor.getCustomData(
            'CopyPasteTempDiv',
            () => {
                const tempDiv = createElement(
                    KnownCreateElementDataIndex.CopyPasteTempDiv,
                    editor.getDocument()
                ) as HTMLDivElement;

                editor.getDocument().body.appendChild(tempDiv);

                return tempDiv;
            },
            tempDiv => tempDiv.parentNode?.removeChild(tempDiv)
        );

        div.style.backgroundColor = 'white';
        div.style.color = 'black';
        div.childNodes.forEach(node => div.removeChild(node));

        div.style.display = '';
        div.focus();

        return div;
    }
}

function cleanUpAndRestoreSelection(tempDiv: HTMLDivElement) {
    tempDiv.style.backgroundColor = '';
    tempDiv.style.color = '';
    tempDiv.style.display = 'none';
    moveChildNodes(tempDiv);
}
function isClipboardEvent(event: Event): event is ClipboardEvent {
    return !!(event as ClipboardEvent).clipboardData;
}
function removeContentForAndroid(editor: IContentModelEditor) {
    if (Browser.isAndroid) {
        const model = editor.createContentModel();
        deleteSelection(model, getOnDeleteEntityCallback(editor));
        editor.setContentModel(model);
    }
}
function selectionExToRange(
    selection: SelectionRangeEx | null,
    tempDiv: HTMLDivElement
): Range | null {
    if (!selection) {
        return null;
    }
    let newRange: Range | null = null;
    if (selection.type === SelectionRangeTypes.TableSelection && selection.coordinates) {
        const table = tempDiv.querySelector(`#${selection.table.id}`) as HTMLTableElement;
        const elementToSelect =
            table.parentElement?.childElementCount == 1 ? table.parentElement : table;
        newRange = createRange(elementToSelect);
    } else if (selection.type === SelectionRangeTypes.ImageSelection) {
        const image = tempDiv.querySelector('#' + selection.image.id);

        if (image) {
            newRange = createRange(image);
        }
    } else {
        newRange = selection.ranges[0];
    }

    return newRange;
}

/**
 * @internal
 * Exported only for unit testing
 */
export const onNodeCreated = (
    _:
        | ContentModelBlock
        | ContentModelBlockGroup
        | ContentModelSegment
        | ContentModelDecorator
        | ContentModelTableRow,
    node: Node
): void => {
    if (safeInstanceOf(node, 'HTMLTableElement')) {
        wrap(node, 'div');
    }
};<|MERGE_RESOLUTION|>--- conflicted
+++ resolved
@@ -118,11 +118,7 @@
                 tempDiv.ownerDocument,
                 tempDiv,
                 pasteModel,
-<<<<<<< HEAD
-                {} /*editorContext, leave it undefined to use default context since we don't need editor-related dark mode info for pasted content*/,
-=======
                 undefined /*editorContext, leave it undefined to use default context since we don't need editor-related dark mode info for pasted content*/,
->>>>>>> d6a390c0
                 {
                     onNodeCreated,
                 }

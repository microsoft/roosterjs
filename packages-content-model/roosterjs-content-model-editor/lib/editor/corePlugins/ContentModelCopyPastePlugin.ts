--- conflicted
+++ resolved
@@ -94,8 +94,6 @@
         const selection = this.editor.getSelectionRangeEx();
         if (selection && !selection.areAllCollapsed) {
             const model = this.editor.createContentModel();
-<<<<<<< HEAD
-=======
 
             const pasteModel = cloneModel(model, {
                 includeCachedElement: this.editor.isDarkMode()
@@ -104,7 +102,6 @@
                               return undefined;
                           } else {
                               const result = node.cloneNode(true /*deep*/) as HTMLElement;
->>>>>>> b77c854e
 
                               this.editor?.transformToDarkColor(
                                   result,

import paste from '../../publicApi/utils/paste';
import { addRangeToSelection } from '../../domUtils/addRangeToSelection';
import { ChangeSource } from '../../publicTypes/event/ContentModelContentChangedEvent';
import { cloneModel } from '../../modelApi/common/cloneModel';
import { ColorTransformDirection, PluginEventType } from 'roosterjs-editor-types';
import { DeleteResult } from '../../modelApi/edit/utils/DeleteSelectionStep';
import { deleteSelection } from '../../modelApi/edit/deleteSelection';
import { extractClipboardItems } from 'roosterjs-editor-dom';
import { formatWithContentModel } from '../../publicApi/utils/formatWithContentModel';
import { iterateSelections } from '../../modelApi/selection/iterateSelections';
import {
    contentModelToDom,
    createModelToDomContext,
    isElementOfType,
    isNodeOfType,
    moveChildNodes,
    normalizeContentModel,
    toArray,
<<<<<<< HEAD
} from 'roosterjs-content-model-dom';
import type { IContentModelEditor } from '../../publicTypes/IContentModelEditor';
import type { DOMSelection, OnNodeCreated } from 'roosterjs-content-model-types';
import {
    addRangeToSelection,
    createElement,
    extractClipboardItems,
    wrap,
} from 'roosterjs-editor-dom';
=======
    wrap,
} from 'roosterjs-content-model-dom';
import type { IContentModelEditor } from '../../publicTypes/IContentModelEditor';
import type { DOMSelection, OnNodeCreated } from 'roosterjs-content-model-types';
>>>>>>> 1ffe2e3b
import type {
    CopyPastePluginState,
    IEditor,
    PluginWithState,
    ClipboardData,
<<<<<<< HEAD
} from 'roosterjs-editor-types';
import {
    ChangeSource,
    PluginEventType,
    KnownCreateElementDataIndex,
    ColorTransformDirection,
=======
>>>>>>> 1ffe2e3b
} from 'roosterjs-editor-types';

/**
 * Copy and paste plugin for handling onCopy and onPaste event
 */
export default class ContentModelCopyPastePlugin implements PluginWithState<CopyPastePluginState> {
    private editor: IContentModelEditor | null = null;
    private disposer: (() => void) | null = null;

    /**
     * Construct a new instance of CopyPastePlugin
     * @param options The editor options
     */
    constructor(private state: CopyPastePluginState) {}

    /**
     * Get a friendly name of  this plugin
     */
    getName() {
        return 'ContentModelCopyPaste';
    }

    /**
     * Initialize this plugin. This should only be called from Editor
     * @param editor Editor instance
     */
    initialize(editor: IEditor) {
        this.editor = editor as IContentModelEditor;
        this.disposer = this.editor.addDomEventHandler({
            paste: e => this.onPaste(e),
            copy: e => this.onCutCopy(e, false /*isCut*/),
            cut: e => this.onCutCopy(e, true /*isCut*/),
        });
    }

    /**
     * Dispose this plugin
     */
    dispose() {
        if (this.disposer) {
            this.disposer();
        }
        this.disposer = null;
        this.editor = null;
    }

    /**
     * Get plugin state object
     */
    getState() {
        return this.state;
    }

    private onCutCopy(event: Event, isCut: boolean) {
        if (!this.editor) {
            return;
        }

        const doc = this.editor.getDocument();
        const selection = this.editor.getDOMSelection();

        if (selection && (selection.type != 'range' || !selection.range.collapsed)) {
            const model = this.editor.createContentModel();

            const pasteModel = cloneModel(model, {
                includeCachedElement: this.editor.isDarkMode()
                    ? (node, type) => {
                          if (type == 'cache') {
                              return undefined;
                          } else {
                              const result = node.cloneNode(true /*deep*/) as HTMLElement;

                              this.editor?.transformToDarkColor(
                                  result,
                                  ColorTransformDirection.DarkToLight
                              );

                              result.style.color = result.style.color || 'inherit';
                              result.style.backgroundColor =
                                  result.style.backgroundColor || 'inherit';

                              return result;
                          }
                      }
                    : false,
            });
            if (selection.type === 'table') {
                iterateSelections([pasteModel], (path, tableContext) => {
                    if (tableContext?.table) {
                        const table = tableContext?.table;
                        table.rows = table.rows
                            .map(row => {
                                return {
                                    ...row,
                                    cells: row.cells.filter(cell => cell.isSelected),
                                };
                            })
                            .filter(row => row.cells.length > 0);
                        return true;
                    }
                    return false;
                });
            }
            const tempDiv = this.getTempDiv(this.editor);
            const selectionForCopy = contentModelToDom(
                tempDiv.ownerDocument,
                tempDiv,
                pasteModel,
                createModelToDomContext(),
                onNodeCreated
            );

            let newRange: Range | null = selectionForCopy
                ? domSelectionToRange(doc, selectionForCopy, tempDiv)
                : null;
            if (newRange) {
                newRange = this.editor.triggerPluginEvent(PluginEventType.BeforeCutCopy, {
                    clonedRoot: tempDiv,
                    range: newRange,
                    rawEvent: event as ClipboardEvent,
                    isCut,
                }).range;

                if (newRange) {
                    addRangeToSelection(doc, newRange);
                }

                this.editor.runAsync(editor => {
                    cleanUpAndRestoreSelection(tempDiv);
                    editor.focus();
                    (editor as IContentModelEditor).setDOMSelection(selection);

                    if (isCut) {
                        formatWithContentModel(
                            editor as IContentModelEditor,
                            'cut',
                            (model, context) => {
                                if (
                                    deleteSelection(model, [], context).deleteResult ==
                                    DeleteResult.Range
                                ) {
                                    normalizeContentModel(model);
                                }

                                return true;
                            },
                            {
                                changeSource: ChangeSource.Cut,
                            }
                        );
                    }
                });
            } else {
                cleanUpAndRestoreSelection(tempDiv);
            }
        }
    }

    private onPaste = (event: Event) => {
        if (this.editor && isClipboardEvent(event)) {
            const editor = this.editor;

            const dataTransfer = event.clipboardData;

            if (dataTransfer?.items) {
                event.preventDefault();
                extractClipboardItems(
                    toArray(dataTransfer.items),
                    {
                        allowedCustomPasteType: this.state.allowedCustomPasteType,
                    },
                    true /*pasteNativeEvent*/
                ).then((clipboardData: ClipboardData) => {
                    if (!editor.isDisposed()) {
                        paste(editor, clipboardData);
                    }
                });
            }
        }
    };

    private getTempDiv(editor: IEditor) {
        const div = editor.getCustomData(
            'CopyPasteTempDiv',
            () => {
                const tempDiv = editor.getDocument().createElement('div');

                tempDiv.style.width = '600px';
                tempDiv.style.height = '1px';
                tempDiv.style.overflow = 'hidden';
                tempDiv.style.position = 'fixed';
                tempDiv.style.top = '0';
                tempDiv.style.left = '0';
                tempDiv.style.userSelect = 'text';
                tempDiv.contentEditable = 'true';

                editor.getDocument().body.appendChild(tempDiv);

                return tempDiv;
            },
            tempDiv => tempDiv.parentNode?.removeChild(tempDiv)
        );

        div.style.backgroundColor = 'white';
        div.style.color = 'black';
        div.childNodes.forEach(node => div.removeChild(node));

        div.style.display = '';
        div.focus();

        return div;
    }
}

function cleanUpAndRestoreSelection(tempDiv: HTMLDivElement) {
    tempDiv.style.backgroundColor = '';
    tempDiv.style.color = '';
    tempDiv.style.display = 'none';
    moveChildNodes(tempDiv);
}

function isClipboardEvent(event: Event): event is ClipboardEvent {
    return !!(event as ClipboardEvent).clipboardData;
}

function domSelectionToRange(
    doc: Document,
    selection: DOMSelection,
    tempDiv: HTMLDivElement
): Range | null {
    let newRange: Range | null = null;

    if (selection.type === 'table') {
        const table = tempDiv.querySelector(`#${selection.table.id}`) as HTMLTableElement;
        const elementToSelect =
            table.parentElement?.childElementCount == 1 ? table.parentElement : table;

        newRange = doc.createRange();
        newRange.selectNode(elementToSelect);
    } else if (selection.type === 'image') {
        const image = tempDiv.querySelector('#' + selection.image.id);

        if (image) {
            newRange = doc.createRange();
            newRange.selectNode(image);
        }
    } else {
        newRange = selection.range;
    }

    return newRange;
}

/**
 * @internal
 * Exported only for unit testing
 */
export const onNodeCreated: OnNodeCreated = (_, node): void => {
    if (isNodeOfType(node, 'ELEMENT_NODE') && isElementOfType(node, 'table')) {
<<<<<<< HEAD
        wrap(node, 'div');
=======
        wrap(node.ownerDocument, node, 'div');
    }
    if (isNodeOfType(node, 'ELEMENT_NODE') && !node.isContentEditable) {
        node.removeAttribute('contenteditable');
>>>>>>> 1ffe2e3b
    }
    if (isNodeOfType(node, 'ELEMENT_NODE') && !node.isContentEditable) {
        node.removeAttribute('contenteditable');
    }
};<|MERGE_RESOLUTION|>--- conflicted
+++ resolved
@@ -16,36 +16,15 @@
     moveChildNodes,
     normalizeContentModel,
     toArray,
-<<<<<<< HEAD
-} from 'roosterjs-content-model-dom';
-import type { IContentModelEditor } from '../../publicTypes/IContentModelEditor';
-import type { DOMSelection, OnNodeCreated } from 'roosterjs-content-model-types';
-import {
-    addRangeToSelection,
-    createElement,
-    extractClipboardItems,
-    wrap,
-} from 'roosterjs-editor-dom';
-=======
     wrap,
 } from 'roosterjs-content-model-dom';
 import type { IContentModelEditor } from '../../publicTypes/IContentModelEditor';
 import type { DOMSelection, OnNodeCreated } from 'roosterjs-content-model-types';
->>>>>>> 1ffe2e3b
 import type {
     CopyPastePluginState,
     IEditor,
     PluginWithState,
     ClipboardData,
-<<<<<<< HEAD
-} from 'roosterjs-editor-types';
-import {
-    ChangeSource,
-    PluginEventType,
-    KnownCreateElementDataIndex,
-    ColorTransformDirection,
-=======
->>>>>>> 1ffe2e3b
 } from 'roosterjs-editor-types';
 
 /**
@@ -305,16 +284,9 @@
  */
 export const onNodeCreated: OnNodeCreated = (_, node): void => {
     if (isNodeOfType(node, 'ELEMENT_NODE') && isElementOfType(node, 'table')) {
-<<<<<<< HEAD
-        wrap(node, 'div');
-=======
         wrap(node.ownerDocument, node, 'div');
     }
     if (isNodeOfType(node, 'ELEMENT_NODE') && !node.isContentEditable) {
         node.removeAttribute('contenteditable');
->>>>>>> 1ffe2e3b
-    }
-    if (isNodeOfType(node, 'ELEMENT_NODE') && !node.isContentEditable) {
-        node.removeAttribute('contenteditable');
     }
 };
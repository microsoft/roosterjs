import paste from '../../publicApi/utils/paste';
import { cloneModel } from '../../modelApi/common/cloneModel';
<<<<<<< HEAD
import { contentModelToDom, normalizeContentModel } from 'roosterjs-content-model-dom';
=======
>>>>>>> f8e30962
import { DeleteResult } from '../../modelApi/edit/utils/DeleteSelectionStep';
import { deleteSelection } from '../../modelApi/edit/deleteSelection';
import { formatWithContentModel } from '../../publicApi/utils/formatWithContentModel';
import { IContentModelEditor } from '../../publicTypes/IContentModelEditor';
import { iterateSelections } from '../../modelApi/selection/iterateSelections';
import {
    contentModelToDom,
    createModelToDomContext,
    normalizeContentModel,
} from 'roosterjs-content-model-dom';
import type {
    ContentModelBlock,
    ContentModelBlockGroup,
    ContentModelDecorator,
    ContentModelSegment,
    ContentModelTableRow,
} from 'roosterjs-content-model-types';
import {
    addRangeToSelection,
    createElement,
    moveChildNodes,
    createRange,
    extractClipboardItems,
    toArray,
    wrap,
    safeInstanceOf,
} from 'roosterjs-editor-dom';
import {
    ChangeSource,
    CopyPastePluginState,
    IEditor,
    PluginEventType,
    PluginWithState,
    KnownCreateElementDataIndex,
    ClipboardData,
    SelectionRangeTypes,
    SelectionRangeEx,
    ColorTransformDirection,
} from 'roosterjs-editor-types';

/**
 * Copy and paste plugin for handling onCopy and onPaste event
 */
export default class ContentModelCopyPastePlugin implements PluginWithState<CopyPastePluginState> {
    private editor: IContentModelEditor | null = null;
    private disposer: (() => void) | null = null;

    /**
     * Construct a new instance of CopyPastePlugin
     * @param options The editor options
     */
    constructor(private state: CopyPastePluginState) {}

    /**
     * Get a friendly name of  this plugin
     */
    getName() {
        return 'ContentModelCopyPaste';
    }

    /**
     * Initialize this plugin. This should only be called from Editor
     * @param editor Editor instance
     */
    initialize(editor: IEditor) {
        this.editor = editor as IContentModelEditor;
        this.disposer = this.editor.addDomEventHandler({
            paste: e => this.onPaste(e),
            copy: e => this.onCutCopy(e, false /*isCut*/),
            cut: e => this.onCutCopy(e, true /*isCut*/),
        });
    }

    /**
     * Dispose this plugin
     */
    dispose() {
        if (this.disposer) {
            this.disposer();
        }
        this.disposer = null;
        this.editor = null;
    }

    /**
     * Get plugin state object
     */
    getState() {
        return this.state;
    }

    private onCutCopy(event: Event, isCut: boolean) {
        if (!this.editor) {
            return;
        }
        const selection = this.editor.getSelectionRangeEx();
        if (selection && !selection.areAllCollapsed) {
            const model = this.editor.createContentModel();

            const pasteModel = cloneModel(model, {
                includeCachedElement: this.editor.isDarkMode()
                    ? (node, type) => {
                          if (type == 'cache') {
                              return undefined;
                          } else {
                              const result = node.cloneNode(true /*deep*/) as HTMLElement;
<<<<<<< HEAD

                              this.editor?.transformToDarkColor(
                                  result,
                                  ColorTransformDirection.DarkToLight
                              );

=======

                              this.editor?.transformToDarkColor(
                                  result,
                                  ColorTransformDirection.DarkToLight
                              );

>>>>>>> f8e30962
                              return result;
                          }
                      }
                    : false,
            });
            if (selection.type === SelectionRangeTypes.TableSelection) {
                iterateSelections([pasteModel], (path, tableContext) => {
                    if (tableContext?.table) {
                        const table = tableContext?.table;
                        table.rows = table.rows
                            .map(row => {
                                return {
                                    ...row,
                                    cells: row.cells.filter(cell => cell.isSelected),
                                };
                            })
                            .filter(row => row.cells.length > 0);
                        return true;
                    }
                    return false;
                });
            }
            const tempDiv = this.getTempDiv(this.editor);
            const selectionForCopy = contentModelToDom(
                tempDiv.ownerDocument,
                tempDiv,
                pasteModel,
<<<<<<< HEAD
                undefined /*editorContext, leave it undefined to use default context since we don't need editor-related dark mode info for pasted content*/,
                {
                    onNodeCreated,
                }
=======
                createModelToDomContext(),
                onNodeCreated
>>>>>>> f8e30962
            );

            let newRange: Range | null = selectionExToRange(selectionForCopy, tempDiv);
            if (newRange) {
                newRange = this.editor.triggerPluginEvent(PluginEventType.BeforeCutCopy, {
                    clonedRoot: tempDiv,
                    range: newRange,
                    rawEvent: event as ClipboardEvent,
                    isCut,
                }).range;

                if (newRange) {
                    addRangeToSelection(newRange);
                }

                this.editor.runAsync(editor => {
                    cleanUpAndRestoreSelection(tempDiv);
                    editor.focus();
                    editor.select(selection);

                    if (isCut) {
                        formatWithContentModel(
                            editor as IContentModelEditor,
                            'cut',
                            (model, context) => {
                                if (
                                    deleteSelection(model, [], context).deleteResult ==
                                    DeleteResult.Range
                                ) {
                                    normalizeContentModel(model);
                                }

                                return true;
                            },
                            {
                                changeSource: ChangeSource.Cut,
                            }
                        );
                    }
                });
            }
        }
    }

    private onPaste = (event: Event) => {
        if (this.editor && isClipboardEvent(event)) {
            const editor = this.editor;

            const dataTransfer = event.clipboardData;

            if (dataTransfer?.items) {
                event.preventDefault();
                extractClipboardItems(
                    toArray(dataTransfer.items),
                    {
                        allowedCustomPasteType: this.state.allowedCustomPasteType,
                    },
                    true /*pasteNativeEvent*/
                ).then((clipboardData: ClipboardData) => {
                    if (!editor.isDisposed()) {
                        paste(editor, clipboardData);
                    }
                });
            }
        }
    };

    private getTempDiv(editor: IEditor) {
        const div = editor.getCustomData(
            'CopyPasteTempDiv',
            () => {
                const tempDiv = createElement(
                    KnownCreateElementDataIndex.CopyPasteTempDiv,
                    editor.getDocument()
                ) as HTMLDivElement;

                editor.getDocument().body.appendChild(tempDiv);

                return tempDiv;
            },
            tempDiv => tempDiv.parentNode?.removeChild(tempDiv)
        );

        div.style.backgroundColor = 'white';
        div.style.color = 'black';
        div.childNodes.forEach(node => div.removeChild(node));

        div.style.display = '';
        div.focus();

        return div;
    }
}

function cleanUpAndRestoreSelection(tempDiv: HTMLDivElement) {
    tempDiv.style.backgroundColor = '';
    tempDiv.style.color = '';
    tempDiv.style.display = 'none';
    moveChildNodes(tempDiv);
}

function isClipboardEvent(event: Event): event is ClipboardEvent {
    return !!(event as ClipboardEvent).clipboardData;
}

function selectionExToRange(
    selection: SelectionRangeEx | null,
    tempDiv: HTMLDivElement
): Range | null {
    if (!selection) {
        return null;
    }
    let newRange: Range | null = null;
    if (selection.type === SelectionRangeTypes.TableSelection && selection.coordinates) {
        const table = tempDiv.querySelector(`#${selection.table.id}`) as HTMLTableElement;
        const elementToSelect =
            table.parentElement?.childElementCount == 1 ? table.parentElement : table;
        newRange = createRange(elementToSelect);
    } else if (selection.type === SelectionRangeTypes.ImageSelection) {
        const image = tempDiv.querySelector('#' + selection.image.id);

        if (image) {
            newRange = createRange(image);
        }
    } else {
        newRange = selection.ranges[0];
    }

    return newRange;
}

/**
 * @internal
 * Exported only for unit testing
 */
export const onNodeCreated = (
    _:
        | ContentModelBlock
        | ContentModelBlockGroup
        | ContentModelSegment
        | ContentModelDecorator
        | ContentModelTableRow,
    node: Node
): void => {
    if (safeInstanceOf(node, 'HTMLTableElement')) {
        wrap(node, 'div');
    }
};<|MERGE_RESOLUTION|>--- conflicted
+++ resolved
@@ -1,9 +1,5 @@
 import paste from '../../publicApi/utils/paste';
 import { cloneModel } from '../../modelApi/common/cloneModel';
-<<<<<<< HEAD
-import { contentModelToDom, normalizeContentModel } from 'roosterjs-content-model-dom';
-=======
->>>>>>> f8e30962
 import { DeleteResult } from '../../modelApi/edit/utils/DeleteSelectionStep';
 import { deleteSelection } from '../../modelApi/edit/deleteSelection';
 import { formatWithContentModel } from '../../publicApi/utils/formatWithContentModel';
@@ -110,21 +106,12 @@
                               return undefined;
                           } else {
                               const result = node.cloneNode(true /*deep*/) as HTMLElement;
-<<<<<<< HEAD
 
                               this.editor?.transformToDarkColor(
                                   result,
                                   ColorTransformDirection.DarkToLight
                               );
 
-=======
-
-                              this.editor?.transformToDarkColor(
-                                  result,
-                                  ColorTransformDirection.DarkToLight
-                              );
-
->>>>>>> f8e30962
                               return result;
                           }
                       }
@@ -152,15 +139,8 @@
                 tempDiv.ownerDocument,
                 tempDiv,
                 pasteModel,
-<<<<<<< HEAD
-                undefined /*editorContext, leave it undefined to use default context since we don't need editor-related dark mode info for pasted content*/,
-                {
-                    onNodeCreated,
-                }
-=======
                 createModelToDomContext(),
                 onNodeCreated
->>>>>>> f8e30962
             );
 
             let newRange: Range | null = selectionExToRange(selectionForCopy, tempDiv);

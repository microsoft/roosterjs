import paste from '../../publicApi/utils/paste';
import { cloneModel } from '../../modelApi/common/cloneModel';
import { contentModelToDom } from 'roosterjs-content-model-dom';
import { deleteSelection } from '../../modelApi/edit/deleteSelection';
import { formatWithContentModel } from '../../publicApi/utils/formatWithContentModel';
<<<<<<< HEAD
=======
import { getOnDeleteEntityCallback } from '../utils/handleKeyboardEventCommon';
>>>>>>> d6a390c0
import { IContentModelEditor } from '../../publicTypes/IContentModelEditor';
import { iterateSelections } from '../../modelApi/selection/iterateSelections';
import type {
    ContentModelBlock,
    ContentModelBlockGroup,
    ContentModelDecorator,
    ContentModelSegment,
    ContentModelTableRow,
} from 'roosterjs-content-model-types';
import {
    addRangeToSelection,
    createElement,
    moveChildNodes,
    createRange,
    extractClipboardItems,
    toArray,
    wrap,
    safeInstanceOf,
} from 'roosterjs-editor-dom';
import {
    ChangeSource,
    CopyPastePluginState,
    IEditor,
    PluginEventType,
    PluginWithState,
    KnownCreateElementDataIndex,
    ClipboardData,
    SelectionRangeTypes,
    SelectionRangeEx,
} from 'roosterjs-editor-types';

/**
 * Copy and paste plugin for handling onCopy and onPaste event
 */
export default class ContentModelCopyPastePlugin implements PluginWithState<CopyPastePluginState> {
    private editor: IContentModelEditor | null = null;
    private disposer: (() => void) | null = null;

    /**
     * Construct a new instance of CopyPastePlugin
     * @param options The editor options
     */
    constructor(private state: CopyPastePluginState) {}

    /**
     * Get a friendly name of  this plugin
     */
    getName() {
        return 'ContentModelCopyPaste';
    }

    /**
     * Initialize this plugin. This should only be called from Editor
     * @param editor Editor instance
     */
    initialize(editor: IEditor) {
        this.editor = editor as IContentModelEditor;
        this.disposer = this.editor.addDomEventHandler({
            paste: e => this.onPaste(e),
            copy: e => this.onCutCopy(e, false /*isCut*/),
            cut: e => this.onCutCopy(e, true /*isCut*/),
        });
    }

    /**
     * Dispose this plugin
     */
    dispose() {
        if (this.disposer) {
            this.disposer();
        }
        this.disposer = null;
        this.editor = null;
    }

    /**
     * Get plugin state object
     */
    getState() {
        return this.state;
    }

    private onCutCopy(event: Event, isCut: boolean) {
        if (!this.editor) {
            return;
        }
        const selection = this.editor.getSelectionRangeEx();
        if (selection && !selection.areAllCollapsed) {
            const model = this.editor.createContentModel();

            const pasteModel = cloneModel(model);
            if (selection.type === SelectionRangeTypes.TableSelection) {
                iterateSelections([pasteModel], (path, tableContext) => {
                    if (tableContext?.table) {
                        const table = tableContext?.table;
                        table.rows = table.rows
                            .map(row => {
                                return {
                                    ...row,
                                    cells: row.cells.filter(cell => cell.isSelected),
                                };
                            })
                            .filter(row => row.cells.length > 0);
                        return true;
                    }
                    return false;
                });
            }
            const tempDiv = this.getTempDiv(this.editor);
            const selectionForCopy = contentModelToDom(
                tempDiv.ownerDocument,
                tempDiv,
                pasteModel,
                undefined /*editorContext, leave it undefined to use default context since we don't need editor-related dark mode info for pasted content*/,
                {
                    onNodeCreated,
                }
            );

            let newRange: Range | null = selectionExToRange(selectionForCopy, tempDiv);
            if (newRange) {
                newRange = this.editor.triggerPluginEvent(PluginEventType.BeforeCutCopy, {
                    clonedRoot: tempDiv,
                    range: newRange,
                    rawEvent: event as ClipboardEvent,
                    isCut,
                }).range;

                if (newRange) {
                    addRangeToSelection(newRange);
                }

                this.editor.runAsync(editor => {
                    cleanUpAndRestoreSelection(tempDiv);
                    editor.focus();
                    editor.select(selection);

                    if (isCut) {
                        formatWithContentModel(
                            editor as IContentModelEditor,
                            'cut',
<<<<<<< HEAD
                            (model, context) => {
                                deleteSelection(model, [], context);
=======
                            model => {
                                deleteSelection(
                                    model,
                                    getOnDeleteEntityCallback(editor as IContentModelEditor)
                                );
>>>>>>> d6a390c0

                                return true;
                            },
                            {
                                changeSource: ChangeSource.Cut,
                            }
                        );
                    }
                });
            }
        }
    }

    private onPaste = (event: Event) => {
        if (this.editor && isClipboardEvent(event)) {
            const editor = this.editor;

            const dataTransfer = event.clipboardData;

            if (dataTransfer?.items) {
                event.preventDefault();
                extractClipboardItems(
                    toArray(dataTransfer.items),
                    {
                        allowedCustomPasteType: this.state.allowedCustomPasteType,
                    },
                    true /*pasteNativeEvent*/
                ).then((clipboardData: ClipboardData) => {
                    if (!editor.isDisposed()) {
                        paste(editor, clipboardData);
                    }
                });
            }
        }
    };

    private getTempDiv(editor: IEditor) {
        const div = editor.getCustomData(
            'CopyPasteTempDiv',
            () => {
                const tempDiv = createElement(
                    KnownCreateElementDataIndex.CopyPasteTempDiv,
                    editor.getDocument()
                ) as HTMLDivElement;

                editor.getDocument().body.appendChild(tempDiv);

                return tempDiv;
            },
            tempDiv => tempDiv.parentNode?.removeChild(tempDiv)
        );

        div.style.backgroundColor = 'white';
        div.style.color = 'black';
        div.childNodes.forEach(node => div.removeChild(node));

        div.style.display = '';
        div.focus();

        return div;
    }
}

function cleanUpAndRestoreSelection(tempDiv: HTMLDivElement) {
    tempDiv.style.backgroundColor = '';
    tempDiv.style.color = '';
    tempDiv.style.display = 'none';
    moveChildNodes(tempDiv);
}

function isClipboardEvent(event: Event): event is ClipboardEvent {
    return !!(event as ClipboardEvent).clipboardData;
}

function selectionExToRange(
    selection: SelectionRangeEx | null,
    tempDiv: HTMLDivElement
): Range | null {
    if (!selection) {
        return null;
    }
    let newRange: Range | null = null;
    if (selection.type === SelectionRangeTypes.TableSelection && selection.coordinates) {
        const table = tempDiv.querySelector(`#${selection.table.id}`) as HTMLTableElement;
        const elementToSelect =
            table.parentElement?.childElementCount == 1 ? table.parentElement : table;
        newRange = createRange(elementToSelect);
    } else if (selection.type === SelectionRangeTypes.ImageSelection) {
        const image = tempDiv.querySelector('#' + selection.image.id);

        if (image) {
            newRange = createRange(image);
        }
    } else {
        newRange = selection.ranges[0];
    }

    return newRange;
}

/**
 * @internal
 * Exported only for unit testing
 */
export const onNodeCreated = (
    _:
        | ContentModelBlock
        | ContentModelBlockGroup
        | ContentModelSegment
        | ContentModelDecorator
        | ContentModelTableRow,
    node: Node
): void => {
    if (safeInstanceOf(node, 'HTMLTableElement')) {
        wrap(node, 'div');
    }
};<|MERGE_RESOLUTION|>--- conflicted
+++ resolved
@@ -3,10 +3,6 @@
 import { contentModelToDom } from 'roosterjs-content-model-dom';
 import { deleteSelection } from '../../modelApi/edit/deleteSelection';
 import { formatWithContentModel } from '../../publicApi/utils/formatWithContentModel';
-<<<<<<< HEAD
-=======
-import { getOnDeleteEntityCallback } from '../utils/handleKeyboardEventCommon';
->>>>>>> d6a390c0
 import { IContentModelEditor } from '../../publicTypes/IContentModelEditor';
 import { iterateSelections } from '../../modelApi/selection/iterateSelections';
 import type {
@@ -148,16 +144,8 @@
                         formatWithContentModel(
                             editor as IContentModelEditor,
                             'cut',
-<<<<<<< HEAD
                             (model, context) => {
                                 deleteSelection(model, [], context);
-=======
-                            model => {
-                                deleteSelection(
-                                    model,
-                                    getOnDeleteEntityCallback(editor as IContentModelEditor)
-                                );
->>>>>>> d6a390c0
 
                                 return true;
                             },

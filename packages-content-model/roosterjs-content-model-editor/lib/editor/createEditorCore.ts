--- conflicted
+++ resolved
@@ -1,37 +1,23 @@
 import { coreApiMap } from '../coreApi/coreApiMap';
-<<<<<<< HEAD
-=======
 import { createDarkColorHandler } from './DarkColorHandlerImpl';
->>>>>>> 8dc99687
 import type { ContentModelCorePluginState } from '../publicTypes/ContentModelCorePlugins';
 import type { ContentModelEditorCore } from '../publicTypes/ContentModelEditorCore';
 import type { ContentModelEditorOptions } from '../publicTypes/IContentModelEditor';
 import type { SizeTransformer } from 'roosterjs-editor-types';
-<<<<<<< HEAD
-=======
 import type { DarkColorHandler } from 'roosterjs-content-model-types';
->>>>>>> 8dc99687
 
 /**
  * @internal
  * Create a new instance of Content Model Editor Core
-<<<<<<< HEAD
- * @param contentDiv The DIV HTML element which will be the container element of editor
- * @param corePluginState Core plugin state for Content Model editor
-=======
  * @param options The editor options
  * @param corePluginState Core plugin state for Content Model editor
  * @param innerDarkColorHandler Inner dark color handler
->>>>>>> 8dc99687
  * @param sizeTransformer @deprecated A size transformer function to calculate size when editor is zoomed
  */
 export function createEditorCore(
     options: ContentModelEditorOptions,
     corePluginState: ContentModelCorePluginState,
-<<<<<<< HEAD
-=======
     innerDarkColorHandler: DarkColorHandler,
->>>>>>> 8dc99687
     sizeTransformer: SizeTransformer
 ): ContentModelEditorCore {
     const core: ContentModelEditorCore = {
@@ -40,10 +26,7 @@
         customData: {},
         experimentalFeatures: options.experimentalFeatures ?? [],
         sizeTransformer,
-<<<<<<< HEAD
-=======
         darkColorHandler: createDarkColorHandler(innerDarkColorHandler),
->>>>>>> 8dc99687
         ...corePluginState,
     };
 

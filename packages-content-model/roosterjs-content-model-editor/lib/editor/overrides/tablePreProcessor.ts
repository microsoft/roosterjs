--- conflicted
+++ resolved
@@ -1,7 +1,3 @@
-<<<<<<< HEAD
-import { contains } from 'roosterjs-editor-dom';
-=======
->>>>>>> 1ffe2e3b
 import { entityProcessor, hasMetadata, tableProcessor } from 'roosterjs-content-model-dom';
 import { getSelectionRootNode } from '../../modelApi/selection/getSelectionRootNode';
 import type { DomToModelContext, ElementProcessor } from 'roosterjs-content-model-types';
@@ -25,10 +21,6 @@
     return (
         hasMetadata(element) ||
         context.isInSelection ||
-<<<<<<< HEAD
-        contains(element, getSelectionRootNode(context.selection), true /*treatSameNodeAsContain*/)
-=======
         (selectionRoot && element.contains(selectionRoot))
->>>>>>> 1ffe2e3b
     );
 }
import addParser from '../utils/addParser';
<<<<<<< HEAD
import { findClosestElementAncestor, matchesSelector } from 'roosterjs-editor-dom';
=======
>>>>>>> 1ffe2e3b
import { setProcessor } from '../utils/setProcessor';
import type ContentModelBeforePasteEvent from '../../../../publicTypes/event/ContentModelBeforePasteEvent';
import type {
    ContentModelBlockFormat,
    ContentModelBlockGroup,
    ContentModelListItemLevelFormat,
    ContentModelSegmentFormat,
    DomToModelContext,
    ElementProcessor,
    FormatParser,
} from 'roosterjs-content-model-types';

const WAC_IDENTIFY_SELECTOR =
    'ul[class^="BulletListStyle"]>.OutlineElement,ol[class^="NumberListStyle"]>.OutlineElement,span.WACImageContainer,span.WACImageBorder';
const LIST_CONTAINER_ELEMENT_CLASS_NAME = 'ListContainerWrapper';

const PARAGRAPH = 'Paragraph';
const TABLE_CONTAINER = 'TableContainer';

const TEMP_ELEMENTS_CLASSES = [
    'TableInsertRowGapBlank',
    'TableColumnResizeHandle',
    'TableCellTopBorderHandle',
    'TableCellLeftBorderHandle',
    'TableHoverColumnHandle',
    'TableHoverRowHandle',
    'ListMarkerWrappingSpan',
];

const CLASSES_TO_KEEP = [
    'OutlineElement',
    'NumberListStyle',
    'WACImageContainer',
    'ListContainerWrapper',
    'BulletListStyle',
    ...TEMP_ELEMENTS_CLASSES,
    'TableCellContent',
    PARAGRAPH,
    'WACImageContainer',
    'WACImageBorder',
    TABLE_CONTAINER,
    'LineBreakBlob',
];

const LIST_ELEMENT_TAGS = ['UL', 'OL', 'LI'];
const LIST_ELEMENT_SELECTOR = LIST_ELEMENT_TAGS.join(',');

/**
 * Wac components do not use sub and super tags, instead only add vertical align to a span.
 * This parser normalize the content for content model
 */
const wacSubSuperParser: FormatParser<ContentModelSegmentFormat> = (
    format: ContentModelSegmentFormat,
    element: HTMLElement
): void => {
    const verticalAlign = element.style.verticalAlign;
    if (verticalAlign === 'super') {
        format.superOrSubScriptSequence = 'super';
    }
    if (verticalAlign === 'sub') {
        format.superOrSubScriptSequence = 'sub';
    }
};

/**
 * This processor does:
 * 1) Remove the display and margin of the element.
 * 2) When an element should be ignored but should handle the child elements call the default child processor.
 * 3) Removes the End of Paragraph element to avoid empty lines, we should only remove this if the previous element of the EOP is an EmptyTextRun
 * 4) Finally call the default processor.
 * @returns
 */
const wacElementProcessor: ElementProcessor<HTMLElement> = (
    group: ContentModelBlockGroup,
    element: HTMLElement,
    context: DomToModelContext
): void => {
    const elementTag = element.tagName;
<<<<<<< HEAD
    if (matchesSelector(element, WAC_IDENTIFY_SELECTOR)) {
=======

    if (element.matches(WAC_IDENTIFY_SELECTOR)) {
>>>>>>> 1ffe2e3b
        element.style.removeProperty('display');
        element.style.removeProperty('margin');
    }

    if (element.classList.contains(LIST_CONTAINER_ELEMENT_CLASS_NAME)) {
        context.elementProcessors.child(group, element, context);
        return;
    }

    if (TEMP_ELEMENTS_CLASSES.some(className => element.classList.contains(className))) {
        return;
    } else if (shouldClearListContext(elementTag, element, context)) {
        const { listFormat } = context;
        listFormat.levels = [];
        listFormat.listParent = undefined;
    }

    context.defaultElementProcessors.element(group, element, context);
};

/**
 * This processor calls the default list processor and then sets the correct list level and list bullet.
 */
const wacLiElementProcessor: ElementProcessor<HTMLLIElement> = (
    group: ContentModelBlockGroup,
    element: HTMLLIElement,
    context: DomToModelContext
): void => {
    context.defaultElementProcessors.li?.(group, element, context);
    const { listFormat } = context;
    const listParent = listFormat.listParent;
    if (listParent) {
        const lastblock = listParent.blocks[listParent.blocks.length - 1];
        if (
            lastblock.blockType == 'BlockGroup' &&
            lastblock.blockGroupType == 'ListItem' &&
            context.listFormat.listParent !== lastblock
        ) {
            const currentLevel = lastblock.levels[lastblock.levels.length - 1];

            // Get item level from 'data-aria-level' attribute
            const level = parseInt(element.getAttribute('data-aria-level') ?? '');
            if (level > 0) {
                if (level > lastblock.levels.length) {
                    while (level != lastblock.levels.length) {
                        lastblock.levels.push(currentLevel);
                    }
                } else {
                    lastblock.levels.splice(level, lastblock.levels.length - 1);
                    lastblock.levels[level - 1] = currentLevel;
                }
            }
        }
    }
};

/**
 * This parsers does:
 * 1) Sets the display for dummy item to undefined when the current style is block.
 * 2) Removes the Margin Left
 */
const wacListItemParser: FormatParser<ContentModelListItemLevelFormat> = (
    format: ContentModelListItemLevelFormat,
    element: HTMLElement
): void => {
    if (element.style.display === 'block') {
        format.displayForDummyItem = undefined;
    }

    format.marginLeft = undefined;
};

/**
 * Wac usually adds padding to lists which is unwanted so remove it.
 */
const wacListLevelParser: FormatParser<ContentModelListItemLevelFormat> = (
    format: ContentModelListItemLevelFormat
): void => {
    format.marginLeft = undefined;
    format.paddingLeft = undefined;
};

/**
 * This function returns whether we need to clear the list format.
 * Word Online wraps lists inside divs to have this structure:
 *
 *  <div class='ListContainerWrapper'>
 *      <ol>...</ol>
 *  </div>
 *  <div>
 *      <p>...</p>
 *  <div>
 *  <div class='ListContainerWrapper'>
 *      <ol>...</ol>
 *  </div>
 *
 *  So if a elements is not contained inside of a list we should clear the list context to prevent normal text to be
 *  transformed into list
 *  For the above scenario, if we do not clear the format, the content inside of the second div would be transformed to a list too.
 */
function shouldClearListContext(
    elementTag: string,
    element: HTMLElement,
    context: DomToModelContext
) {
    return (
        context.listFormat.levels.length > 0 &&
        LIST_ELEMENT_TAGS.every(tag => tag != elementTag) &&
        !element.closest(LIST_ELEMENT_SELECTOR)
    );
}

/**
 * @internal
 * Convert pasted content from Office Online
 * Once it is known that the document is from WAC
 * We need to remove the display property and margin from all the list item
 * @param ev ContentModelBeforePasteEvent
 */
export function processPastedContentWacComponents(ev: ContentModelBeforePasteEvent) {
    addParser(ev.domToModelOption, 'segment', wacSubSuperParser);
    addParser(ev.domToModelOption, 'listItemThread', wacListItemParser);
    addParser(ev.domToModelOption, 'listLevel', wacListLevelParser);
    addParser(ev.domToModelOption, 'container', wacBlockParser);

    setProcessor(ev.domToModelOption, 'element', wacElementProcessor);
    setProcessor(ev.domToModelOption, 'li', wacLiElementProcessor);
    setProcessor(ev.domToModelOption, 'ol', wacListProcessor);
    setProcessor(ev.domToModelOption, 'ul', wacListProcessor);
    ev.sanitizingOption.additionalAllowedCssClasses.push(...CLASSES_TO_KEEP);
}

/**
 * List items from word have this format when using List items:
 * @example
        <div>
           <ol></ol>
        </div>
        <div>
           <ol></ol>
        </div>
        <div>
           <ol></ol>
        </div>
 *  Due to this the div between each of the lists we need to restore the list context to use the previous list,
 *  otherwise it could create a new list instead under the same list element
 */
const wacListProcessor: ElementProcessor<HTMLOListElement | HTMLUListElement> = (
    group: ContentModelBlockGroup,
    element: HTMLOListElement | HTMLUListElement,
    context: DomToModelContext
): void => {
    const lastBlock = group.blocks[group.blocks.length - 1];
    const isWrappedInContainer = element.closest(`.${LIST_CONTAINER_ELEMENT_CLASS_NAME}`);
    if (
        isWrappedInContainer?.previousElementSibling?.classList.contains(
            LIST_CONTAINER_ELEMENT_CLASS_NAME
        )
    ) {
        if (lastBlock?.blockType === 'BlockGroup' && lastBlock.blockGroupType == 'ListItem') {
            context.listFormat = {
                threadItemCounts: [],
                levels: lastBlock.levels,
                listParent: group,
            };
        }
    }
    if (element.tagName.toUpperCase() === 'OL') {
        context.defaultElementProcessors.ol?.(group, element as HTMLOListElement, context);
    } else {
        context.defaultElementProcessors.ul?.(group, element as HTMLUListElement, context);
    }
};

const wacBlockParser: FormatParser<ContentModelBlockFormat> = (
    format: ContentModelBlockFormat,
    element: HTMLElement
) => {
    if (element.classList.contains(TABLE_CONTAINER) && element.style.marginLeft.startsWith('-')) {
        delete format.marginLeft;
    }
};<|MERGE_RESOLUTION|>--- conflicted
+++ resolved
@@ -1,8 +1,4 @@
 import addParser from '../utils/addParser';
-<<<<<<< HEAD
-import { findClosestElementAncestor, matchesSelector } from 'roosterjs-editor-dom';
-=======
->>>>>>> 1ffe2e3b
 import { setProcessor } from '../utils/setProcessor';
 import type ContentModelBeforePasteEvent from '../../../../publicTypes/event/ContentModelBeforePasteEvent';
 import type {
@@ -81,12 +77,8 @@
     context: DomToModelContext
 ): void => {
     const elementTag = element.tagName;
-<<<<<<< HEAD
-    if (matchesSelector(element, WAC_IDENTIFY_SELECTOR)) {
-=======
 
     if (element.matches(WAC_IDENTIFY_SELECTOR)) {
->>>>>>> 1ffe2e3b
         element.style.removeProperty('display');
         element.style.removeProperty('margin');
     }

--- conflicted
+++ resolved
@@ -2,10 +2,7 @@
 import ContentModelBeforePasteEvent from '../../../publicTypes/event/ContentModelBeforePasteEvent';
 import { chainSanitizerCallback, getPasteSource } from 'roosterjs-editor-dom';
 import { ContentModelBlockFormat, FormatParser } from 'roosterjs-content-model-types';
-<<<<<<< HEAD
-=======
 import { deprecatedBorderColorParser } from './utils/deprecatedColorParser';
->>>>>>> b77c854e
 import { IContentModelEditor } from '../../../publicTypes/IContentModelEditor';
 import { parseLink } from './utils/linkParser';
 import { processPastedContentFromExcel } from './Excel/processPastedContentFromExcel';
@@ -107,19 +104,9 @@
         }
 
         addParser(ev.domToModelOption, 'link', parseLink);
-<<<<<<< HEAD
-        parseDeprecatedColor(ev.sanitizingOption);
-        sanitizeBlockStyles(ev.sanitizingOption);
-
-        if (event.pasteType === PasteType.MergeFormat) {
-            addParser(ev.domToModelOption, 'block', blockElementParser);
-            addParser(ev.domToModelOption, 'listLevel', blockElementParser);
-        }
-=======
         addParser(ev.domToModelOption, 'tableCell', deprecatedBorderColorParser);
         addParser(ev.domToModelOption, 'table', deprecatedBorderColorParser);
         sanitizeBlockStyles(ev.sanitizingOption);
->>>>>>> b77c854e
 
         if (ev.pasteType === PasteType.MergeFormat) {
             addParser(ev.domToModelOption, 'block', blockElementParser);

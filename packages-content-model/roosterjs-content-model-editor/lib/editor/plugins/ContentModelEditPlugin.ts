import handleKeyDownEvent from '../../publicApi/editing/handleKeyDownEvent';
import { ContentModelSegmentFormat } from 'roosterjs-content-model-types';
import { DeleteResult } from '../../modelApi/edit/utils/DeleteSelectionStep';
import { deleteSelection } from '../../modelApi/edit/deleteSelection';
import {
    EditorPlugin,
    EntityOperationEvent,
    ExperimentalFeatures,
    IEditor,
    Keys,
    NodePosition,
    NodeType,
    PluginEvent,
    PluginEventType,
    PluginKeyDownEvent,
    SelectionRangeTypes,
} from 'roosterjs-editor-types';
import { formatWithContentModel } from '../../publicApi/utils/formatWithContentModel';
import { getOnDeleteEntityCallback } from '../utils/handleKeyboardEventCommon';
import { getPendingFormat, setPendingFormat } from '../../modelApi/format/pendingFormat';
import { IContentModelEditor } from '../../publicTypes/IContentModelEditor';
import { isNodeOfType, normalizeContentModel } from 'roosterjs-content-model-dom';
import {
    getObjectKeys,
    isBlockElement,
    isCharacterValue,
    isModifierKey,
    Position,
} from 'roosterjs-editor-dom';

// During IME input, KeyDown event will have "Process" as key
const ProcessKey = 'Process';

/**
 * ContentModel plugins helps editor to do editing operation on top of content model.
 * This includes:
 * 1. Delete Key
 * 2. Backspace Key
 */
export default class ContentModelEditPlugin implements EditorPlugin {
    private editor: IContentModelEditor | null = null;
    private triggeredEntityEvents: EntityOperationEvent[] = [];
    private editWithContentModel = false;
    private hasDefaultFormat = false;

    /**
     * Get name of this plugin
     */
    getName() {
        return 'ContentModelEdit';
    }

    /**
     * The first method that editor will call to a plugin when editor is initializing.
     * It will pass in the editor instance, plugin should take this chance to save the
     * editor reference so that it can call to any editor method or format API later.
     * @param editor The editor object
     */
    initialize(editor: IEditor) {
        // TODO: Later we may need a different interface for Content Model editor plugin
        this.editor = editor as IContentModelEditor;
        this.editWithContentModel = this.editor.isFeatureEnabled(
            ExperimentalFeatures.EditWithContentModel
        );

        const defaultFormat = this.editor.getContentModelDefaultFormat();
        this.hasDefaultFormat =
            getObjectKeys(defaultFormat).filter(x => typeof defaultFormat[x] !== 'undefined')
                .length > 0;
    }

    /**
     * The last method that editor will call to a plugin before it is disposed.
     * Plugin can take this chance to clear the reference to editor. After this method is
     * called, plugin should not call to any editor method since it will result in error.
     */
    dispose() {
        this.editor = null;
    }

    /**
     * Core method for a plugin. Once an event happens in editor, editor will call this
     * method of each plugin to handle the event as long as the event is not handled
     * exclusively by another plugin.
     * @param event The event to handle:
     */
    onPluginEvent(event: PluginEvent) {
        if (this.editor) {
            switch (event.eventType) {
                case PluginEventType.EntityOperation:
                    this.handleEntityOperationEvent(this.editor, event);
                    break;

                case PluginEventType.KeyDown:
<<<<<<< HEAD
                    this.handleKeyDownEvent(this.editor, event);
=======
                    this.handleKeyDownEvent(
                        this.editor,
                        event.rawEvent,
                        event.handledByEditFeature
                    );
>>>>>>> 47e7d6a7
                    break;

                case PluginEventType.ContentChanged:
                case PluginEventType.MouseUp:
                case PluginEventType.SelectionChanged:
                    this.editor.cacheContentModel(null);
                    break;
            }
        }
    }

    private handleEntityOperationEvent(editor: IContentModelEditor, event: EntityOperationEvent) {
        if (event.rawEvent?.type == 'keydown') {
            // If we see an entity operation event triggered from keydown event, it means the event can be triggered from original
            // EntityFeatures or EntityPlugin, so we don't need to trigger the same event again from ContentModel.
            // TODO: This is a temporary solution. Once Content Model can fully replace Entity Features, we can remove this.
            this.triggeredEntityEvents.push(event);
        }
    }

<<<<<<< HEAD
    private handleKeyDownEvent(editor: IContentModelEditor, event: PluginKeyDownEvent) {
        const rawEvent = event.rawEvent;
=======
    private handleKeyDownEvent(
        editor: IContentModelEditor,
        rawEvent: KeyboardEvent,
        handledByEditFeature: boolean
    ) {
>>>>>>> 47e7d6a7
        const which = rawEvent.which;

        if (!this.editWithContentModel || rawEvent.defaultPrevented) {
            // Other plugins already handled this event, so it is most likely content is already changed, we need to clear cached content model
            editor.cacheContentModel(null /*model*/);
<<<<<<< HEAD
        } else if (!rawEvent.defaultPrevented && !event.handledByEditFeature) {
=======
        } else if (!rawEvent.defaultPrevented && !handledByEditFeature) {
>>>>>>> 47e7d6a7
            // TODO: Consider use ContentEditFeature and need to hide other conflict features that are not based on Content Model
            switch (which) {
                case Keys.BACKSPACE:
                case Keys.DELETE:
                    const rangeEx = editor.getSelectionRangeEx();
                    const range =
                        rangeEx.type == SelectionRangeTypes.Normal ? rangeEx.ranges[0] : null;

                    if (this.shouldDeleteWithContentModel(range, rawEvent)) {
                        handleKeyDownEvent(editor, rawEvent, this.triggeredEntityEvents);
                    } else {
                        editor.cacheContentModel(null);
                    }

                    break;

                default:
                    if (
                        (isCharacterValue(rawEvent) || rawEvent.key == ProcessKey) &&
                        this.hasDefaultFormat
                    ) {
                        this.tryApplyDefaultFormat(editor);
                    }

                    editor.cacheContentModel(null);
                    break;
            }
        }

        if (this.triggeredEntityEvents.length > 0) {
            this.triggeredEntityEvents = [];
        }
    }

    private tryApplyDefaultFormat(editor: IContentModelEditor) {
        const rangeEx = editor.getSelectionRangeEx();
        const range = rangeEx?.type == SelectionRangeTypes.Normal ? rangeEx.ranges[0] : null;
        const startPos = range ? Position.getStart(range) : null;
        let node: Node | null = startPos?.node ?? null;

        while (node && editor.contains(node)) {
            if (isNodeOfType(node, NodeType.Element) && node.getAttribute?.('style')) {
                return;
            } else if (isBlockElement(node)) {
                break;
            } else {
                node = node.parentNode;
            }
        }

        formatWithContentModel(editor, 'input', model => {
            const result = deleteSelection(
                model,
                getOnDeleteEntityCallback(
                    editor,
                    undefined /*rawEvent*/,
                    this.triggeredEntityEvents
                )
            );

            if (result.deleteResult == DeleteResult.Range) {
                normalizeContentModel(model);
                editor.addUndoSnapshot();

                return true;
            } else if (
                result.deleteResult == DeleteResult.NotDeleted &&
                result.insertPoint &&
                startPos
            ) {
                const { paragraph, path, marker } = result.insertPoint;
                const blocks = path[0].blocks;
                const blockCount = blocks.length;
                const blockIndex = blocks.indexOf(paragraph);

                if (
                    paragraph.isImplicit &&
                    paragraph.segments.length == 1 &&
                    paragraph.segments[0] == marker &&
                    blockCount > 0 &&
                    blockIndex == blockCount - 1
                ) {
                    // Focus is in the last paragraph which is implicit and there is not other segments.
                    // This can happen when focus is moved after all other content under current block group.
                    // We need to check if browser will merge focus into previous paragraph by checking if
                    // previous block is block. If previous block is paragraph, browser will most likely merge
                    // the input into previous paragraph, then nothing need to do here. Otherwise we need to
                    // apply pending format since this input event will start a new real paragraph.
                    const previousBlock = blocks[blockIndex - 1];

                    if (previousBlock?.blockType != 'Paragraph') {
                        this.applyDefaultFormat(editor, marker.format, startPos);
                    }
                } else if (paragraph.segments.every(x => x.segmentType != 'Text')) {
                    this.applyDefaultFormat(editor, marker.format, startPos);
                }

                // We didn't do any change but just apply default format to pending format, so no need to write back
                return false;
            } else {
                return false;
            }
        });
    }

    private applyDefaultFormat(
        editor: IContentModelEditor,
        currentFormat: ContentModelSegmentFormat,
        startPos: NodePosition
    ) {
        const pendingFormat = getPendingFormat(editor) || {};
        const defaultFormat = editor.getContentModelDefaultFormat();
        const newFormat: ContentModelSegmentFormat = {
            ...defaultFormat,
            ...pendingFormat,
            ...currentFormat,
        };

        setPendingFormat(editor, newFormat, startPos);
    }

    private shouldDeleteWithContentModel(range: Range | null, rawEvent: KeyboardEvent) {
        return !(
            range?.collapsed &&
            range.startContainer.nodeType == NodeType.Text &&
            !isModifierKey(rawEvent) &&
            (this.canDeleteBefore(rawEvent, range) || this.canDeleteAfter(rawEvent, range))
        );
    }

    private canDeleteBefore(rawEvent: KeyboardEvent, range: Range) {
        return (
            rawEvent.which == Keys.BACKSPACE &&
            (range.startOffset > 1 || range.startContainer.previousSibling)
        );
    }

    private canDeleteAfter(rawEvent: KeyboardEvent, range: Range) {
        return (
            rawEvent.which == Keys.DELETE &&
            (range.startOffset < (range.startContainer.nodeValue?.length ?? 0) - 1 ||
                range.startContainer.nextSibling)
        );
    }
}<|MERGE_RESOLUTION|>--- conflicted
+++ resolved
@@ -2,6 +2,11 @@
 import { ContentModelSegmentFormat } from 'roosterjs-content-model-types';
 import { DeleteResult } from '../../modelApi/edit/utils/DeleteSelectionStep';
 import { deleteSelection } from '../../modelApi/edit/deleteSelection';
+import { formatWithContentModel } from '../../publicApi/utils/formatWithContentModel';
+import { getOnDeleteEntityCallback } from '../utils/handleKeyboardEventCommon';
+import { getPendingFormat, setPendingFormat } from '../../modelApi/format/pendingFormat';
+import { IContentModelEditor } from '../../publicTypes/IContentModelEditor';
+import { isNodeOfType, normalizeContentModel } from 'roosterjs-content-model-dom';
 import {
     EditorPlugin,
     EntityOperationEvent,
@@ -15,11 +20,6 @@
     PluginKeyDownEvent,
     SelectionRangeTypes,
 } from 'roosterjs-editor-types';
-import { formatWithContentModel } from '../../publicApi/utils/formatWithContentModel';
-import { getOnDeleteEntityCallback } from '../utils/handleKeyboardEventCommon';
-import { getPendingFormat, setPendingFormat } from '../../modelApi/format/pendingFormat';
-import { IContentModelEditor } from '../../publicTypes/IContentModelEditor';
-import { isNodeOfType, normalizeContentModel } from 'roosterjs-content-model-dom';
 import {
     getObjectKeys,
     isBlockElement,
@@ -92,15 +92,7 @@
                     break;
 
                 case PluginEventType.KeyDown:
-<<<<<<< HEAD
                     this.handleKeyDownEvent(this.editor, event);
-=======
-                    this.handleKeyDownEvent(
-                        this.editor,
-                        event.rawEvent,
-                        event.handledByEditFeature
-                    );
->>>>>>> 47e7d6a7
                     break;
 
                 case PluginEventType.ContentChanged:
@@ -121,26 +113,14 @@
         }
     }
 
-<<<<<<< HEAD
     private handleKeyDownEvent(editor: IContentModelEditor, event: PluginKeyDownEvent) {
         const rawEvent = event.rawEvent;
-=======
-    private handleKeyDownEvent(
-        editor: IContentModelEditor,
-        rawEvent: KeyboardEvent,
-        handledByEditFeature: boolean
-    ) {
->>>>>>> 47e7d6a7
         const which = rawEvent.which;
 
         if (!this.editWithContentModel || rawEvent.defaultPrevented) {
             // Other plugins already handled this event, so it is most likely content is already changed, we need to clear cached content model
             editor.cacheContentModel(null /*model*/);
-<<<<<<< HEAD
         } else if (!rawEvent.defaultPrevented && !event.handledByEditFeature) {
-=======
-        } else if (!rawEvent.defaultPrevented && !handledByEditFeature) {
->>>>>>> 47e7d6a7
             // TODO: Consider use ContentEditFeature and need to hide other conflict features that are not based on Content Model
             switch (which) {
                 case Keys.BACKSPACE:

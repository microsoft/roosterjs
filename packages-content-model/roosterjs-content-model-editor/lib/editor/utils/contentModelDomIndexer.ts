--- conflicted
+++ resolved
@@ -1,13 +1,6 @@
 import { createSelectionMarker, createText, isNodeOfType } from 'roosterjs-content-model-dom';
-import { SelectionRangeTypes } from 'roosterjs-editor-types';
 import { setSelection } from '../../modelApi/selection/setSelection';
-<<<<<<< HEAD
-import { NodeType } from 'roosterjs-editor-types';
-import {
-=======
-import type { SelectionRangeEx, TableSelection } from 'roosterjs-editor-types';
 import type {
->>>>>>> 24e280c4
     ContentModelDocument,
     ContentModelDomIndexer,
     ContentModelParagraph,
@@ -105,15 +98,9 @@
 ): boolean {
     if (oldSelection) {
         if (
-<<<<<<< HEAD
-            oldSelection?.type == 'range' &&
+            oldSelection.type == 'range' &&
             oldSelection.range.collapsed &&
-            isNodeOfType(oldSelection.range.startContainer, NodeType.Text)
-=======
-            oldRangeEx?.type == SelectionRangeTypes.Normal &&
-            range?.collapsed &&
-            isNodeOfType(oldRangeEx.ranges[0].startContainer, 'TEXT_NODE')
->>>>>>> 24e280c4
+            isNodeOfType(oldSelection.range.startContainer, 'TEXT_NODE')
         ) {
             if (isIndexedSegment(oldSelection.range.startContainer)) {
                 reconcileTextSelection(oldSelection.range.startContainer);

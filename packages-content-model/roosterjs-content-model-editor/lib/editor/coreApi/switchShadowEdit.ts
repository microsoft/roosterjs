--- conflicted
+++ resolved
@@ -14,12 +14,7 @@
 
     if (isOn != !!core.lifecycle.shadowEditFragment) {
         if (isOn) {
-<<<<<<< HEAD
-            core.api.createContentModel(core, {});
-
-=======
-            const model = !core.cachedModel ? core.api.createContentModel(core) : null;
->>>>>>> b77c854e
+            const model = !core.cachedModel ? core.api.createContentModel(core, {}) : null;
             const range = core.api.getSelectionRange(core, true /*tryGetFromCache*/);
 
             // Fake object, not used in Content Model Editor, just to satisfy original editor code

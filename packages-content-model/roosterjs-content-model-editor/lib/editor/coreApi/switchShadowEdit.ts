import { ContentModelEditorCore } from '../../publicTypes/ContentModelEditorCore';
import { getSelectionPath } from 'roosterjs-editor-dom';
import { PluginEventType, SwitchShadowEdit } from 'roosterjs-editor-types';

/**
 * @internal
 * Switch the Shadow Edit mode of editor On/Off
 * @param editorCore The EditorCore object
 * @param isOn True to switch On, False to switch Off
 */
export const switchShadowEdit: SwitchShadowEdit = (editorCore, isOn): void => {
    // TODO: Use strong-typed editor core object
    const core = editorCore as ContentModelEditorCore;

    if (isOn != !!core.lifecycle.shadowEditFragment) {
        if (isOn) {
<<<<<<< HEAD
            const model = !core.cachedModel ? core.api.createContentModel(core) : null;
=======
            const model = !core.cache.cachedModel ? core.api.createContentModel(core) : null;
>>>>>>> f8e30962
            const range = core.api.getSelectionRange(core, true /*tryGetFromCache*/);

            // Fake object, not used in Content Model Editor, just to satisfy original editor code
            // TODO: we can remove them once we have standalone Content Model Editor
            const fragment = core.contentDiv.ownerDocument.createDocumentFragment();
            const selectionPath = range && getSelectionPath(core.contentDiv, range);

            core.api.triggerEvent(
                core,
                {
                    eventType: PluginEventType.EnteredShadowEdit,
                    fragment,
                    selectionPath,
                },
                false /*broadcast*/
            );

            // This need to be done after EnteredShadowEdit event is triggered since EnteredShadowEdit event will cause a SelectionChanged event
            // if current selection is table selection or image selection
<<<<<<< HEAD
            if (!core.cachedModel && model) {
                core.cachedModel = model;
=======
            if (!core.cache.cachedModel && model) {
                core.cache.cachedModel = model;
>>>>>>> f8e30962
            }

            core.lifecycle.shadowEditSelectionPath = selectionPath;
            core.lifecycle.shadowEditFragment = fragment;
        } else {
            core.lifecycle.shadowEditFragment = null;
            core.lifecycle.shadowEditSelectionPath = null;

            core.api.triggerEvent(
                core,
                {
                    eventType: PluginEventType.LeavingShadowEdit,
                },
                false /*broadcast*/
            );

<<<<<<< HEAD
            if (core.cachedModel) {
                core.api.setContentModel(core, core.cachedModel);
=======
            if (core.cache.cachedModel) {
                core.api.setContentModel(core, core.cache.cachedModel);
>>>>>>> f8e30962
            }
        }
    }
};<|MERGE_RESOLUTION|>--- conflicted
+++ resolved
@@ -14,11 +14,7 @@
 
     if (isOn != !!core.lifecycle.shadowEditFragment) {
         if (isOn) {
-<<<<<<< HEAD
-            const model = !core.cachedModel ? core.api.createContentModel(core) : null;
-=======
             const model = !core.cache.cachedModel ? core.api.createContentModel(core) : null;
->>>>>>> f8e30962
             const range = core.api.getSelectionRange(core, true /*tryGetFromCache*/);
 
             // Fake object, not used in Content Model Editor, just to satisfy original editor code
@@ -38,13 +34,8 @@
 
             // This need to be done after EnteredShadowEdit event is triggered since EnteredShadowEdit event will cause a SelectionChanged event
             // if current selection is table selection or image selection
-<<<<<<< HEAD
-            if (!core.cachedModel && model) {
-                core.cachedModel = model;
-=======
             if (!core.cache.cachedModel && model) {
                 core.cache.cachedModel = model;
->>>>>>> f8e30962
             }
 
             core.lifecycle.shadowEditSelectionPath = selectionPath;
@@ -53,21 +44,8 @@
             core.lifecycle.shadowEditFragment = null;
             core.lifecycle.shadowEditSelectionPath = null;
 
-            core.api.triggerEvent(
-                core,
-                {
-                    eventType: PluginEventType.LeavingShadowEdit,
-                },
-                false /*broadcast*/
-            );
-
-<<<<<<< HEAD
             if (core.cachedModel) {
                 core.api.setContentModel(core, core.cachedModel);
-=======
-            if (core.cache.cachedModel) {
-                core.api.setContentModel(core, core.cache.cachedModel);
->>>>>>> f8e30962
             }
         }
     }

import { cloneModel } from '../../modelApi/common/cloneModel';
import { DomToModelOption } from 'roosterjs-content-model-types';
import { SelectionRangeEx } from 'roosterjs-editor-types';
<<<<<<< HEAD
import { tablePreProcessor } from '../../domToModel/processors/tablePreProcessor';
=======
import {
    createDomToModelContext,
    createDomToModelContextWithConfig,
    domToContentModel,
} from 'roosterjs-content-model-dom';
>>>>>>> f8e30962
import {
    ContentModelEditorCore,
    CreateContentModel,
} from '../../publicTypes/ContentModelEditorCore';

/**
 * @internal
 * Create Content Model from DOM tree in this editor
 * @param core The editor core object
 * @param option The option to customize the behavior of DOM to Content Model conversion
 * @param selectionOverride When passed, use this selection range instead of current selection in editor
 */
export const createContentModel: CreateContentModel = (core, option, selectionOverride) => {
<<<<<<< HEAD
    let cachedModel = selectionOverride ? null : core.cachedModel;
=======
    let cachedModel = selectionOverride ? null : core.cache.cachedModel;
>>>>>>> f8e30962

    if (cachedModel && core.lifecycle.shadowEditFragment) {
        // When in shadow edit, use a cloned model so we won't pollute the cached one
        cachedModel = cloneModel(cachedModel, { includeCachedElement: true });
    }

<<<<<<< HEAD
    return cachedModel || internalCreateContentModel(core, option, selectionOverride);
=======
    if (cachedModel) {
        return cachedModel;
    } else {
        const model = internalCreateContentModel(core, option, selectionOverride);

        if (!option && !selectionOverride) {
            core.cache.cachedModel = model;
        }

        return model;
    }
>>>>>>> f8e30962
};

function internalCreateContentModel(
    core: ContentModelEditorCore,
<<<<<<< HEAD
    option: DomToModelOption | undefined,
=======
    option?: DomToModelOption,
>>>>>>> f8e30962
    selectionOverride?: SelectionRangeEx
) {
    const editorContext = core.api.createEditorContext(core);
    const domToModelContext = option
        ? createDomToModelContext(editorContext, ...(core.defaultDomToModelOptions || []), option)
        : createDomToModelContextWithConfig(core.defaultDomToModelConfig, editorContext);

    return domToContentModel(
        core.contentDiv,
<<<<<<< HEAD
        context,
        core.api.createEditorContext(core),
=======
        domToModelContext,
>>>>>>> f8e30962
        selectionOverride || core.api.getSelectionRangeEx(core)
    );
}<|MERGE_RESOLUTION|>--- conflicted
+++ resolved
@@ -1,15 +1,11 @@
 import { cloneModel } from '../../modelApi/common/cloneModel';
 import { DomToModelOption } from 'roosterjs-content-model-types';
 import { SelectionRangeEx } from 'roosterjs-editor-types';
-<<<<<<< HEAD
-import { tablePreProcessor } from '../../domToModel/processors/tablePreProcessor';
-=======
 import {
     createDomToModelContext,
     createDomToModelContextWithConfig,
     domToContentModel,
 } from 'roosterjs-content-model-dom';
->>>>>>> f8e30962
 import {
     ContentModelEditorCore,
     CreateContentModel,
@@ -23,20 +19,13 @@
  * @param selectionOverride When passed, use this selection range instead of current selection in editor
  */
 export const createContentModel: CreateContentModel = (core, option, selectionOverride) => {
-<<<<<<< HEAD
-    let cachedModel = selectionOverride ? null : core.cachedModel;
-=======
     let cachedModel = selectionOverride ? null : core.cache.cachedModel;
->>>>>>> f8e30962
 
     if (cachedModel && core.lifecycle.shadowEditFragment) {
         // When in shadow edit, use a cloned model so we won't pollute the cached one
         cachedModel = cloneModel(cachedModel, { includeCachedElement: true });
     }
 
-<<<<<<< HEAD
-    return cachedModel || internalCreateContentModel(core, option, selectionOverride);
-=======
     if (cachedModel) {
         return cachedModel;
     } else {
@@ -48,16 +37,11 @@
 
         return model;
     }
->>>>>>> f8e30962
 };
 
 function internalCreateContentModel(
     core: ContentModelEditorCore,
-<<<<<<< HEAD
-    option: DomToModelOption | undefined,
-=======
     option?: DomToModelOption,
->>>>>>> f8e30962
     selectionOverride?: SelectionRangeEx
 ) {
     const editorContext = core.api.createEditorContext(core);
@@ -67,12 +51,7 @@
 
     return domToContentModel(
         core.contentDiv,
-<<<<<<< HEAD
-        context,
-        core.api.createEditorContext(core),
-=======
         domToModelContext,
->>>>>>> f8e30962
         selectionOverride || core.api.getSelectionRangeEx(core)
     );
 }
--- conflicted
+++ resolved
@@ -6,20 +6,12 @@
  * Create a EditorContext object used by ContentModel API
  */
 export const createEditorContext: CreateEditorContext = core => {
-<<<<<<< HEAD
-    return {
-        defaultFormat: core.defaultFormat,
-        darkColorHandler: core.darkColorHandler,
-        addDelimiterForEntity: core.addDelimiterForEntity,
-=======
-    const { lifecycle, defaultFormat, darkColorHandler, addDelimiterForEntity, contentDiv } = core;
+    const { defaultFormat, darkColorHandler, addDelimiterForEntity, contentDiv } = core;
 
     const context: EditorContext = {
-        isDarkMode: lifecycle.isDarkMode,
         defaultFormat: defaultFormat,
         darkColorHandler: darkColorHandler,
         addDelimiterForEntity: addDelimiterForEntity,
->>>>>>> 025aad98
     };
 
     checkRootRtl(contentDiv, context);

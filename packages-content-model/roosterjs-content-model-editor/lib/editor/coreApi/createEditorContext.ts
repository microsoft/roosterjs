--- conflicted
+++ resolved
@@ -6,18 +6,7 @@
  * Create a EditorContext object used by ContentModel API
  */
 export const createEditorContext: CreateEditorContext = core => {
-<<<<<<< HEAD
-    const {
-        lifecycle,
-        defaultFormat,
-        darkColorHandler,
-        addDelimiterForEntity,
-        contentDiv,
-        cache,
-    } = core;
-=======
-    const { lifecycle, defaultFormat, darkColorHandler, contentDiv } = core;
->>>>>>> 13efdf6f
+    const { lifecycle, defaultFormat, darkColorHandler, contentDiv, cache } = core;
 
     const context: EditorContext = {
         isDarkMode: lifecycle.isDarkMode,

--- conflicted
+++ resolved
@@ -13,13 +13,10 @@
 import { setDOMSelection } from './coreApi/setDOMSelection';
 import { switchShadowEdit } from './coreApi/switchShadowEdit';
 import { tablePreProcessor } from './overrides/tablePreProcessor';
-<<<<<<< HEAD
-=======
 import {
     listItemMetadataApplier,
     listLevelMetadataApplier,
 } from '../domUtils/metadata/updateListMetadata';
->>>>>>> 1ffe2e3b
 import type { ContentModelEditorCore } from '../publicTypes/ContentModelEditorCore';
 import type { ContentModelEditorOptions } from '../publicTypes/IContentModelEditor';
 import type { ContentModelPluginState } from '../publicTypes/pluginState/ContentModelPluginState';
@@ -121,13 +118,10 @@
     cmCore.originalApi.setDOMSelection = setDOMSelection;
 }
 
-<<<<<<< HEAD
-=======
 function promoteEnvironment(cmCore: ContentModelEditorCore) {
     cmCore.environment.isMac = window.navigator.appVersion.indexOf('Mac') != -1;
 }
 
->>>>>>> 1ffe2e3b
 function getPluginState(options: ContentModelEditorOptions): ContentModelPluginState {
     const format = options.defaultFormat || {};
     return {

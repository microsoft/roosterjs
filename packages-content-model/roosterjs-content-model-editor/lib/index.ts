export { ContentModelFormatState } from './publicTypes/format/formatState/ContentModelFormatState';
export { ImageFormatState } from './publicTypes/format/formatState/ImageFormatState';
export { Border } from './publicTypes/interface/Border';
export {
    CreateEditorContext,
    ContentModelCoreApiMap,
    ContentModelEditorCore,
    CreateContentModel,
    SetContentModel,
<<<<<<< HEAD
    SetTableBorder,
=======
    GetDOMSelection,
    SetDOMSelection,
>>>>>>> db834e63
} from './publicTypes/ContentModelEditorCore';
export {
    default as ContentModelBeforePasteEvent,
    ContentModelBeforePasteEventData,
    CompatibleContentModelBeforePasteEvent,
} from './publicTypes/event/ContentModelBeforePasteEvent';
export {
    default as ContentModelContentChangedEvent,
    CompatibleContentModelContentChangedEvent,
    ContentModelContentChangedEventData,
} from './publicTypes/event/ContentModelContentChangedEvent';

export { IContentModelEditor, ContentModelEditorOptions } from './publicTypes/IContentModelEditor';
export { InsertPoint } from './publicTypes/selection/InsertPoint';
export { TableSelectionContext } from './publicTypes/selection/TableSelectionContext';
export {
    DeletedEntity,
    FormatWithContentModelContext,
    FormatWithContentModelOptions,
    ContentModelFormatter,
} from './publicTypes/parameter/FormatWithContentModelContext';
export {
    InsertEntityOptions,
    InsertEntityPosition,
} from './publicTypes/parameter/InsertEntityOptions';

export { default as insertTable } from './publicApi/table/insertTable';
export { default as formatTable } from './publicApi/table/formatTable';
export { default as setTableCellShade } from './publicApi/table/setTableCellShade';
export { default as editTable } from './publicApi/table/editTable';
export { default as toggleBullet } from './publicApi/list/toggleBullet';
export { default as toggleNumbering } from './publicApi/list/toggleNumbering';
export { default as toggleBold } from './publicApi/segment/toggleBold';
export { default as toggleItalic } from './publicApi/segment/toggleItalic';
export { default as toggleUnderline } from './publicApi/segment/toggleUnderline';
export { default as toggleStrikethrough } from './publicApi/segment/toggleStrikethrough';
export { default as toggleSubscript } from './publicApi/segment/toggleSubscript';
export { default as toggleSuperscript } from './publicApi/segment/toggleSuperscript';
export { default as setBackgroundColor } from './publicApi/segment/setBackgroundColor';
export { default as setFontName } from './publicApi/segment/setFontName';
export { default as setFontSize } from './publicApi/segment/setFontSize';
export { default as setTextColor } from './publicApi/segment/setTextColor';
export { default as changeFontSize } from './publicApi/segment/changeFontSize';
export { default as applySegmentFormat } from './publicApi/segment/applySegmentFormat';
export { default as changeCapitalization } from './publicApi/segment/changeCapitalization';
export { default as insertImage } from './publicApi/image/insertImage';
export { default as setListStyle } from './publicApi/list/setListStyle';
export { default as setListStartNumber } from './publicApi/list/setListStartNumber';
export { default as hasSelectionInBlock } from './publicApi/selection/hasSelectionInBlock';
export { default as hasSelectionInSegment } from './publicApi/selection/hasSelectionInSegment';
export { default as hasSelectionInBlockGroup } from './publicApi/selection/hasSelectionInBlockGroup';
export { default as getSelectedSegments } from './publicApi/selection/getSelectedSegments';
export { default as setIndentation } from './publicApi/block/setIndentation';
export { default as setAlignment } from './publicApi/block/setAlignment';
export { default as setDirection } from './publicApi/block/setDirection';
export { default as setHeadingLevel } from './publicApi/block/setHeadingLevel';
export { default as toggleBlockQuote } from './publicApi/block/toggleBlockQuote';
export { default as setSpacing } from './publicApi/block/setSpacing';
export { default as setImageBorder } from './publicApi/image/setImageBorder';
export { default as setImageBoxShadow } from './publicApi/image/setImageBoxShadow';
export { default as changeImage } from './publicApi/image/changeImage';
export { default as getFormatState } from './publicApi/format/getFormatState';
export { default as applyPendingFormat } from './publicApi/format/applyPendingFormat';
export { default as clearFormat } from './publicApi/format/clearFormat';
export { default as insertLink } from './publicApi/link/insertLink';
export { default as removeLink } from './publicApi/link/removeLink';
export { default as adjustLinkSelection } from './publicApi/link/adjustLinkSelection';
export { default as setImageAltText } from './publicApi/image/setImageAltText';
export { default as adjustImageSelection } from './publicApi/image/adjustImageSelection';
export { default as setParagraphMargin } from './publicApi/block/setParagraphMargin';
export { default as toggleCode } from './publicApi/segment/toggleCode';
export { default as paste } from './publicApi/utils/paste';
export { default as insertEntity } from './publicApi/entity/insertEntity';
export { formatWithContentModel } from './publicApi/utils/formatWithContentModel';
export { default as keyboardDelete } from './publicApi/editing/keyboardDelete';

export { default as ContentModelEditor } from './editor/ContentModelEditor';
export { default as isContentModelEditor } from './editor/isContentModelEditor';
export { default as ContentModelPastePlugin } from './editor/plugins/PastePlugin/ContentModelPastePlugin';

export { default as ContentModelFormatPlugin } from './editor/corePlugins/ContentModelFormatPlugin';
export { default as ContentModelEditPlugin } from './editor/corePlugins/ContentModelEditPlugin';
export { default as ContentModelTypeInContainerPlugin } from './editor/corePlugins/ContentModelTypeInContainerPlugin';
export { default as ContentModelCopyPastePlugin } from './editor/corePlugins/ContentModelCopyPastePlugin';
export { default as ContentModelCachePlugin } from './editor/corePlugins/ContentModelCachePlugin';

export {
    createContentModelEditorCore,
    promoteToContentModelEditorCore,
} from './editor/createContentModelEditorCore';
export { combineBorderValue, extractBorderValues } from './domUtils/borderValues';
export { updateImageMetadata } from './domUtils/metadata/updateImageMetadata';
export { updateTableCellMetadata } from './domUtils/metadata/updateTableCellMetadata';
export { updateTableMetadata } from './domUtils/metadata/updateTableMetadata';

export { ContentModelCachePluginState } from './publicTypes/pluginState/ContentModelCachePluginState';
export { ContentModelPluginState } from './publicTypes/pluginState/ContentModelPluginState';
export { ContentModelFormatPluginState } from './publicTypes/pluginState/ContentModelFormatPluginState';<|MERGE_RESOLUTION|>--- conflicted
+++ resolved
@@ -7,12 +7,9 @@
     ContentModelEditorCore,
     CreateContentModel,
     SetContentModel,
-<<<<<<< HEAD
     SetTableBorder,
-=======
     GetDOMSelection,
     SetDOMSelection,
->>>>>>> db834e63
 } from './publicTypes/ContentModelEditorCore';
 export {
     default as ContentModelBeforePasteEvent,

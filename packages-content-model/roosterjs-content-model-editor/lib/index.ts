--- conflicted
+++ resolved
@@ -1,20 +1,3 @@
-<<<<<<< HEAD
-export {
-    ContentModelEditorCore,
-    ContentModelCoreApiMap,
-    SetContent,
-    InsertNode,
-    GetContent,
-    GetStyleBasedFormatState,
-    EnsureTypeInContainer,
-} from './publicTypes/ContentModelEditorCore';
-export { IContentModelEditor, ContentModelEditorOptions } from './publicTypes/IContentModelEditor';
-export { ContextMenuPluginState } from './publicTypes/ContextMenuPluginState';
-export {
-    ContentModelCorePlugins,
-    ContentModelCorePluginState,
-} from './publicTypes/ContentModelCorePlugins';
-=======
 export {
     ContentModelEditorCore,
     ContentModelCoreApiMap,
@@ -27,7 +10,6 @@
 export { IContentModelEditor, ContentModelEditorOptions } from './publicTypes/IContentModelEditor';
 export { ContextMenuPluginState } from './publicTypes/ContextMenuPluginState';
 export { ContentModelCorePluginState } from './publicTypes/ContentModelCorePlugins';
->>>>>>> 8dc99687
 
 export { ContentModelEditor } from './editor/ContentModelEditor';
 export { isContentModelEditor } from './editor/isContentModelEditor';
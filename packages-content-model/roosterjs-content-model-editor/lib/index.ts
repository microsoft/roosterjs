export {
    ContentModelEditorCore,
    ContentModelCoreApiMap,
    SetContent,
    InsertNode,
<<<<<<< HEAD
    GetStyleBasedFormatState,
    EnsureTypeInContainer,
=======
    GetContent,
>>>>>>> 4b47a5d2
} from './publicTypes/ContentModelEditorCore';
export { IContentModelEditor, ContentModelEditorOptions } from './publicTypes/IContentModelEditor';
export { ContentModelCorePluginState } from './publicTypes/ContentModelCorePlugins';
export { ContentModelBeforePasteEvent } from './publicTypes/ContentModelBeforePasteEvent';

export { ContentModelEditor } from './editor/ContentModelEditor';<|MERGE_RESOLUTION|>--- conflicted
+++ resolved
@@ -3,12 +3,6 @@
     ContentModelCoreApiMap,
     SetContent,
     InsertNode,
-<<<<<<< HEAD
-    GetStyleBasedFormatState,
-    EnsureTypeInContainer,
-=======
-    GetContent,
->>>>>>> 4b47a5d2
 } from './publicTypes/ContentModelEditorCore';
 export { IContentModelEditor, ContentModelEditorOptions } from './publicTypes/IContentModelEditor';
 export { ContentModelCorePluginState } from './publicTypes/ContentModelCorePlugins';

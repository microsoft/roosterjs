--- conflicted
+++ resolved
@@ -1,10 +1,5 @@
-<<<<<<< HEAD
-import { ContentModelDocument, DOMSelection } from 'roosterjs-content-model-types';
-import {
-=======
-import type { ContentModelDocument } from 'roosterjs-content-model-types';
+import type { ContentModelDocument, DOMSelection } from 'roosterjs-content-model-types';
 import type {
->>>>>>> 7a7fb566
     CompatibleContentChangedEvent,
     ContentChangedEvent,
     ContentChangedEventData,

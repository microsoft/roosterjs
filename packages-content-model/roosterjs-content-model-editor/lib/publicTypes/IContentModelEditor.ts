--- conflicted
+++ resolved
@@ -1,14 +1,7 @@
-<<<<<<< HEAD
-import { EditorOptions, IEditor } from 'roosterjs-editor-types';
-import {
-    ContentModelDocument,
-    ContentModelSegmentFormat,
-    DOMSelection,
-=======
-import type { EditorOptions, IEditor, SelectionRangeEx } from 'roosterjs-editor-types';
+import type { EditorOptions, IEditor } from 'roosterjs-editor-types';
 import type {
     ContentModelDocument,
->>>>>>> 24e280c4
+    DOMSelection,
     DomToModelOption,
     ModelToDomOption,
     OnNodeCreated,
@@ -41,7 +34,6 @@
         model: ContentModelDocument,
         option?: ModelToDomOption,
         onNodeCreated?: OnNodeCreated
-<<<<<<< HEAD
     ): DOMSelection | null;
 
     /**
@@ -56,16 +48,6 @@
      * @param selection The selection to set
      */
     setDOMSelection(selection: DOMSelection): void;
-
-    /**
-     * Get default format as ContentModelSegmentFormat.
-     * This is a replacement of IEditor.getDefaultFormat for Content Model.
-     * @returns The default format
-     */
-    getContentModelDefaultFormat(): ContentModelSegmentFormat;
-=======
-    ): SelectionRangeEx | null;
->>>>>>> 24e280c4
 }
 
 /**

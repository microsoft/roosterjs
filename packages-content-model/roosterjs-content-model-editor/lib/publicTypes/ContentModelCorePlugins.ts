--- conflicted
+++ resolved
@@ -1,40 +1,5 @@
 import type { ContextMenuPluginState } from './ContextMenuPluginState';
-<<<<<<< HEAD
-import type { EditorPlugin, EditPluginState, PluginWithState } from 'roosterjs-editor-types';
-
-/**
- * An interface for Content Model editor core plugins
- */
-export interface ContentModelCorePlugins {
-=======
 import type { EditPluginState } from 'roosterjs-editor-types';
-
-/**
- * Core plugin state for Content Model Editor
- */
-export interface ContentModelCorePluginState {
->>>>>>> 8dc99687
-    /**
-     * Plugin state of EditPlugin
-     */
-    readonly edit: EditPluginState;
-
-    /**
-     * Plugin state of ContextMenuPlugin
-     */
-<<<<<<< HEAD
-    readonly edit: PluginWithState<EditPluginState>;
-
-    /**
-     * NormalizeTable plugin makes sure each table in editor has TBODY/THEAD/TFOOT tag around TR tags
-     */
-    readonly normalizeTable: EditorPlugin;
-
-    /**
-     * ContextMenu plugin handles Context Menu
-     */
-    readonly contextMenu: PluginWithState<ContextMenuPluginState>;
-}
 
 /**
  * Core plugin state for Content Model Editor
@@ -48,7 +13,5 @@
     /**
      * Plugin state of ContextMenuPlugin
      */
-=======
->>>>>>> 8dc99687
     readonly contextMenu: ContextMenuPluginState;
 }
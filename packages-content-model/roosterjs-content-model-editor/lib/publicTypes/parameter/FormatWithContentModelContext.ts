--- conflicted
+++ resolved
@@ -1,7 +1,3 @@
-<<<<<<< HEAD
-import type { EntityOperation } from 'roosterjs-editor-types';
-=======
->>>>>>> 1ffe2e3b
 import type {
     ContentModelDocument,
     ContentModelEntity,

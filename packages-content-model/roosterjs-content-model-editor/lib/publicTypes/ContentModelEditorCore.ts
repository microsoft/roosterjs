--- conflicted
+++ resolved
@@ -1,12 +1,5 @@
 import type { ContentModelCorePluginState } from './ContentModelCorePlugins';
 import type { StandaloneEditorCore } from 'roosterjs-content-model-types';
-<<<<<<< HEAD
-import type {
-    CompatibleGetContentMode,
-    CompatibleExperimentalFeatures,
-} from 'roosterjs-editor-types/lib/compatibleTypes';
-=======
->>>>>>> 8dc99687
 import type {
     CustomData,
     ExperimentalFeatures,
@@ -45,11 +38,7 @@
 export type GetContent = (
     core: ContentModelEditorCore,
     innerCore: StandaloneEditorCore,
-<<<<<<< HEAD
-    mode: GetContentMode | CompatibleGetContentMode
-=======
     mode: GetContentMode
->>>>>>> 8dc99687
 ) => string;
 
 /**
@@ -70,7 +59,6 @@
  * @param core The ContentModelEditorCore objects
  * @param innerCore The StandaloneEditorCore object
  * @param node The node to get style from
-<<<<<<< HEAD
  */
 export type GetStyleBasedFormatState = (
     core: ContentModelEditorCore,
@@ -86,23 +74,6 @@
  * @param keyboardEvent Optional keyboard event object
  * @param deprecated Deprecated parameter, not used
  */
-=======
- */
-export type GetStyleBasedFormatState = (
-    core: ContentModelEditorCore,
-    innerCore: StandaloneEditorCore,
-    node: Node | null
-) => StyleBasedFormatState;
-
-/**
- * Ensure user will type into a container element rather than into the editor content DIV directly
- * @param core The ContentModelEditorCore object.
- * @param innerCore The StandaloneEditorCore object
- * @param position The position that user is about to type to
- * @param keyboardEvent Optional keyboard event object
- * @param deprecated Deprecated parameter, not used
- */
->>>>>>> 8dc99687
 export type EnsureTypeInContainer = (
     core: ContentModelEditorCore,
     innerCore: StandaloneEditorCore,
@@ -130,7 +101,6 @@
      * @param core The ContentModelEditorCore object. No op if null.
      * @param innerCore The StandaloneEditorCore object
      * @param option An insert option object to specify how to insert the node
-<<<<<<< HEAD
      */
     insertNode: InsertNode;
 
@@ -152,36 +122,12 @@
     getStyleBasedFormatState: GetStyleBasedFormatState;
 
     /**
-=======
-     */
-    insertNode: InsertNode;
-
-    /**
-     * Get current editor content as HTML string
-     * @param core The ContentModelEditorCore object
-     * @param innerCore The StandaloneEditorCore object
-     * @param mode specify what kind of HTML content to retrieve
-     * @returns HTML string representing current editor content
-     */
-    getContent: GetContent;
-
-    /**
-     * Get style based format state from current selection, including font name/size and colors
-     * @param core The ContentModelEditorCore objects
-     * @param innerCore The StandaloneEditorCore object
-     * @param node The node to get style from
-     */
-    getStyleBasedFormatState: GetStyleBasedFormatState;
-
-    /**
->>>>>>> 8dc99687
      * Ensure user will type into a container element rather than into the editor content DIV directly
      * @param core The EditorCore object.
      * @param innerCore The StandaloneEditorCore object
      * @param position The position that user is about to type to
      * @param keyboardEvent Optional keyboard event object
      * @param deprecated Deprecated parameter, not used
-<<<<<<< HEAD
      */
     ensureTypeInContainer: EnsureTypeInContainer;
 }
@@ -194,29 +140,10 @@
      * Core API map of this editor
      */
     readonly api: ContentModelCoreApiMap;
-=======
-     */
-    ensureTypeInContainer: EnsureTypeInContainer;
-}
->>>>>>> 8dc99687
-
-/**
- * Represents the core data structure of a Content Model editor
- */
-export interface ContentModelEditorCore extends ContentModelCorePluginState {
-    /**
-<<<<<<< HEAD
-     * Original API map of this editor. Overridden core API can use API from this map to call the original version of core API.
-     */
-=======
-     * Core API map of this editor
-     */
-    readonly api: ContentModelCoreApiMap;
 
     /**
      * Original API map of this editor. Overridden core API can use API from this map to call the original version of core API.
      */
->>>>>>> 8dc99687
     readonly originalApi: ContentModelCoreApiMap;
 
     /**
@@ -227,9 +154,6 @@
     /**
      * Enabled experimental features
      */
-<<<<<<< HEAD
-    readonly experimentalFeatures: (ExperimentalFeatures | CompatibleExperimentalFeatures)[];
-=======
     readonly experimentalFeatures: ExperimentalFeatures[];
 
     /**
@@ -237,7 +161,6 @@
      * If keep it null, editor will still use original dataset-based dark mode solution.
      */
     readonly darkColorHandler: DarkColorHandler;
->>>>>>> 8dc99687
 
     /**
      * @deprecated Use zoomScale instead

import type { EditorEnvironment } from './IContentModelEditor';
import type { ContentModelPluginState } from './pluginState/ContentModelPluginState';
import type { CoreApiMap, EditorCore } from 'roosterjs-editor-types';
import type {
    ContentModelDocument,
    DOMSelection,
    DomToModelOption,
    DomToModelSettings,
    EditorContext,
    ModelToDomOption,
    ModelToDomSettings,
    OnNodeCreated,
} from 'roosterjs-content-model-types';

/**
 * Create a EditorContext object used by ContentModel API
 * @param core The ContentModelEditorCore object
 */
export type CreateEditorContext = (core: ContentModelEditorCore) => EditorContext;

/**
 * Create Content Model from DOM tree in this editor
 * @param core The ContentModelEditorCore object
 * @param option The option to customize the behavior of DOM to Content Model conversion
 * @param selectionOverride When passed, use this selection range instead of current selection in editor
 */
export type CreateContentModel = (
    core: ContentModelEditorCore,
    option?: DomToModelOption,
    selectionOverride?: DOMSelection
) => ContentModelDocument;

/**
 * Get current DOM selection from editor
 * @param core The ContentModelEditorCore object
 */
export type GetDOMSelection = (core: ContentModelEditorCore) => DOMSelection | null;

/**
 * Set content with content model. This is the replacement of core API getSelectionRangeEx
 * @param core The ContentModelEditorCore object
 * @param model The content model to set
 * @param option Additional options to customize the behavior of Content Model to DOM conversion
 * @param onNodeCreated An optional callback that will be called when a DOM node is created
 */
export type SetContentModel = (
    core: ContentModelEditorCore,
    model: ContentModelDocument,
    option?: ModelToDomOption,
    onNodeCreated?: OnNodeCreated
) => DOMSelection | null;

/**
 * Set current DOM selection from editor. This is the replacement of core API select
 * @param core The ContentModelEditorCore object
 * @param selection The selection to set
 */
export type SetDOMSelection = (core: ContentModelEditorCore, selection: DOMSelection) => void;

/**
 * The interface for the map of core API for Content Model editor.
 * Editor can call call API from this map under ContentModelEditorCore object
 */
export interface ContentModelCoreApiMap extends CoreApiMap {
    /**
     * Create a EditorContext object used by ContentModel API
     * @param core The ContentModelEditorCore object
     */
    createEditorContext: CreateEditorContext;

    /**
     * Create Content Model from DOM tree in this editor
     * @param core The ContentModelEditorCore object
     * @param option The option to customize the behavior of DOM to Content Model conversion
     */
    createContentModel: CreateContentModel;

    /**
     * Get current DOM selection from editor
     * @param core The ContentModelEditorCore object
     */
    getDOMSelection: GetDOMSelection;

    /**
     * Set content with content model
     * @param core The ContentModelEditorCore object
     * @param model The content model to set
     * @param option Additional options to customize the behavior of Content Model to DOM conversion
     */
    setContentModel: SetContentModel;

    /**
     * Set current DOM selection from editor. This is the replacement of core API select
     * @param core The ContentModelEditorCore object
     * @param selection The selection to set
     */
    setDOMSelection: SetDOMSelection;
}

/**
 * Represents the core data structure of a Content Model editor
 */
export interface ContentModelEditorCore extends EditorCore, ContentModelPluginState {
    /**
     * Core API map of this editor
     */
    readonly api: ContentModelCoreApiMap;

    /**
     * Original API map of this editor. Overridden core API can use API from this map to call the original version of core API.
     */
    readonly originalApi: ContentModelCoreApiMap;

    /**
     * Default DOM to Content Model options
     */
    defaultDomToModelOptions: (DomToModelOption | undefined)[];

    /**
     * Default Content Model to DOM options
     */
    defaultModelToDomOptions: (ModelToDomOption | undefined)[];

    /**
     * Default DOM to Content Model config, calculated from defaultDomToModelOptions,
     * will be used for creating content model if there is no other customized options
     */
    defaultDomToModelConfig: DomToModelSettings;

    /**
     * Default Content Model to DOM config, calculated from defaultModelToDomOptions,
     * will be used for setting content model if there is no other customized options
     */
    defaultModelToDomConfig: ModelToDomSettings;

    /**
<<<<<<< HEAD
     * Whether adding delimiter for entity is allowed
     */
    addDelimiterForEntity: boolean;
=======
     * Editor running environment
     */
    environment: EditorEnvironment;
>>>>>>> 07ff0b65
}<|MERGE_RESOLUTION|>--- conflicted
+++ resolved
@@ -134,13 +134,7 @@
     defaultModelToDomConfig: ModelToDomSettings;
 
     /**
-<<<<<<< HEAD
-     * Whether adding delimiter for entity is allowed
-     */
-    addDelimiterForEntity: boolean;
-=======
      * Editor running environment
      */
     environment: EditorEnvironment;
->>>>>>> 07ff0b65
 }
import type { ContentModelCorePluginState } from './ContentModelCorePlugins';
import type { StandaloneEditorCore } from 'roosterjs-content-model-types';
import type {
    CustomData,
    ExperimentalFeatures,
    ContentMetadata,
    InsertOption,
    SizeTransformer,
    DarkColorHandler,
} from 'roosterjs-editor-types';

/**
 * Set HTML content to this editor. All existing content will be replaced. A ContentChanged event will be triggered
 * if triggerContentChangedEvent is set to true
 * @param core The ContentModelEditorCore object
 * @param innerCore The StandaloneEditorCore object
 * @param content HTML content to set in
 * @param triggerContentChangedEvent True to trigger a ContentChanged event. Default value is true
 */
export type SetContent = (
    core: ContentModelEditorCore,
    innerCore: StandaloneEditorCore,
    content: string,
    triggerContentChangedEvent: boolean,
    metadata?: ContentMetadata
) => void;

/**
 * Insert a DOM node into editor content
 * @param core The ContentModelEditorCore object. No op if null.
 * @param innerCore The StandaloneEditorCore object
 * @param option An insert option object to specify how to insert the node
 */
export type InsertNode = (
    core: ContentModelEditorCore,
    innerCore: StandaloneEditorCore,
    node: Node,
    option: InsertOption | null
) => boolean;

/**
 * Core API map for Content Model editor
 */
export interface ContentModelCoreApiMap {
    /**
     * Set HTML content to this editor. All existing content will be replaced. A ContentChanged event will be triggered
     * if triggerContentChangedEvent is set to true
     * @param core The ContentModelEditorCore object
     * @param innerCore The StandaloneEditorCore object
     * @param content HTML content to set in
     * @param triggerContentChangedEvent True to trigger a ContentChanged event. Default value is true
     */
    setContent: SetContent;

    /**
     * Insert a DOM node into editor content
     * @param core The ContentModelEditorCore object. No op if null.
     * @param innerCore The StandaloneEditorCore object
     * @param option An insert option object to specify how to insert the node
     */
    insertNode: InsertNode;

    /**
<<<<<<< HEAD
     * Get style based format state from current selection, including font name/size and colors
     * @param core The ContentModelEditorCore objects
     * @param innerCore The StandaloneEditorCore object
     * @param node The node to get style from
     */
    getStyleBasedFormatState: GetStyleBasedFormatState;

    /**
     * Ensure user will type into a container element rather than into the editor content DIV directly
     * @param core The EditorCore object.
     * @param innerCore The StandaloneEditorCore object
     * @param position The position that user is about to type to
     * @param keyboardEvent Optional keyboard event object
     * @param deprecated Deprecated parameter, not used
     */
    ensureTypeInContainer: EnsureTypeInContainer;
=======
     * Get current editor content as HTML string
     * @param core The ContentModelEditorCore object
     * @param innerCore The StandaloneEditorCore object
     * @param mode specify what kind of HTML content to retrieve
     * @returns HTML string representing current editor content
     */
    getContent: GetContent;
>>>>>>> 4b47a5d2
}

/**
 * Represents the core data structure of a Content Model editor
 */
export interface ContentModelEditorCore extends ContentModelCorePluginState {
    /**
     * Core API map of this editor
     */
    readonly api: ContentModelCoreApiMap;

    /**
     * Original API map of this editor. Overridden core API can use API from this map to call the original version of core API.
     */
    readonly originalApi: ContentModelCoreApiMap;

    /**
     * Custom data of this editor
     */
    readonly customData: Record<string, CustomData>;

    /**
     * Enabled experimental features
     */
    readonly experimentalFeatures: ExperimentalFeatures[];

    /**
     * Dark model handler for the editor, used for variable-based solution.
     * If keep it null, editor will still use original dataset-based dark mode solution.
     */
    readonly darkColorHandler: DarkColorHandler;

    /**
     * @deprecated Use zoomScale instead
     */
    readonly sizeTransformer: SizeTransformer;
}<|MERGE_RESOLUTION|>--- conflicted
+++ resolved
@@ -59,34 +59,6 @@
      * @param option An insert option object to specify how to insert the node
      */
     insertNode: InsertNode;
-
-    /**
-<<<<<<< HEAD
-     * Get style based format state from current selection, including font name/size and colors
-     * @param core The ContentModelEditorCore objects
-     * @param innerCore The StandaloneEditorCore object
-     * @param node The node to get style from
-     */
-    getStyleBasedFormatState: GetStyleBasedFormatState;
-
-    /**
-     * Ensure user will type into a container element rather than into the editor content DIV directly
-     * @param core The EditorCore object.
-     * @param innerCore The StandaloneEditorCore object
-     * @param position The position that user is about to type to
-     * @param keyboardEvent Optional keyboard event object
-     * @param deprecated Deprecated parameter, not used
-     */
-    ensureTypeInContainer: EnsureTypeInContainer;
-=======
-     * Get current editor content as HTML string
-     * @param core The ContentModelEditorCore object
-     * @param innerCore The StandaloneEditorCore object
-     * @param mode specify what kind of HTML content to retrieve
-     * @returns HTML string representing current editor content
-     */
-    getContent: GetContent;
->>>>>>> 4b47a5d2
 }
 
 /**

--- conflicted
+++ resolved
@@ -1,12 +1,6 @@
-<<<<<<< HEAD
-import { ContentModelPluginState } from './pluginState/ContentModelPluginState';
-import { CoreApiMap, EditorCore } from 'roosterjs-editor-types';
-import {
-=======
 import type { ContentModelPluginState } from './pluginState/ContentModelPluginState';
-import type { CoreApiMap, EditorCore, SelectionRangeEx } from 'roosterjs-editor-types';
+import type { CoreApiMap, EditorCore } from 'roosterjs-editor-types';
 import type {
->>>>>>> 7a7fb566
     ContentModelDocument,
     ContentModelSegmentFormat,
     DOMSelection,

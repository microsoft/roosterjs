--- conflicted
+++ resolved
@@ -1,8 +1,4 @@
-<<<<<<< HEAD
-import type { FormatState } from 'roosterjs-editor-types';
-=======
 import type { TableMetadataFormat } from 'roosterjs-content-model-types';
->>>>>>> 1ffe2e3b
 import type { ImageFormatState } from './ImageFormatState';
 
 /**

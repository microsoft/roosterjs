import { ChangeSource, PluginEventType } from 'roosterjs-editor-types';
import { getPendingFormat, setPendingFormat } from '../../modelApi/format/pendingFormat';
import { IContentModelEditor } from '../../publicTypes/IContentModelEditor';
import {
    ContentModelFormatter,
    FormatWithContentModelContext,
    FormatWithContentModelOptions,
} from '../../publicTypes/parameter/FormatWithContentModelContext';

/**
 * The general API to do format change with Content Model
 * It will grab a Content Model for current editor content, and invoke a callback function
 * to do format change. Then according to the return value, write back the modified content model into editor.
 * If there is cached model, it will be used and updated.
 * @param editor Content Model editor
 * @param apiName Name of the format API
 * @param formatter Formatter function, see ContentModelFormatter
 * @param options More options, see FormatWithContentModelOptions
 */
export function formatWithContentModel(
    editor: IContentModelEditor,
    apiName: string,
    formatter: ContentModelFormatter,
    options?: FormatWithContentModelOptions
) {
    const {
        onNodeCreated,
        preservePendingFormat,
        getChangeData,
        changeSource,
        rawEvent,
        selectionOverride,
    } = options || {};

    editor.focus();

    const model = editor.createContentModel(undefined /*option*/, selectionOverride);
    const context: FormatWithContentModelContext = {
<<<<<<< HEAD
=======
        newEntities: [],
>>>>>>> b77c854e
        deletedEntities: [],
        rawEvent,
    };

    if (formatter(model, context)) {
        const callback = () => {
<<<<<<< HEAD
=======
            handleNewEntities(editor, context);
>>>>>>> b77c854e
            handleDeletedEntities(editor, context);

            if (model) {
                editor.setContentModel(model, { onNodeCreated });
            }

            if (preservePendingFormat) {
                const pendingFormat = getPendingFormat(editor);
                const pos = editor.getFocusedPosition();

                if (pendingFormat && pos) {
                    setPendingFormat(editor, pendingFormat, pos);
                }
            }

            return getChangeData?.();
        };

        if (context.skipUndoSnapshot) {
            const contentChangedEventData = callback();

            if (changeSource) {
                editor.triggerContentChangedEvent(changeSource, contentChangedEventData);
            }
        } else {
            editor.addUndoSnapshot(
                callback,
                changeSource || ChangeSource.Format,
                false /*canUndoByBackspace*/,
                {
                    formatApiName: apiName,
                }
            );
        }

        editor.cacheContentModel?.(model);
    }
}

<<<<<<< HEAD
=======
function handleNewEntities(editor: IContentModelEditor, context: FormatWithContentModelContext) {
    // TODO: Ideally we can trigger NewEntity event here. But to be compatible with original editor code, we don't do it here for now.
    // Once Content Model Editor can be standalone, we can change this behavior to move triggering NewEntity event code
    // from EntityPlugin to here

    if (editor.isDarkMode()) {
        context.newEntities.forEach(entity => {
            editor.transformToDarkColor(entity.wrapper);
        });
    }
}

>>>>>>> b77c854e
function handleDeletedEntities(
    editor: IContentModelEditor,
    context: FormatWithContentModelContext
) {
    context.deletedEntities.forEach(({ entity, operation }) => {
        if (entity.id && entity.type) {
            editor.triggerPluginEvent(PluginEventType.EntityOperation, {
                entity: {
                    id: entity.id,
                    isReadonly: entity.isReadonly,
                    type: entity.type,
                    wrapper: entity.wrapper,
                },
                operation,
                rawEvent: context.rawEvent,
            });
        }
    });
}<|MERGE_RESOLUTION|>--- conflicted
+++ resolved
@@ -36,20 +36,14 @@
 
     const model = editor.createContentModel(undefined /*option*/, selectionOverride);
     const context: FormatWithContentModelContext = {
-<<<<<<< HEAD
-=======
         newEntities: [],
->>>>>>> b77c854e
         deletedEntities: [],
         rawEvent,
     };
 
     if (formatter(model, context)) {
         const callback = () => {
-<<<<<<< HEAD
-=======
             handleNewEntities(editor, context);
->>>>>>> b77c854e
             handleDeletedEntities(editor, context);
 
             if (model) {
@@ -89,8 +83,6 @@
     }
 }
 
-<<<<<<< HEAD
-=======
 function handleNewEntities(editor: IContentModelEditor, context: FormatWithContentModelContext) {
     // TODO: Ideally we can trigger NewEntity event here. But to be compatible with original editor code, we don't do it here for now.
     // Once Content Model Editor can be standalone, we can change this behavior to move triggering NewEntity event code
@@ -103,7 +95,6 @@
     }
 }
 
->>>>>>> b77c854e
 function handleDeletedEntities(
     editor: IContentModelEditor,
     context: FormatWithContentModelContext

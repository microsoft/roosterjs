import { ChangeSource, PluginEventType, SelectionRangeEx } from 'roosterjs-editor-types';
import { ContentModelContentChangedEventData } from '../../publicTypes/event/ContentModelContentChangedEvent';
import { getPendingFormat, setPendingFormat } from '../../modelApi/format/pendingFormat';
import { IContentModelEditor } from '../../publicTypes/IContentModelEditor';
import {
    ContentModelFormatter,
    FormatWithContentModelContext,
    FormatWithContentModelOptions,
} from '../../publicTypes/parameter/FormatWithContentModelContext';

/**
 * The general API to do format change with Content Model
 * It will grab a Content Model for current editor content, and invoke a callback function
 * to do format change. Then according to the return value, write back the modified content model into editor.
 * If there is cached model, it will be used and updated.
 * @param editor Content Model editor
 * @param apiName Name of the format API
 * @param formatter Formatter function, see ContentModelFormatter
 * @param options More options, see FormatWithContentModelOptions
 */
export function formatWithContentModel(
    editor: IContentModelEditor,
    apiName: string,
    formatter: ContentModelFormatter,
    options?: FormatWithContentModelOptions
) {
    const {
        onNodeCreated,
        preservePendingFormat,
        getChangeData,
        changeSource,
        rawEvent,
        selectionOverride,
    } = options || {};

    editor.focus();

    const model = editor.createContentModel(undefined /*option*/, selectionOverride);
    const context: FormatWithContentModelContext = {
        newEntities: [],
        deletedEntities: [],
        rawEvent,
    };
    let rangeEx: SelectionRangeEx | undefined;

    if (formatter(model, context)) {
        const writeBack = () => {
            handleNewEntities(editor, context);
            handleDeletedEntities(editor, context);

            rangeEx =
                editor.setContentModel(model, undefined /*options*/, onNodeCreated) || undefined;

            if (preservePendingFormat) {
                const pendingFormat = getPendingFormat(editor);
                const pos = editor.getFocusedPosition();

                if (pendingFormat && pos) {
                    setPendingFormat(editor, pendingFormat, pos);
                }
            }
        };

        if (context.skipUndoSnapshot) {
            writeBack();
        } else {
            editor.addUndoSnapshot(
                writeBack,
                undefined /*changeSource, passing undefined here to avoid triggering ContentChangedEvent. We will trigger it using it with Content Model below */,
                false /*canUndoByBackspace*/,
                {
                    formatApiName: apiName,
                }
            );
        }
<<<<<<< HEAD
=======

        const eventData: ContentModelContentChangedEventData = {
            contentModel: model,
            rangeEx: rangeEx,
            source: changeSource || ChangeSource.Format,
            data: getChangeData?.(),
            additionalData: {
                formatApiName: apiName,
            },
        };
        editor.triggerPluginEvent(PluginEventType.ContentChanged, eventData);
>>>>>>> 345e7245
    }
}

function handleNewEntities(editor: IContentModelEditor, context: FormatWithContentModelContext) {
    // TODO: Ideally we can trigger NewEntity event here. But to be compatible with original editor code, we don't do it here for now.
    // Once Content Model Editor can be standalone, we can change this behavior to move triggering NewEntity event code
    // from EntityPlugin to here

    if (editor.isDarkMode()) {
        context.newEntities.forEach(entity => {
            editor.transformToDarkColor(entity.wrapper);
        });
    }
}

function handleDeletedEntities(
    editor: IContentModelEditor,
    context: FormatWithContentModelContext
) {
    context.deletedEntities.forEach(({ entity, operation }) => {
        if (entity.id && entity.type) {
            editor.triggerPluginEvent(PluginEventType.EntityOperation, {
                entity: {
                    id: entity.id,
                    isReadonly: entity.isReadonly,
                    type: entity.type,
                    wrapper: entity.wrapper,
                },
                operation,
                rawEvent: context.rawEvent,
            });
        }
    });
}<|MERGE_RESOLUTION|>--- conflicted
+++ resolved
@@ -73,8 +73,6 @@
                 }
             );
         }
-<<<<<<< HEAD
-=======
 
         const eventData: ContentModelContentChangedEventData = {
             contentModel: model,
@@ -86,7 +84,6 @@
             },
         };
         editor.triggerPluginEvent(PluginEventType.ContentChanged, eventData);
->>>>>>> 345e7245
     }
 }
 

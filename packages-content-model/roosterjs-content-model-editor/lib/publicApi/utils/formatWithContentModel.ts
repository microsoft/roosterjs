<<<<<<< HEAD
import { ChangeSource, SelectionRangeEx } from 'roosterjs-editor-types';
import { getPendingFormat, setPendingFormat } from '../../modelApi/format/pendingFormat';
import { IContentModelEditor } from '../../publicTypes/IContentModelEditor';
import { reducedModelChildProcessor } from '../../domToModel/processors/reducedModelChildProcessor';
import {
    ContentModelDocument,
    DomToModelOption,
    OnNodeCreated,
} from 'roosterjs-content-model-types';

/**
 * @internal
 */
export interface FormatWithContentModelOptions {
    /**
     * When set to true, it will only create Content Model for selected content
     */
    useReducedModel?: boolean;

    /**
     * When set to true, if there is pending format, it will be preserved after this format operation is done
     */
    preservePendingFormat?: boolean;

    /**
     * When pass true, skip adding undo snapshot when write Content Model back to DOM
     */
    skipUndoSnapshot?: boolean;

    /**
     * Change source used for triggering a ContentChanged event. @default ChangeSource.Format.
     */
    changeSource?: string;

    /**
     * An optional callback that will be called when a DOM node is created
     * @param modelElement The related Content Model element
     * @param node The node created for this model element
     */
    onNodeCreated?: OnNodeCreated;

    /**
     * Optional callback to get an object used for change data in ContentChangedEvent
     */
    getChangeData?: () => any;

    /**
     * When specified, use this selection range to override current selection inside editor
     */
    selectionOverride?: SelectionRangeEx;
}
=======
import { ChangeSource, PluginEventType } from 'roosterjs-editor-types';
import { getPendingFormat, setPendingFormat } from '../../modelApi/format/pendingFormat';
import { IContentModelEditor } from '../../publicTypes/IContentModelEditor';
import {
    ContentModelFormatter,
    FormatWithContentModelContext,
    FormatWithContentModelOptions,
} from '../../publicTypes/parameter/FormatWithContentModelContext';
>>>>>>> d3afedd4

/**
 * The general API to do format change with Content Model
 * It will grab a Content Model for current editor content, and invoke a callback function
 * to do format change. Then according to the return value, write back the modified content model into editor.
 * If there is cached model, it will be used and updated.
 * @param editor Content Model editor
 * @param apiName Name of the format API
 * @param formatter Formatter function, see ContentModelFormatter
 * @param options More options, see FormatWithContentModelOptions
 */
export function formatWithContentModel(
    editor: IContentModelEditor,
    apiName: string,
    formatter: ContentModelFormatter,
    options?: FormatWithContentModelOptions
) {
<<<<<<< HEAD
    const {
        useReducedModel,
        onNodeCreated,
        preservePendingFormat,
        getChangeData,
        skipUndoSnapshot,
        changeSource,
        selectionOverride,
    } = options || {};
    const domToModelOption: DomToModelOption | undefined = useReducedModel
        ? {
              processorOverride: {
                  child: reducedModelChildProcessor,
              },
          }
        : undefined;

    const model = editor.createContentModel(domToModelOption, selectionOverride);
=======
    const { onNodeCreated, preservePendingFormat, getChangeData, changeSource, rawEvent } =
        options || {};

    editor.focus();

    const model = editor.createContentModel();
    const context: FormatWithContentModelContext = {
        deletedEntities: [],
        rawEvent,
    };
>>>>>>> d3afedd4

    if (formatter(model, context)) {
        const callback = () => {
            handleDeletedEntities(editor, context);

            if (model) {
                editor.setContentModel(model, { onNodeCreated });
            }

            if (preservePendingFormat) {
                const pendingFormat = getPendingFormat(editor);
                const pos = editor.getFocusedPosition();

                if (pendingFormat && pos) {
                    setPendingFormat(editor, pendingFormat, pos);
                }
            }

            return getChangeData?.();
        };

        if (context.skipUndoSnapshot) {
            const contentChangedEventData = callback();

            if (changeSource) {
                editor.triggerContentChangedEvent(changeSource, contentChangedEventData);
            }
        } else {
            editor.addUndoSnapshot(
                callback,
                changeSource || ChangeSource.Format,
                false /*canUndoByBackspace*/,
                {
                    formatApiName: apiName,
                }
            );
        }

        if (!selectionOverride) {
            editor.cacheContentModel?.(model);
        }
    }
}

function handleDeletedEntities(
    editor: IContentModelEditor,
    context: FormatWithContentModelContext
) {
    context.deletedEntities.forEach(({ entity, operation }) => {
        if (entity.id && entity.type) {
            editor.triggerPluginEvent(PluginEventType.EntityOperation, {
                entity: {
                    id: entity.id,
                    isReadonly: entity.isReadonly,
                    type: entity.type,
                    wrapper: entity.wrapper,
                },
                operation,
                rawEvent: context.rawEvent,
            });
        }
    });
}<|MERGE_RESOLUTION|>--- conflicted
+++ resolved
@@ -1,56 +1,3 @@
-<<<<<<< HEAD
-import { ChangeSource, SelectionRangeEx } from 'roosterjs-editor-types';
-import { getPendingFormat, setPendingFormat } from '../../modelApi/format/pendingFormat';
-import { IContentModelEditor } from '../../publicTypes/IContentModelEditor';
-import { reducedModelChildProcessor } from '../../domToModel/processors/reducedModelChildProcessor';
-import {
-    ContentModelDocument,
-    DomToModelOption,
-    OnNodeCreated,
-} from 'roosterjs-content-model-types';
-
-/**
- * @internal
- */
-export interface FormatWithContentModelOptions {
-    /**
-     * When set to true, it will only create Content Model for selected content
-     */
-    useReducedModel?: boolean;
-
-    /**
-     * When set to true, if there is pending format, it will be preserved after this format operation is done
-     */
-    preservePendingFormat?: boolean;
-
-    /**
-     * When pass true, skip adding undo snapshot when write Content Model back to DOM
-     */
-    skipUndoSnapshot?: boolean;
-
-    /**
-     * Change source used for triggering a ContentChanged event. @default ChangeSource.Format.
-     */
-    changeSource?: string;
-
-    /**
-     * An optional callback that will be called when a DOM node is created
-     * @param modelElement The related Content Model element
-     * @param node The node created for this model element
-     */
-    onNodeCreated?: OnNodeCreated;
-
-    /**
-     * Optional callback to get an object used for change data in ContentChangedEvent
-     */
-    getChangeData?: () => any;
-
-    /**
-     * When specified, use this selection range to override current selection inside editor
-     */
-    selectionOverride?: SelectionRangeEx;
-}
-=======
 import { ChangeSource, PluginEventType } from 'roosterjs-editor-types';
 import { getPendingFormat, setPendingFormat } from '../../modelApi/format/pendingFormat';
 import { IContentModelEditor } from '../../publicTypes/IContentModelEditor';
@@ -59,7 +6,6 @@
     FormatWithContentModelContext,
     FormatWithContentModelOptions,
 } from '../../publicTypes/parameter/FormatWithContentModelContext';
->>>>>>> d3afedd4
 
 /**
  * The general API to do format change with Content Model
@@ -77,37 +23,22 @@
     formatter: ContentModelFormatter,
     options?: FormatWithContentModelOptions
 ) {
-<<<<<<< HEAD
     const {
-        useReducedModel,
         onNodeCreated,
         preservePendingFormat,
         getChangeData,
-        skipUndoSnapshot,
         changeSource,
+        rawEvent,
         selectionOverride,
     } = options || {};
-    const domToModelOption: DomToModelOption | undefined = useReducedModel
-        ? {
-              processorOverride: {
-                  child: reducedModelChildProcessor,
-              },
-          }
-        : undefined;
-
-    const model = editor.createContentModel(domToModelOption, selectionOverride);
-=======
-    const { onNodeCreated, preservePendingFormat, getChangeData, changeSource, rawEvent } =
-        options || {};
 
     editor.focus();
 
-    const model = editor.createContentModel();
+    const model = editor.createContentModel(undefined /*option*/, selectionOverride);
     const context: FormatWithContentModelContext = {
         deletedEntities: [],
         rawEvent,
     };
->>>>>>> d3afedd4
 
     if (formatter(model, context)) {
         const callback = () => {

--- conflicted
+++ resolved
@@ -1,10 +1,6 @@
-<<<<<<< HEAD
-import { domToContentModel } from 'roosterjs-content-model-dom';
-=======
 import getSelectedSegments from '../selection/getSelectedSegments';
 import { applySegmentFormatToElement, domToContentModel } from 'roosterjs-content-model-dom';
 import { ContentModelDocument, ContentModelSegmentFormat } from 'roosterjs-content-model-types';
->>>>>>> b77c854e
 import { formatWithContentModel } from './formatWithContentModel';
 import { FormatWithContentModelContext } from '../../publicTypes/parameter/FormatWithContentModelContext';
 import { IContentModelEditor } from '../../publicTypes/IContentModelEditor';
@@ -86,42 +82,13 @@
             return true;
         },
 
-<<<<<<< HEAD
-    const {
-        domToModelOption,
-        fragment,
-        customizedMerge,
-    } = triggerPluginEventAndCreatePasteFragment(
-        editor,
-        clipboardData,
-        null /* position */,
-        pasteAsText,
-        pasteAsImage,
-        eventData
-=======
         {
             changeSource: ChangeSource.Paste,
             getChangeData: () => clipboardData,
         }
->>>>>>> b77c854e
     );
 }
 
-<<<<<<< HEAD
-    const pasteModel = domToContentModel(fragment, domToModelOption);
-
-    if (pasteModel) {
-        formatWithContentModel(
-            editor,
-            'Paste',
-            (model, context) =>
-                mergePasteContent(model, context, pasteModel, applyCurrentFormat, customizedMerge),
-            {
-                changeSource: ChangeSource.Paste,
-                getChangeData: () => clipboardData,
-            }
-        );
-=======
 /**
  * @internal
  * Export only for unit test
@@ -155,46 +122,6 @@
         pasteModel.blocks[1].segments[0].segmentType === 'Br'
     ) {
         pasteModel.blocks.splice(1);
->>>>>>> b77c854e
-    }
-    // Only merge table when the document contain a single table.
-    return pasteModel.blocks.length === 1 && pasteModel.blocks[0].blockType === 'Table';
-}
-
-/**
- * @internal
- * Export only for unit test
- */
-export function mergePasteContent(
-    model: ContentModelDocument,
-    context: FormatWithContentModelContext,
-    pasteModel: ContentModelDocument,
-    applyCurrentFormat: boolean,
-    customizedMerge:
-        | undefined
-        | ((source: ContentModelDocument, target: ContentModelDocument) => void)
-): boolean {
-    if (customizedMerge) {
-        customizedMerge(model, pasteModel);
-    } else {
-        mergeModel(model, pasteModel, context, {
-            mergeFormat: applyCurrentFormat ? 'keepSourceEmphasisFormat' : 'none',
-            mergeTable: shouldMergeTable(pasteModel),
-        });
-    }
-    return true;
-}
-
-function shouldMergeTable(pasteModel: ContentModelDocument): boolean | undefined {
-    // If model contains a table and a paragraph element after the table with a single BR segment, remove the Paragraph after the table
-    if (
-        pasteModel.blocks.length == 2 &&
-        pasteModel.blocks[0].blockType === 'Table' &&
-        pasteModel.blocks[1].blockType === 'Paragraph' &&
-        pasteModel.blocks[1].segments.length === 1 &&
-        pasteModel.blocks[1].segments[0].segmentType === 'Br'
-    ) {
-        pasteModel.blocks.splice(1);
     }
     // Only merge table when the document contain a single table.
     return pasteModel.blocks.length === 1 && pasteModel.blocks[0].blockType === 'Table';
@@ -232,12 +159,8 @@
     position: NodePosition | null,
     pasteAsText: boolean,
     pasteAsImage: boolean,
-<<<<<<< HEAD
-    eventData: ContentModelBeforePasteEventData
-=======
     eventData: ContentModelBeforePasteEventData,
     currentFormat: ContentModelSegmentFormat
->>>>>>> b77c854e
 ): ContentModelBeforePasteEventData {
     const event = {
         eventType: PluginEventType.BeforePaste,
@@ -266,7 +189,13 @@
         handleTextPaste(text, position, fragment);
     }
 
-<<<<<<< HEAD
+    const formatContainer = fragment.ownerDocument.createElement('span');
+
+    moveChildNodes(formatContainer, fragment);
+    fragment.appendChild(formatContainer);
+
+    applySegmentFormatToElement(formatContainer, currentFormat);
+
     let pluginEvent: ContentModelBeforePasteEvent = event;
     // Step 4: Trigger BeforePasteEvent so that plugins can do proper change before paste, when the type of paste is different than Plain Text
     if (event.pasteType !== PasteType.AsPlainText) {
@@ -276,30 +205,9 @@
             true /* broadcast */
         ) as ContentModelBeforePasteEvent;
     }
-=======
-    const formatContainer = fragment.ownerDocument.createElement('span');
->>>>>>> b77c854e
-
-    moveChildNodes(formatContainer, fragment);
-    fragment.appendChild(formatContainer);
-
-<<<<<<< HEAD
-=======
-    applySegmentFormatToElement(formatContainer, currentFormat);
-
-    let pluginEvent: ContentModelBeforePasteEvent = event;
-    // Step 4: Trigger BeforePasteEvent so that plugins can do proper change before paste, when the type of paste is different than Plain Text
-    if (event.pasteType !== PasteType.AsPlainText) {
-        pluginEvent = editor.triggerPluginEvent(
-            PluginEventType.BeforePaste,
-            event,
-            true /* broadcast */
-        ) as ContentModelBeforePasteEvent;
-    }
 
     // Step 5. Sanitize the fragment before paste to make sure the content is safe
     sanitizePasteContent(event, position);
 
->>>>>>> b77c854e
     return pluginEvent;
 }
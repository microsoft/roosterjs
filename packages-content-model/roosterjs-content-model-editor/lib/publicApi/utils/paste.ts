<<<<<<< HEAD
import getSelectedSegments from '../selection/getSelectedSegments';
import { applySegmentFormatToElement, domToContentModel } from 'roosterjs-content-model-dom';
import { ContentModelDocument, ContentModelSegmentFormat } from 'roosterjs-content-model-types';
import { formatWithContentModel } from './formatWithContentModel';
import { FormatWithContentModelContext } from '../../publicTypes/parameter/FormatWithContentModelContext';
import { IContentModelEditor } from '../../publicTypes/IContentModelEditor';
import { mergeModel } from '../../modelApi/common/mergeModel';
import { NodePosition } from 'roosterjs-editor-types';
import ContentModelBeforePasteEvent, {
    ContentModelBeforePasteEventData,
} from '../../publicTypes/event/ContentModelBeforePasteEvent';
import {
    createDefaultHtmlSanitizerOptions,
    getPasteType,
    handleImagePaste,
    handleTextPaste,
    moveChildNodes,
    retrieveMetadataFromClipboard,
    sanitizePasteContent,
} from 'roosterjs-editor-dom';
import {
    ChangeSource,
    ClipboardData,
    GetContentMode,
    PasteType,
    PluginEventType,
} from 'roosterjs-editor-types';

/**
 * Paste into editor using a clipboardData object
 * @param clipboardData Clipboard data retrieved from clipboard
 * @param pasteAsText Force pasting as plain text. Default value is false
 * @param applyCurrentStyle True if apply format of current selection to the pasted content,
 * false to keep original format.  Default value is false. When pasteAsText is true, this parameter is ignored
 * @param pasteAsImage: When set to true, if the clipboardData contains a imageDataUri will paste the image to the editor
 */
export default function paste(
    editor: IContentModelEditor,
    clipboardData: ClipboardData,
    pasteAsText: boolean = false,
    applyCurrentFormat: boolean = false,
    pasteAsImage: boolean = false
) {
    if (clipboardData.snapshotBeforePaste) {
        // Restore original content before paste a new one
        editor.setContent(clipboardData.snapshotBeforePaste);
    } else {
        clipboardData.snapshotBeforePaste = editor.getContent(GetContentMode.RawHTMLWithSelection);
    }

    formatWithContentModel(
        editor,
        'Paste',
        (model, context) => {
            const eventData = createBeforePasteEventData(
                editor,
                clipboardData,
                getPasteType(pasteAsText, applyCurrentFormat, pasteAsImage)
            );
            const currentSegment = getSelectedSegments(model, true /*includingFormatHolder*/)[0];
            const { fontFamily, fontSize, textColor, backgroundColor, letterSpacing, lineHeight } =
                currentSegment?.format ?? {};
            const {
                domToModelOption,
                fragment,
                customizedMerge,
            } = triggerPluginEventAndCreatePasteFragment(
                editor,
                clipboardData,
                null /* position */,
                pasteAsText,
                pasteAsImage,
                eventData,
                { fontFamily, fontSize, textColor, backgroundColor, letterSpacing, lineHeight }
            );

            const pasteModel = domToContentModel(fragment, domToModelOption);

            mergePasteContent(model, context, pasteModel, applyCurrentFormat, customizedMerge);

            return true;
        },

        {
            changeSource: ChangeSource.Paste,
            getChangeData: () => clipboardData,
        }
    );
}

/**
 * @internal
 * Export only for unit test
 */
export function mergePasteContent(
    model: ContentModelDocument,
    context: FormatWithContentModelContext,
    pasteModel: ContentModelDocument,
    applyCurrentFormat: boolean,
    customizedMerge:
        | undefined
        | ((source: ContentModelDocument, target: ContentModelDocument) => void)
) {
    if (customizedMerge) {
        customizedMerge(model, pasteModel);
    } else {
        mergeModel(model, pasteModel, context, {
            mergeFormat: applyCurrentFormat ? 'keepSourceEmphasisFormat' : 'none',
            mergeTable: shouldMergeTable(pasteModel),
        });
    }
}

function shouldMergeTable(pasteModel: ContentModelDocument): boolean | undefined {
    // If model contains a table and a paragraph element after the table with a single BR segment, remove the Paragraph after the table
    if (
        pasteModel.blocks.length == 2 &&
        pasteModel.blocks[0].blockType === 'Table' &&
        pasteModel.blocks[1].blockType === 'Paragraph' &&
        pasteModel.blocks[1].segments.length === 1 &&
        pasteModel.blocks[1].segments[0].segmentType === 'Br'
    ) {
        pasteModel.blocks.splice(1);
    }
    // Only merge table when the document contain a single table.
    return pasteModel.blocks.length === 1 && pasteModel.blocks[0].blockType === 'Table';
}

function createBeforePasteEventData(
    editor: IContentModelEditor,
    clipboardData: ClipboardData,
    pasteType: PasteType
): ContentModelBeforePasteEventData {
    const options = createDefaultHtmlSanitizerOptions();

    // Remove "caret-color" style generated by Safari to make sure caret shows in right color after paste
    options.cssStyleCallbacks['caret-color'] = () => false;

    return {
        clipboardData,
        fragment: editor.getDocument().createDocumentFragment(),
        sanitizingOption: options,
        htmlBefore: '',
        htmlAfter: '',
        htmlAttributes: {},
        domToModelOption: {},
        pasteType,
    };
}

/**
 * This function is used to create a BeforePasteEvent object after trigger the event, so other plugins can modify the event object
 * This function will also create a DocumentFragment for paste.
 */
function triggerPluginEventAndCreatePasteFragment(
    editor: IContentModelEditor,
    clipboardData: ClipboardData,
    position: NodePosition | null,
    pasteAsText: boolean,
    pasteAsImage: boolean,
    eventData: ContentModelBeforePasteEventData,
    currentFormat: ContentModelSegmentFormat
): ContentModelBeforePasteEventData {
    const event = {
        eventType: PluginEventType.BeforePaste,
        ...eventData,
    } as ContentModelBeforePasteEvent;

    const { fragment } = event;
    const { rawHtml, text, imageDataUri } = clipboardData;
    const trustedHTMLHandler = editor.getTrustedHTMLHandler();

    let doc: Document | undefined = rawHtml
        ? new DOMParser().parseFromString(trustedHTMLHandler(rawHtml), 'text/html')
        : undefined;

    // Step 2: Retrieve Metadata from Html and the Html that was copied.
    retrieveMetadataFromClipboard(doc, event, trustedHTMLHandler);

    // Step 3: Fill the BeforePasteEvent object, especially the fragment for paste
    if ((pasteAsImage && imageDataUri) || (!pasteAsText && !text && imageDataUri)) {
        // Paste image
        handleImagePaste(imageDataUri, fragment);
    } else if (!pasteAsText && rawHtml && doc ? doc.body : false) {
        moveChildNodes(fragment, doc?.body);
    } else if (text) {
        // Paste text
        handleTextPaste(text, position, fragment);
    }

    const formatContainer = fragment.ownerDocument.createElement('span');

    moveChildNodes(formatContainer, fragment);
    fragment.appendChild(formatContainer);

    applySegmentFormatToElement(formatContainer, currentFormat);

    let pluginEvent: ContentModelBeforePasteEvent = event;
    // Step 4: Trigger BeforePasteEvent so that plugins can do proper change before paste, when the type of paste is different than Plain Text
    if (event.pasteType !== PasteType.AsPlainText) {
        pluginEvent = editor.triggerPluginEvent(
            PluginEventType.BeforePaste,
            event,
            true /* broadcast */
        ) as ContentModelBeforePasteEvent;
    }

    // Step 5. Sanitize the fragment before paste to make sure the content is safe
    sanitizePasteContent(event, position);

    return pluginEvent;
}
=======
import getSelectedSegments from '../selection/getSelectedSegments';
import { ContentModelDocument, ContentModelSegmentFormat } from 'roosterjs-content-model-types';
import { formatWithContentModel } from './formatWithContentModel';
import { FormatWithContentModelContext } from '../../publicTypes/parameter/FormatWithContentModelContext';
import { IContentModelEditor } from '../../publicTypes/IContentModelEditor';
import { mergeModel } from '../../modelApi/common/mergeModel';
import { NodePosition } from 'roosterjs-editor-types';
import {
    applySegmentFormatToElement,
    createDomToModelContext,
    domToContentModel,
} from 'roosterjs-content-model-dom';
import ContentModelBeforePasteEvent, {
    ContentModelBeforePasteEventData,
} from '../../publicTypes/event/ContentModelBeforePasteEvent';
import {
    createDefaultHtmlSanitizerOptions,
    getPasteType,
    handleImagePaste,
    handleTextPaste,
    moveChildNodes,
    retrieveMetadataFromClipboard,
    sanitizePasteContent,
} from 'roosterjs-editor-dom';
import {
    ChangeSource,
    ClipboardData,
    GetContentMode,
    PasteType,
    PluginEventType,
} from 'roosterjs-editor-types';

/**
 * Paste into editor using a clipboardData object
 * @param clipboardData Clipboard data retrieved from clipboard
 * @param pasteAsText Force pasting as plain text. Default value is false
 * @param applyCurrentStyle True if apply format of current selection to the pasted content,
 * false to keep original format.  Default value is false. When pasteAsText is true, this parameter is ignored
 * @param pasteAsImage: When set to true, if the clipboardData contains a imageDataUri will paste the image to the editor
 */
export default function paste(
    editor: IContentModelEditor,
    clipboardData: ClipboardData,
    pasteAsText: boolean = false,
    applyCurrentFormat: boolean = false,
    pasteAsImage: boolean = false
) {
    if (clipboardData.snapshotBeforePaste) {
        // Restore original content before paste a new one
        editor.setContent(clipboardData.snapshotBeforePaste);
    } else {
        clipboardData.snapshotBeforePaste = editor.getContent(GetContentMode.RawHTMLWithSelection);
    }

    formatWithContentModel(
        editor,
        'Paste',
        (model, context) => {
            const eventData = createBeforePasteEventData(
                editor,
                clipboardData,
                getPasteType(pasteAsText, applyCurrentFormat, pasteAsImage)
            );
            const currentSegment = getSelectedSegments(model, true /*includingFormatHolder*/)[0];
            const { fontFamily, fontSize, textColor, backgroundColor, letterSpacing, lineHeight } =
                currentSegment?.format ?? {};
            const {
                domToModelOption,
                fragment,
                customizedMerge,
            } = triggerPluginEventAndCreatePasteFragment(
                editor,
                clipboardData,
                null /* position */,
                pasteAsText,
                pasteAsImage,
                eventData,
                { fontFamily, fontSize, textColor, backgroundColor, letterSpacing, lineHeight }
            );

            const pasteModel = domToContentModel(
                fragment,
                createDomToModelContext(undefined /*editorContext*/, domToModelOption)
            );

            mergePasteContent(model, context, pasteModel, applyCurrentFormat, customizedMerge);

            return true;
        },

        {
            changeSource: ChangeSource.Paste,
            getChangeData: () => clipboardData,
        }
    );
}

/**
 * @internal
 * Export only for unit test
 */
export function mergePasteContent(
    model: ContentModelDocument,
    context: FormatWithContentModelContext,
    pasteModel: ContentModelDocument,
    applyCurrentFormat: boolean,
    customizedMerge:
        | undefined
        | ((source: ContentModelDocument, target: ContentModelDocument) => void)
) {
    if (customizedMerge) {
        customizedMerge(model, pasteModel);
    } else {
        mergeModel(model, pasteModel, context, {
            mergeFormat: applyCurrentFormat ? 'keepSourceEmphasisFormat' : 'none',
            mergeTable: shouldMergeTable(pasteModel),
        });
    }
}

function shouldMergeTable(pasteModel: ContentModelDocument): boolean | undefined {
    // If model contains a table and a paragraph element after the table with a single BR segment, remove the Paragraph after the table
    if (
        pasteModel.blocks.length == 2 &&
        pasteModel.blocks[0].blockType === 'Table' &&
        pasteModel.blocks[1].blockType === 'Paragraph' &&
        pasteModel.blocks[1].segments.length === 1 &&
        pasteModel.blocks[1].segments[0].segmentType === 'Br'
    ) {
        pasteModel.blocks.splice(1);
    }
    // Only merge table when the document contain a single table.
    return pasteModel.blocks.length === 1 && pasteModel.blocks[0].blockType === 'Table';
}

function createBeforePasteEventData(
    editor: IContentModelEditor,
    clipboardData: ClipboardData,
    pasteType: PasteType
): ContentModelBeforePasteEventData {
    const options = createDefaultHtmlSanitizerOptions();

    // Remove "caret-color" style generated by Safari to make sure caret shows in right color after paste
    options.cssStyleCallbacks['caret-color'] = () => false;

    return {
        clipboardData,
        fragment: editor.getDocument().createDocumentFragment(),
        sanitizingOption: options,
        htmlBefore: '',
        htmlAfter: '',
        htmlAttributes: {},
        domToModelOption: {},
        pasteType,
    };
}

/**
 * This function is used to create a BeforePasteEvent object after trigger the event, so other plugins can modify the event object
 * This function will also create a DocumentFragment for paste.
 */
function triggerPluginEventAndCreatePasteFragment(
    editor: IContentModelEditor,
    clipboardData: ClipboardData,
    position: NodePosition | null,
    pasteAsText: boolean,
    pasteAsImage: boolean,
    eventData: ContentModelBeforePasteEventData,
    currentFormat: ContentModelSegmentFormat
): ContentModelBeforePasteEventData {
    const event = {
        eventType: PluginEventType.BeforePaste,
        ...eventData,
    } as ContentModelBeforePasteEvent;

    const { fragment } = event;
    const { rawHtml, text, imageDataUri } = clipboardData;
    const trustedHTMLHandler = editor.getTrustedHTMLHandler();

    let doc: Document | undefined = rawHtml
        ? new DOMParser().parseFromString(trustedHTMLHandler(rawHtml), 'text/html')
        : undefined;

    // Step 2: Retrieve Metadata from Html and the Html that was copied.
    retrieveMetadataFromClipboard(doc, event, trustedHTMLHandler);

    // Step 3: Fill the BeforePasteEvent object, especially the fragment for paste
    if ((pasteAsImage && imageDataUri) || (!pasteAsText && !text && imageDataUri)) {
        // Paste image
        handleImagePaste(imageDataUri, fragment);
    } else if (!pasteAsText && rawHtml && doc ? doc.body : false) {
        moveChildNodes(fragment, doc?.body);
    } else if (text) {
        // Paste text
        handleTextPaste(text, position, fragment);
    }

    const formatContainer = fragment.ownerDocument.createElement('span');

    moveChildNodes(formatContainer, fragment);
    fragment.appendChild(formatContainer);

    applySegmentFormatToElement(formatContainer, currentFormat);

    let pluginEvent: ContentModelBeforePasteEvent = event;
    // Step 4: Trigger BeforePasteEvent so that plugins can do proper change before paste, when the type of paste is different than Plain Text
    if (event.pasteType !== PasteType.AsPlainText) {
        pluginEvent = editor.triggerPluginEvent(
            PluginEventType.BeforePaste,
            event,
            true /* broadcast */
        ) as ContentModelBeforePasteEvent;
    }

    // Step 5. Sanitize the fragment before paste to make sure the content is safe
    sanitizePasteContent(event, position);

    return pluginEvent;
}
>>>>>>> f8e30962
<|MERGE_RESOLUTION|>--- conflicted
+++ resolved
@@ -1,217 +1,3 @@
-<<<<<<< HEAD
-import getSelectedSegments from '../selection/getSelectedSegments';
-import { applySegmentFormatToElement, domToContentModel } from 'roosterjs-content-model-dom';
-import { ContentModelDocument, ContentModelSegmentFormat } from 'roosterjs-content-model-types';
-import { formatWithContentModel } from './formatWithContentModel';
-import { FormatWithContentModelContext } from '../../publicTypes/parameter/FormatWithContentModelContext';
-import { IContentModelEditor } from '../../publicTypes/IContentModelEditor';
-import { mergeModel } from '../../modelApi/common/mergeModel';
-import { NodePosition } from 'roosterjs-editor-types';
-import ContentModelBeforePasteEvent, {
-    ContentModelBeforePasteEventData,
-} from '../../publicTypes/event/ContentModelBeforePasteEvent';
-import {
-    createDefaultHtmlSanitizerOptions,
-    getPasteType,
-    handleImagePaste,
-    handleTextPaste,
-    moveChildNodes,
-    retrieveMetadataFromClipboard,
-    sanitizePasteContent,
-} from 'roosterjs-editor-dom';
-import {
-    ChangeSource,
-    ClipboardData,
-    GetContentMode,
-    PasteType,
-    PluginEventType,
-} from 'roosterjs-editor-types';
-
-/**
- * Paste into editor using a clipboardData object
- * @param clipboardData Clipboard data retrieved from clipboard
- * @param pasteAsText Force pasting as plain text. Default value is false
- * @param applyCurrentStyle True if apply format of current selection to the pasted content,
- * false to keep original format.  Default value is false. When pasteAsText is true, this parameter is ignored
- * @param pasteAsImage: When set to true, if the clipboardData contains a imageDataUri will paste the image to the editor
- */
-export default function paste(
-    editor: IContentModelEditor,
-    clipboardData: ClipboardData,
-    pasteAsText: boolean = false,
-    applyCurrentFormat: boolean = false,
-    pasteAsImage: boolean = false
-) {
-    if (clipboardData.snapshotBeforePaste) {
-        // Restore original content before paste a new one
-        editor.setContent(clipboardData.snapshotBeforePaste);
-    } else {
-        clipboardData.snapshotBeforePaste = editor.getContent(GetContentMode.RawHTMLWithSelection);
-    }
-
-    formatWithContentModel(
-        editor,
-        'Paste',
-        (model, context) => {
-            const eventData = createBeforePasteEventData(
-                editor,
-                clipboardData,
-                getPasteType(pasteAsText, applyCurrentFormat, pasteAsImage)
-            );
-            const currentSegment = getSelectedSegments(model, true /*includingFormatHolder*/)[0];
-            const { fontFamily, fontSize, textColor, backgroundColor, letterSpacing, lineHeight } =
-                currentSegment?.format ?? {};
-            const {
-                domToModelOption,
-                fragment,
-                customizedMerge,
-            } = triggerPluginEventAndCreatePasteFragment(
-                editor,
-                clipboardData,
-                null /* position */,
-                pasteAsText,
-                pasteAsImage,
-                eventData,
-                { fontFamily, fontSize, textColor, backgroundColor, letterSpacing, lineHeight }
-            );
-
-            const pasteModel = domToContentModel(fragment, domToModelOption);
-
-            mergePasteContent(model, context, pasteModel, applyCurrentFormat, customizedMerge);
-
-            return true;
-        },
-
-        {
-            changeSource: ChangeSource.Paste,
-            getChangeData: () => clipboardData,
-        }
-    );
-}
-
-/**
- * @internal
- * Export only for unit test
- */
-export function mergePasteContent(
-    model: ContentModelDocument,
-    context: FormatWithContentModelContext,
-    pasteModel: ContentModelDocument,
-    applyCurrentFormat: boolean,
-    customizedMerge:
-        | undefined
-        | ((source: ContentModelDocument, target: ContentModelDocument) => void)
-) {
-    if (customizedMerge) {
-        customizedMerge(model, pasteModel);
-    } else {
-        mergeModel(model, pasteModel, context, {
-            mergeFormat: applyCurrentFormat ? 'keepSourceEmphasisFormat' : 'none',
-            mergeTable: shouldMergeTable(pasteModel),
-        });
-    }
-}
-
-function shouldMergeTable(pasteModel: ContentModelDocument): boolean | undefined {
-    // If model contains a table and a paragraph element after the table with a single BR segment, remove the Paragraph after the table
-    if (
-        pasteModel.blocks.length == 2 &&
-        pasteModel.blocks[0].blockType === 'Table' &&
-        pasteModel.blocks[1].blockType === 'Paragraph' &&
-        pasteModel.blocks[1].segments.length === 1 &&
-        pasteModel.blocks[1].segments[0].segmentType === 'Br'
-    ) {
-        pasteModel.blocks.splice(1);
-    }
-    // Only merge table when the document contain a single table.
-    return pasteModel.blocks.length === 1 && pasteModel.blocks[0].blockType === 'Table';
-}
-
-function createBeforePasteEventData(
-    editor: IContentModelEditor,
-    clipboardData: ClipboardData,
-    pasteType: PasteType
-): ContentModelBeforePasteEventData {
-    const options = createDefaultHtmlSanitizerOptions();
-
-    // Remove "caret-color" style generated by Safari to make sure caret shows in right color after paste
-    options.cssStyleCallbacks['caret-color'] = () => false;
-
-    return {
-        clipboardData,
-        fragment: editor.getDocument().createDocumentFragment(),
-        sanitizingOption: options,
-        htmlBefore: '',
-        htmlAfter: '',
-        htmlAttributes: {},
-        domToModelOption: {},
-        pasteType,
-    };
-}
-
-/**
- * This function is used to create a BeforePasteEvent object after trigger the event, so other plugins can modify the event object
- * This function will also create a DocumentFragment for paste.
- */
-function triggerPluginEventAndCreatePasteFragment(
-    editor: IContentModelEditor,
-    clipboardData: ClipboardData,
-    position: NodePosition | null,
-    pasteAsText: boolean,
-    pasteAsImage: boolean,
-    eventData: ContentModelBeforePasteEventData,
-    currentFormat: ContentModelSegmentFormat
-): ContentModelBeforePasteEventData {
-    const event = {
-        eventType: PluginEventType.BeforePaste,
-        ...eventData,
-    } as ContentModelBeforePasteEvent;
-
-    const { fragment } = event;
-    const { rawHtml, text, imageDataUri } = clipboardData;
-    const trustedHTMLHandler = editor.getTrustedHTMLHandler();
-
-    let doc: Document | undefined = rawHtml
-        ? new DOMParser().parseFromString(trustedHTMLHandler(rawHtml), 'text/html')
-        : undefined;
-
-    // Step 2: Retrieve Metadata from Html and the Html that was copied.
-    retrieveMetadataFromClipboard(doc, event, trustedHTMLHandler);
-
-    // Step 3: Fill the BeforePasteEvent object, especially the fragment for paste
-    if ((pasteAsImage && imageDataUri) || (!pasteAsText && !text && imageDataUri)) {
-        // Paste image
-        handleImagePaste(imageDataUri, fragment);
-    } else if (!pasteAsText && rawHtml && doc ? doc.body : false) {
-        moveChildNodes(fragment, doc?.body);
-    } else if (text) {
-        // Paste text
-        handleTextPaste(text, position, fragment);
-    }
-
-    const formatContainer = fragment.ownerDocument.createElement('span');
-
-    moveChildNodes(formatContainer, fragment);
-    fragment.appendChild(formatContainer);
-
-    applySegmentFormatToElement(formatContainer, currentFormat);
-
-    let pluginEvent: ContentModelBeforePasteEvent = event;
-    // Step 4: Trigger BeforePasteEvent so that plugins can do proper change before paste, when the type of paste is different than Plain Text
-    if (event.pasteType !== PasteType.AsPlainText) {
-        pluginEvent = editor.triggerPluginEvent(
-            PluginEventType.BeforePaste,
-            event,
-            true /* broadcast */
-        ) as ContentModelBeforePasteEvent;
-    }
-
-    // Step 5. Sanitize the fragment before paste to make sure the content is safe
-    sanitizePasteContent(event, position);
-
-    return pluginEvent;
-}
-=======
 import getSelectedSegments from '../selection/getSelectedSegments';
 import { ContentModelDocument, ContentModelSegmentFormat } from 'roosterjs-content-model-types';
 import { formatWithContentModel } from './formatWithContentModel';
@@ -430,5 +216,4 @@
     sanitizePasteContent(event, position);
 
     return pluginEvent;
-}
->>>>>>> f8e30962
+}
import getSelectedSegments from '../selection/getSelectedSegments';
<<<<<<< HEAD
import { GetContentMode, PasteType as OldPasteType, PluginEventType } from 'roosterjs-editor-types';
import { mergeModel } from '../../modelApi/common/mergeModel';
import { ChangeSource } from 'roosterjs-content-model-core';
=======
import { ChangeSource } from '../../publicTypes/ChangeSource';
import { GetContentMode, PasteType as OldPasteType, PluginEventType } from 'roosterjs-editor-types';
import { mergeModel } from '../../modelApi/common/mergeModel';
>>>>>>> 54f901d4
import type {
    ContentModelDocument,
    ContentModelSegmentFormat,
    FormatWithContentModelContext,
    InsertPoint,
    PasteType,
    ContentModelBeforePasteEventData,
    ContentModelBeforePasteEvent,
} from 'roosterjs-content-model-types';
import type { IContentModelEditor } from '../../publicTypes/IContentModelEditor';
import type { ClipboardData } from 'roosterjs-editor-types';
import {
    applySegmentFormatToElement,
    createDomToModelContext,
    domToContentModel,
    moveChildNodes,
} from 'roosterjs-content-model-dom';
import {
    createDefaultHtmlSanitizerOptions,
    handleImagePaste,
    handleTextPaste,
    retrieveMetadataFromClipboard,
    sanitizePasteContent,
} from 'roosterjs-editor-dom';

// Map new PasteType to old PasteType
// TODO: We can remove this once we have standalone editor
const PasteTypeMap: Record<PasteType, OldPasteType> = {
    asImage: OldPasteType.AsImage,
    asPlainText: OldPasteType.AsPlainText,
    mergeFormat: OldPasteType.MergeFormat,
    normal: OldPasteType.Normal,
};
const EmptySegmentFormat: Required<ContentModelSegmentFormat> = {
    backgroundColor: '',
    fontFamily: '',
    fontSize: '',
    fontWeight: '',
    italic: false,
    letterSpacing: '',
    lineHeight: '',
    strikethrough: false,
    superOrSubScriptSequence: '',
    textColor: '',
    underline: false,
};

/**
 * Paste into editor using a clipboardData object
 * @param editor The editor to paste content into
 * @param clipboardData Clipboard data retrieved from clipboard
 * @param pasteType Type of content to paste. @default normal
 */
export default function paste(
    editor: IContentModelEditor,
    clipboardData: ClipboardData,
    pasteType: PasteType = 'normal'
) {
    if (clipboardData.snapshotBeforePaste) {
        // Restore original content before paste a new one
        editor.setContent(clipboardData.snapshotBeforePaste);
    } else {
        clipboardData.snapshotBeforePaste = editor.getContent(GetContentMode.RawHTMLWithSelection);
    }

    editor.focus();
    let originalFormat: ContentModelSegmentFormat | undefined;

    editor.formatContentModel(
        (model, context) => {
            const eventData = createBeforePasteEventData(editor, clipboardData, pasteType);
            const currentSegment = getSelectedSegments(model, true /*includingFormatHolder*/)[0];
            const { fontFamily, fontSize, textColor, backgroundColor, letterSpacing, lineHeight } =
                currentSegment?.format ?? {};
            const {
                domToModelOption,
                fragment,
                customizedMerge,
            } = triggerPluginEventAndCreatePasteFragment(
                editor,
                clipboardData,
                pasteType,
                eventData,
                { fontFamily, fontSize, textColor, backgroundColor, letterSpacing, lineHeight }
            );

            const pasteModel = domToContentModel(
                fragment,
                createDomToModelContext(undefined /*editorContext*/, domToModelOption)
            );

            const insertPoint = mergePasteContent(
                model,
                context,
                pasteModel,
                pasteType == 'mergeFormat',
                customizedMerge
            );

            if (insertPoint) {
                originalFormat = insertPoint.marker.format;
            }

            if (originalFormat) {
                context.newPendingFormat = { ...EmptySegmentFormat, ...originalFormat }; // Use empty format as initial value to clear any other format inherits from pasted content
            }

            return true;
        },

        {
            changeSource: ChangeSource.Paste,
            getChangeData: () => clipboardData,
            apiName: 'paste',
        }
    );
}

/**
 * @internal
 * Export only for unit test
 */
export function mergePasteContent(
    model: ContentModelDocument,
    context: FormatWithContentModelContext,
    pasteModel: ContentModelDocument,
    applyCurrentFormat: boolean,
    customizedMerge:
        | undefined
        | ((source: ContentModelDocument, target: ContentModelDocument) => InsertPoint | null)
): InsertPoint | null {
    return customizedMerge
        ? customizedMerge(model, pasteModel)
        : mergeModel(model, pasteModel, context, {
              mergeFormat: applyCurrentFormat ? 'keepSourceEmphasisFormat' : 'none',
              mergeTable: shouldMergeTable(pasteModel),
          });
}

function shouldMergeTable(pasteModel: ContentModelDocument): boolean | undefined {
    // If model contains a table and a paragraph element after the table with a single BR segment, remove the Paragraph after the table
    if (
        pasteModel.blocks.length == 2 &&
        pasteModel.blocks[0].blockType === 'Table' &&
        pasteModel.blocks[1].blockType === 'Paragraph' &&
        pasteModel.blocks[1].segments.length === 1 &&
        pasteModel.blocks[1].segments[0].segmentType === 'Br'
    ) {
        pasteModel.blocks.splice(1);
    }
    // Only merge table when the document contain a single table.
    return pasteModel.blocks.length === 1 && pasteModel.blocks[0].blockType === 'Table';
}

function createBeforePasteEventData(
    editor: IContentModelEditor,
    clipboardData: ClipboardData,
    pasteType: PasteType
): ContentModelBeforePasteEventData {
    const options = createDefaultHtmlSanitizerOptions();

    // Remove "caret-color" style generated by Safari to make sure caret shows in right color after paste
    options.cssStyleCallbacks['caret-color'] = () => false;

    return {
        clipboardData,
        fragment: editor.getDocument().createDocumentFragment(),
        sanitizingOption: options,
        htmlBefore: '',
        htmlAfter: '',
        htmlAttributes: {},
        domToModelOption: {},
        pasteType: PasteTypeMap[pasteType],
    };
}

/**
 * This function is used to create a BeforePasteEvent object after trigger the event, so other plugins can modify the event object
 * This function will also create a DocumentFragment for paste.
 */
function triggerPluginEventAndCreatePasteFragment(
    editor: IContentModelEditor,
    clipboardData: ClipboardData,
    pasteType: PasteType,
    eventData: ContentModelBeforePasteEventData,
    currentFormat: ContentModelSegmentFormat
): ContentModelBeforePasteEventData {
    const event = {
        eventType: PluginEventType.BeforePaste,
        ...eventData,
    } as ContentModelBeforePasteEvent;

    const { fragment } = event;
    const { rawHtml, text, imageDataUri } = clipboardData;
    const trustedHTMLHandler = editor.getTrustedHTMLHandler();

    const doc: Document | undefined = rawHtml
        ? new DOMParser().parseFromString(trustedHTMLHandler(rawHtml), 'text/html')
        : undefined;

    // Step 2: Retrieve Metadata from Html and the Html that was copied.
    retrieveMetadataFromClipboard(doc, event, trustedHTMLHandler);

    // Step 3: Fill the BeforePasteEvent object, especially the fragment for paste
    if (
        (pasteType == 'asImage' && imageDataUri) ||
        (pasteType != 'asPlainText' && !text && imageDataUri)
    ) {
        // Paste image
        handleImagePaste(imageDataUri, fragment);
    } else if (pasteType != 'asPlainText' && rawHtml && doc ? doc.body : false) {
        moveChildNodes(fragment, doc?.body);
    } else if (text) {
        // Paste text
        handleTextPaste(text, null /*position*/, fragment);
    }

    const formatContainer = fragment.ownerDocument.createElement('span');

    moveChildNodes(formatContainer, fragment);
    fragment.appendChild(formatContainer);

    applySegmentFormatToElement(formatContainer, currentFormat);

    let pluginEvent: ContentModelBeforePasteEvent = event;

    // Step 4: Trigger BeforePasteEvent so that plugins can do proper change before paste, when the type of paste is different than Plain Text
    if (pasteType !== 'asPlainText') {
        pluginEvent = editor.triggerPluginEvent(
            PluginEventType.BeforePaste,
            event,
            true /* broadcast */
        ) as ContentModelBeforePasteEvent;
    }

    // Step 5. Sanitize the fragment before paste to make sure the content is safe
    sanitizePasteContent(event, null /*position*/);

    return pluginEvent;
}<|MERGE_RESOLUTION|>--- conflicted
+++ resolved
@@ -1,13 +1,7 @@
 import getSelectedSegments from '../selection/getSelectedSegments';
-<<<<<<< HEAD
+import { ChangeSource } from 'roosterjs-content-model-core';
 import { GetContentMode, PasteType as OldPasteType, PluginEventType } from 'roosterjs-editor-types';
 import { mergeModel } from '../../modelApi/common/mergeModel';
-import { ChangeSource } from 'roosterjs-content-model-core';
-=======
-import { ChangeSource } from '../../publicTypes/ChangeSource';
-import { GetContentMode, PasteType as OldPasteType, PluginEventType } from 'roosterjs-editor-types';
-import { mergeModel } from '../../modelApi/common/mergeModel';
->>>>>>> 54f901d4
 import type {
     ContentModelDocument,
     ContentModelSegmentFormat,

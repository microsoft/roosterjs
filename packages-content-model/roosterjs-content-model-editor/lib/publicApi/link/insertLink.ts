import getSelectedSegments from '../selection/getSelectedSegments';
<<<<<<< HEAD
import { ChangeSource } from 'roosterjs-editor-types';
=======
import { ChangeSource } from '../../publicTypes/event/ContentModelContentChangedEvent';
>>>>>>> 1ffe2e3b
import { formatWithContentModel } from '../utils/formatWithContentModel';
import { getPendingFormat } from '../../modelApi/format/pendingFormat';
import { HtmlSanitizer, matchLink } from 'roosterjs-editor-dom';
import { mergeModel } from '../../modelApi/common/mergeModel';
import type { ContentModelLink } from 'roosterjs-content-model-types';
import type { IContentModelEditor } from '../../publicTypes/IContentModelEditor';
import {
    addLink,
    addSegment,
    createContentModelDocument,
    createText,
} from 'roosterjs-content-model-dom';

// Regex matching Uri scheme
const URI_REGEX = /^[a-zA-Z]+:/i;
// Regex matching begin of email address
const MAILTO_REGEX = /^[\w.%+-]+@/i;
// Regex matching begin of ftp, i.e. ftp.microsoft.com
const FTP_REGEX = /^ftp\./i;

/**
 * Insert a hyperlink at cursor.
 * When there is a selection, hyperlink will be applied to the selection,
 * otherwise a hyperlink will be inserted to the cursor position.
 * @param editor Editor object
 * @param link Link address, can be http(s), mailto, notes, file, unc, ftp, news, telnet, gopher, wais.
 * When protocol is not specified, a best matched protocol will be predicted.
 * @param anchorTitle Optional alt text of the link, will be shown when hover on the link
 * @param displayText Optional display text for the link.
 * @param target Optional display target for the link ("_blank"|"_self"|"_parent"|"_top"|"{framename}")
 * If specified, the display text of link will be replaced with this text.
 * If not specified and there wasn't a link, the link url will be used as display text.
 */
export default function insertLink(
    editor: IContentModelEditor,
    link: string,
    anchorTitle?: string,
    displayText?: string,
    target?: string
) {
    editor.focus();

<<<<<<< HEAD
    let url = (checkXss(link) || '').trim();
=======
    const url = (checkXss(link) || '').trim();
>>>>>>> 1ffe2e3b
    if (url) {
        const linkData = matchLink(url);
        const linkUrl = linkData ? linkData.normalizedUrl : applyLinkPrefix(url);
        const links: ContentModelLink[] = [];
        let anchorNode: Node | undefined;

        formatWithContentModel(
            editor,
            'insertLink',
            (model, context) => {
                const segments = getSelectedSegments(model, false /*includingFormatHolder*/);
                const originalText = segments
                    .map(x => (x.segmentType == 'Text' ? x.text : ''))
                    .join('');
                const text = displayText || originalText || '';

                if (
                    segments.some(x => x.segmentType != 'SelectionMarker') &&
                    originalText == text
                ) {
                    segments.forEach(x => {
                        const link = createLink(
                            linkUrl,
                            anchorTitle,
                            target,
                            x.segmentType == 'Text'
                        );
                        addLink(x, link);
                        if (x.link) {
                            links.push(x.link);
                        }
                    });
                } else if (
                    segments.every(x => x.segmentType == 'SelectionMarker') ||
                    (!!text && text != originalText)
                ) {
                    const segment = createText(text || (linkData ? linkData.originalUrl : url), {
                        ...(segments[0]?.format || {}),
                        ...(getPendingFormat(editor) || {}),
                    });
                    const doc = createContentModelDocument();
                    const link = createLink(linkUrl, anchorTitle, target);

                    addLink(segment, link);
                    addSegment(doc, segment);

                    if (segment.link) {
                        links.push(segment.link);
                    }

                    mergeModel(model, doc, context, {
                        mergeFormat: 'mergeAll',
                    });
                }

                return segments.length > 0;
            },
            {
                changeSource: ChangeSource.CreateLink,
                onNodeCreated: (modelElement, node) => {
                    if (!anchorNode && links.indexOf(modelElement as ContentModelLink) >= 0) {
                        anchorNode = node;
                    }
                },
                getChangeData: () => anchorNode,
            }
        );
    }
}

const createLink = (
    url: string,
    anchorTitle?: string,
    target?: string,
    underline: boolean = true
): ContentModelLink => {
    return {
        dataset: {},
        format: {
            href: url,
            anchorTitle,
            target,
            underline: underline,
        },
    };
};

// TODO: This is copied from original code. We may need to integrate this logic into matchLink() later.
function applyLinkPrefix(url: string): string {
    if (!url) {
        return url;
    }

    // Add link prefix per rule:
    // (a) if the url always starts with a URI scheme, leave it as it is
    // (b) if the url is an email address, xxx@... add mailto: prefix
    // (c) if the url starts with ftp., add ftp:// prefix
    // (d) rest, add http:// prefix
    let prefix = '';
    if (url.search(URI_REGEX) < 0) {
        if (url.search(MAILTO_REGEX) == 0) {
            prefix = 'mailto:';
        } else if (url.search(FTP_REGEX) == 0) {
            prefix = 'ftp://';
        } else {
            // fallback to http://
            prefix = 'http://';
        }
    }

    return prefix + url;
}

// TODO: This is copied from original code. However, ContentModel should be able to filter out malicious
// attributes later, so no need to use HtmlSanitizer here
function checkXss(link: string): string {
    const sanitizer = new HtmlSanitizer();
    const a = document.createElement('a');

    a.href = link || '';

    sanitizer.sanitize(a);
    // We use getAttribute because some browsers will try to make the href property a valid link.
    // This has unintended side effects when the link lacks a protocol.
    return a.getAttribute('href') || '';
}<|MERGE_RESOLUTION|>--- conflicted
+++ resolved
@@ -1,9 +1,5 @@
 import getSelectedSegments from '../selection/getSelectedSegments';
-<<<<<<< HEAD
-import { ChangeSource } from 'roosterjs-editor-types';
-=======
 import { ChangeSource } from '../../publicTypes/event/ContentModelContentChangedEvent';
->>>>>>> 1ffe2e3b
 import { formatWithContentModel } from '../utils/formatWithContentModel';
 import { getPendingFormat } from '../../modelApi/format/pendingFormat';
 import { HtmlSanitizer, matchLink } from 'roosterjs-editor-dom';
@@ -46,11 +42,7 @@
 ) {
     editor.focus();
 
-<<<<<<< HEAD
-    let url = (checkXss(link) || '').trim();
-=======
     const url = (checkXss(link) || '').trim();
->>>>>>> 1ffe2e3b
     if (url) {
         const linkData = matchLink(url);
         const linkUrl = linkData ? linkData.normalizedUrl : applyLinkPrefix(url);

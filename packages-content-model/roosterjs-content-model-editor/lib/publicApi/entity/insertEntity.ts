<<<<<<< HEAD
import { ChangeSource, Entity } from 'roosterjs-editor-types';
=======
import { ChangeSource } from 'roosterjs-editor-types';
>>>>>>> 7a7fb566
import { commitEntity, getEntityFromElement } from 'roosterjs-editor-dom';
import { createEntity, normalizeContentModel } from 'roosterjs-content-model-dom';
import { DOMSelection } from 'roosterjs-content-model-types';
import { formatWithContentModel } from '../utils/formatWithContentModel';
import { insertEntityModel } from '../../modelApi/entity/insertEntityModel';
import type { Entity, SelectionRangeEx } from 'roosterjs-editor-types';
import type { IContentModelEditor } from '../../publicTypes/IContentModelEditor';
import type {
    InsertEntityOptions,
    InsertEntityPosition,
} from '../../publicTypes/parameter/InsertEntityOptions';

const BlockEntityTag = 'div';
const InlineEntityTag = 'span';

/**
 * Insert an entity into editor
 * @param editor The Content Model editor
 * @param type Type of entity
 * @param isBlock True to insert a block entity, false to insert an inline entity
 * @param position Position of the entity to insert. It can be
 * Value of InsertEntityPosition: see InsertEntityPosition
 * selectionRangeEx: Use this range instead of current focus position to insert. After insert, focus will be moved to
 * the beginning of this range (when focusAfterEntity is not set to true) or after the new entity (when focusAfterEntity is set to true)
 * @param options Move options to insert. See InsertEntityOptions
 */
export default function insertEntity(
    editor: IContentModelEditor,
    type: string,
    isBlock: boolean,
    position: 'focus' | 'begin' | 'end' | DOMSelection,
    options?: InsertEntityOptions
): Entity | null;

/**
 * Insert a block entity into editor
 * @param editor The Content Model editor
 * @param type Type of entity
 * @param isBlock Must be true for a block entity
 * @param position Position of the entity to insert. It can be
 * Value of InsertEntityPosition: see InsertEntityPosition
 * selectionRangeEx: Use this range instead of current focus position to insert. After insert, focus will be moved to
 * the beginning of this range (when focusAfterEntity is not set to true) or after the new entity (when focusAfterEntity is set to true)
 * @param options Move options to insert. See InsertEntityOptions
 */
export default function insertEntity(
    editor: IContentModelEditor,
    type: string,
    isBlock: true,
    position: InsertEntityPosition | DOMSelection,
    options?: InsertEntityOptions
): Entity | null;

export default function insertEntity(
    editor: IContentModelEditor,
    type: string,
    isBlock: boolean,
    position?: InsertEntityPosition | DOMSelection,
    options?: InsertEntityOptions
): Entity | null {
    const { contentNode, focusAfterEntity, wrapperDisplay, skipUndoSnapshot } = options || {};
    const wrapper = editor.getDocument().createElement(isBlock ? BlockEntityTag : InlineEntityTag);
    const display = wrapperDisplay ?? (isBlock ? undefined : 'inline-block');

    wrapper.style.setProperty('display', display || null);

    if (contentNode) {
        wrapper.appendChild(contentNode);
    }

    commitEntity(wrapper, type, true /*isReadonly*/);

    const entityModel = createEntity(wrapper, true /*isReadonly*/, type);
    let newEntity: Entity | null = null;

    formatWithContentModel(
        editor,
        'insertEntity',
        (model, context) => {
            insertEntityModel(
                model,
                entityModel,
                typeof position == 'string' ? position : 'focus',
                isBlock,
                focusAfterEntity,
                context
            );

            normalizeContentModel(model);

            context.skipUndoSnapshot = skipUndoSnapshot;
            context.newEntities.push(entityModel);

            return true;
        },
        {
            selectionOverride: typeof position === 'object' ? position : undefined,
            changeSource: ChangeSource.InsertEntity,
            getChangeData: () => {
                newEntity = getEntityFromElement(wrapper);
                return newEntity;
            },
        }
    );

    return newEntity;
}<|MERGE_RESOLUTION|>--- conflicted
+++ resolved
@@ -1,14 +1,10 @@
-<<<<<<< HEAD
-import { ChangeSource, Entity } from 'roosterjs-editor-types';
-=======
 import { ChangeSource } from 'roosterjs-editor-types';
->>>>>>> 7a7fb566
 import { commitEntity, getEntityFromElement } from 'roosterjs-editor-dom';
 import { createEntity, normalizeContentModel } from 'roosterjs-content-model-dom';
-import { DOMSelection } from 'roosterjs-content-model-types';
 import { formatWithContentModel } from '../utils/formatWithContentModel';
 import { insertEntityModel } from '../../modelApi/entity/insertEntityModel';
-import type { Entity, SelectionRangeEx } from 'roosterjs-editor-types';
+import type { DOMSelection } from 'roosterjs-content-model-types';
+import type { Entity } from 'roosterjs-editor-types';
 import type { IContentModelEditor } from '../../publicTypes/IContentModelEditor';
 import type {
     InsertEntityOptions,

import { ChangeSource } from 'roosterjs-editor-types';
import { createEntity, normalizeContentModel } from 'roosterjs-content-model-dom';
import { formatWithContentModel } from '../utils/formatWithContentModel';
import { insertEntityModel } from '../../modelApi/entity/insertEntityModel';
<<<<<<< HEAD
import type { ContentModelEntity } from 'roosterjs-content-model-types';
import type { Entity, SelectionRangeEx } from 'roosterjs-editor-types';
=======
import type { DOMSelection } from 'roosterjs-content-model-types';
import type { Entity } from 'roosterjs-editor-types';
>>>>>>> 3e3429aa
import type { IContentModelEditor } from '../../publicTypes/IContentModelEditor';
import type {
    InsertEntityOptions,
    InsertEntityPosition,
} from '../../publicTypes/parameter/InsertEntityOptions';

const BlockEntityTag = 'div';
const InlineEntityTag = 'span';

/**
 * Insert an entity into editor
 * @param editor The Content Model editor
 * @param type Type of entity
 * @param isBlock True to insert a block entity, false to insert an inline entity
 * @param position Position of the entity to insert. It can be
 * Value of InsertEntityPosition: see InsertEntityPosition
 * selectionRangeEx: Use this range instead of current focus position to insert. After insert, focus will be moved to
 * the beginning of this range (when focusAfterEntity is not set to true) or after the new entity (when focusAfterEntity is set to true)
 * @param options Move options to insert. See InsertEntityOptions
 */
export default function insertEntity(
    editor: IContentModelEditor,
    type: string,
    isBlock: boolean,
    position: 'focus' | 'begin' | 'end' | DOMSelection,
    options?: InsertEntityOptions
): ContentModelEntity | null;

/**
 * Insert a block entity into editor
 * @param editor The Content Model editor
 * @param type Type of entity
 * @param isBlock Must be true for a block entity
 * @param position Position of the entity to insert. It can be
 * Value of InsertEntityPosition: see InsertEntityPosition
 * selectionRangeEx: Use this range instead of current focus position to insert. After insert, focus will be moved to
 * the beginning of this range (when focusAfterEntity is not set to true) or after the new entity (when focusAfterEntity is set to true)
 * @param options Move options to insert. See InsertEntityOptions
 */
export default function insertEntity(
    editor: IContentModelEditor,
    type: string,
    isBlock: true,
    position: InsertEntityPosition | DOMSelection,
    options?: InsertEntityOptions
): ContentModelEntity | null;

export default function insertEntity(
    editor: IContentModelEditor,
    type: string,
    isBlock: boolean,
    position?: InsertEntityPosition | DOMSelection,
    options?: InsertEntityOptions
): ContentModelEntity | null {
    const { contentNode, focusAfterEntity, wrapperDisplay, skipUndoSnapshot } = options || {};
    const wrapper = editor.getDocument().createElement(isBlock ? BlockEntityTag : InlineEntityTag);
    const display = wrapperDisplay ?? (isBlock ? undefined : 'inline-block');

    wrapper.style.setProperty('display', display || null);

    if (contentNode) {
        wrapper.appendChild(contentNode);
    }

    const entityModel = createEntity(wrapper, true /*isReadonly*/, undefined /*format*/, type);

    formatWithContentModel(
        editor,
        'insertEntity',
        (model, context) => {
            insertEntityModel(
                model,
                entityModel,
                typeof position == 'string' ? position : 'focus',
                isBlock,
                focusAfterEntity,
                context
            );

            normalizeContentModel(model);

            context.skipUndoSnapshot = skipUndoSnapshot;
            context.newEntities.push(entityModel);

            return true;
        },
        {
            selectionOverride: typeof position === 'object' ? position : undefined,
            changeSource: ChangeSource.InsertEntity,
            getChangeData: () => {
                // TODO: Remove this entity when we have standalone editor
                const entity: Entity = {
                    wrapper,
                    type,
                    id: '',
                    isReadonly: true,
                };

                return entity;
            },
        }
    );

    return entityModel;
}<|MERGE_RESOLUTION|>--- conflicted
+++ resolved
@@ -2,13 +2,8 @@
 import { createEntity, normalizeContentModel } from 'roosterjs-content-model-dom';
 import { formatWithContentModel } from '../utils/formatWithContentModel';
 import { insertEntityModel } from '../../modelApi/entity/insertEntityModel';
-<<<<<<< HEAD
-import type { ContentModelEntity } from 'roosterjs-content-model-types';
-import type { Entity, SelectionRangeEx } from 'roosterjs-editor-types';
-=======
-import type { DOMSelection } from 'roosterjs-content-model-types';
+import type { ContentModelEntity, DOMSelection } from 'roosterjs-content-model-types';
 import type { Entity } from 'roosterjs-editor-types';
->>>>>>> 3e3429aa
 import type { IContentModelEditor } from '../../publicTypes/IContentModelEditor';
 import type {
     InsertEntityOptions,

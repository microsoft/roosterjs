import type {
    ContentModelBlock,
    ContentModelBlockBase,
    ContentModelBlockGroupBase,
    ContentModelBlockGroupType,
    ContentModelBlockType,
    ContentModelDivider,
    ContentModelDocument,
    ContentModelEntity,
    ContentModelFormatBase,
    ContentModelFormatContainer,
    ContentModelGeneralBlock,
    ContentModelImage,
    ContentModelListItem,
    ContentModelParagraph,
    ContentModelSegment,
    ContentModelSegmentBase,
    ContentModelSegmentType,
    ContentModelSelectionMarker,
    ContentModelTable,
    ContentModelTableCell,
    ContentModelWithDataset,
    ContentModelWithFormat,
    ContentModelGeneralSegment,
    ContentModelText,
    ContentModelTableRow,
    ContentModelListLevel,
} from 'roosterjs-content-model-types';

/**
 * @internal
 * Options for cloneModel API
 */
<<<<<<< HEAD
export interface CloneModelOptions {
    /**
     * When pass false or not passed, the cloned model will not have cached element even they exist in original model.
     * For entity and general model, a cloned wrapper element will be added into cloned model. So that the cloned model will be fully disconnected from the original one
     * When pass true, cloned model will have the same cached element and element wrapper with the original model
     * @default true
     */
    includeCachedElement?: boolean;
=======
export type CachedElementHandler = (
    node: HTMLElement,
    type: 'general' | 'entity' | 'cache'
) => HTMLElement | undefined;

/**
 * @internal
 * Options for cloneModel API
 */
export interface CloneModelOptions {
    /**
     * Specify how to deal with cached element, including cached block element, element in General Model, and wrapper element in Entity
     * - True: Cloned model will have the same reference to the cached element
     * - False/Not passed: For cached block element, cached element will be undefined. For General Model and Entity, the element will have deep clone and assign to the cloned model
     * - A callback: invoke the callback with the source cached element and a string to specify model type, let the callback return the expected value of cached element.
     * For General Model and Entity, the callback must return a valid element, otherwise there will be exception thrown.
     */
    includeCachedElement?: boolean | CachedElementHandler;
>>>>>>> b77c854e
}

/**
 * @internal
 */
export function cloneModel(
    model: ContentModelDocument,
    options?: CloneModelOptions
): ContentModelDocument {
    const newModel: ContentModelDocument = cloneBlockGroupBase(model, options || {});

    if (model.format) {
        newModel.format = Object.assign({}, model.format);
    }

    return newModel;
}

function cloneBlock(block: ContentModelBlock, options: CloneModelOptions): ContentModelBlock {
    switch (block.blockType) {
        case 'BlockGroup':
            switch (block.blockGroupType) {
                case 'FormatContainer':
                    return cloneFormatContainer(block, options);
                case 'General':
                    return cloneGeneralBlock(block, options);
                case 'ListItem':
                    return cloneListItem(block, options);
            }
            break;
        case 'Divider':
            return cloneDivider(block, options);
        case 'Entity':
            return cloneEntity(block, options);
        case 'Paragraph':
            return cloneParagraph(block, options);
        case 'Table':
            return cloneTable(block, options);
    }
}

function cloneSegment(
    segment: ContentModelSegment,
    options: CloneModelOptions
): ContentModelSegment {
    switch (segment.segmentType) {
        case 'Br':
            return cloneSegmentBase(segment);
        case 'Entity':
            return cloneEntity(segment, options);
        case 'General':
            return cloneGeneralSegment(segment, options);
        case 'Image':
            return cloneImage(segment);
        case 'SelectionMarker':
            return cloneSelectionMarker(segment);
        case 'Text':
            return cloneText(segment);
    }
}

function cloneModelWithFormat<T extends ContentModelFormatBase>(
    model: ContentModelWithFormat<T>
): ContentModelWithFormat<T> {
    return {
        format: Object.assign({}, model.format),
    };
}

function cloneModelWithDataset<T>(model: ContentModelWithDataset<T>): ContentModelWithDataset<T> {
    return {
        dataset: Object.assign({}, model.dataset),
    };
}

function cloneBlockBase<T extends ContentModelBlockType>(
    block: ContentModelBlockBase<T>
): ContentModelBlockBase<T> {
    const { blockType } = block;

    return Object.assign(
        {
            blockType,
        },
        cloneModelWithFormat(block)
    );
}

function cloneBlockGroupBase<T extends ContentModelBlockGroupType>(
    group: ContentModelBlockGroupBase<T>,
    options: CloneModelOptions
): ContentModelBlockGroupBase<T> {
    const { blockGroupType, blocks } = group;

    return {
        blockGroupType: blockGroupType,
        blocks: blocks.map(block => cloneBlock(block, options)),
    };
}

function cloneSegmentBase<T extends ContentModelSegmentType>(
    segment: ContentModelSegmentBase<T>
): ContentModelSegmentBase<T> {
    const { segmentType, isSelected, code, link } = segment;

    const newSegment: ContentModelSegmentBase<T> = Object.assign(
        {
            segmentType,
            isSelected,
        },
        cloneModelWithFormat(segment)
    );

    if (code) {
        newSegment.code = cloneModelWithFormat(code);
    }
    if (link) {
        newSegment.link = Object.assign(cloneModelWithFormat(link), cloneModelWithDataset(link));
    }

    return newSegment;
}

function cloneEntity(entity: ContentModelEntity, options: CloneModelOptions): ContentModelEntity {
    const { wrapper, isReadonly, type, id } = entity;

    return Object.assign(
        {
<<<<<<< HEAD
            wrapper: options.includeCachedElement
                ? wrapper
                : (wrapper.cloneNode(true /*deep*/) as HTMLElement),
=======
            wrapper: handleCachedElement(wrapper, 'entity', options),
>>>>>>> b77c854e
            isReadonly,
            type,
            id,
        },
        cloneBlockBase(entity),
        cloneSegmentBase(entity)
    );
}

function cloneParagraph(
    paragraph: ContentModelParagraph,
    options: CloneModelOptions
): ContentModelParagraph {
    const { cachedElement, segments, isImplicit, decorator, segmentFormat } = paragraph;

    const newParagraph: ContentModelParagraph = Object.assign(
        {
<<<<<<< HEAD
            cachedElement: options.includeCachedElement ? cachedElement : undefined,
=======
            cachedElement: handleCachedElement(cachedElement, 'cache', options),
>>>>>>> b77c854e
            isImplicit,
            segments: segments.map(segment => cloneSegment(segment, options)),
            segmentFormat: segmentFormat ? { ...segmentFormat } : undefined,
        },
        cloneBlockBase(paragraph),
        cloneModelWithFormat(paragraph)
    );

    if (decorator) {
        newParagraph.decorator = Object.assign(
            {
                tagName: decorator.tagName,
            },
            cloneModelWithFormat(decorator)
        );
    }

    return newParagraph;
}

function cloneTable(table: ContentModelTable, options: CloneModelOptions): ContentModelTable {
    const { cachedElement, widths, rows } = table;

    return Object.assign(
        {
<<<<<<< HEAD
            cachedElement: options.includeCachedElement ? cachedElement : undefined,
=======
            cachedElement: handleCachedElement(cachedElement, 'cache', options),
>>>>>>> b77c854e
            widths: Array.from(widths),
            rows: rows.map(row => cloneTableRow(row, options)),
        },
        cloneBlockBase(table),
        cloneModelWithDataset(table)
    );
}

function cloneTableRow(
    row: ContentModelTableRow,
    options: CloneModelOptions
): ContentModelTableRow {
    const { height, cells, cachedElement } = row;

    return Object.assign(
        {
            height,
<<<<<<< HEAD
            cachedElement: options.includeCachedElement ? cachedElement : undefined,
=======
            cachedElement: handleCachedElement(cachedElement, 'cache', options),
>>>>>>> b77c854e
            cells: cells.map(cell => cloneTableCell(cell, options)),
        },
        cloneModelWithFormat(row)
    );
}

function cloneTableCell(
    cell: ContentModelTableCell,
    options: CloneModelOptions
): ContentModelTableCell {
    const { cachedElement, isSelected, spanAbove, spanLeft, isHeader } = cell;

    return Object.assign(
        {
<<<<<<< HEAD
            cachedElement: options.includeCachedElement ? cachedElement : undefined,
=======
            cachedElement: handleCachedElement(cachedElement, 'cache', options),
>>>>>>> b77c854e
            isSelected,
            spanAbove,
            spanLeft,
            isHeader,
        },
        cloneBlockGroupBase(cell, options),
        cloneModelWithFormat(cell),
        cloneModelWithDataset(cell)
    );
}

function cloneFormatContainer(
    container: ContentModelFormatContainer,
    options: CloneModelOptions
): ContentModelFormatContainer {
    const { tagName, cachedElement } = container;
    const newContainer: ContentModelFormatContainer = Object.assign(
<<<<<<< HEAD
        { tagName, cachedElement: options.includeCachedElement ? cachedElement : undefined },
=======
        { tagName, cachedElement: handleCachedElement(cachedElement, 'cache', options) },
>>>>>>> b77c854e
        cloneBlockBase(container),
        cloneBlockGroupBase(container, options)
    );

    if (container.zeroFontSize) {
        newContainer.zeroFontSize = true;
    }

    return newContainer;
}

function cloneListItem(
    item: ContentModelListItem,
    options: CloneModelOptions
): ContentModelListItem {
    const { formatHolder, levels } = item;

    return Object.assign(
        {
            formatHolder: cloneSelectionMarker(formatHolder),
            levels: levels.map(cloneListLevel),
        },
        cloneBlockBase(item),
        cloneBlockGroupBase(item, options)
    );
}

function cloneListLevel(level: ContentModelListLevel): ContentModelListLevel {
    const { listType } = level;

    return Object.assign({ listType }, cloneModelWithFormat(level), cloneModelWithDataset(level));
}
function cloneDivider(
    divider: ContentModelDivider,
    options: CloneModelOptions
): ContentModelDivider {
    const { tagName, isSelected, cachedElement } = divider;

    return Object.assign(
        {
            isSelected,
            tagName,
<<<<<<< HEAD
            cachedElement: options.includeCachedElement ? cachedElement : undefined,
=======
            cachedElement: handleCachedElement(cachedElement, 'cache', options),
>>>>>>> b77c854e
        },
        cloneBlockBase(divider)
    );
}

function cloneGeneralBlock(
    general: ContentModelGeneralBlock,
    options: CloneModelOptions
): ContentModelGeneralBlock {
    const { element } = general;

    return Object.assign(
        {
<<<<<<< HEAD
            element: options.includeCachedElement
                ? element
                : (element.cloneNode(true /*deep*/) as HTMLElement),
=======
            element: handleCachedElement(element, 'general', options),
>>>>>>> b77c854e
        },
        cloneBlockBase(general),
        cloneBlockGroupBase(general, options)
    );
}

function cloneSelectionMarker(marker: ContentModelSelectionMarker): ContentModelSelectionMarker {
    return Object.assign({ isSelected: marker.isSelected }, cloneSegmentBase(marker));
}

function cloneImage(image: ContentModelImage): ContentModelImage {
    const { src, alt, title, isSelectedAsImageSelection } = image;

    return Object.assign(
        { src, alt, title, isSelectedAsImageSelection },
        cloneSegmentBase(image),
        cloneModelWithDataset(image)
    );
}

function cloneGeneralSegment(
    general: ContentModelGeneralSegment,
    options: CloneModelOptions
): ContentModelGeneralSegment {
    return Object.assign(cloneGeneralBlock(general, options), cloneSegmentBase(general));
}

function cloneText(textSegment: ContentModelText): ContentModelText {
    const { text } = textSegment;
    return Object.assign({ text }, cloneSegmentBase(textSegment));
}

function handleCachedElement<T extends HTMLElement>(
    node: T,
    type: 'general' | 'entity',
    options: CloneModelOptions
): T;

function handleCachedElement<T extends HTMLElement>(
    node: T | undefined,
    type: 'cache',
    options: CloneModelOptions
): T | undefined;

function handleCachedElement<T extends HTMLElement>(
    node: T | undefined,
    type: 'general' | 'entity' | 'cache',
    options: CloneModelOptions
): T | undefined {
    const { includeCachedElement } = options;

    if (!node) {
        return undefined;
    } else if (!includeCachedElement) {
        return type == 'cache' ? undefined : (node.cloneNode(true /*deep*/) as T);
    } else if (includeCachedElement === true) {
        return node;
    } else {
        const result = includeCachedElement(node, type) as T | undefined;

        if ((type == 'general' || type == 'entity') && !result) {
            throw new Error('Entity and General Model must has wrapper element');
        }

        return result;
    }
}<|MERGE_RESOLUTION|>--- conflicted
+++ resolved
@@ -31,16 +31,6 @@
  * @internal
  * Options for cloneModel API
  */
-<<<<<<< HEAD
-export interface CloneModelOptions {
-    /**
-     * When pass false or not passed, the cloned model will not have cached element even they exist in original model.
-     * For entity and general model, a cloned wrapper element will be added into cloned model. So that the cloned model will be fully disconnected from the original one
-     * When pass true, cloned model will have the same cached element and element wrapper with the original model
-     * @default true
-     */
-    includeCachedElement?: boolean;
-=======
 export type CachedElementHandler = (
     node: HTMLElement,
     type: 'general' | 'entity' | 'cache'
@@ -59,7 +49,6 @@
      * For General Model and Entity, the callback must return a valid element, otherwise there will be exception thrown.
      */
     includeCachedElement?: boolean | CachedElementHandler;
->>>>>>> b77c854e
 }
 
 /**
@@ -188,13 +177,7 @@
 
     return Object.assign(
         {
-<<<<<<< HEAD
-            wrapper: options.includeCachedElement
-                ? wrapper
-                : (wrapper.cloneNode(true /*deep*/) as HTMLElement),
-=======
             wrapper: handleCachedElement(wrapper, 'entity', options),
->>>>>>> b77c854e
             isReadonly,
             type,
             id,
@@ -212,11 +195,7 @@
 
     const newParagraph: ContentModelParagraph = Object.assign(
         {
-<<<<<<< HEAD
-            cachedElement: options.includeCachedElement ? cachedElement : undefined,
-=======
-            cachedElement: handleCachedElement(cachedElement, 'cache', options),
->>>>>>> b77c854e
+            cachedElement: handleCachedElement(cachedElement, 'cache', options),
             isImplicit,
             segments: segments.map(segment => cloneSegment(segment, options)),
             segmentFormat: segmentFormat ? { ...segmentFormat } : undefined,
@@ -242,11 +221,7 @@
 
     return Object.assign(
         {
-<<<<<<< HEAD
-            cachedElement: options.includeCachedElement ? cachedElement : undefined,
-=======
-            cachedElement: handleCachedElement(cachedElement, 'cache', options),
->>>>>>> b77c854e
+            cachedElement: handleCachedElement(cachedElement, 'cache', options),
             widths: Array.from(widths),
             rows: rows.map(row => cloneTableRow(row, options)),
         },
@@ -264,11 +239,7 @@
     return Object.assign(
         {
             height,
-<<<<<<< HEAD
-            cachedElement: options.includeCachedElement ? cachedElement : undefined,
-=======
-            cachedElement: handleCachedElement(cachedElement, 'cache', options),
->>>>>>> b77c854e
+            cachedElement: handleCachedElement(cachedElement, 'cache', options),
             cells: cells.map(cell => cloneTableCell(cell, options)),
         },
         cloneModelWithFormat(row)
@@ -283,11 +254,7 @@
 
     return Object.assign(
         {
-<<<<<<< HEAD
-            cachedElement: options.includeCachedElement ? cachedElement : undefined,
-=======
-            cachedElement: handleCachedElement(cachedElement, 'cache', options),
->>>>>>> b77c854e
+            cachedElement: handleCachedElement(cachedElement, 'cache', options),
             isSelected,
             spanAbove,
             spanLeft,
@@ -305,11 +272,7 @@
 ): ContentModelFormatContainer {
     const { tagName, cachedElement } = container;
     const newContainer: ContentModelFormatContainer = Object.assign(
-<<<<<<< HEAD
-        { tagName, cachedElement: options.includeCachedElement ? cachedElement : undefined },
-=======
         { tagName, cachedElement: handleCachedElement(cachedElement, 'cache', options) },
->>>>>>> b77c854e
         cloneBlockBase(container),
         cloneBlockGroupBase(container, options)
     );
@@ -352,11 +315,7 @@
         {
             isSelected,
             tagName,
-<<<<<<< HEAD
-            cachedElement: options.includeCachedElement ? cachedElement : undefined,
-=======
-            cachedElement: handleCachedElement(cachedElement, 'cache', options),
->>>>>>> b77c854e
+            cachedElement: handleCachedElement(cachedElement, 'cache', options),
         },
         cloneBlockBase(divider)
     );
@@ -370,13 +329,7 @@
 
     return Object.assign(
         {
-<<<<<<< HEAD
-            element: options.includeCachedElement
-                ? element
-                : (element.cloneNode(true /*deep*/) as HTMLElement),
-=======
             element: handleCachedElement(element, 'general', options),
->>>>>>> b77c854e
         },
         cloneBlockBase(general),
         cloneBlockGroupBase(general, options)

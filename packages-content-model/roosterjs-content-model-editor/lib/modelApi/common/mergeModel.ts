--- conflicted
+++ resolved
@@ -83,11 +83,7 @@
 
             switch (block.blockType) {
                 case 'Paragraph':
-<<<<<<< HEAD
-                    mergeParagraph(insertPosition, block, i == 0, options);
-=======
-                    mergeParagraph(insertPosition, block, i == 0, context);
->>>>>>> afcaf708
+                    mergeParagraph(insertPosition, block, i == 0, context, options);
                     break;
 
                 case 'Divider':
@@ -129,11 +125,8 @@
     markerPosition: InsertPoint,
     newPara: ContentModelParagraph,
     mergeToCurrentParagraph: boolean,
-<<<<<<< HEAD
-    option: MergeModelOption | undefined
-=======
-    context?: FormatWithContentModelContext
->>>>>>> afcaf708
+    context?: FormatWithContentModelContext,
+    option?: MergeModelOption
 ) {
     const { paragraph, marker } = markerPosition;
     const newParagraph = mergeToCurrentParagraph

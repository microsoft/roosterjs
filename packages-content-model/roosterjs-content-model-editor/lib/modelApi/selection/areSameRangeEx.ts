--- conflicted
+++ resolved
@@ -1,9 +1,4 @@
-<<<<<<< HEAD
-import { DOMSelection } from 'roosterjs-content-model-types';
-=======
-import { SelectionRangeTypes } from 'roosterjs-editor-types';
-import type { Coordinates, SelectionRangeEx } from 'roosterjs-editor-types';
->>>>>>> 7a7fb566
+import type { DOMSelection } from 'roosterjs-content-model-types';
 
 /**
  * @internal

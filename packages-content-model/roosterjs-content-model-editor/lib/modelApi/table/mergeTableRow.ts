import { canMergeCells } from './canMergeCells';
import { getSelectedCells } from './getSelectedCells';
<<<<<<< HEAD
import { TableOperation } from 'roosterjs-editor-types';
import type { ContentModelTable } from 'roosterjs-content-model-types';
import type { CompatibleTableOperation } from 'roosterjs-editor-types/lib/compatibleTypes';
=======
import type { TableVerticalMergeOperation } from '../../publicTypes/parameter/TableOperation';
import type { ContentModelTable } from 'roosterjs-content-model-types';
>>>>>>> 1ffe2e3b

/**
 * @internal
 */
export function mergeTableRow(table: ContentModelTable, operation: TableVerticalMergeOperation) {
    const sel = getSelectedCells(table);
    const mergeAbove = operation == 'mergeAbove';

    if (sel) {
        const mergingRowIndex = mergeAbove ? sel.firstRow : sel.lastRow + 1;

        if (mergingRowIndex > 0 && mergingRowIndex < table.rows.length) {
            for (let colIndex = sel.firstCol; colIndex <= sel.lastCol; colIndex++) {
                const cell = table.rows[mergingRowIndex].cells[colIndex];

                if (
                    cell &&
                    canMergeCells(
                        table.rows,
                        mergingRowIndex - 1,
                        colIndex,
                        mergingRowIndex,
                        colIndex
                    )
                ) {
                    cell.spanAbove = true;

                    let newSelectedRow = mergingRowIndex;

                    while (table.rows[newSelectedRow]?.cells[colIndex]?.spanAbove) {
                        delete table.rows[newSelectedRow].cells[colIndex].cachedElement;
                        delete table.rows[newSelectedRow].cachedElement;
                        newSelectedRow--;
                    }

                    if (table.rows[newSelectedRow]?.cells[colIndex]) {
                        table.rows[newSelectedRow].cells[colIndex].isSelected = true;

                        delete table.rows[newSelectedRow].cells[colIndex].cachedElement;
                        delete table.rows[newSelectedRow].cachedElement;
                    }

                    delete cell.cachedElement;
                }
            }
        }
    }
}<|MERGE_RESOLUTION|>--- conflicted
+++ resolved
@@ -1,13 +1,7 @@
 import { canMergeCells } from './canMergeCells';
 import { getSelectedCells } from './getSelectedCells';
-<<<<<<< HEAD
-import { TableOperation } from 'roosterjs-editor-types';
-import type { ContentModelTable } from 'roosterjs-content-model-types';
-import type { CompatibleTableOperation } from 'roosterjs-editor-types/lib/compatibleTypes';
-=======
 import type { TableVerticalMergeOperation } from '../../publicTypes/parameter/TableOperation';
 import type { ContentModelTable } from 'roosterjs-content-model-types';
->>>>>>> 1ffe2e3b
 
 /**
  * @internal

--- conflicted
+++ resolved
@@ -1,9 +1,3 @@
-<<<<<<< HEAD
-import { ensureTypeInContainer } from './ensureTypeInContainer';
-import { getStyleBasedFormatState } from './getStyleBasedFormatState';
-=======
-import { getContent } from './getContent';
->>>>>>> 6b10d249
 import { insertNode } from './insertNode';
 import type { ContentModelCoreApiMap } from '../publicTypes/ContentModelEditorCore';
 
@@ -11,11 +5,5 @@
  * @internal
  */
 export const coreApiMap: ContentModelCoreApiMap = {
-<<<<<<< HEAD
-    ensureTypeInContainer,
-    getStyleBasedFormatState,
-=======
-    getContent,
->>>>>>> 6b10d249
     insertNode,
 };
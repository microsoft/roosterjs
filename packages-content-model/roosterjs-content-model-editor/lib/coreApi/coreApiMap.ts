--- conflicted
+++ resolved
@@ -1,7 +1,3 @@
-<<<<<<< HEAD
-=======
-import { getContent } from './getContent';
->>>>>>> fcb18cd0
 import { insertNode } from './insertNode';
 import type { ContentModelCoreApiMap } from '../publicTypes/ContentModelEditorCore';
 
@@ -9,9 +5,5 @@
  * @internal
  */
 export const coreApiMap: ContentModelCoreApiMap = {
-<<<<<<< HEAD
-=======
-    getContent,
->>>>>>> fcb18cd0
     insertNode,
 };
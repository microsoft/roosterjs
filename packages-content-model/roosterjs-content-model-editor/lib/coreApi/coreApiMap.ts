--- conflicted
+++ resolved
@@ -1,9 +1,3 @@
-<<<<<<< HEAD
-import { ensureTypeInContainer } from './ensureTypeInContainer';
-import { getStyleBasedFormatState } from './getStyleBasedFormatState';
-=======
-import { getContent } from './getContent';
->>>>>>> 4b47a5d2
 import { insertNode } from './insertNode';
 import { setContent } from './setContent';
 import type { ContentModelCoreApiMap } from '../publicTypes/ContentModelEditorCore';
@@ -12,12 +6,6 @@
  * @internal
  */
 export const coreApiMap: ContentModelCoreApiMap = {
-<<<<<<< HEAD
-    ensureTypeInContainer,
-    getStyleBasedFormatState,
-=======
-    getContent,
->>>>>>> 4b47a5d2
     insertNode,
     setContent,
 };
--- conflicted
+++ resolved
@@ -27,12 +27,8 @@
               'font-weight',
           ])
         : [];
-<<<<<<< HEAD
-    const { contentDiv, darkColorHandler, lifecycle } = innerCore;
-=======
     const { contentDiv, lifecycle } = innerCore;
     const { darkColorHandler } = core;
->>>>>>> 8dc99687
 
     let styleTextColor: string | undefined;
     let styleBackColor: string | undefined;

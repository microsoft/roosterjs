import { ContentModelEditor } from 'roosterjs-content-model-editor';
import {
    ContentModelAutoFormatPlugin,
    ContentModelEditPlugin,
    ContentModelPastePlugin,
    EntityDelimiterPlugin,
} from 'roosterjs-content-model-plugins';
import type {
    ContentModelEditorOptions,
    IContentModelEditor,
} from 'roosterjs-content-model-editor';
import type { EditorPlugin } from 'roosterjs-content-model-types';

/**
 * Create a Content Model Editor using the given options
 * @param contentDiv The html div element needed for creating the editor
 * @param additionalPlugins The additional user defined plugins. Currently the default plugins that are already included are
 * ContentEdit, HyperLink and Paste, user don't need to add those.
 * @param initialContent The initial content to show in editor. It can't be removed by undo, user need to manually remove it if needed.
 * @returns The ContentModelEditor instance
 */
export function createContentModelEditor(
    contentDiv: HTMLDivElement,
    additionalPlugins?: EditorPlugin[],
    initialContent?: string
): IContentModelEditor {
<<<<<<< HEAD
    const plugins = additionalPlugins ? [...additionalPlugins] : [];
    plugins.push(
        new ContentModelPastePlugin(),
        new ContentModelEditPlugin(),
        new EntityDelimiterPlugin(),
        new ContentModelAutoFormatPlugin()
    );
=======
    const legacyPlugins = [new ContentModelEditPlugin(), new EntityDelimiterPlugin()];
    const plugins = [new ContentModelPastePlugin(), ...(additionalPlugins ?? [])];
>>>>>>> e2f8faa3

    const options: ContentModelEditorOptions = {
        legacyPlugins: legacyPlugins,
        plugins: plugins,
        initialContent: initialContent,
        defaultSegmentFormat: {
            fontFamily: 'Calibri,Arial,Helvetica,sans-serif',
            fontSize: '11pt',
            textColor: '#000000',
        },
    };
    return new ContentModelEditor(contentDiv, options);
}<|MERGE_RESOLUTION|>--- conflicted
+++ resolved
@@ -24,18 +24,12 @@
     additionalPlugins?: EditorPlugin[],
     initialContent?: string
 ): IContentModelEditor {
-<<<<<<< HEAD
-    const plugins = additionalPlugins ? [...additionalPlugins] : [];
-    plugins.push(
-        new ContentModelPastePlugin(),
+    const legacyPlugins = [
         new ContentModelEditPlugin(),
         new EntityDelimiterPlugin(),
-        new ContentModelAutoFormatPlugin()
-    );
-=======
-    const legacyPlugins = [new ContentModelEditPlugin(), new EntityDelimiterPlugin()];
+        new ContentModelAutoFormatPlugin(),
+    ];
     const plugins = [new ContentModelPastePlugin(), ...(additionalPlugins ?? [])];
->>>>>>> e2f8faa3
 
     const options: ContentModelEditorOptions = {
         legacyPlugins: legacyPlugins,

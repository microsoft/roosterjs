--- conflicted
+++ resolved
@@ -9,12 +9,7 @@
         "roosterjs-content-model-core": "",
         "roosterjs-content-model-api": "",
         "roosterjs-content-model-editor": "",
-<<<<<<< HEAD
-        "roosterjs-content-model-plugins": "",
-        "roosterjs-color-utils": ""
-=======
         "roosterjs-content-model-plugins": ""
->>>>>>> 89a61d0a
     },
     "version": "0.0.0",
     "main": "./lib/index.ts"

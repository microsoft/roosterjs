import type { Snapshot } from '../parameter/Snapshot';
import type { ContentModelSegmentFormat } from '../format/ContentModelSegmentFormat';
import type { StandaloneCoreApiMap } from './StandaloneEditorCore';
import type {
    EditorPlugin,
    TrustedHTMLHandler,
    UndoSnapshotsService,
} from 'roosterjs-editor-types';
import type { DomToModelOption } from '../context/DomToModelOption';
import type { ModelToDomOption } from '../context/ModelToDomOption';
import type { ContentModelDocument } from '../group/ContentModelDocument';

/**
 * Options for Content Model editor
 */
export interface StandaloneEditorOptions {
    /**
     * Default options used for DOM to Content Model conversion
     */
    defaultDomToModelOptions?: DomToModelOption;

    /**
     * Default options used for Content Model to DOM conversion
     */
    defaultModelToDomOptions?: ModelToDomOption;

    /**
     * Reuse existing DOM structure if possible, and update the model when content or selection is changed
     */
    cacheModel?: boolean;

    /**
     * List of plugins.
     * The order of plugins here determines in what order each event will be dispatched.
     * Plugins not appear in this list will not be added to editor, including built-in plugins.
     * Default value is empty array.
     */
    plugins?: EditorPlugin[];

    /**
     * Default format of editor content. This will be applied to empty content.
     * If there is already content inside editor, format of existing content will not be changed.
     * Default value is the computed style of editor content DIV
     */
    defaultSegmentFormat?: ContentModelSegmentFormat;

    /**
     * Allowed custom content type when paste besides text/plain, text/html and images
     * Only text types are supported, and do not add "text/" prefix to the type values
     */
    allowedCustomPasteType?: string[];

    /**
     * The scroll container to get scroll event from.
     * By default, the scroll container will be the same with editor content DIV
     */
    scrollContainer?: HTMLElement;

    /**
     * A util function to transform light mode color to dark mode color
     * Default value is to return the original light color
     */
    getDarkColor?: (lightColor: string) => string;

    /**
     * Customized trusted type handler used for sanitizing HTML string before assign to DOM tree
     * This is required when trusted-type Content-Security-Policy (CSP) is enabled.
     * See https://developer.mozilla.org/en-US/docs/Web/HTTP/Headers/Content-Security-Policy/trusted-types
     */
    trustedHTMLHandler?: TrustedHTMLHandler;

    /**
     * A function map to override default core API implementation
     * Default value is null
     */
    coreApiOverride?: Partial<StandaloneCoreApiMap>;

    /**
     * Color of the border of a selectedImage. Default color: '#DB626C'
     */
    imageSelectionBorderColor?: string;

    /**
     * Initial Content Model
     */
    initialModel?: ContentModelDocument;

    /**
     * Whether to skip the adjust editor process when for light/dark mode
     */
    doNotAdjustEditorColor?: boolean;

    /**
     * If the editor is currently in dark mode
     */
    inDarkMode?: boolean;

    /**
     * Undo snapshot service based on content metadata. Use this parameter to customize the undo snapshot service.
     * When this property is set, value of undoSnapshotService will be ignored.
     */
<<<<<<< HEAD
    undoMetadataSnapshotService?: UndoSnapshotsService<Snapshot>;
=======
    undoSnapshotService?: UndoSnapshotsService<Snapshot>;
>>>>>>> a2083926
}<|MERGE_RESOLUTION|>--- conflicted
+++ resolved
@@ -99,9 +99,5 @@
      * Undo snapshot service based on content metadata. Use this parameter to customize the undo snapshot service.
      * When this property is set, value of undoSnapshotService will be ignored.
      */
-<<<<<<< HEAD
-    undoMetadataSnapshotService?: UndoSnapshotsService<Snapshot>;
-=======
     undoSnapshotService?: UndoSnapshotsService<Snapshot>;
->>>>>>> a2083926
 }
<<<<<<< HEAD
=======
import type { PluginEvent } from '../event/PluginEvent';
import type { PluginState } from '../pluginState/PluginState';
import type { EditorPlugin } from './EditorPlugin';
>>>>>>> 8dc99687
import type { ClipboardData } from '../parameter/ClipboardData';
import type { PasteType } from '../enum/PasteType';
import type { DOMEventRecord } from '../parameter/DOMEventRecord';
import type { Snapshot } from '../parameter/Snapshot';
import type { EntityState } from '../parameter/FormatWithContentModelContext';
<<<<<<< HEAD
import type {
    DarkColorHandler,
    EditorPlugin,
    PluginEvent,
    Rect,
    TrustedHTMLHandler,
} from 'roosterjs-editor-types';
import type { ContentModelDocument } from '../group/ContentModelDocument';
import type { StandaloneEditorCorePluginState } from '../pluginState/StandaloneEditorPluginState';
=======
import type { DarkColorHandler } from '../context/DarkColorHandler';
import type { ContentModelDocument } from '../group/ContentModelDocument';
>>>>>>> 8dc99687
import type { DOMSelection } from '../selection/DOMSelection';
import type { DomToModelOption } from '../context/DomToModelOption';
import type { DomToModelSettings } from '../context/DomToModelSettings';
import type { EditorContext } from '../context/EditorContext';
import type { EditorEnvironment } from '../parameter/EditorEnvironment';
import type { ModelToDomOption } from '../context/ModelToDomOption';
import type { ModelToDomSettings, OnNodeCreated } from '../context/ModelToDomSettings';
import type { TrustedHTMLHandler } from '../parameter/TrustedHTMLHandler';
import type { Rect } from '../parameter/Rect';
import type {
    ContentModelFormatter,
    FormatWithContentModelOptions,
} from '../parameter/FormatWithContentModelOptions';

/**
 * Create a EditorContext object used by ContentModel API
 * @param core The StandaloneEditorCore object
 */
export type CreateEditorContext = (core: StandaloneEditorCore) => EditorContext;

/**
 * Create Content Model from DOM tree in this editor
 * @param core The StandaloneEditorCore object
 * @param option The option to customize the behavior of DOM to Content Model conversion
 * @param selectionOverride When passed, use this selection range instead of current selection in editor
 */
export type CreateContentModel = (
    core: StandaloneEditorCore,
    option?: DomToModelOption,
    selectionOverride?: DOMSelection
) => ContentModelDocument;

/**
 * Get current DOM selection from editor
 * @param core The StandaloneEditorCore object
 */
export type GetDOMSelection = (core: StandaloneEditorCore) => DOMSelection | null;

/**
 * Set content with content model. This is the replacement of core API getSelectionRangeEx
 * @param core The StandaloneEditorCore object
 * @param model The content model to set
 * @param option Additional options to customize the behavior of Content Model to DOM conversion
 * @param onNodeCreated An optional callback that will be called when a DOM node is created
 */
export type SetContentModel = (
    core: StandaloneEditorCore,
    model: ContentModelDocument,
    option?: ModelToDomOption,
    onNodeCreated?: OnNodeCreated
) => DOMSelection | null;

/**
 * Set current DOM selection from editor. This is the replacement of core API select
 * @param core The StandaloneEditorCore object
 * @param selection The selection to set
 * @param skipSelectionChangedEvent @param Pass true to skip triggering a SelectionChangedEvent
 */
export type SetDOMSelection = (
    core: StandaloneEditorCore,
    selection: DOMSelection | null,
    skipSelectionChangedEvent?: boolean
) => void;

/**
 * The general API to do format change with Content Model
 * It will grab a Content Model for current editor content, and invoke a callback function
 * to do format change. Then according to the return value, write back the modified content model into editor.
 * If there is cached model, it will be used and updated.
 * @param core The StandaloneEditorCore object
 * @param formatter Formatter function, see ContentModelFormatter
 * @param options More options, see FormatWithContentModelOptions
 */
export type FormatContentModel = (
    core: StandaloneEditorCore,
    formatter: ContentModelFormatter,
    options?: FormatWithContentModelOptions
) => void;

/**
 * Switch the Shadow Edit mode of editor On/Off
 * @param core The StandaloneEditorCore object
 * @param isOn True to switch On, False to switch Off
 */
export type SwitchShadowEdit = (core: StandaloneEditorCore, isOn: boolean) => void;

/**
 * Trigger a plugin event
 * @param core The StandaloneEditorCore object
 * @param pluginEvent The event object to trigger
 * @param broadcast Set to true to skip the shouldHandleEventExclusively check
 */
export type TriggerEvent = (
    core: StandaloneEditorCore,
    pluginEvent: PluginEvent,
    broadcast: boolean
) => void;

/**
 * Add an undo snapshot to current undo snapshot stack
 * @param core The StandaloneEditorCore object
 * @param canUndoByBackspace True if this action can be undone when user press Backspace key (aka Auto Complete).
 * @param entityStates @optional Entity states related to this snapshot.
 * Each entity state will cause an EntityOperation event with operation = EntityOperation.UpdateEntityState
 * when undo/redo to this snapshot
 */
export type AddUndoSnapshot = (
    core: StandaloneEditorCore,
    canUndoByBackspace: boolean,
    entityStates?: EntityState[]
) => Snapshot | null;

/**
 * Retrieves the rect of the visible viewport of the editor.
 * @param core The StandaloneEditorCore object
 */
export type GetVisibleViewport = (core: StandaloneEditorCore) => Rect | null;

/**
 * Check if the editor has focus now
 * @param core The StandaloneEditorCore object
 * @returns True if the editor has focus, otherwise false
 */
export type HasFocus = (core: StandaloneEditorCore) => boolean;

/**
 * Focus to editor. If there is a cached selection range, use it as current selection
 * @param core The StandaloneEditorCore object
 */
export type Focus = (core: StandaloneEditorCore) => void;

/**
 * Attach a DOM event to the editor content DIV
 * @param core The StandaloneEditorCore object
 * @param eventMap A map from event name to its handler
 */
export type AttachDomEvent = (
    core: StandaloneEditorCore,
    eventMap: Record<string, DOMEventRecord>
) => () => void;

/**
 * Restore an undo snapshot into editor
 * @param core The StandaloneEditorCore object
 * @param step Steps to move, can be 0, positive or negative
 */
export type RestoreUndoSnapshot = (core: StandaloneEditorCore, snapshot: Snapshot) => void;

/**
 * Paste into editor using a clipboardData object
 * @param core The StandaloneEditorCore object.
 * @param clipboardData Clipboard data retrieved from clipboard
 * @param pasteType Type of content to paste. @default normal
 */
export type Paste = (
    core: StandaloneEditorCore,
    clipboardData: ClipboardData,
    pasteType: PasteType
) => void;

/**
 * The interface for the map of core API for Content Model editor.
 * Editor can call call API from this map under StandaloneEditorCore object
 */
export interface StandaloneCoreApiMap {
    /**
     * Create a EditorContext object used by ContentModel API
     * @param core The StandaloneEditorCore object
     */
    createEditorContext: CreateEditorContext;

    /**
     * Create Content Model from DOM tree in this editor
     * @param core The StandaloneEditorCore object
     * @param option The option to customize the behavior of DOM to Content Model conversion
     */
    createContentModel: CreateContentModel;

    /**
     * Get current DOM selection from editor
     * @param core The StandaloneEditorCore object
     */
    getDOMSelection: GetDOMSelection;

    /**
     * Set content with content model
     * @param core The StandaloneEditorCore object
     * @param model The content model to set
     * @param option Additional options to customize the behavior of Content Model to DOM conversion
     */
    setContentModel: SetContentModel;

    /**
     * Set current DOM selection from editor. This is the replacement of core API select
     * @param core The StandaloneEditorCore object
     * @param selection The selection to set
     * @param skipSelectionChangedEvent @param Pass true to skip triggering a SelectionChangedEvent
     */
    setDOMSelection: SetDOMSelection;

    /**
     * The general API to do format change with Content Model
     * It will grab a Content Model for current editor content, and invoke a callback function
     * to do format change. Then according to the return value, write back the modified content model into editor.
     * If there is cached model, it will be used and updated.
     * @param core The StandaloneEditorCore object
     * @param formatter Formatter function, see ContentModelFormatter
     * @param options More options, see FormatWithContentModelOptions
     */
    formatContentModel: FormatContentModel;

    /**
     * Switch the Shadow Edit mode of editor On/Off
     * @param core The StandaloneEditorCore object
     * @param isOn True to switch On, False to switch Off
     */
    switchShadowEdit: SwitchShadowEdit;

    /**
     * Retrieves the rect of the visible viewport of the editor.
     * @param core The StandaloneEditorCore object
     */
    getVisibleViewport: GetVisibleViewport;

    /**
     * Check if the editor has focus now
     * @param core The StandaloneEditorCore object
     * @returns True if the editor has focus, otherwise false
     */
    hasFocus: HasFocus;

    /**
     * Focus to editor. If there is a cached selection range, use it as current selection
     * @param core The StandaloneEditorCore object
     */
    focus: Focus;

    /**
     * Add an undo snapshot to current undo snapshot stack
     * @param core The StandaloneEditorCore object
     * @param canUndoByBackspace True if this action can be undone when user press Backspace key (aka Auto Complete).
     * @param entityStates @optional Entity states related to this snapshot.
     * Each entity state will cause an EntityOperation event with operation = EntityOperation.UpdateEntityState
     * when undo/redo to this snapshot
     */
    addUndoSnapshot: AddUndoSnapshot;

    /**
     * Restore an undo snapshot into editor
     * @param core The editor core object
     * @param step Steps to move, can be 0, positive or negative
     */
    restoreUndoSnapshot: RestoreUndoSnapshot;

    /**
     * Attach a DOM event to the editor content DIV
     * @param core The StandaloneEditorCore object
     * @param eventMap A map from event name to its handler
     */
    attachDomEvent: AttachDomEvent;

    /**
     * Trigger a plugin event
     * @param core The StandaloneEditorCore object
     * @param pluginEvent The event object to trigger
     * @param broadcast Set to true to skip the shouldHandleEventExclusively check
     */
    triggerEvent: TriggerEvent;

    /**
     * Paste into editor using a clipboardData object
     * @param editor The editor to paste content into
     * @param clipboardData Clipboard data retrieved from clipboard
     * @param pasteType Type of content to paste. @default normal
     */
    paste: Paste;
}

/**
 * Represents the core data structure of a Content Model editor
 */
<<<<<<< HEAD
export interface StandaloneEditorCore extends StandaloneEditorCorePluginState {
=======
export interface StandaloneEditorCore extends PluginState {
>>>>>>> 8dc99687
    /**
     * The content DIV element of this editor
     */
    readonly contentDiv: HTMLDivElement;

    /**
     * Core API map of this editor
     */
    readonly api: StandaloneCoreApiMap;

    /**
     * Original API map of this editor. Overridden core API can use API from this map to call the original version of core API.
     */
    readonly originalApi: StandaloneCoreApiMap;

    /**
     * An array of editor plugins.
     */
    readonly plugins: EditorPlugin[];

    /**
     * Settings used by DOM to Content Model conversion
     */
    readonly domToModelSettings: ContentModelSettings<DomToModelOption, DomToModelSettings>;

    /**
     * Settings used by Content Model to DOM conversion
     */
    readonly modelToDomSettings: ContentModelSettings<ModelToDomOption, ModelToDomSettings>;

    /**
     * Editor running environment
     */
    readonly environment: EditorEnvironment;

    /**
     * Dark model handler for the editor, used for variable-based solution.
     * If keep it null, editor will still use original dataset-based dark mode solution.
     */
    readonly darkColorHandler: DarkColorHandler;

    /**
     * A handler to convert HTML string to a trust HTML string.
     * By default it will just return the original HTML string directly.
     * To override, pass your own trusted HTML handler to EditorOptions.trustedHTMLHandler
     */
    readonly trustedHTMLHandler: TrustedHTMLHandler;

    /**
     * A callback to be invoked when any exception is thrown during disposing editor
     * @param plugin The plugin that causes exception
     * @param error The error object we got
     */
    readonly disposeErrorHandler?: (plugin: EditorPlugin, error: Error) => void;

    /**
     * @deprecated Will be removed soon.
     * Current zoom scale, default value is 1
     * When editor is put under a zoomed container, need to pass the zoom scale number using this property
     * to let editor behave correctly especially for those mouse drag/drop behaviors
     */
    zoomScale: number;
}

/**
 * Default DOM and Content Model conversion settings for an editor
 */
export interface ContentModelSettings<OptionType, ConfigType> {
    /**
     * Built in options used by editor
     */
    builtIn: OptionType;

    /**
     * Customize options passed in from Editor Options, used for overwrite default option.
     * This will also be used by copy/paste
     */
    customized: OptionType;

    /**
     * Configuration calculated from default and customized options.
     * This is a cached object so that we don't need to cache it every time when we use Content Model
     */
    calculated: ConfigType;
}<|MERGE_RESOLUTION|>--- conflicted
+++ resolved
@@ -1,28 +1,13 @@
-<<<<<<< HEAD
-=======
 import type { PluginEvent } from '../event/PluginEvent';
 import type { PluginState } from '../pluginState/PluginState';
 import type { EditorPlugin } from './EditorPlugin';
->>>>>>> 8dc99687
 import type { ClipboardData } from '../parameter/ClipboardData';
 import type { PasteType } from '../enum/PasteType';
 import type { DOMEventRecord } from '../parameter/DOMEventRecord';
 import type { Snapshot } from '../parameter/Snapshot';
 import type { EntityState } from '../parameter/FormatWithContentModelContext';
-<<<<<<< HEAD
-import type {
-    DarkColorHandler,
-    EditorPlugin,
-    PluginEvent,
-    Rect,
-    TrustedHTMLHandler,
-} from 'roosterjs-editor-types';
-import type { ContentModelDocument } from '../group/ContentModelDocument';
-import type { StandaloneEditorCorePluginState } from '../pluginState/StandaloneEditorPluginState';
-=======
 import type { DarkColorHandler } from '../context/DarkColorHandler';
 import type { ContentModelDocument } from '../group/ContentModelDocument';
->>>>>>> 8dc99687
 import type { DOMSelection } from '../selection/DOMSelection';
 import type { DomToModelOption } from '../context/DomToModelOption';
 import type { DomToModelSettings } from '../context/DomToModelSettings';
@@ -304,11 +289,7 @@
 /**
  * Represents the core data structure of a Content Model editor
  */
-<<<<<<< HEAD
-export interface StandaloneEditorCore extends StandaloneEditorCorePluginState {
-=======
 export interface StandaloneEditorCore extends PluginState {
->>>>>>> 8dc99687
     /**
      * The content DIV element of this editor
      */

<<<<<<< HEAD
import type { PluginEvent } from 'roosterjs-editor-types';
=======
import type { DOMHelper } from '../parameter/DOMHelper';
>>>>>>> 9c69ea0d
import type { PluginEventData, PluginEventFromType } from '../event/PluginEventData';
import type { PluginEventType } from '../event/PluginEventType';
import type { PasteType } from '../enum/PasteType';
import type { ClipboardData } from '../parameter/ClipboardData';
import type { DOMEventRecord } from '../parameter/DOMEventRecord';
import type { SnapshotsManager } from '../parameter/SnapshotsManager';
import type { Snapshot } from '../parameter/Snapshot';
import type { ContentModelDocument } from '../group/ContentModelDocument';
import type { ContentModelSegmentFormat } from '../format/ContentModelSegmentFormat';
import type { DOMSelection } from '../selection/DOMSelection';
import type { DomToModelOption } from '../context/DomToModelOption';
import type { EditorEnvironment } from '../parameter/EditorEnvironment';
import type { ModelToDomOption } from '../context/ModelToDomOption';
import type { OnNodeCreated } from '../context/ModelToDomSettings';
import type {
    ContentModelFormatter,
    FormatWithContentModelOptions,
} from '../parameter/FormatWithContentModelOptions';
import type { DarkColorHandler } from '../context/DarkColorHandler';
import type { TrustedHTMLHandler } from '../parameter/TrustedHTMLHandler';

/**
 * An interface of standalone Content Model editor.
 * (This interface is still under development, and may still be changed in the future with some breaking changes)
 */
export interface IStandaloneEditor {
    /**
     * Create Content Model from DOM tree in this editor
     * @param rootNode Optional start node. If provided, Content Model will be created from this node (including itself),
     * otherwise it will create Content Model for the whole content in editor.
     * @param option The options to customize the behavior of DOM to Content Model conversion
     * @param selectionOverride When specified, use this selection to override existing selection inside editor
     */
    createContentModel(
        option?: DomToModelOption,
        selectionOverride?: DOMSelection
    ): ContentModelDocument;

    /**
     * Set content with content model
     * @param model The content model to set
     * @param option Additional options to customize the behavior of Content Model to DOM conversion
     * @param onNodeCreated An optional callback that will be called when a DOM node is created
     */
    setContentModel(
        model: ContentModelDocument,
        option?: ModelToDomOption,
        onNodeCreated?: OnNodeCreated
    ): DOMSelection | null;

    /**
     * Get current running environment, such as if editor is running on Mac
     */
    getEnvironment(): EditorEnvironment;

    /**
     * Get current DOM selection.
     * This is the replacement of IEditor.getSelectionRangeEx.
     */
    getDOMSelection(): DOMSelection | null;

    /**
     * Set DOMSelection into editor content.
     * This is the replacement of IEditor.select.
     * @param selection The selection to set
     */
    setDOMSelection(selection: DOMSelection | null): void;

    /**
     * The general API to do format change with Content Model
     * It will grab a Content Model for current editor content, and invoke a callback function
     * to do format change. Then according to the return value, write back the modified content model into editor.
     * If there is cached model, it will be used and updated.
     * @param formatter Formatter function, see ContentModelFormatter
     * @param options More options, see FormatWithContentModelOptions
     */
    formatContentModel(
        formatter: ContentModelFormatter,
        options?: FormatWithContentModelOptions
    ): void;

    /**
     * Get pending format of editor if any, or return null
     */
    getPendingFormat(): ContentModelSegmentFormat | null;

    /**
     * Get whether this editor is disposed
     * @returns True if editor is disposed, otherwise false
     */
    isDisposed(): boolean;

    /**
     * Get a DOM Helper object to help access DOM tree in editor
     */
    getDOMHelper(): DOMHelper;

    /**
     * Get document which contains this editor
     * @returns The HTML document which contains this editor
     */
    getDocument(): Document;

    /**
     * Focus to this editor, the selection was restored to where it was before, no unexpected scroll.
     */
    focus(): void;

    /**
     * Trigger an event to be dispatched to all plugins
     * @param eventType Type of the event
     * @param data data of the event with given type, this is the rest part of PluginEvent with the given type
     * @param broadcast indicates if the event needs to be dispatched to all plugins
     * True means to all, false means to allow exclusive handling from one plugin unless no one wants that
     * @returns the event object which is really passed into plugins. Some plugin may modify the event object so
     * the result of this function provides a chance to read the modified result
     */
    triggerEvent<T extends PluginEventType>(
        eventType: T,
        data: PluginEventData<T>,
        broadcast?: boolean
    ): PluginEventFromType<T>;

    /**
     * Get undo snapshots manager
     */
    getSnapshotsManager(): SnapshotsManager;

    /**
     * Check if the editor is in dark mode
     * @returns True if the editor is in dark mode, otherwise false
     */
    isDarkMode(): boolean;

    /**
     * Set the dark mode state and transforms the content to match the new state.
     * @param isDarkMode The next status of dark mode. True if the editor should be in dark mode, false if not.
     */
    setDarkModeState(isDarkMode?: boolean): void;

    /**
     * Get current zoom scale, default value is 1
     * When editor is put under a zoomed container, need to pass the zoom scale number using EditorOptions.zoomScale
     * to let editor behave correctly especially for those mouse drag/drop behaviors
     * @returns current zoom scale number
     */
    getZoomScale(): number;

    /**
     * Set current zoom scale, default value is 1
     * When editor is put under a zoomed container, need to pass the zoom scale number using EditorOptions.zoomScale
     * to let editor behave correctly especially for those mouse drag/drop behaviors
     */
    setZoomScale(scale: number): void;

    /**
     * Add a single undo snapshot to undo stack
     */
    takeSnapshot(): Snapshot | null;

    /**
     * Restore an undo snapshot into editor
     * @param snapshot The snapshot to restore
     */
    restoreSnapshot(snapshot: Snapshot): void;

    /**
     * Check if editor is in IME input sequence
     * @returns True if editor is in IME input sequence, otherwise false
     */
    isInIME(): boolean;

    /**
     * Attach a DOM event to the editor content DIV
     * @param eventMap A map from event name to its handler
     */
    attachDomEvent(eventMap: Record<string, DOMEventRecord>): () => void;

    /**
     * Check if editor is in Shadow Edit mode
     */
    isInShadowEdit(): boolean;

    /**
     * Make the editor in "Shadow Edit" mode.
     * In Shadow Edit mode, all format change will finally be ignored.
     * This can be used for building a live preview feature for format button, to allow user
     * see format result without really apply it.
     * This function can be called repeated. If editor is already in shadow edit mode, we can still
     * use this function to do more shadow edit operation.
     */
    startShadowEdit(): void;

    /**
     * Leave "Shadow Edit" mode, all changes made during shadow edit will be discarded
     */
    stopShadowEdit(): void;

    /**
     * Check if the given DOM node is in editor
     * @param node The node to check
     */
    isNodeInEditor(node: Node): boolean;

    /**
     * Paste into editor using a clipboardData object
     * @param clipboardData Clipboard data retrieved from clipboard
     * @param pasteType Type of paste
     */
    pasteFromClipboard(clipboardData: ClipboardData, pasteType?: PasteType): void;

    /**
     * Get a darkColorHandler object for this editor.
     */
    getColorManager(): DarkColorHandler;

    /**
     * Dispose this editor, dispose all plugins and custom data
     */
    dispose(): void;
    /**
     * Check if focus is in editor now
     * @returns true if focus is in editor, otherwise false
     */
    hasFocus(): boolean;

    /**
     * Get a function to convert HTML string to trusted HTML string.
     * By default it will just return the input HTML directly. To override this behavior,
     * pass your own trusted HTML handler to EditorOptions.trustedHTMLHandler
     * See https://developer.mozilla.org/en-US/docs/Web/HTTP/Headers/Content-Security-Policy/trusted-types
     */
    getTrustedHTMLHandler(): TrustedHTMLHandler;

    /**
     * Get an HTML element from current cursor position.
     * When expectedTags is not specified, return value is the current node (if it is HTML element)
     * or its parent node (if current node is a Text node).
     * When expectedTags is specified, return value is the first ancestor of current node which has
     * one of the expected tags.
     * If no element found within editor by the given tag, return null.
     * @param selector Optional, an HTML selector to find HTML element with.
     * @param startFrom Optional, start search from this node. If not specified, start from current focused position
     * @param event Optional, if specified, editor will try to get cached result from the event object first.
     * If it is not cached before, query from DOM and cache the result into the event object
     */
    getElementAtCursor(
        selector?: string,
        startFrom?: Node,
        event?: PluginEvent
    ): HTMLElement | null;
}<|MERGE_RESOLUTION|>--- conflicted
+++ resolved
@@ -1,8 +1,4 @@
-<<<<<<< HEAD
-import type { PluginEvent } from 'roosterjs-editor-types';
-=======
 import type { DOMHelper } from '../parameter/DOMHelper';
->>>>>>> 9c69ea0d
 import type { PluginEventData, PluginEventFromType } from '../event/PluginEventData';
 import type { PluginEventType } from '../event/PluginEventType';
 import type { PasteType } from '../enum/PasteType';

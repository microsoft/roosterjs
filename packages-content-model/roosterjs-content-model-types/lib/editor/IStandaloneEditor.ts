<<<<<<< HEAD
=======
import type { PluginEventData, PluginEventFromType } from '../event/PluginEventData';
import type { PluginEventType } from '../event/PluginEventType';
>>>>>>> 8dc99687
import type { PasteType } from '../enum/PasteType';
import type { ClipboardData } from '../parameter/ClipboardData';
import type { DOMEventRecord } from '../parameter/DOMEventRecord';
import type { SnapshotsManager } from '../parameter/SnapshotsManager';
import type { Snapshot } from '../parameter/Snapshot';
import type { ContentModelDocument } from '../group/ContentModelDocument';
import type { ContentModelSegmentFormat } from '../format/ContentModelSegmentFormat';
import type { DOMSelection } from '../selection/DOMSelection';
import type { DomToModelOption } from '../context/DomToModelOption';
import type { EditorEnvironment } from '../parameter/EditorEnvironment';
import type { ModelToDomOption } from '../context/ModelToDomOption';
import type { OnNodeCreated } from '../context/ModelToDomSettings';
import type {
    ContentModelFormatter,
    FormatWithContentModelOptions,
} from '../parameter/FormatWithContentModelOptions';
<<<<<<< HEAD
import type {
    DarkColorHandler,
    PluginEventData,
    PluginEventFromType,
    PluginEventType,
} from 'roosterjs-editor-types';
=======
import type { DarkColorHandler } from '../context/DarkColorHandler';
import type { TrustedHTMLHandler } from '../parameter/TrustedHTMLHandler';
>>>>>>> 8dc99687

/**
 * An interface of standalone Content Model editor.
 * (This interface is still under development, and may still be changed in the future with some breaking changes)
 */
export interface IStandaloneEditor {
    /**
     * Create Content Model from DOM tree in this editor
     * @param rootNode Optional start node. If provided, Content Model will be created from this node (including itself),
     * otherwise it will create Content Model for the whole content in editor.
     * @param option The options to customize the behavior of DOM to Content Model conversion
     * @param selectionOverride When specified, use this selection to override existing selection inside editor
     */
    createContentModel(
        option?: DomToModelOption,
        selectionOverride?: DOMSelection
    ): ContentModelDocument;

    /**
     * Set content with content model
     * @param model The content model to set
     * @param option Additional options to customize the behavior of Content Model to DOM conversion
     * @param onNodeCreated An optional callback that will be called when a DOM node is created
     */
    setContentModel(
        model: ContentModelDocument,
        option?: ModelToDomOption,
        onNodeCreated?: OnNodeCreated
    ): DOMSelection | null;

    /**
     * Get current running environment, such as if editor is running on Mac
     */
    getEnvironment(): EditorEnvironment;

    /**
     * Get current DOM selection.
     * This is the replacement of IEditor.getSelectionRangeEx.
     */
    getDOMSelection(): DOMSelection | null;

    /**
     * Set DOMSelection into editor content.
     * This is the replacement of IEditor.select.
     * @param selection The selection to set
     */
    setDOMSelection(selection: DOMSelection | null): void;

    /**
     * The general API to do format change with Content Model
     * It will grab a Content Model for current editor content, and invoke a callback function
     * to do format change. Then according to the return value, write back the modified content model into editor.
     * If there is cached model, it will be used and updated.
     * @param formatter Formatter function, see ContentModelFormatter
     * @param options More options, see FormatWithContentModelOptions
     */
    formatContentModel(
        formatter: ContentModelFormatter,
        options?: FormatWithContentModelOptions
    ): void;

    /**
     * Get pending format of editor if any, or return null
     */
    getPendingFormat(): ContentModelSegmentFormat | null;

    /**
     * Get whether this editor is disposed
     * @returns True if editor is disposed, otherwise false
     */
    isDisposed(): boolean;

    /**
     * Get document which contains this editor
     * @returns The HTML document which contains this editor
     */
    getDocument(): Document;

    /**
     * Focus to this editor, the selection was restored to where it was before, no unexpected scroll.
     */
    focus(): void;

    /**
     * Trigger an event to be dispatched to all plugins
     * @param eventType Type of the event
     * @param data data of the event with given type, this is the rest part of PluginEvent with the given type
     * @param broadcast indicates if the event needs to be dispatched to all plugins
     * True means to all, false means to allow exclusive handling from one plugin unless no one wants that
     * @returns the event object which is really passed into plugins. Some plugin may modify the event object so
     * the result of this function provides a chance to read the modified result
     */
    triggerEvent<T extends PluginEventType>(
        eventType: T,
        data: PluginEventData<T>,
        broadcast?: boolean
    ): PluginEventFromType<T>;

    /**
     * Get undo snapshots manager
     */
    getSnapshotsManager(): SnapshotsManager;

    /**
     * Check if the editor is in dark mode
     * @returns True if the editor is in dark mode, otherwise false
     */
    isDarkMode(): boolean;

    /**
     * Set the dark mode state and transforms the content to match the new state.
     * @param isDarkMode The next status of dark mode. True if the editor should be in dark mode, false if not.
     */
    setDarkModeState(isDarkMode?: boolean): void;

    /**
     * Get current zoom scale, default value is 1
     * When editor is put under a zoomed container, need to pass the zoom scale number using EditorOptions.zoomScale
     * to let editor behave correctly especially for those mouse drag/drop behaviors
     * @returns current zoom scale number
     */
    getZoomScale(): number;

    /**
     * Set current zoom scale, default value is 1
     * When editor is put under a zoomed container, need to pass the zoom scale number using EditorOptions.zoomScale
     * to let editor behave correctly especially for those mouse drag/drop behaviors
     */
    setZoomScale(scale: number): void;

    /**
     * Add a single undo snapshot to undo stack
     */
    takeSnapshot(): Snapshot | null;

    /**
     * Restore an undo snapshot into editor
     * @param snapshot The snapshot to restore
     */
    restoreSnapshot(snapshot: Snapshot): void;

    /**
     * Check if editor is in IME input sequence
     * @returns True if editor is in IME input sequence, otherwise false
     */
    isInIME(): boolean;

    /**
     * Attach a DOM event to the editor content DIV
     * @param eventMap A map from event name to its handler
     */
    attachDomEvent(eventMap: Record<string, DOMEventRecord>): () => void;

    /**
     * Check if editor is in Shadow Edit mode
     */
    isInShadowEdit(): boolean;

    /**
     * Make the editor in "Shadow Edit" mode.
     * In Shadow Edit mode, all format change will finally be ignored.
     * This can be used for building a live preview feature for format button, to allow user
     * see format result without really apply it.
     * This function can be called repeated. If editor is already in shadow edit mode, we can still
     * use this function to do more shadow edit operation.
     */
    startShadowEdit(): void;

    /**
     * Leave "Shadow Edit" mode, all changes made during shadow edit will be discarded
     */
    stopShadowEdit(): void;

    /**
     * Check if the given DOM node is in editor
     * @param node The node to check
     */
    isNodeInEditor(node: Node): boolean;

    /**
     * Paste into editor using a clipboardData object
     * @param clipboardData Clipboard data retrieved from clipboard
     * @param pasteType Type of paste
     */
    pasteFromClipboard(clipboardData: ClipboardData, pasteType?: PasteType): void;

    /**
     * Get a darkColorHandler object for this editor.
     */
<<<<<<< HEAD
    getDarkColorHandler(): DarkColorHandler;
=======
    getColorManager(): DarkColorHandler;
>>>>>>> 8dc99687

    /**
     * Dispose this editor, dispose all plugins and custom data
     */
    dispose(): void;
    /**
     * Check if focus is in editor now
     * @returns true if focus is in editor, otherwise false
     */
    hasFocus(): boolean;
<<<<<<< HEAD
=======

    /**
     * Get a function to convert HTML string to trusted HTML string.
     * By default it will just return the input HTML directly. To override this behavior,
     * pass your own trusted HTML handler to EditorOptions.trustedHTMLHandler
     * See https://developer.mozilla.org/en-US/docs/Web/HTTP/Headers/Content-Security-Policy/trusted-types
     */
    getTrustedHTMLHandler(): TrustedHTMLHandler;
>>>>>>> 8dc99687
}<|MERGE_RESOLUTION|>--- conflicted
+++ resolved
@@ -1,8 +1,5 @@
-<<<<<<< HEAD
-=======
 import type { PluginEventData, PluginEventFromType } from '../event/PluginEventData';
 import type { PluginEventType } from '../event/PluginEventType';
->>>>>>> 8dc99687
 import type { PasteType } from '../enum/PasteType';
 import type { ClipboardData } from '../parameter/ClipboardData';
 import type { DOMEventRecord } from '../parameter/DOMEventRecord';
@@ -19,17 +16,8 @@
     ContentModelFormatter,
     FormatWithContentModelOptions,
 } from '../parameter/FormatWithContentModelOptions';
-<<<<<<< HEAD
-import type {
-    DarkColorHandler,
-    PluginEventData,
-    PluginEventFromType,
-    PluginEventType,
-} from 'roosterjs-editor-types';
-=======
 import type { DarkColorHandler } from '../context/DarkColorHandler';
 import type { TrustedHTMLHandler } from '../parameter/TrustedHTMLHandler';
->>>>>>> 8dc99687
 
 /**
  * An interface of standalone Content Model editor.
@@ -219,11 +207,7 @@
     /**
      * Get a darkColorHandler object for this editor.
      */
-<<<<<<< HEAD
-    getDarkColorHandler(): DarkColorHandler;
-=======
     getColorManager(): DarkColorHandler;
->>>>>>> 8dc99687
 
     /**
      * Dispose this editor, dispose all plugins and custom data
@@ -234,8 +218,6 @@
      * @returns true if focus is in editor, otherwise false
      */
     hasFocus(): boolean;
-<<<<<<< HEAD
-=======
 
     /**
      * Get a function to convert HTML string to trusted HTML string.
@@ -244,5 +226,4 @@
      * See https://developer.mozilla.org/en-US/docs/Web/HTTP/Headers/Content-Security-Policy/trusted-types
      */
     getTrustedHTMLHandler(): TrustedHTMLHandler;
->>>>>>> 8dc99687
 }
--- conflicted
+++ resolved
@@ -21,13 +21,12 @@
     queryElements(selector: string): HTMLElement[];
 
     /**
-<<<<<<< HEAD
      * Get plain text content of editor using textContent property
      */
     getTextContent(): string;
-=======
+
+    /**
      * Calculate current zoom scale of editor
      */
     calculateZoomScale(): number;
->>>>>>> 64104f49
 }
/**
 * A helper class to provide DOM access APIs
 */
export interface DOMHelper {
    /**
     * Check if the given DOM node is in editor
     * @param node The node to check
     */
    isNodeInEditor(node: Node): boolean;

    /**
     * Query HTML elements in editor by tag name.
     * Be careful of this function since it will also return element under entity.
     * @param tag Tag name of the element to query
     * @returns HTML Element array of the query result
     */
    queryElements<TTag extends keyof HTMLElementTagNameMap>(
        tag: TTag
    ): HTMLElementTagNameMap[TTag][];

    /**
     * Query HTML elements in editor by a selector string
     * Be careful of this function since it will also return element under entity.
     * @param selector Selector string to query
     * @returns HTML Element array of the query result
     */
    queryElements(selector: string): HTMLElement[];

    /**
<<<<<<< HEAD
     * Get plain text content of editor using textContent property
     */
    getTextContent(): string;
=======
     * Calculate current zoom scale of editor
     */
    calculateZoomScale(): number;
>>>>>>> a973c1fe
}<|MERGE_RESOLUTION|>--- conflicted
+++ resolved
@@ -27,13 +27,12 @@
     queryElements(selector: string): HTMLElement[];
 
     /**
-<<<<<<< HEAD
      * Get plain text content of editor using textContent property
      */
     getTextContent(): string;
-=======
+
+    /**
      * Calculate current zoom scale of editor
      */
     calculateZoomScale(): number;
->>>>>>> a973c1fe
 }
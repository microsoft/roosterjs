--- conflicted
+++ resolved
@@ -129,10 +129,7 @@
 } from './selection/DOMSelection';
 export { InsertPoint } from './selection/InsertPoint';
 export { TableSelectionContext } from './selection/TableSelectionContext';
-<<<<<<< HEAD
-=======
 export { TableSelectionCoordinates } from './selection/TableSelectionCoordinates';
->>>>>>> dc14975b
 
 export {
     ContentModelHandlerMap,
@@ -210,26 +207,11 @@
     StandaloneEditorCore,
     StandaloneEditorDefaultSettings,
     SwitchShadowEdit,
-<<<<<<< HEAD
-    Select,
-    TriggerEvent,
-    GetSelectionRangeEx,
-    TransformColor,
-    AddUndoSnapshot,
-    SelectRange,
-    PortedCoreApiMap,
-    UnportedCoreApiMap,
-    SelectImage,
-    SelectTable,
-    SetContent,
-    GetSelectionRange,
-=======
     TriggerEvent,
     AddUndoSnapshot,
     PortedCoreApiMap,
     UnportedCoreApiMap,
     SetContent,
->>>>>>> dc14975b
     HasFocus,
     Focus,
     InsertNode,
@@ -255,18 +237,12 @@
 export { LifecyclePluginState } from './pluginState/LifecyclePluginState';
 export { EntityPluginState, KnownEntityItem } from './pluginState/EntityPluginState';
 export { SelectionPluginState } from './pluginState/SelectionPluginState';
-<<<<<<< HEAD
-
-export { EditorEnvironment } from './parameter/EditorEnvironment';
-export {
-=======
 export { UndoPluginState } from './pluginState/UndoPluginState';
 export { CopyPastePluginState } from './pluginState/CopyPastePluginState';
 
 export { EditorEnvironment } from './parameter/EditorEnvironment';
 export {
     EntityState,
->>>>>>> dc14975b
     DeletedEntity,
     FormatWithContentModelContext,
 } from './parameter/FormatWithContentModelContext';
@@ -284,8 +260,6 @@
     DeleteSelectionStep,
     ValidDeleteSelectionContext,
 } from './parameter/DeleteSelectionStep';
-<<<<<<< HEAD
-=======
 export {
     SnapshotSelectionBase,
     RangeSnapshotSelection,
@@ -299,7 +273,6 @@
 export { DOMEventHandlerFunction, DOMEventRecord } from './parameter/DOMEventRecord';
 export { EdgeLinkPreview } from './parameter/EdgeLinkPreview';
 export { ClipboardData } from './parameter/ClipboardData';
->>>>>>> dc14975b
 
 export {
     ContentModelBeforePasteEvent,
@@ -311,13 +284,9 @@
     CompatibleContentModelContentChangedEvent,
     ContentModelContentChangedEventData,
     ChangedEntity,
-<<<<<<< HEAD
-} from './event/ContentModelContentChangedEvent';
-=======
 } from './event/ContentModelContentChangedEvent';
 export {
     CompatibleContentModelSelectionChangedEvent,
     ContentModelSelectionChangedEvent,
     ContentModelSelectionChangedEventData,
-} from './event/ContentModelSelectionChangedEvent';
->>>>>>> dc14975b
+} from './event/ContentModelSelectionChangedEvent';
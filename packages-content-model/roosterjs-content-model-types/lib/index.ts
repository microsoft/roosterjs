--- conflicted
+++ resolved
@@ -204,12 +204,6 @@
     FormatContentModel,
     StandaloneCoreApiMap,
     StandaloneEditorCore,
-<<<<<<< HEAD
-} from './editor/StandaloneEditorCore';
-
-export { ContentModelCachePluginState } from './pluginState/ContentModelCachePluginState';
-export { ContentModelPluginState } from './pluginState/ContentModelPluginState';
-=======
     StandaloneEditorDefaultSettings,
     SwitchShadowEdit,
     Select,
@@ -241,18 +235,14 @@
     StandaloneEditorCorePluginState,
     UnportedCorePluginState,
 } from './pluginState/StandaloneEditorPluginState';
->>>>>>> 89a61d0a
 export {
     ContentModelFormatPluginState,
     PendingFormat,
 } from './pluginState/ContentModelFormatPluginState';
-<<<<<<< HEAD
-=======
 export { DOMEventPluginState } from './pluginState/DOMEventPluginState';
 export { LifecyclePluginState } from './pluginState/LifecyclePluginState';
 export { EntityPluginState, KnownEntityItem } from './pluginState/EntityPluginState';
 export { SelectionPluginState } from './pluginState/SelectionPluginState';
->>>>>>> 89a61d0a
 
 export { EditorEnvironment } from './parameter/EditorEnvironment';
 export {
@@ -283,8 +273,5 @@
     ContentModelContentChangedEvent,
     CompatibleContentModelContentChangedEvent,
     ContentModelContentChangedEventData,
-<<<<<<< HEAD
-=======
     ChangedEntity,
->>>>>>> 89a61d0a
 } from './event/ContentModelContentChangedEvent';
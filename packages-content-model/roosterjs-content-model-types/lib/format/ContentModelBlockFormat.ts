--- conflicted
+++ resolved
@@ -1,15 +1,3 @@
-<<<<<<< HEAD
-import { BackgroundColorFormat } from './formatParts/BackgroundColorFormat';
-import { BorderFormat } from './formatParts/BorderFormat';
-import { DirectionFormat } from './formatParts/DirectionFormat';
-import { HtmlAlignFormat } from './formatParts/HtmlAlignFormat';
-import { LineHeightFormat } from './formatParts/LineHeightFormat';
-import { MarginFormat } from './formatParts/MarginFormat';
-import { PaddingFormat } from './formatParts/PaddingFormat';
-import { TextAlignFormat } from './formatParts/TextAlignFormat';
-import { TextIndentFormat } from './formatParts/TextIndentFormat';
-import { WhiteSpaceFormat } from './formatParts/WhiteSpaceFormat';
-=======
 import type { BackgroundColorFormat } from './formatParts/BackgroundColorFormat';
 import type { BorderFormat } from './formatParts/BorderFormat';
 import type { DirectionFormat } from './formatParts/DirectionFormat';
@@ -18,8 +6,8 @@
 import type { MarginFormat } from './formatParts/MarginFormat';
 import type { PaddingFormat } from './formatParts/PaddingFormat';
 import type { TextAlignFormat } from './formatParts/TextAlignFormat';
+import type { TextIndentFormat } from './formatParts/TextIndentFormat';
 import type { WhiteSpaceFormat } from './formatParts/WhiteSpaceFormat';
->>>>>>> fa0be458
 
 /**
  * The format object for a paragraph in Content Model

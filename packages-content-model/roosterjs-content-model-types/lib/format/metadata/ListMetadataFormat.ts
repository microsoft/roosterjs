--- conflicted
+++ resolved
@@ -1,6 +1,3 @@
-<<<<<<< HEAD
-import type { BulletListType, NumberingListType } from 'roosterjs-editor-types';
-=======
 /**
  *  Enum used to control the different types of bullet list
  */
@@ -144,7 +141,6 @@
      */
     Max = 20,
 }
->>>>>>> 1ffe2e3b
 
 /**
  * Format of list / list item that stored as metadata

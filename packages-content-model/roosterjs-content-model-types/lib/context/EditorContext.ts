<<<<<<< HEAD
import type { ContentModelDomIndexer } from './ContentModelDomIndexer';
import type { ContentModelSegmentFormat } from '../format/ContentModelSegmentFormat';
import type { DarkColorHandler } from 'roosterjs-editor-types';
=======
import type { ColorManager } from './ColorManager';
import type { ContentModelDomIndexer } from './ContentModelDomIndexer';
import type { ContentModelSegmentFormat } from '../format/ContentModelSegmentFormat';
>>>>>>> 1ffe2e3b

/**
 * An editor context interface used by ContentModel PAI
 */
export interface EditorContext {
    /**
     * Whether current content is in dark mode
     */
    isDarkMode?: boolean;

    /**
     * Default format of editor
     */
    defaultFormat?: ContentModelSegmentFormat;

    /**
     * Color manager, to help manager color in dark mode
     */
    darkColorHandler?: ColorManager;

    /**
     * Whether to handle delimiters in Content Model
     */
    addDelimiterForEntity?: boolean;

    /**
     * Zoom scale number
     */
    zoomScale?: number;

    /**
     * Whether the content is in Right-to-left from root level
     */
    isRootRtl?: boolean;

    /**
     * Whether put the source element into Content Model when possible.
     * When pass true, this cached element will be used to create DOM tree back when convert Content Model to DOM
     */
    allowCacheElement?: boolean;

    /**
     * @optional Indexer for content model, to help build backward relationship from DOM node to Content Model
     */
    domIndexer?: ContentModelDomIndexer;
}<|MERGE_RESOLUTION|>--- conflicted
+++ resolved
@@ -1,12 +1,6 @@
-<<<<<<< HEAD
-import type { ContentModelDomIndexer } from './ContentModelDomIndexer';
-import type { ContentModelSegmentFormat } from '../format/ContentModelSegmentFormat';
-import type { DarkColorHandler } from 'roosterjs-editor-types';
-=======
 import type { ColorManager } from './ColorManager';
 import type { ContentModelDomIndexer } from './ContentModelDomIndexer';
 import type { ContentModelSegmentFormat } from '../format/ContentModelSegmentFormat';
->>>>>>> 1ffe2e3b
 
 /**
  * An editor context interface used by ContentModel PAI

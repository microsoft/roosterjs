--- conflicted
+++ resolved
@@ -6,14 +6,6 @@
  */
 export interface EditorContext {
     /**
-<<<<<<< HEAD
-=======
-     * Whether current content is in dark mode
-     */
-    isDarkMode?: boolean;
-
-    /**
->>>>>>> 025aad98
      * Default format of editor
      */
     defaultFormat?: ContentModelSegmentFormat;

<<<<<<< HEAD
import { DomToModelContext } from 'roosterjs-content-model-types';
=======
import { SelectionRangeTypes } from 'roosterjs-editor-types';
import type { DomToModelContext } from 'roosterjs-content-model-types';
>>>>>>> 24e280c4

/**
 * Get offset numbers of a regular (range based) selection.
 * If the selection start/end position is not in the given node, it will return -1 for the related value
 * @param context DOM to Content Model context used for retrieve the selection
 * @param currentContainer The container node to check
 * @returns a tuple of start and end offsets. -1 means selection is not directly under the given node
 */
export function getRegularSelectionOffsets(
    context: DomToModelContext,
    currentContainer: Node
): [number, number] {
    const range = context.selection?.type == 'range' ? context.selection.range : null;

    let startOffset = range?.startContainer == currentContainer ? range.startOffset : -1;
    let endOffset = range?.endContainer == currentContainer ? range.endOffset! : -1;

    return [startOffset, endOffset];
}<|MERGE_RESOLUTION|>--- conflicted
+++ resolved
@@ -1,9 +1,4 @@
-<<<<<<< HEAD
-import { DomToModelContext } from 'roosterjs-content-model-types';
-=======
-import { SelectionRangeTypes } from 'roosterjs-editor-types';
 import type { DomToModelContext } from 'roosterjs-content-model-types';
->>>>>>> 24e280c4
 
 /**
  * Get offset numbers of a regular (range based) selection.

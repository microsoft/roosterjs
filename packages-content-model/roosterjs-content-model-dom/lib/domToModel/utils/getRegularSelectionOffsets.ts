--- conflicted
+++ resolved
@@ -1,9 +1,4 @@
-<<<<<<< HEAD
-import { DomToModelContext } from 'roosterjs-content-model-types';
-=======
-import { SelectionRangeTypes } from 'roosterjs-editor-types';
 import type { DomToModelContext } from 'roosterjs-content-model-types';
->>>>>>> 7a7fb566
 
 /**
  * Get offset numbers of a regular (range based) selection.

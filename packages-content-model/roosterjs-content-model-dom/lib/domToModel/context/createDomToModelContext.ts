--- conflicted
+++ resolved
@@ -101,11 +101,7 @@
             options.map(x => x?.additionalFormatParsers)
         ),
         defaultElementProcessors: defaultProcessorMap,
-<<<<<<< HEAD
-        defaultFormatParsers: defaultFormatParsers,
-=======
         defaultFormatParsers,
->>>>>>> f8e30962
     };
 }
 

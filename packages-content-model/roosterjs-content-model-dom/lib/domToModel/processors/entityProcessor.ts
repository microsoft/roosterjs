--- conflicted
+++ resolved
@@ -1,11 +1,6 @@
 import { addBlock } from '../../modelApi/common/addBlock';
 import { addSegment } from '../../modelApi/common/addSegment';
 import { createEntity } from '../../modelApi/creators/createEntity';
-<<<<<<< HEAD
-import { ElementProcessor } from 'roosterjs-content-model-types';
-=======
-import { getEntityFromElement } from 'roosterjs-editor-dom';
->>>>>>> 7a7fb566
 import { isBlockElement } from '../utils/isBlockElement';
 import { parseFormat } from '../utils/parseFormat';
 import { stackFormat } from '../utils/stackFormat';

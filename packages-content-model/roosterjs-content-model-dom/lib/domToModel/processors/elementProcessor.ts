<<<<<<< HEAD
import { getDelimiterFromElement } from 'roosterjs-editor-dom';
import { isEntityElement } from '../../domUtils/entityUtils';
import {
=======
import { getDelimiterFromElement, getEntityFromElement } from 'roosterjs-editor-dom';
import type {
>>>>>>> 7a7fb566
    DomToModelContext,
    ElementProcessor,
    ElementProcessorMap,
} from 'roosterjs-content-model-types';

/**
 * @internal
 * @param group
 * @param element
 * @param context
 */
export const elementProcessor: ElementProcessor<HTMLElement> = (group, element, context) => {
    const tagName = element.tagName.toLowerCase() as keyof ElementProcessorMap;
    const processor = (tryGetProcessorForEntity(element, context) ||
        tryGetProcessorForDelimiter(element, context) ||
        context.elementProcessors[tagName] ||
        (tagName.indexOf(':') >= 0 && context.elementProcessors.child) ||
        context.elementProcessors['*']) as ElementProcessor<Node>;
    processor(group, element, context);
};

function tryGetProcessorForEntity(element: HTMLElement, context: DomToModelContext) {
    return isEntityElement(element) || element.contentEditable == 'false' // For readonly element, treat as an entity
        ? context.elementProcessors.entity
        : null;
}

function tryGetProcessorForDelimiter(element: Node, context: DomToModelContext) {
    return getDelimiterFromElement(element) ? context.elementProcessors.delimiter : null;
}<|MERGE_RESOLUTION|>--- conflicted
+++ resolved
@@ -1,11 +1,6 @@
-<<<<<<< HEAD
 import { getDelimiterFromElement } from 'roosterjs-editor-dom';
 import { isEntityElement } from '../../domUtils/entityUtils';
-import {
-=======
-import { getDelimiterFromElement, getEntityFromElement } from 'roosterjs-editor-dom';
 import type {
->>>>>>> 7a7fb566
     DomToModelContext,
     ElementProcessor,
     ElementProcessorMap,

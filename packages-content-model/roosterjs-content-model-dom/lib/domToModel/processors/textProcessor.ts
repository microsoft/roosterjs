import { addDecorators } from '../../modelApi/common/addDecorators';
import { addSegment } from '../../modelApi/common/addSegment';
import { addSelectionMarker } from '../utils/addSelectionMarker';
import { createText } from '../../modelApi/creators/createText';
import { ensureParagraph } from '../../modelApi/common/ensureParagraph';
import { getRegularSelectionOffsets } from '../utils/getRegularSelectionOffsets';
import { hasSpacesOnly } from '../../modelApi/common/hasSpacesOnly';
import type {
    ContentModelBlockGroup,
    ContentModelParagraph,
    ContentModelText,
    DomToModelContext,
    ElementProcessor,
} from 'roosterjs-content-model-types';

/**
 * @internal
 */
export const textProcessor: ElementProcessor<Text> = (
    group: ContentModelBlockGroup,
    textNode: Text,
    context: DomToModelContext
) => {
    let txt = textNode.nodeValue || '';
<<<<<<< HEAD
    let [txtStartOffset, txtEndOffset] = getRegularSelectionOffsets(context, textNode);
=======
    const offsets = getRegularSelectionOffsets(context, textNode);
    const txtStartOffset = offsets[0];
    let txtEndOffset = offsets[1];
>>>>>>> 1ffe2e3b
    const segments: (ContentModelText | undefined)[] = [];
    const paragraph = ensureParagraph(group, context.blockFormat);

    if (txtStartOffset >= 0) {
        const subText = txt.substring(0, txtStartOffset);
        segments.push(addTextSegment(group, subText, paragraph, context));
        context.isInSelection = true;

        addSelectionMarker(group, context);

        txt = txt.substring(txtStartOffset);
        txtEndOffset -= txtStartOffset;
    }

    if (txtEndOffset >= 0) {
        const subText = txt.substring(0, txtEndOffset);
        segments.push(addTextSegment(group, subText, paragraph, context));

        if (
            context.selection &&
            (context.selection.type != 'range' || !context.selection.range.collapsed)
        ) {
            addSelectionMarker(group, context);
        }

        context.isInSelection = false;
        txt = txt.substring(txtEndOffset);
    }

    segments.push(addTextSegment(group, txt, paragraph, context));
    context.domIndexer?.onSegment(
        textNode,
        paragraph,
        segments.filter((x): x is ContentModelText => !!x)
    );
};

// When we see these values of white-space style, need to preserve spaces and line-breaks and let browser handle it for us.
const WhiteSpaceValuesNeedToHandle = ['pre', 'pre-wrap', 'pre-line', 'break-spaces'];

function addTextSegment(
    group: ContentModelBlockGroup,
    text: string,
    paragraph: ContentModelParagraph,
    context: DomToModelContext
): ContentModelText | undefined {
    let textModel: ContentModelText | undefined;

    if (text) {
        if (
            !hasSpacesOnly(text) ||
            (paragraph?.segments.length ?? 0) > 0 ||
            WhiteSpaceValuesNeedToHandle.indexOf(paragraph?.format.whiteSpace || '') >= 0
        ) {
            textModel = createText(text, context.segmentFormat);

            if (context.isInSelection) {
                textModel.isSelected = true;
            }

            addDecorators(textModel, context);

            addSegment(group, textModel, context.blockFormat);
        }
    }

    return textModel;
}<|MERGE_RESOLUTION|>--- conflicted
+++ resolved
@@ -22,13 +22,9 @@
     context: DomToModelContext
 ) => {
     let txt = textNode.nodeValue || '';
-<<<<<<< HEAD
-    let [txtStartOffset, txtEndOffset] = getRegularSelectionOffsets(context, textNode);
-=======
     const offsets = getRegularSelectionOffsets(context, textNode);
     const txtStartOffset = offsets[0];
     let txtEndOffset = offsets[1];
->>>>>>> 1ffe2e3b
     const segments: (ContentModelText | undefined)[] = [];
     const paragraph = ensureParagraph(group, context.blockFormat);
 

--- conflicted
+++ resolved
@@ -1,22 +1,13 @@
 import { createRange, Position, toArray } from 'roosterjs-editor-dom';
 import { isNodeOfType } from '../domUtils/isNodeOfType';
-<<<<<<< HEAD
-import { NodePosition, NodeType } from 'roosterjs-editor-types';
-import {
-=======
-import { SelectionRangeTypes } from 'roosterjs-editor-types';
+import type { NodePosition } from 'roosterjs-editor-types';
 import type {
->>>>>>> 7a7fb566
     ContentModelDocument,
     DOMSelection,
     ModelToDomBlockAndSegmentNode,
     ModelToDomContext,
     OnNodeCreated,
 } from 'roosterjs-content-model-types';
-<<<<<<< HEAD
-=======
-import type { NodePosition, SelectionRangeEx } from 'roosterjs-editor-types';
->>>>>>> 7a7fb566
 
 /**
  * Create DOM tree fragment from Content Model document

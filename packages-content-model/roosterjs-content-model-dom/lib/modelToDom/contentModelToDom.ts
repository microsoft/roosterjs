--- conflicted
+++ resolved
@@ -1,21 +1,13 @@
 import { createRange, Position, toArray } from 'roosterjs-editor-dom';
 import { isNodeOfType } from '../domUtils/isNodeOfType';
-<<<<<<< HEAD
-import { NodeType, SelectionRangeTypes } from 'roosterjs-editor-types';
+import { SelectionRangeTypes } from 'roosterjs-editor-types';
 import type {
-=======
-import { NodePosition, SelectionRangeEx, SelectionRangeTypes } from 'roosterjs-editor-types';
-import {
->>>>>>> 0c928db0
     ContentModelDocument,
     ModelToDomBlockAndSegmentNode,
     ModelToDomContext,
     OnNodeCreated,
 } from 'roosterjs-content-model-types';
-<<<<<<< HEAD
 import type { NodePosition, SelectionRangeEx } from 'roosterjs-editor-types';
-=======
->>>>>>> 0c928db0
 
 /**
  * Create DOM tree fragment from Content Model document

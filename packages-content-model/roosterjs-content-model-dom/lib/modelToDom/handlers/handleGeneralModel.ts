import { handleSegmentCommon } from '../utils/handleSegmentCommon';
import { isNodeOfType } from '../../domUtils/isNodeOfType';
import { reuseCachedElement } from '../utils/reuseCachedElement';
<<<<<<< HEAD
import { wrap } from 'roosterjs-editor-dom';
=======
import { wrap } from '../../domUtils/wrap';
>>>>>>> 1ffe2e3b
import type {
    ContentModelBlockHandler,
    ContentModelGeneralBlock,
    ContentModelGeneralSegment,
    ContentModelSegmentHandler,
} from 'roosterjs-content-model-types';

/**
 * @internal
 */
export const handleGeneralBlock: ContentModelBlockHandler<ContentModelGeneralBlock> = (
    doc,
    parent,
    group,
    context,
    refNode
) => {
    let node: Node = group.element;

    if (refNode && node.parentNode == parent) {
        refNode = reuseCachedElement(parent, node, refNode);
    } else {
        node = node.cloneNode();
        group.element = node as HTMLElement;

        parent.insertBefore(node, refNode);
    }

    context.onNodeCreated?.(group, node);
    context.modelHandlers.blockGroupChildren(doc, node, group, context);

    return refNode;
};

/**
 * @internal
 */
export const handleGeneralSegment: ContentModelSegmentHandler<ContentModelGeneralSegment> = (
    doc,
    parent,
    group,
    context,
    segmentNodes
) => {
    const node = group.element.cloneNode() as HTMLElement;
    group.element = node;
    parent.appendChild(node);

    if (isNodeOfType(node, 'ELEMENT_NODE')) {
<<<<<<< HEAD
        const element = wrap(node, 'span');
=======
        const element = wrap(doc, node, 'span');
>>>>>>> 1ffe2e3b

        handleSegmentCommon(doc, node, element, group, context, segmentNodes);
        context.onNodeCreated?.(group, node);
    }

    context.modelHandlers.blockGroupChildren(doc, node, group, context);
};<|MERGE_RESOLUTION|>--- conflicted
+++ resolved
@@ -1,11 +1,7 @@
 import { handleSegmentCommon } from '../utils/handleSegmentCommon';
 import { isNodeOfType } from '../../domUtils/isNodeOfType';
 import { reuseCachedElement } from '../utils/reuseCachedElement';
-<<<<<<< HEAD
-import { wrap } from 'roosterjs-editor-dom';
-=======
 import { wrap } from '../../domUtils/wrap';
->>>>>>> 1ffe2e3b
 import type {
     ContentModelBlockHandler,
     ContentModelGeneralBlock,
@@ -55,11 +51,7 @@
     parent.appendChild(node);
 
     if (isNodeOfType(node, 'ELEMENT_NODE')) {
-<<<<<<< HEAD
-        const element = wrap(node, 'span');
-=======
         const element = wrap(doc, node, 'span');
->>>>>>> 1ffe2e3b
 
         handleSegmentCommon(doc, node, element, group, context, segmentNodes);
         context.onNodeCreated?.(group, node);

import { applyFormat } from '../utils/applyFormat';
import { getObjectKeys } from '../../domUtils/getObjectKeys';
import { optimize } from '../optimizers/optimize';
import { reuseCachedElement } from '../utils/reuseCachedElement';
import { stackFormat } from '../utils/stackFormat';
<<<<<<< HEAD
import { unwrap } from 'roosterjs-editor-dom';
=======
import { unwrap } from '../../domUtils/unwrap';
>>>>>>> 1ffe2e3b
import type {
    ContentModelBlockHandler,
    ContentModelParagraph,
    ModelToDomContext,
} from 'roosterjs-content-model-types';

const DefaultParagraphTag = 'div';

/**
 * @internal
 */
export const handleParagraph: ContentModelBlockHandler<ContentModelParagraph> = (
    doc: Document,
    parent: Node,
    paragraph: ContentModelParagraph,
    context: ModelToDomContext,
    refNode: Node | null
) => {
    let container = context.allowCacheElement ? paragraph.cachedElement : undefined;

    if (container) {
        refNode = reuseCachedElement(parent, container, refNode);
    } else {
        stackFormat(context, paragraph.decorator?.tagName || null, () => {
            const needParagraphWrapper =
                !paragraph.isImplicit ||
                !!paragraph.decorator ||
                (getObjectKeys(paragraph.format).length > 0 &&
                    paragraph.segments.some(segment => segment.segmentType != 'SelectionMarker'));
            const formatOnWrapper = needParagraphWrapper
                ? {
                      ...(paragraph.decorator?.format || {}),
                      ...paragraph.segmentFormat,
                  }
                : {};

            container = doc.createElement(paragraph.decorator?.tagName || DefaultParagraphTag);

            parent.insertBefore(container, refNode);

            context.regularSelection.current = {
                block: needParagraphWrapper ? container : container.parentNode,
                segment: null,
            };

            const handleSegments = () => {
                const parent = container;

                if (parent) {
                    const firstSegment = paragraph.segments[0];

                    if (firstSegment?.segmentType == 'SelectionMarker') {
                        // Make sure there is a segment created before selection marker.
                        // If selection marker is the first selected segment in a paragraph, create a dummy text node,
                        // so after rewrite, the regularSelection object can have a valid segment object set to the text node.
                        context.modelHandlers.text(
                            doc,
                            parent,
                            {
                                ...firstSegment,
                                segmentType: 'Text',
                                text: '',
                            },
                            context,
                            []
                        );
                    }

                    paragraph.segments.forEach(segment => {
                        const newSegments: Node[] = [];
                        context.modelHandlers.segment(doc, parent, segment, context, newSegments);

                        newSegments.forEach(node => {
                            context.domIndexer?.onSegment(node, paragraph, [segment]);
                        });
                    });
                }
            };

            if (needParagraphWrapper) {
                stackFormat(context, formatOnWrapper, handleSegments);

                applyFormat(container, context.formatAppliers.block, paragraph.format, context);
                applyFormat(container, context.formatAppliers.container, paragraph.format, context);
                applyFormat(
                    container,
                    context.formatAppliers.segmentOnBlock,
                    formatOnWrapper,
                    context
                );
            } else {
                handleSegments();
            }

            optimize(container);

            // It is possible the next sibling node is changed during processing child segments
            // e.g. When this paragraph is an implicit paragraph and it contains an inline entity segment
            // The segment will be appended to container as child then the container will be removed
            // since this paragraph it is implicit. In that case container.nextSibling will become original
            // inline entity's next sibling. So reset refNode to its real next sibling (after change) here
            // to make sure the value is correct.
            refNode = container.nextSibling;

            if (container) {
                context.onNodeCreated?.(paragraph, container);
                context.domIndexer?.onParagraph(container);
            }

            if (needParagraphWrapper) {
                if (context.allowCacheElement) {
                    paragraph.cachedElement = container;
                }
            } else {
                unwrap(container);
                container = undefined;
            }
        });
    }

    return refNode;
};<|MERGE_RESOLUTION|>--- conflicted
+++ resolved
@@ -3,11 +3,7 @@
 import { optimize } from '../optimizers/optimize';
 import { reuseCachedElement } from '../utils/reuseCachedElement';
 import { stackFormat } from '../utils/stackFormat';
-<<<<<<< HEAD
-import { unwrap } from 'roosterjs-editor-dom';
-=======
 import { unwrap } from '../../domUtils/unwrap';
->>>>>>> 1ffe2e3b
 import type {
     ContentModelBlockHandler,
     ContentModelParagraph,

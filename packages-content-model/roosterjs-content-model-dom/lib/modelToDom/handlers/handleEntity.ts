<<<<<<< HEAD
import { addDelimiters, wrap } from 'roosterjs-editor-dom';
import { applyFormat } from '../utils/applyFormat';
import { getObjectKeys } from '../../domUtils/getObjectKeys';
import { reuseCachedElement } from '../utils/reuseCachedElement';
=======
import { addDelimiters } from '../../domUtils/entityUtils';
import { applyFormat } from '../utils/applyFormat';
import { getObjectKeys } from '../../domUtils/getObjectKeys';
import { reuseCachedElement } from '../utils/reuseCachedElement';
import { wrap } from '../../domUtils/wrap';
>>>>>>> 1ffe2e3b
import type {
    ContentModelBlockHandler,
    ContentModelEntity,
    ContentModelSegmentHandler,
} from 'roosterjs-content-model-types';

/**
 * @internal
 */
export const handleEntityBlock: ContentModelBlockHandler<ContentModelEntity> = (
    _,
    parent,
    entityModel,
    context,
    refNode
) => {
<<<<<<< HEAD
    let { entityFormat, wrapper } = entityModel;
=======
    const { entityFormat, wrapper } = entityModel;
>>>>>>> 1ffe2e3b

    applyFormat(wrapper, context.formatAppliers.entity, entityFormat, context);

    refNode = reuseCachedElement(parent, wrapper, refNode);
    context.onNodeCreated?.(entityModel, wrapper);

    return refNode;
};

/**
 * @internal
 */
export const handleEntitySegment: ContentModelSegmentHandler<ContentModelEntity> = (
    doc,
    parent,
    entityModel,
    context,
    newSegments
) => {
<<<<<<< HEAD
    let { entityFormat, wrapper, format } = entityModel;
=======
    const { entityFormat, wrapper, format } = entityModel;
>>>>>>> 1ffe2e3b

    parent.appendChild(wrapper);
    newSegments?.push(wrapper);

    if (getObjectKeys(format).length > 0) {
        const span = wrap(doc, wrapper, 'span');

        applyFormat(span, context.formatAppliers.segment, format, context);
    }

    applyFormat(wrapper, context.formatAppliers.entity, entityFormat, context);

    if (context.addDelimiterForEntity && entityFormat.isReadonly) {
<<<<<<< HEAD
        const [after, before] = addDelimiters(wrapper);
=======
        const [after, before] = addDelimiters(doc, wrapper);
>>>>>>> 1ffe2e3b

        newSegments?.push(after, before);
        context.regularSelection.current.segment = after;
    } else {
        context.regularSelection.current.segment = wrapper;
    }

    context.onNodeCreated?.(entityModel, wrapper);
};<|MERGE_RESOLUTION|>--- conflicted
+++ resolved
@@ -1,15 +1,8 @@
-<<<<<<< HEAD
-import { addDelimiters, wrap } from 'roosterjs-editor-dom';
-import { applyFormat } from '../utils/applyFormat';
-import { getObjectKeys } from '../../domUtils/getObjectKeys';
-import { reuseCachedElement } from '../utils/reuseCachedElement';
-=======
 import { addDelimiters } from '../../domUtils/entityUtils';
 import { applyFormat } from '../utils/applyFormat';
 import { getObjectKeys } from '../../domUtils/getObjectKeys';
 import { reuseCachedElement } from '../utils/reuseCachedElement';
 import { wrap } from '../../domUtils/wrap';
->>>>>>> 1ffe2e3b
 import type {
     ContentModelBlockHandler,
     ContentModelEntity,
@@ -26,11 +19,7 @@
     context,
     refNode
 ) => {
-<<<<<<< HEAD
-    let { entityFormat, wrapper } = entityModel;
-=======
     const { entityFormat, wrapper } = entityModel;
->>>>>>> 1ffe2e3b
 
     applyFormat(wrapper, context.formatAppliers.entity, entityFormat, context);
 
@@ -50,11 +39,7 @@
     context,
     newSegments
 ) => {
-<<<<<<< HEAD
-    let { entityFormat, wrapper, format } = entityModel;
-=======
     const { entityFormat, wrapper, format } = entityModel;
->>>>>>> 1ffe2e3b
 
     parent.appendChild(wrapper);
     newSegments?.push(wrapper);
@@ -68,11 +53,7 @@
     applyFormat(wrapper, context.formatAppliers.entity, entityFormat, context);
 
     if (context.addDelimiterForEntity && entityFormat.isReadonly) {
-<<<<<<< HEAD
-        const [after, before] = addDelimiters(wrapper);
-=======
         const [after, before] = addDelimiters(doc, wrapper);
->>>>>>> 1ffe2e3b
 
         newSegments?.push(after, before);
         context.regularSelection.current.segment = after;

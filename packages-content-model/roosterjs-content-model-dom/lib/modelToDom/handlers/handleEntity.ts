--- conflicted
+++ resolved
@@ -19,34 +19,7 @@
     context,
     refNode
 ) => {
-<<<<<<< HEAD
-    const { id, type, isReadonly, format } = entityModel;
-    let wrapper = entityModel.wrapper;
-
-    if (!context.allowCacheElement) {
-        wrapper = wrapper.cloneNode(true /*deep*/) as HTMLElement;
-        wrapper.style.color = wrapper.style.color || 'inherit';
-        wrapper.style.backgroundColor = wrapper.style.backgroundColor || 'inherit';
-    }
-
-    const entity: Entity | null =
-        id && type
-            ? {
-                  wrapper,
-                  id,
-                  type,
-                  isReadonly: !!isReadonly,
-              }
-            : null;
-    const isInlineEntity = !isBlockElement(wrapper);
-
-    if (entity) {
-        // Commit the entity attributes in case there is any change
-        commitEntity(wrapper, entity.type, entity.isReadonly, entity.id);
-    }
-=======
     const wrapper = preprocessEntity(entityModel, context);
->>>>>>> f8e30962
 
     refNode = reuseCachedElement(parent, wrapper, refNode);
     context.onNodeCreated?.(entityModel, wrapper);
@@ -81,11 +54,7 @@
 
         newSegments?.push(after, before);
         context.regularSelection.current.segment = after;
-<<<<<<< HEAD
-    } else if (isInlineEntity) {
-=======
     } else {
->>>>>>> f8e30962
         context.regularSelection.current.segment = wrapper;
     }
 

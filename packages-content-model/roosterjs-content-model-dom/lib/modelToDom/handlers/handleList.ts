import { applyFormat } from '../utils/applyFormat';
<<<<<<< HEAD
import { listLevelMetadataFormatHandler } from '../../formatHandlers/list/listLevelMetadataFormatHandler';
import { updateListMetadata } from '../../domUtils/metadata/updateListMetadata';
=======
import { applyMetadata } from '../utils/applyMetadata';
>>>>>>> 1ffe2e3b
import type {
    ContentModelBlockHandler,
    ContentModelListItem,
    ModelToDomContext,
} from 'roosterjs-content-model-types';

/**
 * @internal
 */
export const handleList: ContentModelBlockHandler<ContentModelListItem> = (
    doc: Document,
    parent: Node,
    listItem: ContentModelListItem,
    context: ModelToDomContext,
    refNode: Node | null
) => {
    let layer = 0;
    const { nodeStack } = context.listFormat;

    if (nodeStack.length == 0) {
        nodeStack.push({
            node: parent,
        });
    }

    // Skip existing list levels that has same properties so we can reuse them
    for (; layer < listItem.levels.length && layer + 1 < nodeStack.length; layer++) {
        const stackLevel = nodeStack[layer + 1];
        const itemLevel = listItem.levels[layer];

        if (
            stackLevel.listType != itemLevel.listType ||
            stackLevel.dataset?.editingInfo != itemLevel.dataset.editingInfo ||
            (itemLevel.listType == 'OL' && typeof itemLevel.format.startNumberOverride === 'number')
        ) {
            break;
        }
    }

    // Cut off remained list levels that we can't reuse
    nodeStack.splice(layer + 1);

    // Create new list levels that are after reused ones
    for (; layer < listItem.levels.length; layer++) {
        const level = listItem.levels[layer];
        const newList = doc.createElement(level.listType || 'UL');
        const lastParent = nodeStack[nodeStack.length - 1].node;

        lastParent.insertBefore(newList, layer == 0 ? refNode : null);
        nodeStack.push({ node: newList, ...level });

        applyFormat(newList, context.formatAppliers.listLevelThread, level.format, context);

        // Need to apply metadata after applying list level format since the list numbers value relies on the result of list thread handling
        applyMetadata(level, context.metadataAppliers.listLevel, level.format, context);

        // Need to apply listItemElement formats after applying metadata since the list numbers value relies on the result of metadata handling
        applyFormat(newList, context.formatAppliers.listLevel, level.format, context);
        applyFormat(newList, context.formatAppliers.dataset, level.dataset, context);

        context.onNodeCreated?.(level, newList);
    }

    return refNode;
};<|MERGE_RESOLUTION|>--- conflicted
+++ resolved
@@ -1,10 +1,5 @@
 import { applyFormat } from '../utils/applyFormat';
-<<<<<<< HEAD
-import { listLevelMetadataFormatHandler } from '../../formatHandlers/list/listLevelMetadataFormatHandler';
-import { updateListMetadata } from '../../domUtils/metadata/updateListMetadata';
-=======
 import { applyMetadata } from '../utils/applyMetadata';
->>>>>>> 1ffe2e3b
 import type {
     ContentModelBlockHandler,
     ContentModelListItem,

import type { BorderFormat } from 'roosterjs-content-model-types';
import type { FormatHandler } from '../FormatHandler';

/**
 * Keys of border items
 */
export const BorderKeys: (keyof BorderFormat & keyof CSSStyleDeclaration)[] = [
    'borderTop',
    'borderRight',
    'borderBottom',
    'borderLeft',
<<<<<<< HEAD
    'borderRadius',
    'borderInlineStart',
    'borderInlineEnd',
=======
];

// This array needs to match BorderKeys array
const BorderWidthKeys: (keyof CSSStyleDeclaration)[] = [
    'borderTopWidth',
    'borderRightWidth',
    'borderBottomWidth',
    'borderLeftWidth',
>>>>>>> d375dd36
];

/**
 * @internal
 */
export const borderFormatHandler: FormatHandler<BorderFormat> = {
    parse: (format, element, _, defaultStyle) => {
        BorderKeys.forEach((key, i) => {
            const value = element.style[key];
            const defaultWidth = defaultStyle[BorderWidthKeys[i]] ?? '0px';
            let width = element.style[BorderWidthKeys[i]];

            if (width == '0') {
                width = '0px';
            }

            if (value && width != defaultWidth) {
                format[key] = value == 'none' ? '' : value;
            }
        });

        const borderRadius = element.style.borderRadius;

        if (borderRadius) {
            format.borderRadius = borderRadius;
        }
    },
    apply: (format, element) => {
        BorderKeys.forEach(key => {
            const value = format[key];

            if (value) {
                element.style[key] = value;
            }
        });
    },
};<|MERGE_RESOLUTION|>--- conflicted
+++ resolved
@@ -6,23 +6,18 @@
  */
 export const BorderKeys: (keyof BorderFormat & keyof CSSStyleDeclaration)[] = [
     'borderTop',
-    'borderRight',
+    'borderInlineEnd',
     'borderBottom',
-    'borderLeft',
-<<<<<<< HEAD
+    'borderInlineStart',
     'borderRadius',
-    'borderInlineStart',
-    'borderInlineEnd',
-=======
 ];
 
 // This array needs to match BorderKeys array
 const BorderWidthKeys: (keyof CSSStyleDeclaration)[] = [
     'borderTopWidth',
-    'borderRightWidth',
+    'borderInlineEndWidth',
     'borderBottomWidth',
-    'borderLeftWidth',
->>>>>>> d375dd36
+    'borderInlineStartWidth',
 ];
 
 /**

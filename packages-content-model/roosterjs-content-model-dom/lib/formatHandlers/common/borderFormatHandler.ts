--- conflicted
+++ resolved
@@ -9,17 +9,6 @@
     'borderRight',
     'borderBottom',
     'borderLeft',
-<<<<<<< HEAD
-];
-
-// This array needs to match BorderKeys array
-const BorderWidthKeys: (keyof CSSStyleDeclaration)[] = [
-    'borderTopWidth',
-    'borderRightWidth',
-    'borderBottomWidth',
-    'borderLeftWidth',
-=======
->>>>>>> 8dc99687
 ];
 
 // This array needs to match BorderKeys array
@@ -62,8 +51,6 @@
 
         if (borderRadius) {
             format.borderRadius = borderRadius;
-<<<<<<< HEAD
-=======
         } else {
             BorderRadiusKeys.forEach(key => {
                 const value = element.style[key];
@@ -72,7 +59,6 @@
                     format[key] = value;
                 }
             });
->>>>>>> 8dc99687
         }
     },
     apply: (format, element) => {

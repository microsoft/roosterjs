--- conflicted
+++ resolved
@@ -1,39 +1,12 @@
 import { defaultContentModelHandlers } from '../../../lib/modelToDom/context/defaultContentModelHandlers';
-<<<<<<< HEAD
 import { defaultFormatAppliers } from '../../../lib/formatHandlers/defaultFormatHandlers';
 import { EditorContext } from 'roosterjs-content-model-types';
-=======
-import { EditorContext, ModelToDomContext } from 'roosterjs-content-model-types';
->>>>>>> 1589a3a8
 import {
     buildFormatAppliers,
     createModelToDomContext,
 } from '../../../lib/modelToDom/context/createModelToDomContext';
 
 describe('createModelToDomContext', () => {
-<<<<<<< HEAD
-=======
-    const editorContext: EditorContext = {};
-    const defaultResult: ModelToDomContext = {
-        ...editorContext,
-        regularSelection: {
-            current: {
-                block: null,
-                segment: null,
-            },
-        },
-        listFormat: {
-            threadItemCounts: [],
-            nodeStack: [],
-        },
-        implicitFormat: {},
-        formatAppliers: getFormatAppliers(),
-        modelHandlers: defaultContentModelHandlers,
-        defaultModelHandlers: defaultContentModelHandlers,
-        defaultFormatAppliers: defaultFormatAppliers,
-        onNodeCreated: undefined,
-    };
->>>>>>> 1589a3a8
     it('no param', () => {
         const context = createModelToDomContext();
 
@@ -87,11 +60,6 @@
         const mockedBoldApplier = 'bold' as any;
         const mockedBlockApplier = 'block' as any;
         const mockedBrHandler = 'br' as any;
-<<<<<<< HEAD
-
-=======
-        const onNodeCreated = 'OnNodeCreated' as any;
->>>>>>> 1589a3a8
         const context = createModelToDomContext(undefined, {
             modelHandlerOverride: {
                 br: mockedBrHandler,
@@ -102,13 +70,6 @@
             additionalFormatAppliers: {
                 block: [mockedBlockApplier],
             },
-<<<<<<< HEAD
-=======
-            modelHandlerOverride: {
-                br: mockedBrHandler,
-            },
-            onNodeCreated,
->>>>>>> 1589a3a8
         });
 
         const appliers = buildFormatAppliers();
@@ -139,21 +100,5 @@
             defaultModelHandlers: defaultContentModelHandlers,
             defaultFormatAppliers,
         });
-<<<<<<< HEAD
-=======
-        expect(context.listFormat).toEqual({
-            threadItemCounts: [],
-            nodeStack: [],
-        });
-        expect(context.implicitFormat).toEqual({});
-        expect(context.formatAppliers.block).toEqual([
-            ...getFormatAppliers().block,
-            mockedBlockApplier,
-        ]);
-        expect(context.modelHandlers.br).toBe(mockedBrHandler);
-        expect(context.defaultModelHandlers).toEqual(defaultContentModelHandlers);
-        expect(context.defaultFormatAppliers).toEqual(defaultFormatAppliers);
-        expect(context.onNodeCreated).toBe(onNodeCreated);
->>>>>>> 1589a3a8
     });
 });
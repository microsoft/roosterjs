--- conflicted
+++ resolved
@@ -122,12 +122,8 @@
 
         textColorFormatHandler.apply(format, div, context);
 
-<<<<<<< HEAD
-        const result = [
-=======
         const expectedResult = [
             '<div style="--darkColor_red:darkMock: red; color: var(--darkColor_red, red);"></div>',
->>>>>>> 356a6130
             '<div style="--darkColor_red: darkMock: red; color: var(--darkColor_red, red);"></div>',
         ];
 

--- conflicted
+++ resolved
@@ -29,14 +29,10 @@
                 format: {},
                 tagName: '',
             },
-<<<<<<< HEAD
-            ...contextOptions,
-=======
             elementProcessors: defaultProcessorMap,
             formatParsers: buildFormatParsers(),
             defaultElementProcessors: defaultProcessorMap,
             defaultFormatParsers,
->>>>>>> f8e30962
         });
     });
 
@@ -67,14 +63,10 @@
                 format: {},
                 tagName: '',
             },
-<<<<<<< HEAD
-            ...contextOptions,
-=======
             elementProcessors: defaultProcessorMap,
             formatParsers: buildFormatParsers(),
             defaultElementProcessors: defaultProcessorMap,
             defaultFormatParsers,
->>>>>>> f8e30962
         });
     });
 
@@ -92,10 +84,6 @@
             additionalFormatParsers: {
                 block: mockedBlockParser,
             },
-<<<<<<< HEAD
-            ...contextOptions,
-=======
->>>>>>> f8e30962
         });
 
         const parsers = buildFormatParsers();
@@ -125,23 +113,8 @@
                 format: {},
                 tagName: '',
             },
-<<<<<<< HEAD
-            ...contextOptions,
-            rangeEx: selectionContext,
-        });
-    });
-
-    it('with override', () => {
-        const mockedAProcessor = 'a' as any;
-        const mockedOlStyle = 'ol' as any;
-        const mockedBoldParser = 'bold' as any;
-        const mockedBlockParser = 'block' as any;
-        const context = createDomToModelContext(undefined, {
-            processorOverride: {
-=======
             elementProcessors: {
                 ...defaultProcessorMap,
->>>>>>> f8e30962
                 a: mockedAProcessor,
             } as any,
             formatParsers: parsers,

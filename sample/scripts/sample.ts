--- conflicted
+++ resolved
@@ -1,8 +1,5 @@
 import initFormatBar from './initFormatBar';
-<<<<<<< HEAD
-=======
 import updateSampleCode from './updateSampleCode';
->>>>>>> 098d864e
 import initOptions, { initEditorForOptions } from './initOptions';
 
 window.onload = () => {
